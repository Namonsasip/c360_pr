# Parameters for the example pipeline. Feel free to delete these once you
# remove the example pipeline from pipeline.py and the example nodes in
# `src/pipelines/`

cloud_on_prim_path_conversion:
  -
      search_pattern: "/PROFILE/"
      source_path_on_cloud_prefix: "/mnt/customer360-blob-data/C360/PROFILE"
      source_path_on_prem_prefix: "hdfs://10.237.82.9:8020/C360/CUSTOMER_PROFILE"
      target_path_on_cloud_prefix: "/mnt/customer360-blob-output/C360/PROFILE"
      target_path_on_prem_prefix: "/projects/prod/c360/data/CUSTOMER_PROFILE"

  -
      search_pattern: "/CAMPAIGN/"
      source_path_on_cloud_prefix: "/mnt/customer360-blob-data/C360/CAMPAIGN"
      source_path_on_prem_prefix: "hdfs://10.237.82.9:8020/C360/CAMPAIGN"
      target_path_on_cloud_prefix: "/mnt/customer360-blob-output/C360/CAMPAIGN"
      target_path_on_prem_prefix: "/projects/prod/c360/data/CAMPAIGN"

  -
      search_pattern: "/REVENUE/"
      source_path_on_cloud_prefix: "/mnt/customer360-blob-data/C360/REVENUE"
      source_path_on_prem_prefix: "hdfs://10.237.82.9:8020/C360/FINANCE_REVENUE"
      target_path_on_cloud_prefix: "/mnt/customer360-blob-output/C360/REVENUE"
      target_path_on_prem_prefix: "/projects/prod/c360/data/FINANCE_REVENUE"

  -
      search_pattern: "/TOUCHPOINTS/"
      source_path_on_cloud_prefix: "/mnt/customer360-blob-data/C360/TOUCHPOINTS"
      source_path_on_prem_prefix: "hdfs://10.237.82.9:8020/C360/TOUCHPOINTS"
      target_path_on_cloud_prefix: "/mnt/customer360-blob-output/C360/TOUCHPOINTS"
      target_path_on_prem_prefix: "/projects/prod/c360/data/TOUCHPOINTS"

  -
      search_pattern: "/USAGE/"
      source_path_on_cloud_prefix: "/mnt/customer360-blob-data/C360/USAGE"
      source_path_on_prem_prefix: "hdfs://10.237.82.9:8020/C360/USAGE"
      target_path_on_cloud_prefix: "/mnt/customer360-blob-output/C360/USAGE"
      target_path_on_prem_prefix: "/projects/prod/c360/data/USAGE"

  -
      search_pattern: "/DIGITAL/"
      source_path_on_cloud_prefix: "/mnt/customer360-blob-data/C360/DIGITAL"
      source_path_on_prem_prefix: "hdfs://10.237.82.9:8020/C360/DIGITAL"
<<<<<<< HEAD
      target_path_on_cloud_prefix: "/mnt/customer360-blob-data/C360/DIGITAL"
=======
      target_path_on_cloud_prefix: "/mnt/customer360-blob-output/C360/DIGITAL"
>>>>>>> d7fa4476
      target_path_on_prem_prefix: "/projects/prod/c360/data/DIGITAL"
  -
      search_pattern: "/ONLINE/"
      source_path_on_cloud_prefix: "/mnt/customer360-blob-data/C360/ONLINE"
      source_path_on_prem_prefix: "hdfs://10.237.82.9:8020/C360/ONLINE"
      target_path_on_cloud_prefix: "/mnt/customer360-blob-output/C360/ONLINE"
      target_path_on_prem_prefix: "/projects/prod/c360/data/ONLINE"
  -
      search_pattern: "/DEVICE/"
      source_path_on_cloud_prefix: "/mnt/customer360-blob-data/C360/DEVICE"
      source_path_on_prem_prefix: "hdfs://10.237.82.9:8020/C360/DEVICE"
      target_path_on_cloud_prefix: "/mnt/customer360-blob-output/C360/DEVICE"
      target_path_on_prem_prefix: "/projects/prod/c360/data/DEVICE"

  -
      search_pattern: "/STREAM/"
      source_path_on_cloud_prefix: "/mnt/customer360-blob-data/C360/STREAM"
      source_path_on_prem_prefix: "hdfs://10.237.82.9:8020/C360/STREAMING"
      target_path_on_cloud_prefix: "/mnt/customer360-blob-output/C360/STREAM"
      target_path_on_prem_prefix: "/projects/prod/c360/data/STREAMING"

  -
      search_pattern: "/NETWORK/"
      source_path_on_cloud_prefix: "/mnt/customer360-blob-data/C360/NETWORK"
      source_path_on_prem_prefix: "hdfs://10.237.82.9:8020/C360/NETWORK"
      target_path_on_cloud_prefix: "/mnt/customer360-blob-output/C360/NETWORK"
      target_path_on_prem_prefix: "/projects/prod/c360/data/NETWORK"

  -
      search_pattern: "/PRODUCT/"
      source_path_on_cloud_prefix: "/mnt/customer360-blob-data/C360/PRODUCT"
      source_path_on_prem_prefix: "hdfs://10.237.82.9:8020/C360/PRODUCT_AND_SERVICES"
      target_path_on_cloud_prefix: "/mnt/customer360-blob-output/C360/PRODUCT"
      target_path_on_prem_prefix: "/projects/prod/c360/data/PRODUCT_AND_SERVICES"

  -
      search_pattern: "/LOYALTY/"
      source_path_on_cloud_prefix: "/mnt/customer360-blob-data/C360/LOYALTY"
      source_path_on_prem_prefix: "hdfs://10.237.82.9:8020/C360/LOYALTY"
      target_path_on_cloud_prefix: "/mnt/customer360-blob-output/C360/LOYALTY"
      target_path_on_prem_prefix: "/projects/prod/c360/data/LOYALTY"

  -
      search_pattern: "/BILLING/"
      source_path_on_cloud_prefix: "/mnt/customer360-blob-data/C360/BILLING"
      source_path_on_prem_prefix: "hdfs://10.237.82.9:8020/C360/BILLING_AND_PAYMENT"
      target_path_on_cloud_prefix: "/mnt/customer360-blob-output/C360/BILLING"
      target_path_on_prem_prefix: "/projects/prod/c360/data/BILLING_AND_PAYMENT"

  -
      search_pattern: "/SALES/"
      source_path_on_cloud_prefix: "/mnt/customer360-blob-data/C360/SALES"
      source_path_on_prem_prefix: "hdfs://10.237.82.9:8020/C360/SALES"
      target_path_on_cloud_prefix: "/mnt/customer360-blob-output/C360/SALES"
      target_path_on_prem_prefix: "/projects/prod/c360/data/SALES"

  -
    search_pattern: "/COMPLAINTS/"
    source_path_on_cloud_prefix: "/mnt/customer360-blob-data/C360/COMPLAINTS"
    source_path_on_prem_prefix: "hdfs://10.237.82.9:8020/C360/CUSTOMER_SATISFACTION"
    target_path_on_cloud_prefix: "/mnt/customer360-blob-output/C360/COMPLAINTS"
    target_path_on_prem_prefix: "/projects/prod/c360/data/CUSTOMER_SATISFACTION"

  -
    search_pattern: "/GEO/"
    source_path_on_cloud_prefix: "/mnt/customer360-blob-data/C360/GEO"
    source_path_on_prem_prefix: "hdfs://10.237.82.9:8020/C360/GEOLOCATION"
    target_path_on_cloud_prefix: "/mnt/customer360-blob-output/C360/GEO"
    target_path_on_prem_prefix: "/projects/prod/c360/data/GEOLOCATION"


metadata_path:
<<<<<<< HEAD
#    on_cloud_metadata: '/mnt/mck-storage/C360/UTILITIES/metadata_table/'
=======
    # on_cloud_metadata: '/mnt/mck-storage/C360/UTILITIES/metadata_table/'
>>>>>>> d7fa4476
    on_cloud_metadata: '/mnt/customer360-blob-output/C360/UTILITIES/metadata_table'
    on_premise_metadata: '/projects/prod/c360/data/UTILITIES/metadata_table'
    on_cloud_util: '/mnt/customer360-blob-output/C360'
    on_premise_util: '/projects/prod/c360/data'
    on_cloud_dq: '/mnt/customer360-blob-output/C360'
    on_premise_dq: '/projects/prod/c360/data'



<|MERGE_RESOLUTION|>--- conflicted
+++ resolved
@@ -42,11 +42,7 @@
       search_pattern: "/DIGITAL/"
       source_path_on_cloud_prefix: "/mnt/customer360-blob-data/C360/DIGITAL"
       source_path_on_prem_prefix: "hdfs://10.237.82.9:8020/C360/DIGITAL"
-<<<<<<< HEAD
-      target_path_on_cloud_prefix: "/mnt/customer360-blob-data/C360/DIGITAL"
-=======
       target_path_on_cloud_prefix: "/mnt/customer360-blob-output/C360/DIGITAL"
->>>>>>> d7fa4476
       target_path_on_prem_prefix: "/projects/prod/c360/data/DIGITAL"
   -
       search_pattern: "/ONLINE/"
@@ -119,17 +115,10 @@
 
 
 metadata_path:
-<<<<<<< HEAD
 #    on_cloud_metadata: '/mnt/mck-storage/C360/UTILITIES/metadata_table/'
-=======
-    # on_cloud_metadata: '/mnt/mck-storage/C360/UTILITIES/metadata_table/'
->>>>>>> d7fa4476
     on_cloud_metadata: '/mnt/customer360-blob-output/C360/UTILITIES/metadata_table'
     on_premise_metadata: '/projects/prod/c360/data/UTILITIES/metadata_table'
     on_cloud_util: '/mnt/customer360-blob-output/C360'
     on_premise_util: '/projects/prod/c360/data'
     on_cloud_dq: '/mnt/customer360-blob-output/C360'
-    on_premise_dq: '/projects/prod/c360/data'
-
-
-
+    on_premise_dq: '/projects/prod/c360/data'
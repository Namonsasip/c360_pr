--- conflicted
+++ resolved
@@ -12,7 +12,6 @@
     output_path_template: '/dbfs/mnt/customer360-blob-output/CVM_OUTPUT/cvm_prepaid_churn_output/CVM_Prepaid_churn_model_V2_{}/treatments.csv'
     output_path_date_format: '%Y%m%d%H%M%S'
 
-<<<<<<< HEAD
 # anti down-sell rules for package recommend table
 treatment_package_rec:
   condition:
@@ -23,12 +22,10 @@
 package_btl_mapping:
   z1_notest_ard_d20d10: 'BTL_PRICE'
   z2_notest_ard_d10: 'ATL'
-=======
 # assumptions for ard / churn optimizer
 use_case_optimize:
   ard_cost: 60
   churn_cost: 300
 
 # how many days of inactivity does it take to not target somebody
-dormancy_threshold: 15
->>>>>>> fca0d143
+dormancy_threshold: 15
--- conflicted
+++ resolved
@@ -61,7 +61,6 @@
   save_args:
     mode: "overwrite"
 
-<<<<<<< HEAD
 # l5_cvm_one_day_test_preprocessed with predictions
 l5_cvm_one_day_test_preprocessed_preds:
   type: kedro.contrib.io.pyspark.SparkDataSet
@@ -70,15 +69,6 @@
   save_args:
     mode: "overwrite"
 
-# validation scores
-models_metrics:
-  type: kedro.contrib.io.yaml_local.YAMLLocalDataSet
-  filepath: /dbfs/mnt/customer360-cvm/models_metrics
-=======
-important_columns:
-  type: kedro.contrib.io.yaml_local.YAMLLocalDataSet
-  filepath: /dbfs/mnt/customer360-cvm/important_columns    
-
 # one day features from feature selection
 l5_cvm_selected_features_one_day_joined:
   type: kedro.contrib.io.pyspark.SparkDataSet
@@ -86,4 +76,13 @@
   file_format: "parquet"
   save_args:
     mode: "overwrite"
->>>>>>> 56ce9dda
+
+# feature important columns
+important_columns:
+  type: kedro.contrib.io.yaml_local.YAMLLocalDataSet
+  filepath: /dbfs/mnt/customer360-cvm/important_columns
+
+# validation scores
+models_metrics:
+  type: kedro.contrib.io.yaml_local.YAMLLocalDataSet
+  filepath: /dbfs/mnt/customer360-cvm/models_metrics
--- conflicted
+++ resolved
@@ -64,177 +64,90 @@
 # add a line of comments
 
 treatment_rules:
-<<<<<<< HEAD
-### churn treatment starts here
+  ### churn treatment starts here
   a1_internal_churn_treatment:
     order_policy: churn5_pred + churn15_pred + churn30_pred + churn45_pred + churn60_pred
     rules:
-      4e7c9e54-e840-4155-8799-658bcd8b8966:
+      0aef27b0-a650-4574-8935-02def8334414:
+        campaign_code: 200612-14
+        conditions:
+        - churn_microsegment in ('zero_arpu_m1','zero_arpu_m2','zero_arpu_m3','zero_arpu_m4','zero_arpu_m5','zero_arpu_m6','zero_arpu_m7','zero_arpu_m8')
+        - internal_churner_2_4_6 == 1
+        limit_per_code: 100
+        variant: 1
+      2266dd24-37bc-49bc-894f-c184205f35ca:
+        campaign_code: 200612-12
+        conditions:
+        - churn_microsegment in ('positive_arpu_m4','positive_arpu_m5','positive_arpu_m6')
+        - internal_churner_2_4_6 == 1
+        limit_per_code: 100
+        variant: 1
+      27774e5b-7d7c-48d8-af3f-44e6ae695d55:
+        campaign_code: '200612-13 '
+        conditions:
+        - churn_microsegment in ('positive_arpu_m4','positive_arpu_m5','positive_arpu_m6')
+        - internal_churner_2_4_6 == 1
+        limit_per_code: 20
+        variant: 2
+      76a902b9-9639-4c5e-b347-87ebaa6b1707:
+        campaign_code: 200612-14
+        conditions:
+        - churn_microsegment in ('positive_arpu_m7','positive_arpu_m8','positive_arpu_m9','positive_arpu_m10')
+        - internal_churner_2_4_6 == 1
+        limit_per_code: 100
+        variant: 1
+      9645001b-1ef2-4ff4-857b-4de2df12ad25:
+        campaign_code: 200612-10
+        conditions:
+        - churn_microsegment in ('positive_arpu_m1','positive_arpu_m2','positive_arpu_m3')
+        - internal_churner_2_4_6 == 1
+        limit_per_code: 100
+        variant: 1
+      af3dbc3e-e415-4ee5-a149-3ae1b267dde9:
         campaign_code: 200612-15
         conditions:
         - churn_microsegment in ('zero_arpu_m1','zero_arpu_m2','zero_arpu_m3','zero_arpu_m4','zero_arpu_m5','zero_arpu_m6','zero_arpu_m7','zero_arpu_m8')
         - internal_churner_2_4_6 == 1
         limit_per_code: 20
         variant: 2
-      5c29ffb6-bd78-42ab-be72-3358b57ea5af:
-        campaign_code: 200612-14
-        conditions:
-        - churn_microsegment in ('positive_arpu_m7','positive_arpu_m8','positive_arpu_m9','positive_arpu_m10')
-        - internal_churner_2_4_6 == 1
-        limit_per_code: 100
-        variant: 1
-      a0db1ffe-3124-4685-a2d1-010148b285c8:
-        campaign_code: 200612-10
-=======
-  ### churn treatment starts here
-  a1_internal_churn_treatment:
-    order_policy: churn5_pred + churn15_pred + churn30_pred + churn45_pred + churn60_pred
-    rules:
-      0aef27b0-a650-4574-8935-02def8334414:
-        campaign_code: 200612-14
-        conditions:
-        - churn_microsegment in ('zero_arpu_m1','zero_arpu_m2','zero_arpu_m3','zero_arpu_m4','zero_arpu_m5','zero_arpu_m6','zero_arpu_m7','zero_arpu_m8')
-        - internal_churner_2_4_6 == 1
-        limit_per_code: 100
-        variant: 1
-      2266dd24-37bc-49bc-894f-c184205f35ca:
-        campaign_code: 200612-12
-        conditions:
-        - churn_microsegment in ('positive_arpu_m4','positive_arpu_m5','positive_arpu_m6')
-        - internal_churner_2_4_6 == 1
-        limit_per_code: 100
-        variant: 1
-      27774e5b-7d7c-48d8-af3f-44e6ae695d55:
-        campaign_code: '200612-13 '
->>>>>>> d49222ca
-        conditions:
-        - churn_microsegment in ('positive_arpu_m4','positive_arpu_m5','positive_arpu_m6')
-        - internal_churner_2_4_6 == 1
-<<<<<<< HEAD
-        limit_per_code: 100
-        variant: 1
-      a96961fd-3fdc-48e3-862a-4e7d2e465cc4:
-=======
-        limit_per_code: 20
-        variant: 2
-      76a902b9-9639-4c5e-b347-87ebaa6b1707:
->>>>>>> d49222ca
-        campaign_code: 200612-14
-        conditions:
-        - churn_microsegment in ('positive_arpu_m7','positive_arpu_m8','positive_arpu_m9','positive_arpu_m10')
-        - internal_churner_2_4_6 == 1
-        limit_per_code: 100
-        variant: 1
-<<<<<<< HEAD
-      d35a38e6-3295-43a3-b45c-5cb4394fcb95:
-        campaign_code: '200612-13 '
-=======
-      9645001b-1ef2-4ff4-857b-4de2df12ad25:
-        campaign_code: 200612-10
->>>>>>> d49222ca
-        conditions:
-        - churn_microsegment in ('positive_arpu_m1','positive_arpu_m2','positive_arpu_m3')
-        - internal_churner_2_4_6 == 1
-<<<<<<< HEAD
-        limit_per_code: 20
-        variant: 2
-      de4b13b6-7399-4653-8580-6c8900da9931:
-        campaign_code: 200612-11
-        conditions:
-=======
-        limit_per_code: 100
-        variant: 1
-      af3dbc3e-e415-4ee5-a149-3ae1b267dde9:
-        campaign_code: 200612-15
-        conditions:
-        - churn_microsegment in ('zero_arpu_m1','zero_arpu_m2','zero_arpu_m3','zero_arpu_m4','zero_arpu_m5','zero_arpu_m6','zero_arpu_m7','zero_arpu_m8')
-        - internal_churner_2_4_6 == 1
-        limit_per_code: 20
-        variant: 2
       e906b4cd-6e31-46bb-8656-abdee8d7985f:
         campaign_code: 200612-11
         conditions:
->>>>>>> d49222ca
         - churn_microsegment in ('positive_arpu_m1','positive_arpu_m2','positive_arpu_m3')
         - internal_churner_2_4_6 == 1
         limit_per_code: 20
         variant: 2
-<<<<<<< HEAD
-      f25d9269-9aed-42f0-b644-c15658038222:
-=======
       fe9d7d7c-8602-4c9f-bf59-a0cc74b3088b:
->>>>>>> d49222ca
         campaign_code: 200612-15
         conditions:
         - churn_microsegment in ('positive_arpu_m7','positive_arpu_m8','positive_arpu_m9','positive_arpu_m10')
         - internal_churner_2_4_6 == 1
         limit_per_code: 20
         variant: 2
-      f2e82a29-e3d7-48a7-b793-0f2b9cbf3bec:
-        campaign_code: 200612-12
-        conditions:
-        - churn_microsegment in ('positive_arpu_m4','positive_arpu_m5','positive_arpu_m6')
-        - internal_churner_2_4_6 == 1
-        limit_per_code: 100
-        variant: 1
     treatment_name: a1_internal_churn_treatment
     treatment_size: 300
     use_case: churn
   a2_call_centre_treatment:
     order_policy: churn5_pred + churn15_pred + churn30_pred + churn45_pred + churn60_pred
     rules:
-<<<<<<< HEAD
-      6c49ba39-cbbd-4cc5-a799-de32245b0f08:
+      0fde774e-fb0f-4ddb-9cb0-81d04a9eb0b4:
         campaign_code: 200612-18
         conditions:
         - call_centre_persona == 'problem_resolved_or_follow_up'
         limit_per_code: 20
         variant: 2
-      72492c4a-24bb-4cb6-98b5-8fc0a9a5e71d:
+      3ace962c-9c47-4ee3-ace2-b2b06a52d88f:
+        campaign_code: 200612-16
+        conditions:
+        - call_centre_persona == 'unsatisfied'
+        limit_per_code: 100
+        variant: 1
+      5a1f7d9d-7569-4d69-bc3e-fa6403f72bf9:
         campaign_code: 200612-19
         conditions:
         - call_centre_persona == 'anomaly_detected'
         limit_per_code: 100
         variant: 1
-      acb5d42a-c629-407c-b942-443d433c998a:
-        campaign_code: 200612-16
-        conditions:
-        - call_centre_persona == 'problem_resolved_or_follow_up'
-        limit_per_code: 100
-        variant: 1
-      bc9f4b32-fe7f-4e5c-ba29-03bda60a5419:
-=======
-      0fde774e-fb0f-4ddb-9cb0-81d04a9eb0b4:
-        campaign_code: 200612-18
-        conditions:
-        - call_centre_persona == 'problem_resolved_or_follow_up'
-        limit_per_code: 20
-        variant: 2
-      3ace962c-9c47-4ee3-ace2-b2b06a52d88f:
->>>>>>> d49222ca
-        campaign_code: 200612-16
-        conditions:
-        - call_centre_persona == 'unsatisfied'
-        limit_per_code: 100
-        variant: 1
-<<<<<<< HEAD
-      cda05228-79ae-4068-87ef-8b365efffb61:
-        campaign_code: 200612-18
-        conditions:
-        - call_centre_persona == 'unsatisfied'
-        limit_per_code: 20
-        variant: 2
-      fbf455e4-cc65-4716-b89d-3bab2700bc92:
-        campaign_code: 200612-21
-        conditions:
-        - call_centre_persona == 'anomaly_detected'
-=======
-      5a1f7d9d-7569-4d69-bc3e-fa6403f72bf9:
-        campaign_code: 200612-19
-        conditions:
-        - call_centre_persona == 'anomaly_detected'
-        limit_per_code: 100
-        variant: 1
       6f039c98-1459-4b0d-9826-7d49679a018d:
         campaign_code: 200612-21
         conditions:
@@ -245,7 +158,6 @@
         campaign_code: 200612-18
         conditions:
         - call_centre_persona == 'unsatisfied'
->>>>>>> d49222ca
         limit_per_code: 20
         variant: 2
       f2cc9ee6-3950-442e-9916-a8f19d4089f7:
@@ -260,60 +172,36 @@
   treatment_AB_test_churn_positive_arpu_m2:
     order_policy: churn5_pred + churn15_pred + churn30_pred + churn45_pred + churn60_pred
     rules:
-<<<<<<< HEAD
-      0410c6dc-bd19-46e1-a85f-1ac09e7f7cd1:
-        campaign_code: 200625-5
+      32f2f7e2-fdf5-4a43-85c5-5d4ba6450f02:
+        campaign_code: 200625-6
         conditions:
         - churn_microsegment == 'positive_arpu_m2'
         limit_per_code: 500
-        variant: 1
-      1117f7cd-8ffb-48c7-81e6-5219890b59b7:
-=======
-      32f2f7e2-fdf5-4a43-85c5-5d4ba6450f02:
->>>>>>> d49222ca
-        campaign_code: 200625-6
-        conditions:
-        - churn_microsegment == 'positive_arpu_m2'
-        limit_per_code: 500
-        variant: 2
-<<<<<<< HEAD
-      bea32d0d-b7b4-4e5e-a7aa-2ac468f221f2:
-=======
+        variant: 2
       9417ed81-7d83-4ada-870e-ee70e7dd3f4c:
->>>>>>> d49222ca
         campaign_code: 200625-8
         conditions:
         - churn_microsegment == 'positive_arpu_m2'
         limit_per_code: 500
         variant: 3
-<<<<<<< HEAD
-=======
       b9665ada-b7a7-4dda-86a0-d04d217ae0ef:
         campaign_code: 200625-5
         conditions:
         - churn_microsegment == 'positive_arpu_m2'
         limit_per_code: 500
         variant: 1
->>>>>>> d49222ca
     treatment_name: treatment_AB_test_churn_positive_arpu_m2
     treatment_size: 4500
     use_case: churn
   treatment_AB_test_churn_positive_arpu_m4:
     order_policy: churn5_pred + churn15_pred + churn30_pred + churn45_pred + churn60_pred
     rules:
-<<<<<<< HEAD
-      32b2b79a-50ce-4294-bd6d-62184277eb32:
-=======
       8d540c0f-d702-45f3-ab56-ada40d68a29d:
->>>>>>> d49222ca
         campaign_code: 200625-12
         conditions:
         - churn_microsegment == 'positive_arpu_m4'
         limit_per_code: 500
         variant: 3
-<<<<<<< HEAD
-      ccb98292-1779-4a35-9a49-0c789f25ee62:
-=======
       b612696e-4b91-40cb-968b-2081ac3c2a37:
         campaign_code: 200625-9
         conditions:
@@ -321,40 +209,17 @@
         limit_per_code: 500
         variant: 1
       cba4cb71-19cf-472c-b67d-f414ce71692f:
->>>>>>> d49222ca
         campaign_code: 200625-10
         conditions:
         - churn_microsegment == 'positive_arpu_m4'
         limit_per_code: 500
         variant: 2
-      f95b330f-9f7c-48b4-9b45-8c9c1a7d9dd9:
-        campaign_code: 200625-9
-        conditions:
-        - churn_microsegment == 'positive_arpu_m4'
-        limit_per_code: 500
-        variant: 1
     treatment_name: treatment_AB_test_churn_positive_arpu_m4
     treatment_size: 4500
     use_case: churn
   treatment_AB_test_churn_positive_arpu_m5:
     order_policy: churn5_pred + churn15_pred + churn30_pred + churn45_pred + churn60_pred
     rules:
-<<<<<<< HEAD
-      79902a40-d880-44c4-981c-98859ff8b145:
-        campaign_code: 200625-15
-        conditions:
-        - churn_microsegment == 'positive_arpu_m5'
-        limit_per_code: 500
-        variant: 3
-      a29e7961-7de2-4de5-9655-648b34c14400:
-        campaign_code: 200625-13
-        conditions:
-        - churn_microsegment == 'positive_arpu_m5'
-        limit_per_code: 500
-        variant: 1
-      e8acb51d-81e5-41cb-a915-a326de0db09b:
-        campaign_code: 200625-14
-=======
       4d2f8f2d-ffd7-4db6-a1d0-c1bdd4dad873:
         campaign_code: 200625-14
         conditions:
@@ -369,7 +234,6 @@
         variant: 3
       c8621223-a66e-4013-b16b-13552587f891:
         campaign_code: 200625-13
->>>>>>> d49222ca
         conditions:
         - churn_microsegment == 'positive_arpu_m5'
         limit_per_code: 500
@@ -380,94 +244,6 @@
   treatment_no_test_churn_positive_arpu:
     order_policy: churn5_pred + churn15_pred + churn30_pred + churn45_pred + churn60_pred
     rules:
-<<<<<<< HEAD
-      1789f2c4-e6a1-450e-9105-b3d42a6f20fd:
-        campaign_code: 200407-32
-        conditions:
-        - churn_microsegment == 'positive_arpu_m10'
-        limit_per_code: 230
-        variant: 2
-      27c1aea1-8c27-4feb-b272-ddf13c45b530:
-        campaign_code: 200407-13
-        conditions:
-        - churn_microsegment == 'positive_arpu_m9'
-        limit_per_code: 2300
-        variant: 1
-      325b8230-7fef-4308-a128-b210411ac629:
-        campaign_code: 200407-14
-        conditions:
-        - churn_microsegment == 'positive_arpu_m10'
-        limit_per_code: 2300
-        variant: 1
-      39402de6-887b-4f31-941d-ed7dcbb8cbc5:
-        campaign_code: 200407-29
-        conditions:
-        - churn_microsegment == 'positive_arpu_m7'
-        limit_per_code: 230
-        variant: 2
-      4384f5fb-4cce-4458-a346-ee6a362b8419:
-        campaign_code: 200407-23
-        conditions:
-        - churn_microsegment == 'positive_arpu_m1'
-        limit_per_code: 230
-        variant: 2
-      44a334fd-ddc9-4cd9-a317-53d144216689:
-        campaign_code: 200407-12
-        conditions:
-        - churn_microsegment == 'positive_arpu_m8'
-        limit_per_code: 2300
-        variant: 1
-      93e9e4fe-59e3-4f87-933a-54b9c1a0bd2c:
-        campaign_code: 200407-5
-        conditions:
-        - churn_microsegment == 'positive_arpu_m1'
-        limit_per_code: 2300
-        variant: 1
-      9ae5d2fd-23de-4edb-b59e-8442be3f58cc:
-        campaign_code: 200407-11
-        conditions:
-        - churn_microsegment == 'positive_arpu_m7'
-        limit_per_code: 2300
-        variant: 1
-      ae1033e9-05a1-4ad8-a37d-1b5b3d7b2a34:
-        campaign_code: 200407-28
-        conditions:
-        - churn_microsegment == 'positive_arpu_m6'
-        limit_per_code: 230
-        variant: 2
-      b8bab649-e17b-4eb3-a6cf-d3f0a7788082:
-        campaign_code: 200407-31
-        conditions:
-        - churn_microsegment == 'positive_arpu_m9'
-        limit_per_code: 230
-        variant: 2
-      bb080af5-ec38-46da-896e-82ba9d8037a0:
-        campaign_code: 200407-25
-        conditions:
-        - churn_microsegment == 'positive_arpu_m3'
-        limit_per_code: 230
-        variant: 2
-      c64d5164-8fb7-418f-9219-3a17bff01c4a:
-        campaign_code: 200407-30
-        conditions:
-        - churn_microsegment == 'positive_arpu_m8'
-        limit_per_code: 230
-        variant: 2
-      e248dfca-6cc1-49d2-85ba-a21f2bb61d4a:
-        campaign_code: 200407-10
-        conditions:
-        - churn_microsegment == 'positive_arpu_m6'
-        limit_per_code: 2300
-        variant: 1
-      ff1f6ad4-2e2e-4ad5-8186-40f77950ea34:
-        campaign_code: 200407-7
-        conditions:
-        - churn_microsegment == 'positive_arpu_m3'
-        limit_per_code: 2300
-        variant: 1
-    treatment_name: treatment_no_test_churn_positive_arpu
-    treatment_size: 5300
-=======
       2930b132-2761-457e-a980-10ea71d6a8c8:
         campaign_code: 200407-10
         conditions:
@@ -554,109 +330,10 @@
         variant: 1
     treatment_name: treatment_no_test_churn_positive_arpu
     treatment_size: 6750
->>>>>>> d49222ca
     use_case: churn
   treatment_no_test_churn_zero_arpu:
     order_policy: churn5_pred + churn15_pred + churn30_pred + churn45_pred + churn60_pred
     rules:
-<<<<<<< HEAD
-      0441b360-65dc-40de-831f-fb5d7f18766c:
-        campaign_code: 200407-22
-        conditions:
-        - churn_microsegment == 'zero_arpu_m8'
-        limit_per_code: 4700
-        variant: 1
-      0882b0e3-f5fd-4d70-9371-cabbb48fde86:
-        campaign_code: 200407-20
-        conditions:
-        - churn_microsegment == 'zero_arpu_m6'
-        limit_per_code: 4700
-        variant: 1
-      3ffd1c8d-3c8a-4125-995f-55ee1c001acf:
-        campaign_code: 200407-36
-        conditions:
-        - churn_microsegment == 'zero_arpu_m4'
-        limit_per_code: 470
-        variant: 2
-      44c30033-02d7-4201-8bfe-9494706e9460:
-        campaign_code: 200407-39
-        conditions:
-        - churn_microsegment == 'zero_arpu_m7'
-        limit_per_code: 470
-        variant: 2
-      463e21e3-7211-4f71-8a74-828baa70db39:
-        campaign_code: 200407-19
-        conditions:
-        - churn_microsegment == 'zero_arpu_m5'
-        limit_per_code: 4700
-        variant: 1
-      5e633697-6280-4940-888d-e14853c0a7eb:
-        campaign_code: 200407-15
-        conditions:
-        - churn_microsegment == 'zero_arpu_m1'
-        limit_per_code: 4700
-        variant: 1
-      64c3e8bc-40e7-46a0-bc5b-cab5f403941f:
-        campaign_code: 200407-37
-        conditions:
-        - churn_microsegment == 'zero_arpu_m5'
-        limit_per_code: 470
-        variant: 2
-      6d873914-e0b6-4a0c-ac43-4ababe9ee9a9:
-        campaign_code: 200407-38
-        conditions:
-        - churn_microsegment == 'zero_arpu_m6'
-        limit_per_code: 470
-        variant: 2
-      76a8b451-af03-4b42-aabf-16a56afb2368:
-        campaign_code: 200407-33
-        conditions:
-        - churn_microsegment == 'zero_arpu_m1'
-        limit_per_code: 470
-        variant: 2
-      84165ec2-5811-4fdf-8e6e-36deb4ebf17e:
-        campaign_code: 200407-16
-        conditions:
-        - churn_microsegment == 'zero_arpu_m2'
-        limit_per_code: 4700
-        variant: 1
-      895bad14-f46a-4f33-9bf6-d611e00d0286:
-        campaign_code: 200407-21
-        conditions:
-        - churn_microsegment == 'zero_arpu_m7'
-        limit_per_code: 4700
-        variant: 1
-      8fd46e3d-7f2a-4488-944b-02c5058135c9:
-        campaign_code: 200407-17
-        conditions:
-        - churn_microsegment == 'zero_arpu_m3'
-        limit_per_code: 4700
-        variant: 1
-      a1e23b09-58d3-4919-b3c4-2f801a7eb615:
-        campaign_code: 200407-40
-        conditions:
-        - churn_microsegment == 'zero_arpu_m8'
-        limit_per_code: 470
-        variant: 2
-      a66d7298-2563-43b7-a925-1285fefce529:
-        campaign_code: 200407-35
-        conditions:
-        - churn_microsegment == 'zero_arpu_m3'
-        limit_per_code: 470
-        variant: 2
-      bc903584-e5f4-4e3e-8d8c-6953f6e89cca:
-        campaign_code: 200407-18
-        conditions:
-        - churn_microsegment == 'zero_arpu_m4'
-        limit_per_code: 4700
-        variant: 1
-      e4007a05-bbd1-40e7-a185-97ad4cb58472:
-        campaign_code: 200407-34
-        conditions:
-        - churn_microsegment == 'zero_arpu_m2'
-        limit_per_code: 470
-        variant: 2
-=======
       1359ea21-16a1-403a-a196-7d56e4df16df:
         campaign_code: 200407-22
         conditions:
@@ -753,72 +430,12 @@
         - churn_microsegment == 'zero_arpu_m4'
         limit_per_code: 11300
         variant: 1
->>>>>>> d49222ca
     treatment_name: treatment_no_test_churn_zero_arpu
     treatment_size: 27000
     use_case: churn
-
-### ARD treatments starts here
   z1_notest_ard_d20d10_h_arpu_l_tenure:
     order_policy: dilution1_pred + dilution2_pred
     rules:
-<<<<<<< HEAD
-      12f6e2de-dae8-4ddc-be6e-ff0b1ef918d1:
-        campaign_code: 200415-20
-        conditions:
-        - ard_microsegment == 'high_arpu_low_tenure_m6'
-        limit_per_code: 900
-        variant: 1
-      132c4e7b-e6d3-4c56-834d-5b7f4b52ff41:
-        campaign_code: 200429-12
-        conditions:
-        - ard_microsegment == 'high_arpu_low_tenure_m2'
-        limit_per_code: 90
-        variant: 2
-      1b8b7d1a-008e-4196-98b9-b3831602e314:
-        campaign_code: 200429-15
-        conditions:
-        - ard_microsegment == 'high_arpu_low_tenure_m5'
-        limit_per_code: 90
-        variant: 2
-      37f982a3-b957-45ee-84fe-90734f57f922:
-        campaign_code: 200415-20
-        conditions:
-        - ard_microsegment == 'high_arpu_low_tenure_m2'
-        limit_per_code: 900
-        variant: 1
-      3b4be24d-7f3a-43e0-90fd-94df0c77a846:
-        campaign_code: 200429-18
-        conditions:
-        - ard_microsegment == 'high_arpu_low_tenure_m8'
-        limit_per_code: 90
-        variant: 2
-      5802a1e2-0290-4cc3-9319-738a4d23770f:
-        campaign_code: 200429-17
-        conditions:
-        - ard_microsegment == 'high_arpu_low_tenure_m7'
-        limit_per_code: 90
-        variant: 2
-      714d4201-2584-462f-9e84-7dd15d3ed324:
-        campaign_code: 200518-11
-        conditions:
-        - ard_microsegment == 'high_arpu_low_tenure_m4'
-        limit_per_code: 900
-        variant: 1
-      788146e7-37e1-48b5-a76f-6180f2395772:
-        campaign_code: 200508-10
-        conditions:
-        - ard_microsegment == 'high_arpu_low_tenure_m7'
-        limit_per_code: 900
-        variant: 1
-      7eb8bf85-4c2e-45b9-9952-8d60465acad9:
-        campaign_code: 200429-13
-        conditions:
-        - ard_microsegment == 'high_arpu_low_tenure_m3'
-        limit_per_code: 90
-        variant: 2
-      90ed0222-6605-4039-b048-f33cdc17a747:
-=======
       04c255ea-a077-4ce1-aa33-dce031f2f85b:
         campaign_code: 200429-14
         conditions:
@@ -844,50 +461,11 @@
         limit_per_code: 60
         variant: 2
       13a8dc34-7cfa-46ea-8fb1-9f541f52a8d4:
->>>>>>> d49222ca
         campaign_code: 200508-10
         conditions:
         - ard_microsegment == 'high_arpu_low_tenure_m3'
         limit_per_code: 900
         variant: 1
-<<<<<<< HEAD
-      a3fae55a-b872-427b-8df9-023926a20269:
-        campaign_code: 200429-11
-        conditions:
-        - ard_microsegment == 'high_arpu_low_tenure_m1'
-        limit_per_code: 90
-        variant: 2
-      d9be9f4e-fd3b-469c-888c-40dd38ecc89f:
-        campaign_code: 200415-20
-        conditions:
-        - ard_microsegment == 'high_arpu_low_tenure_m5'
-        limit_per_code: 900
-        variant: 1
-      dc0b9554-f385-41cf-8fd0-ef0a9de55a76:
-        campaign_code: 200508-12
-        conditions:
-        - ard_microsegment == 'high_arpu_low_tenure_m8'
-        limit_per_code: 900
-        variant: 1
-      ede0364c-bf1d-43f4-b32d-148d1e34b032:
-        campaign_code: 200415-20
-        conditions:
-        - ard_microsegment == 'high_arpu_low_tenure_m1'
-        limit_per_code: 900
-        variant: 1
-      f6412a80-b0ea-44e0-9f94-68b29615de69:
-        campaign_code: 200429-14
-        conditions:
-        - ard_microsegment == 'high_arpu_low_tenure_m4'
-        limit_per_code: 90
-        variant: 2
-      f7e243cf-6274-49de-aacb-4018eac8689f:
-        campaign_code: 200429-16
-        conditions:
-        - ard_microsegment == 'high_arpu_low_tenure_m6'
-        limit_per_code: 90
-        variant: 2
-=======
       1db6c163-8258-4da8-a6f8-6ae19b448e6c:
         campaign_code: 200518-11
         conditions:
@@ -954,82 +532,12 @@
         - ard_microsegment == 'high_arpu_low_tenure_m6'
         limit_per_code: 60
         variant: 2
->>>>>>> d49222ca
     treatment_name: z1_notest_ard_d20d10_h_arpu_l_tenure
     treatment_size: 4500
     use_case: ard
   z1_notest_ard_d20d10_high_arpu_old:
     order_policy: dilution1_pred + dilution2_pred
     rules:
-<<<<<<< HEAD
-      08d0bac6-d607-4f12-bd47-de3b69b9f195:
-        campaign_code: 200429-4
-        conditions:
-        - ard_microsegment == 'high_arpu_high_tenure_m1'
-        limit_per_code: 280
-        variant: 2
-      119a093f-e6d8-433e-9e75-e02b56743077:
-        campaign_code: 200415-19
-        conditions:
-        - ard_microsegment == 'high_arpu_high_tenure_m6'
-        limit_per_code: 2800
-        variant: 1
-      19308f58-64c2-4a54-8c0d-1a77c364ca3d:
-        campaign_code: 200415-19
-        conditions:
-        - ard_microsegment == 'high_arpu_high_tenure_m5'
-        limit_per_code: 2800
-        variant: 1
-      27d81011-075d-4484-90ba-9c1fcc43783e:
-        campaign_code: 200429-9
-        conditions:
-        - ard_microsegment == 'high_arpu_high_tenure_m7'
-        limit_per_code: 280
-        variant: 3
-      3295eb7d-e94b-411f-9918-ac95a55b2068:
-        campaign_code: 200518-11
-        conditions:
-        - ard_microsegment == 'high_arpu_high_tenure_m4'
-        limit_per_code: 2800
-        variant: 1
-      3302b129-9c4a-4aac-82ca-908bb637d3c0:
-        campaign_code: 200429-6
-        conditions:
-        - ard_microsegment == 'high_arpu_high_tenure_m3'
-        limit_per_code: 280
-        variant: 2
-      419a5ecd-b61a-4507-a402-f01f9ad39e50:
-        campaign_code: 200429-5
-        conditions:
-        - ard_microsegment == 'high_arpu_high_tenure_m2'
-        limit_per_code: 280
-        variant: 2
-      4e34a3d1-4ad4-441f-9f67-437ac458aef2:
-        campaign_code: 200415-20
-        conditions:
-        - ard_microsegment == 'high_arpu_high_tenure_m1'
-        limit_per_code: 2800
-        variant: 1
-      607332f1-e864-4593-99f1-51f8ae967364:
-        campaign_code: 200508-10
-        conditions:
-        - ard_microsegment == 'high_arpu_high_tenure_m7'
-        limit_per_code: 2800
-        variant: 1
-      8719829f-1393-404a-898e-a581254f3610:
-        campaign_code: 200508-10
-        conditions:
-        - ard_microsegment == 'high_arpu_high_tenure_m3'
-        limit_per_code: 2800
-        variant: 1
-      8fb2cbcf-5587-47ae-b304-23acfac1456b:
-        campaign_code: 200429-7
-        conditions:
-        - ard_microsegment == 'high_arpu_high_tenure_m4'
-        limit_per_code: 280
-        variant: 2
-      ae7a1d60-2b68-463e-9a31-4def049738eb:
-=======
       01eb8f63-9f48-4993-a12a-99b312f42df3:
         campaign_code: 200429-8
         conditions:
@@ -1103,78 +611,35 @@
         limit_per_code: 2800
         variant: 1
       d841b59c-ad5d-4955-8736-a862419efa4d:
->>>>>>> d49222ca
         campaign_code: 200508-12
         conditions:
         - ard_microsegment == 'high_arpu_high_tenure_m8'
         limit_per_code: 2800
         variant: 1
-<<<<<<< HEAD
-      b1c22b3c-6af9-4c02-a3cf-1f385fdf6c80:
-        campaign_code: 200429-10
-        conditions:
-        - ard_microsegment == 'high_arpu_high_tenure_m8'
-        limit_per_code: 280
-        variant: 3
-      b21be934-44a7-4cda-a83a-08e19f568db4:
-        campaign_code: 200422-16
-        conditions:
-        - ard_microsegment == 'high_arpu_high_tenure_m5'
-        limit_per_code: 280
-        variant: 2
-      c1f86107-9143-407a-a91a-3a610728a737:
+      dca66c75-7e9e-4623-a7f0-0aee665ff79e:
+        campaign_code: 200508-10
+        conditions:
+        - ard_microsegment == 'high_arpu_high_tenure_m7'
+        limit_per_code: 2800
+        variant: 1
+      ee30d08d-96ef-4461-a877-c6663169bea0:
         campaign_code: 200415-20
         conditions:
         - ard_microsegment == 'high_arpu_high_tenure_m2'
         limit_per_code: 2800
         variant: 1
-      cfa44b40-61d4-4ae2-937b-9702689b0eac:
-        campaign_code: 200429-8
-        conditions:
-        - ard_microsegment == 'high_arpu_high_tenure_m6'
-        limit_per_code: 280
-        variant: 2
-=======
-      dca66c75-7e9e-4623-a7f0-0aee665ff79e:
-        campaign_code: 200508-10
-        conditions:
-        - ard_microsegment == 'high_arpu_high_tenure_m7'
-        limit_per_code: 2800
-        variant: 1
-      ee30d08d-96ef-4461-a877-c6663169bea0:
-        campaign_code: 200415-20
-        conditions:
-        - ard_microsegment == 'high_arpu_high_tenure_m2'
-        limit_per_code: 2800
-        variant: 1
       fc732fb5-af90-4241-a0de-a113cc0b27ef:
         campaign_code: 200415-20
         conditions:
         - ard_microsegment == 'high_arpu_high_tenure_m1'
         limit_per_code: 2800
         variant: 1
->>>>>>> d49222ca
     treatment_name: z1_notest_ard_d20d10_high_arpu_old
     treatment_size: 13500
     use_case: ard
   z1_notest_ard_d20d10_l_arpu_l_tenure:
     order_policy: dilution1_pred + dilution2_pred
     rules:
-<<<<<<< HEAD
-      04743651-b54f-4743-9afb-363630b42476:
-        campaign_code: 200430-3
-        conditions:
-        - ard_microsegment == 'low_arpu_low_tenure_m2'
-        limit_per_code: 900
-        variant: 1
-      0589a58d-9094-49ec-bdf8-68b3f60a28f8:
-        campaign_code: 200430-4
-        conditions:
-        - ard_microsegment == 'low_arpu_low_tenure_m7'
-        limit_per_code: 900
-        variant: 1
-      07c0ff93-cb7e-4341-922b-5eea6b7fc6a8:
-=======
       21783350-690f-4217-8c75-4d86e64dda04:
         campaign_code: 200429-31
         conditions:
@@ -1188,90 +653,11 @@
         limit_per_code: 900
         variant: 1
       2836392b-8de6-4146-a027-e1afd832e975:
->>>>>>> d49222ca
         campaign_code: 200430-3
         conditions:
         - ard_microsegment == 'low_arpu_low_tenure_m1'
         limit_per_code: 900
         variant: 1
-<<<<<<< HEAD
-      37086f39-5410-412b-b77d-bb19ac377398:
-        campaign_code: 200430-4
-        conditions:
-        - ard_microsegment == 'low_arpu_low_tenure_m3'
-        limit_per_code: 900
-        variant: 1
-      5020c9a0-cdb3-453c-86d7-814f906a2574:
-        campaign_code: 200429-29
-        conditions:
-        - ard_microsegment == 'low_arpu_low_tenure_m3'
-        limit_per_code: 90
-        variant: 2
-      550445bf-daa8-409b-87d9-39ad9542897a:
-        campaign_code: 200429-28
-        conditions:
-        - ard_microsegment == 'low_arpu_low_tenure_m2'
-        limit_per_code: 90
-        variant: 2
-      608d3157-ee76-4a40-97e4-fcbc74754011:
-        campaign_code: 200429-33
-        conditions:
-        - ard_microsegment == 'low_arpu_low_tenure_m7'
-        limit_per_code: 90
-        variant: 2
-      641012f3-ed91-49b8-ad9d-5650d33cf908:
-        campaign_code: 200429-27
-        conditions:
-        - ard_microsegment == 'low_arpu_low_tenure_m1'
-        limit_per_code: 90
-        variant: 2
-      978102ee-8a6c-49ec-b84c-35896bf20694:
-        campaign_code: 200429-31
-        conditions:
-        - ard_microsegment == 'low_arpu_low_tenure_m5'
-        limit_per_code: 90
-        variant: 2
-      98c07820-a6c0-4c99-acd6-1737fbead266:
-        campaign_code: 200430-4
-        conditions:
-        - ard_microsegment == 'low_arpu_low_tenure_m5'
-        limit_per_code: 900
-        variant: 1
-      a63d5826-75bd-49cd-8b2b-b89b8ee9d447:
-        campaign_code: 200429-34
-        conditions:
-        - ard_microsegment == 'low_arpu_low_tenure_m8'
-        limit_per_code: 90
-        variant: 2
-      b00e6f41-b526-471c-b6c3-33256f625768:
-        campaign_code: 200430-4
-        conditions:
-        - ard_microsegment == 'low_arpu_low_tenure_m4'
-        limit_per_code: 900
-        variant: 1
-      c574c3d8-732d-4366-a216-4f87d87e270f:
-        campaign_code: 200429-30
-        conditions:
-        - ard_microsegment == 'low_arpu_low_tenure_m4'
-        limit_per_code: 90
-        variant: 2
-      e030c3d7-764b-4a05-91bb-2175fa69f4ba:
-        campaign_code: 200429-32
-        conditions:
-        - ard_microsegment == 'low_arpu_low_tenure_m6'
-        limit_per_code: 90
-        variant: 2
-      e29cea53-8eb6-4d3f-8ac0-3b02a128e4e6:
-        campaign_code: 200430-4
-        conditions:
-        - ard_microsegment == 'low_arpu_low_tenure_m6'
-        limit_per_code: 900
-        variant: 1
-      f607aabc-77e4-4e9b-8ba8-0469c8942f69:
-        campaign_code: 200430-4
-        conditions:
-        - ard_microsegment == 'low_arpu_low_tenure_m8'
-=======
       2a96e9c7-a056-46ba-9960-cb81feb1dbf2:
         campaign_code: 200430-4
         conditions:
@@ -1348,7 +734,6 @@
         campaign_code: 200430-4
         conditions:
         - ard_microsegment == 'low_arpu_low_tenure_m4'
->>>>>>> d49222ca
         limit_per_code: 900
         variant: 1
     treatment_name: z1_notest_ard_d20d10_l_arpu_l_tenure
@@ -1357,172 +742,78 @@
   z1_notest_ard_d20d10_low_arpu_old:
     order_policy: dilution1_pred + dilution2_pred
     rules:
-<<<<<<< HEAD
-      0a008603-04eb-46c6-9d5b-942fec46b793:
-        campaign_code: 200429-25
-        conditions:
-        - ard_microsegment == 'low_arpu_high_tenure_m6'
-        limit_per_code: 380
-        variant: 2
-      17448c76-d717-446e-8947-e2483907c117:
+      2aac6e97-35b8-488d-82dc-906a7bd06882:
         campaign_code: 200430-3
         conditions:
         - ard_microsegment == 'low_arpu_high_tenure_m1'
         limit_per_code: 3800
         variant: 1
-      17c37415-7fbe-4399-8384-d67152913e42:
+      333617f8-2505-4f50-96b7-5af7d5a8fc8b:
+        campaign_code: 200430-4
+        conditions:
+        - ard_microsegment == 'low_arpu_high_tenure_m8'
+        limit_per_code: 3800
+        variant: 1
+      3eb0ecfb-426e-4916-b9d7-43d687d125e0:
+        campaign_code: 200430-3
+        conditions:
+        - ard_microsegment == 'low_arpu_high_tenure_m2'
+        limit_per_code: 3800
+        variant: 1
+      481cdccd-726f-4af0-b67b-297adf928478:
+        campaign_code: 200429-22
+        conditions:
+        - ard_microsegment == 'low_arpu_high_tenure_m3'
+        limit_per_code: 290
+        variant: 2
+      51b98045-5740-4861-81f2-d7981ed69597:
+        campaign_code: 200429-20
+        conditions:
+        - ard_microsegment == 'low_arpu_high_tenure_m1'
+        limit_per_code: 290
+        variant: 2
+      66c32a53-ec97-400b-a86f-b00dfe4cb368:
+        campaign_code: 200430-4
+        conditions:
+        - ard_microsegment == 'low_arpu_high_tenure_m3'
+        limit_per_code: 3800
+        variant: 1
+      6f4a2f34-50b5-409a-8445-a45211e45ea1:
+        campaign_code: 200429-23
+        conditions:
+        - ard_microsegment == 'low_arpu_high_tenure_m4'
+        limit_per_code: 290
+        variant: 2
+      7199249b-f655-4975-a709-99ff8ab85c8b:
+        campaign_code: 200429-24
+        conditions:
+        - ard_microsegment == 'low_arpu_high_tenure_m5'
+        limit_per_code: 290
+        variant: 2
+      850c817d-15a5-4bbc-a6f5-da1d3013c4c3:
+        campaign_code: 200430-4
+        conditions:
+        - ard_microsegment == 'low_arpu_high_tenure_m4'
+        limit_per_code: 3800
+        variant: 1
+      9dac5433-2238-4405-a80a-28844939a543:
         campaign_code: 200430-4
         conditions:
         - ard_microsegment == 'low_arpu_high_tenure_m5'
         limit_per_code: 3800
         variant: 1
-      35ef6d58-a0d0-4ae5-b8b0-d0f9c11130c4:
-=======
-      2aac6e97-35b8-488d-82dc-906a7bd06882:
-        campaign_code: 200430-3
-        conditions:
-        - ard_microsegment == 'low_arpu_high_tenure_m1'
-        limit_per_code: 3800
-        variant: 1
-      333617f8-2505-4f50-96b7-5af7d5a8fc8b:
-        campaign_code: 200430-4
-        conditions:
-        - ard_microsegment == 'low_arpu_high_tenure_m8'
-        limit_per_code: 3800
-        variant: 1
-      3eb0ecfb-426e-4916-b9d7-43d687d125e0:
->>>>>>> d49222ca
-        campaign_code: 200430-3
-        conditions:
-        - ard_microsegment == 'low_arpu_high_tenure_m2'
-        limit_per_code: 3800
-        variant: 1
-<<<<<<< HEAD
-      5af01334-2733-40e5-84b6-8c02c3f4e0e6:
-        campaign_code: 200429-22
-        conditions:
-        - ard_microsegment == 'low_arpu_high_tenure_m3'
-        limit_per_code: 380
-        variant: 2
-      69c63cf8-427a-4992-b5f2-9eb347eb648a:
-        campaign_code: 200429-20
-        conditions:
-        - ard_microsegment == 'low_arpu_high_tenure_m1'
-        limit_per_code: 380
-        variant: 2
-      7403cb30-a18c-4001-b634-c1123d0b636a:
-        campaign_code: 200429-26
-        conditions:
-        - ard_microsegment == 'low_arpu_high_tenure_m7'
-        limit_per_code: 380
-        variant: 2
-      7855e3f4-2116-4256-b7ed-17d74c77e3ca:
-        campaign_code: 200430-4
-        conditions:
-        - ard_microsegment == 'low_arpu_high_tenure_m8'
-        limit_per_code: 3800
-        variant: 1
-      78733f10-809c-49dc-8950-158e27903df8:
-        campaign_code: 200430-4
-        conditions:
-        - ard_microsegment == 'low_arpu_high_tenure_m4'
-        limit_per_code: 3800
-        variant: 1
-      89249b87-acb2-4d09-8375-1ef3cca4c51d:
-        campaign_code: 200429-21
-        conditions:
-        - ard_microsegment == 'low_arpu_high_tenure_m2'
-        limit_per_code: 380
-        variant: 2
-      90b117f1-68ec-413c-8911-5cbfd35a2d83:
-        campaign_code: 200430-4
-        conditions:
-        - ard_microsegment == 'low_arpu_high_tenure_m3'
-        limit_per_code: 3800
-        variant: 1
-      95e7138e-8cbf-4b86-9af3-b083abe0e6c5:
-        campaign_code: 200429-24
-        conditions:
-        - ard_microsegment == 'low_arpu_high_tenure_m5'
-        limit_per_code: 380
-        variant: 2
-      9c391b87-c93f-4f02-81f0-65db0cca3888:
+      9fc24829-d7f6-4650-8c06-41d48296bdea:
         campaign_code: 200430-4
         conditions:
         - ard_microsegment == 'low_arpu_high_tenure_m6'
         limit_per_code: 3800
         variant: 1
-      a8bd8e68-edbf-48e3-b5ad-c5f3429dc54d:
-        campaign_code: 200429-23
-        conditions:
-        - ard_microsegment == 'low_arpu_high_tenure_m4'
-        limit_per_code: 380
-        variant: 2
-      e5baac48-3db8-48f1-acff-f3c492ef327b:
-=======
-      481cdccd-726f-4af0-b67b-297adf928478:
-        campaign_code: 200429-22
-        conditions:
-        - ard_microsegment == 'low_arpu_high_tenure_m3'
-        limit_per_code: 290
-        variant: 2
-      51b98045-5740-4861-81f2-d7981ed69597:
-        campaign_code: 200429-20
-        conditions:
-        - ard_microsegment == 'low_arpu_high_tenure_m1'
-        limit_per_code: 290
-        variant: 2
-      66c32a53-ec97-400b-a86f-b00dfe4cb368:
-        campaign_code: 200430-4
-        conditions:
-        - ard_microsegment == 'low_arpu_high_tenure_m3'
-        limit_per_code: 3800
-        variant: 1
-      6f4a2f34-50b5-409a-8445-a45211e45ea1:
-        campaign_code: 200429-23
-        conditions:
-        - ard_microsegment == 'low_arpu_high_tenure_m4'
-        limit_per_code: 290
-        variant: 2
-      7199249b-f655-4975-a709-99ff8ab85c8b:
-        campaign_code: 200429-24
-        conditions:
-        - ard_microsegment == 'low_arpu_high_tenure_m5'
-        limit_per_code: 290
-        variant: 2
-      850c817d-15a5-4bbc-a6f5-da1d3013c4c3:
-        campaign_code: 200430-4
-        conditions:
-        - ard_microsegment == 'low_arpu_high_tenure_m4'
-        limit_per_code: 3800
-        variant: 1
-      9dac5433-2238-4405-a80a-28844939a543:
-        campaign_code: 200430-4
-        conditions:
-        - ard_microsegment == 'low_arpu_high_tenure_m5'
-        limit_per_code: 3800
-        variant: 1
-      9fc24829-d7f6-4650-8c06-41d48296bdea:
-        campaign_code: 200430-4
-        conditions:
-        - ard_microsegment == 'low_arpu_high_tenure_m6'
-        limit_per_code: 3800
-        variant: 1
       a190556f-6bc5-4a83-83c7-7f6360463062:
->>>>>>> d49222ca
         campaign_code: 200430-4
         conditions:
         - ard_microsegment == 'low_arpu_high_tenure_m7'
         limit_per_code: 3800
         variant: 1
-<<<<<<< HEAD
-      f319cd5b-74e3-4b94-bc70-d3c874804599:
-        campaign_code: 200422-17
-        conditions:
-        - ard_microsegment == 'low_arpu_high_tenure_m8'
-        limit_per_code: 380
-        variant: 3
-=======
       a2660e69-db11-4ffc-8029-cf158645bac6:
         campaign_code: 200422-17
         conditions:
@@ -1547,200 +838,101 @@
         - ard_microsegment == 'low_arpu_high_tenure_m6'
         limit_per_code: 290
         variant: 2
->>>>>>> d49222ca
     treatment_name: z1_notest_ard_d20d10_low_arpu_old
     treatment_size: 18000
     use_case: ard
   z2_notest_ard_d10_h_arpu_l_tenure:
     order_policy: dilution1_pred
     rules:
-<<<<<<< HEAD
-      07728e38-dca3-4bfe-8666-ce595840eeab:
+      048dc506-1d0c-4e32-b0a1-6cd1e9bbffb3:
+        campaign_code: 200415-20
+        conditions:
+        - ard_microsegment == 'high_arpu_low_tenure_m5'
+        limit_per_code: 400
+        variant: 1
+      257454de-cbd6-4c73-a79c-e081f5814d03:
+        campaign_code: 200429-17
+        conditions:
+        - ard_microsegment == 'high_arpu_low_tenure_m7'
+        limit_per_code: 30
+        variant: 2
+      2ba522be-d928-43e8-8b25-76775ed26f1b:
+        campaign_code: 200429-14
+        conditions:
+        - ard_microsegment == 'high_arpu_low_tenure_m4'
+        limit_per_code: 30
+        variant: 2
+      53271c17-429c-46ab-bc19-27161431834f:
+        campaign_code: 200518-10
+        conditions:
+        - ard_microsegment == 'high_arpu_low_tenure_m1'
+        limit_per_code: 400
+        variant: 1
+      62c5704f-5374-4ff0-a142-789ff24deae3:
+        campaign_code: 200429-18
+        conditions:
+        - ard_microsegment == 'high_arpu_low_tenure_m8'
+        limit_per_code: 30
+        variant: 2
+      68d81891-8add-42a1-937d-38f72cdbe919:
+        campaign_code: 200508-12
+        conditions:
+        - ard_microsegment == 'high_arpu_low_tenure_m8'
+        limit_per_code: 400
+        variant: 1
+      807d5274-0897-457e-9081-cd6d86850964:
         campaign_code: 200429-16
         conditions:
         - ard_microsegment == 'high_arpu_low_tenure_m6'
-        limit_per_code: 40
-        variant: 2
-      1e59e9c6-de33-4055-afca-5ca1f80546b1:
-        campaign_code: 200415-20
-        conditions:
-        - ard_microsegment == 'high_arpu_low_tenure_m6'
+        limit_per_code: 30
+        variant: 2
+      86a0b240-dfd4-40ec-aabd-b1579a549d97:
+        campaign_code: 200508-10
+        conditions:
+        - ard_microsegment == 'high_arpu_low_tenure_m3'
         limit_per_code: 400
         variant: 1
-      209e8183-99bd-4d2e-b9f3-13b9d42e22b4:
+      a9692112-41a6-492f-8f93-35b4516bd9f3:
+        campaign_code: 200429-12
+        conditions:
+        - ard_microsegment == 'high_arpu_low_tenure_m2'
+        limit_per_code: 30
+        variant: 2
+      ab64a563-85d6-4ced-ba0f-d01d23fd0685:
+        campaign_code: 200518-11
+        conditions:
+        - ard_microsegment == 'high_arpu_low_tenure_m4'
+        limit_per_code: 400
+        variant: 1
+      b7317cbf-a0f5-4c21-97a5-48392b5214a5:
         campaign_code: 200508-10
         conditions:
         - ard_microsegment == 'high_arpu_low_tenure_m7'
         limit_per_code: 400
         variant: 1
-      2cdd2226-02f2-42d1-87bc-068b93e09217:
+      b8182a27-5fd3-490a-b951-84a2aa07d894:
+        campaign_code: 200429-13
+        conditions:
+        - ard_microsegment == 'high_arpu_low_tenure_m3'
+        limit_per_code: 30
+        variant: 2
+      bd0a3742-b480-49f9-8a7e-3be904ba44b0:
+        campaign_code: 200429-15
+        conditions:
+        - ard_microsegment == 'high_arpu_low_tenure_m5'
+        limit_per_code: 30
+        variant: 2
+      ce8d466b-c8a6-4e7f-ba0b-c2bdd9ad3c04:
         campaign_code: 200518-10
         conditions:
         - ard_microsegment == 'high_arpu_low_tenure_m2'
         limit_per_code: 400
         variant: 1
-      3e9ec9f2-0fd2-4eef-b105-02dbfbed1868:
-        campaign_code: 200429-11
-        conditions:
-        - ard_microsegment == 'high_arpu_low_tenure_m1'
-        limit_per_code: 40
-        variant: 2
-      4841665c-3755-431d-97c8-d7c84190fe09:
-        campaign_code: 200518-11
-        conditions:
-        - ard_microsegment == 'high_arpu_low_tenure_m4'
-        limit_per_code: 400
-        variant: 1
-      4fd3e5fe-cc7c-4eb9-b7fc-3d89e670f321:
-        campaign_code: 200429-17
-        conditions:
-        - ard_microsegment == 'high_arpu_low_tenure_m7'
-        limit_per_code: 40
-        variant: 2
-      62a88726-ea7e-4ba4-b311-d635f8b3319a:
-        campaign_code: 200429-12
-        conditions:
-        - ard_microsegment == 'high_arpu_low_tenure_m2'
-        limit_per_code: 40
-        variant: 2
-      693b8cf6-8744-4da1-8ee5-b3e8aa4b6631:
-        campaign_code: 200429-18
-        conditions:
-        - ard_microsegment == 'high_arpu_low_tenure_m8'
-        limit_per_code: 40
-        variant: 2
-      84a775c8-ee89-4982-aa07-2829a87cc115:
-        campaign_code: 200518-10
-        conditions:
-        - ard_microsegment == 'high_arpu_low_tenure_m1'
-        limit_per_code: 400
-        variant: 1
-      bafb28ac-8b42-45f0-a8f6-0fb5f3a922b9:
-        campaign_code: 200429-13
-        conditions:
-        - ard_microsegment == 'high_arpu_low_tenure_m3'
-        limit_per_code: 40
-        variant: 2
-      c1e6ce47-ddf4-49b2-9c86-1f7b9bfc4aa0:
-        campaign_code: 200429-15
-        conditions:
-        - ard_microsegment == 'high_arpu_low_tenure_m5'
-        limit_per_code: 40
-        variant: 2
-      d070d170-3dc4-4603-99a5-7426312a5adb:
-        campaign_code: 200508-10
-        conditions:
-        - ard_microsegment == 'high_arpu_low_tenure_m3'
-        limit_per_code: 400
-        variant: 1
-      d23340dc-65ba-4455-a1b5-65a8f6ca65b4:
-        campaign_code: 200508-12
-        conditions:
-        - ard_microsegment == 'high_arpu_low_tenure_m8'
-        limit_per_code: 400
-        variant: 1
-      f0e85bd1-da5d-43f1-a973-365e103a6b85:
-        campaign_code: 200415-20
-        conditions:
-        - ard_microsegment == 'high_arpu_low_tenure_m5'
-        limit_per_code: 400
-        variant: 1
-      f6e5f650-e94d-4f62-9305-f1693f87f071:
-        campaign_code: 200429-14
-        conditions:
-        - ard_microsegment == 'high_arpu_low_tenure_m4'
-        limit_per_code: 40
-=======
-      048dc506-1d0c-4e32-b0a1-6cd1e9bbffb3:
-        campaign_code: 200415-20
-        conditions:
-        - ard_microsegment == 'high_arpu_low_tenure_m5'
-        limit_per_code: 400
-        variant: 1
-      257454de-cbd6-4c73-a79c-e081f5814d03:
-        campaign_code: 200429-17
-        conditions:
-        - ard_microsegment == 'high_arpu_low_tenure_m7'
-        limit_per_code: 30
-        variant: 2
-      2ba522be-d928-43e8-8b25-76775ed26f1b:
-        campaign_code: 200429-14
-        conditions:
-        - ard_microsegment == 'high_arpu_low_tenure_m4'
-        limit_per_code: 30
-        variant: 2
-      53271c17-429c-46ab-bc19-27161431834f:
-        campaign_code: 200518-10
-        conditions:
-        - ard_microsegment == 'high_arpu_low_tenure_m1'
-        limit_per_code: 400
-        variant: 1
-      62c5704f-5374-4ff0-a142-789ff24deae3:
-        campaign_code: 200429-18
-        conditions:
-        - ard_microsegment == 'high_arpu_low_tenure_m8'
-        limit_per_code: 30
-        variant: 2
-      68d81891-8add-42a1-937d-38f72cdbe919:
-        campaign_code: 200508-12
-        conditions:
-        - ard_microsegment == 'high_arpu_low_tenure_m8'
-        limit_per_code: 400
-        variant: 1
-      807d5274-0897-457e-9081-cd6d86850964:
-        campaign_code: 200429-16
-        conditions:
-        - ard_microsegment == 'high_arpu_low_tenure_m6'
-        limit_per_code: 30
-        variant: 2
-      86a0b240-dfd4-40ec-aabd-b1579a549d97:
-        campaign_code: 200508-10
-        conditions:
-        - ard_microsegment == 'high_arpu_low_tenure_m3'
-        limit_per_code: 400
-        variant: 1
-      a9692112-41a6-492f-8f93-35b4516bd9f3:
-        campaign_code: 200429-12
-        conditions:
-        - ard_microsegment == 'high_arpu_low_tenure_m2'
-        limit_per_code: 30
-        variant: 2
-      ab64a563-85d6-4ced-ba0f-d01d23fd0685:
-        campaign_code: 200518-11
-        conditions:
-        - ard_microsegment == 'high_arpu_low_tenure_m4'
-        limit_per_code: 400
-        variant: 1
-      b7317cbf-a0f5-4c21-97a5-48392b5214a5:
-        campaign_code: 200508-10
-        conditions:
-        - ard_microsegment == 'high_arpu_low_tenure_m7'
-        limit_per_code: 400
-        variant: 1
-      b8182a27-5fd3-490a-b951-84a2aa07d894:
-        campaign_code: 200429-13
-        conditions:
-        - ard_microsegment == 'high_arpu_low_tenure_m3'
-        limit_per_code: 30
-        variant: 2
-      bd0a3742-b480-49f9-8a7e-3be904ba44b0:
-        campaign_code: 200429-15
-        conditions:
-        - ard_microsegment == 'high_arpu_low_tenure_m5'
-        limit_per_code: 30
-        variant: 2
-      ce8d466b-c8a6-4e7f-ba0b-c2bdd9ad3c04:
-        campaign_code: 200518-10
-        conditions:
-        - ard_microsegment == 'high_arpu_low_tenure_m2'
-        limit_per_code: 400
-        variant: 1
       f3258b0b-2b82-4036-8115-3909c7ca5407:
         campaign_code: 200429-11
         conditions:
         - ard_microsegment == 'high_arpu_low_tenure_m1'
         limit_per_code: 30
->>>>>>> d49222ca
         variant: 2
       ff2d3d6d-416a-46ce-982b-6a7e0cbff3aa:
         campaign_code: 200415-20
@@ -1754,181 +946,84 @@
   z2_notest_ard_d10_high_arpu_old:
     order_policy: dilution1_pred
     rules:
-<<<<<<< HEAD
-      06675212-daf2-44ef-bee0-9fc87195659e:
+      0ffccbd3-f8b4-4618-9939-92dcbf686289:
+        campaign_code: 200518-11
+        conditions:
+        - ard_microsegment == 'high_arpu_high_tenure_m4'
+        limit_per_code: 2300
+        variant: 1
+      396be5ee-eded-4e4c-a3a1-be8fecf67394:
+        campaign_code: 200508-10
+        conditions:
+        - ard_microsegment == 'high_arpu_high_tenure_m3'
+        limit_per_code: 2300
+        variant: 1
+      4080f243-306e-4c7d-97c5-0da2c948c22e:
+        campaign_code: 200508-12
+        conditions:
+        - ard_microsegment == 'high_arpu_high_tenure_m8'
+        limit_per_code: 2300
+        variant: 1
+      5fb7c561-ce50-417a-ae33-5cd7146e8b05:
+        campaign_code: 200429-7
+        conditions:
+        - ard_microsegment == 'high_arpu_high_tenure_m4'
+        limit_per_code: 150
+        variant: 2
+      77d2c8ea-f86c-4cf3-a378-57da5028f3be:
+        campaign_code: 200415-20
+        conditions:
+        - ard_microsegment == 'high_arpu_high_tenure_m5'
+        limit_per_code: 2300
+        variant: 1
+      7ad96bdb-70f7-4d29-9531-b502a684e6df:
+        campaign_code: 200422-16
+        conditions:
+        - ard_microsegment == 'high_arpu_high_tenure_m5'
+        limit_per_code: 150
+        variant: 2
+      7c34bb30-ab1a-4ec9-9825-9097ac6af0dd:
         campaign_code: 200508-10
         conditions:
         - ard_microsegment == 'high_arpu_high_tenure_m7'
         limit_per_code: 2300
         variant: 1
-      2c792527-d539-4df1-9a17-e7a181463cc6:
+      83f09488-6b8c-46f2-9450-ceb9cc5ee098:
+        campaign_code: 200429-4
+        conditions:
+        - ard_microsegment == 'high_arpu_high_tenure_m1'
+        limit_per_code: 150
+        variant: 2
+      91ad79c6-732a-48d1-9167-2945a3d35704:
         campaign_code: 200429-9
         conditions:
         - ard_microsegment == 'high_arpu_high_tenure_m7'
-        limit_per_code: 230
-        variant: 2
-      37545756-f8aa-4368-a261-2ab507d1758c:
-        campaign_code: 200429-7
-        conditions:
-        - ard_microsegment == 'high_arpu_high_tenure_m4'
-        limit_per_code: 230
-        variant: 2
-      3cebc3ac-0c7d-4c94-b88c-0eb3f5ba490b:
-        campaign_code: 200518-11
-        conditions:
-        - ard_microsegment == 'high_arpu_high_tenure_m4'
+        limit_per_code: 150
+        variant: 2
+      a12b2143-858c-4abc-bd90-7cceeb3812ae:
+        campaign_code: 200429-5
+        conditions:
+        - ard_microsegment == 'high_arpu_high_tenure_m2'
+        limit_per_code: 150
+        variant: 2
+      bb802759-631d-4d31-9e61-961048c4e030:
+        campaign_code: 200415-20
+        conditions:
+        - ard_microsegment == 'high_arpu_high_tenure_m6'
         limit_per_code: 2300
         variant: 1
-      40b55c8a-0591-42b0-95f5-d40ffd74b892:
-        campaign_code: 200422-16
-        conditions:
-        - ard_microsegment == 'high_arpu_high_tenure_m5'
-        limit_per_code: 230
-        variant: 2
-      5e185c5d-71a8-41ab-a360-63195f551c9d:
-        campaign_code: 200508-10
+      bceb0861-a918-4f2e-99ab-b2a21a90ebf2:
+        campaign_code: 200429-6
         conditions:
         - ard_microsegment == 'high_arpu_high_tenure_m3'
-        limit_per_code: 2300
-        variant: 1
-      7a74603d-06c0-4078-835f-6b166f7dfdad:
-        campaign_code: 200518-10
-        conditions:
-        - ard_microsegment == 'high_arpu_high_tenure_m1'
-        limit_per_code: 2300
-        variant: 1
-      7bd6bfe5-71c7-4d4e-a94f-c69c3280361d:
-        campaign_code: 200429-4
-        conditions:
-        - ard_microsegment == 'high_arpu_high_tenure_m1'
-        limit_per_code: 230
-        variant: 2
-      7e6c84de-683a-42a6-b5b9-45d60c59b74e:
+        limit_per_code: 150
+        variant: 2
+      c23344b2-1da1-48dc-85b6-9c6d88d039cb:
         campaign_code: 200518-10
         conditions:
         - ard_microsegment == 'high_arpu_high_tenure_m2'
         limit_per_code: 2300
         variant: 1
-      8ea551a7-2fde-4fbc-8651-b9d9b47633b7:
-        campaign_code: 200508-12
-        conditions:
-        - ard_microsegment == 'high_arpu_high_tenure_m8'
-        limit_per_code: 2300
-        variant: 1
-      9f15e9f5-3b51-42cd-a695-11635e240675:
-        campaign_code: 200429-6
-        conditions:
-        - ard_microsegment == 'high_arpu_high_tenure_m3'
-        limit_per_code: 230
-        variant: 2
-      a1be70f0-05e4-4d8d-be64-901ed6613315:
-        campaign_code: 200429-5
-        conditions:
-        - ard_microsegment == 'high_arpu_high_tenure_m2'
-        limit_per_code: 230
-        variant: 2
-      c44e62cf-2404-40b5-81a1-c4759c23ef99:
-        campaign_code: 200415-20
-        conditions:
-        - ard_microsegment == 'high_arpu_high_tenure_m5'
-        limit_per_code: 2300
-        variant: 1
-      d201d40b-b7e1-4a90-a987-78c1e61a4227:
-        campaign_code: 200429-10
-        conditions:
-        - ard_microsegment == 'high_arpu_high_tenure_m8'
-        limit_per_code: 230
-        variant: 2
-      f27190ee-3a27-4316-b922-8628049d10f7:
-        campaign_code: 200415-20
-        conditions:
-        - ard_microsegment == 'high_arpu_high_tenure_m6'
-        limit_per_code: 2300
-        variant: 1
-      ffc4883f-a373-48f1-bfc0-dbf827ef6f03:
-        campaign_code: 200429-8
-        conditions:
-        - ard_microsegment == 'high_arpu_high_tenure_m6'
-        limit_per_code: 230
-=======
-      0ffccbd3-f8b4-4618-9939-92dcbf686289:
-        campaign_code: 200518-11
-        conditions:
-        - ard_microsegment == 'high_arpu_high_tenure_m4'
-        limit_per_code: 2300
-        variant: 1
-      396be5ee-eded-4e4c-a3a1-be8fecf67394:
-        campaign_code: 200508-10
-        conditions:
-        - ard_microsegment == 'high_arpu_high_tenure_m3'
-        limit_per_code: 2300
-        variant: 1
-      4080f243-306e-4c7d-97c5-0da2c948c22e:
-        campaign_code: 200508-12
-        conditions:
-        - ard_microsegment == 'high_arpu_high_tenure_m8'
-        limit_per_code: 2300
-        variant: 1
-      5fb7c561-ce50-417a-ae33-5cd7146e8b05:
-        campaign_code: 200429-7
-        conditions:
-        - ard_microsegment == 'high_arpu_high_tenure_m4'
-        limit_per_code: 150
-        variant: 2
-      77d2c8ea-f86c-4cf3-a378-57da5028f3be:
-        campaign_code: 200415-20
-        conditions:
-        - ard_microsegment == 'high_arpu_high_tenure_m5'
-        limit_per_code: 2300
-        variant: 1
-      7ad96bdb-70f7-4d29-9531-b502a684e6df:
-        campaign_code: 200422-16
-        conditions:
-        - ard_microsegment == 'high_arpu_high_tenure_m5'
-        limit_per_code: 150
-        variant: 2
-      7c34bb30-ab1a-4ec9-9825-9097ac6af0dd:
-        campaign_code: 200508-10
-        conditions:
-        - ard_microsegment == 'high_arpu_high_tenure_m7'
-        limit_per_code: 2300
-        variant: 1
-      83f09488-6b8c-46f2-9450-ceb9cc5ee098:
-        campaign_code: 200429-4
-        conditions:
-        - ard_microsegment == 'high_arpu_high_tenure_m1'
-        limit_per_code: 150
-        variant: 2
-      91ad79c6-732a-48d1-9167-2945a3d35704:
-        campaign_code: 200429-9
-        conditions:
-        - ard_microsegment == 'high_arpu_high_tenure_m7'
-        limit_per_code: 150
-        variant: 2
-      a12b2143-858c-4abc-bd90-7cceeb3812ae:
-        campaign_code: 200429-5
-        conditions:
-        - ard_microsegment == 'high_arpu_high_tenure_m2'
-        limit_per_code: 150
-        variant: 2
-      bb802759-631d-4d31-9e61-961048c4e030:
-        campaign_code: 200415-20
-        conditions:
-        - ard_microsegment == 'high_arpu_high_tenure_m6'
-        limit_per_code: 2300
-        variant: 1
-      bceb0861-a918-4f2e-99ab-b2a21a90ebf2:
-        campaign_code: 200429-6
-        conditions:
-        - ard_microsegment == 'high_arpu_high_tenure_m3'
-        limit_per_code: 150
-        variant: 2
-      c23344b2-1da1-48dc-85b6-9c6d88d039cb:
-        campaign_code: 200518-10
-        conditions:
-        - ard_microsegment == 'high_arpu_high_tenure_m2'
-        limit_per_code: 2300
-        variant: 1
       d27dcc32-9742-494c-8304-0d9ca3744ad1:
         campaign_code: 200429-8
         conditions:
@@ -1940,7 +1035,6 @@
         conditions:
         - ard_microsegment == 'high_arpu_high_tenure_m8'
         limit_per_code: 150
->>>>>>> d49222ca
         variant: 2
       f60a2436-37c3-41e5-9832-8dcbb2fc7582:
         campaign_code: 200518-10
@@ -1954,196 +1048,101 @@
   z2_notest_ard_d10_l_arpu_l_tenure:
     order_policy: dilution1_pred
     rules:
-<<<<<<< HEAD
-      217c747f-b499-47f1-a4ee-d28dec214561:
-        campaign_code: 200429-33
-        conditions:
-        - ard_microsegment == 'low_arpu_low_tenure_m7'
-        limit_per_code: 20
-        variant: 2
-      29c8912d-e113-4aba-90f9-ad48edca92db:
+      018fab7c-8651-499e-a2d1-4978bca588c9:
+        campaign_code: 200429-30
+        conditions:
+        - ard_microsegment == 'low_arpu_low_tenure_m4'
+        limit_per_code: 10
+        variant: 2
+      09987dae-2431-47f0-a2c3-73c204984176:
+        campaign_code: 200429-28
+        conditions:
+        - ard_microsegment == 'low_arpu_low_tenure_m2'
+        limit_per_code: 10
+        variant: 2
+      1f19e932-aa83-46bc-b76f-3fc81e679253:
         campaign_code: 200430-3
         conditions:
         - ard_microsegment == 'low_arpu_low_tenure_m4'
         limit_per_code: 200
         variant: 1
-      2df71293-a616-4cb9-ab41-8bb8eded20ad:
+      1f76dd0c-bd1b-4d68-bc6e-f9cb95889543:
         campaign_code: 200430-3
         conditions:
         - ard_microsegment == 'low_arpu_low_tenure_m3'
         limit_per_code: 200
         variant: 1
-      2fc5d5a4-b73d-4e3b-9b52-60a186c4e7a9:
+      4573383c-ccc7-4f26-b45f-b8c00ca3036d:
+        campaign_code: 200429-32
+        conditions:
+        - ard_microsegment == 'low_arpu_low_tenure_m6'
+        limit_per_code: 10
+        variant: 2
+      5220689c-e4d3-43cd-bdac-bbe557c7735a:
         campaign_code: 200429-31
         conditions:
         - ard_microsegment == 'low_arpu_low_tenure_m5'
-        limit_per_code: 20
-        variant: 2
-      3d42c557-27f2-4ec8-adf4-063cfe235879:
-        campaign_code: 200429-28
+        limit_per_code: 10
+        variant: 2
+      73a03dc8-5a9d-4dc5-a973-9029cc39b098:
+        campaign_code: 200430-3
+        conditions:
+        - ard_microsegment == 'low_arpu_low_tenure_m1'
+        limit_per_code: 200
+        variant: 1
+      7cd47ca8-4139-40f1-bcc6-d6899b117927:
+        campaign_code: 200429-29
+        conditions:
+        - ard_microsegment == 'low_arpu_low_tenure_m3'
+        limit_per_code: 10
+        variant: 2
+      8166d19d-d1c1-4d72-bf17-a0c10e5ca9f5:
+        campaign_code: 200430-3
         conditions:
         - ard_microsegment == 'low_arpu_low_tenure_m2'
-        limit_per_code: 20
-        variant: 2
-      58c239ae-ea8e-433a-8157-ce311a1d2eaa:
+        limit_per_code: 200
+        variant: 1
+      8587e753-59db-413b-99d3-8483b26c36c4:
+        campaign_code: 200429-33
+        conditions:
+        - ard_microsegment == 'low_arpu_low_tenure_m7'
+        limit_per_code: 10
+        variant: 2
+      9107d833-efad-4ed7-ad2f-8ee656761190:
+        campaign_code: 200430-3
+        conditions:
+        - ard_microsegment == 'low_arpu_low_tenure_m7'
+        limit_per_code: 200
+        variant: 1
+      dd9ed9ea-9e93-498b-bb02-ede81043adc3:
+        campaign_code: 200429-34
+        conditions:
+        - ard_microsegment == 'low_arpu_low_tenure_m8'
+        limit_per_code: 10
+        variant: 2
+      e7a5f3a7-034d-4db7-9bef-66927e78065c:
         campaign_code: 200430-3
         conditions:
         - ard_microsegment == 'low_arpu_low_tenure_m8'
         limit_per_code: 200
         variant: 1
-      779f1b94-44bb-4c2c-9e69-50731969a927:
+      e7b50cea-a20d-424d-baa8-5ddde2d0c42b:
+        campaign_code: 200430-3
+        conditions:
+        - ard_microsegment == 'low_arpu_low_tenure_m6'
+        limit_per_code: 200
+        variant: 1
+      eb9bffe9-99e0-4611-a51e-e32dbb26b467:
+        campaign_code: 200429-27
+        conditions:
+        - ard_microsegment == 'low_arpu_low_tenure_m1'
+        limit_per_code: 10
+        variant: 2
+      f7202d33-10c8-4a76-9e26-6381b17b9c2c:
         campaign_code: 200430-3
         conditions:
         - ard_microsegment == 'low_arpu_low_tenure_m5'
         limit_per_code: 200
-        variant: 1
-      7fb3150d-1251-460a-9219-e847b3e26a7f:
-        campaign_code: 200429-34
-        conditions:
-        - ard_microsegment == 'low_arpu_low_tenure_m8'
-        limit_per_code: 20
-        variant: 2
-      812dc8de-fee1-4306-816f-3df7c51b6f86:
-        campaign_code: 200429-27
-        conditions:
-        - ard_microsegment == 'low_arpu_low_tenure_m1'
-        limit_per_code: 20
-        variant: 2
-      971a2409-0409-4816-9899-9fb6c730ff81:
-        campaign_code: 200429-30
-        conditions:
-        - ard_microsegment == 'low_arpu_low_tenure_m4'
-        limit_per_code: 20
-        variant: 2
-      a4de9ed6-494e-49a4-a645-6617404842ab:
-        campaign_code: 200429-32
-        conditions:
-        - ard_microsegment == 'low_arpu_low_tenure_m6'
-        limit_per_code: 20
-        variant: 2
-      b16133ae-7909-4d6b-90d3-a9928f16c6ab:
-        campaign_code: 200430-3
-        conditions:
-        - ard_microsegment == 'low_arpu_low_tenure_m7'
-        limit_per_code: 200
-        variant: 1
-      bd79583d-e779-47ca-bd55-3508d7730ab5:
-=======
-      018fab7c-8651-499e-a2d1-4978bca588c9:
-        campaign_code: 200429-30
-        conditions:
-        - ard_microsegment == 'low_arpu_low_tenure_m4'
-        limit_per_code: 10
-        variant: 2
-      09987dae-2431-47f0-a2c3-73c204984176:
-        campaign_code: 200429-28
-        conditions:
-        - ard_microsegment == 'low_arpu_low_tenure_m2'
-        limit_per_code: 10
-        variant: 2
-      1f19e932-aa83-46bc-b76f-3fc81e679253:
-        campaign_code: 200430-3
-        conditions:
-        - ard_microsegment == 'low_arpu_low_tenure_m4'
-        limit_per_code: 200
-        variant: 1
-      1f76dd0c-bd1b-4d68-bc6e-f9cb95889543:
-        campaign_code: 200430-3
-        conditions:
-        - ard_microsegment == 'low_arpu_low_tenure_m3'
-        limit_per_code: 200
-        variant: 1
-      4573383c-ccc7-4f26-b45f-b8c00ca3036d:
-        campaign_code: 200429-32
-        conditions:
-        - ard_microsegment == 'low_arpu_low_tenure_m6'
-        limit_per_code: 10
-        variant: 2
-      5220689c-e4d3-43cd-bdac-bbe557c7735a:
-        campaign_code: 200429-31
-        conditions:
-        - ard_microsegment == 'low_arpu_low_tenure_m5'
-        limit_per_code: 10
-        variant: 2
-      73a03dc8-5a9d-4dc5-a973-9029cc39b098:
-        campaign_code: 200430-3
-        conditions:
-        - ard_microsegment == 'low_arpu_low_tenure_m1'
-        limit_per_code: 200
-        variant: 1
-      7cd47ca8-4139-40f1-bcc6-d6899b117927:
-        campaign_code: 200429-29
-        conditions:
-        - ard_microsegment == 'low_arpu_low_tenure_m3'
-        limit_per_code: 10
-        variant: 2
-      8166d19d-d1c1-4d72-bf17-a0c10e5ca9f5:
->>>>>>> d49222ca
-        campaign_code: 200430-3
-        conditions:
-        - ard_microsegment == 'low_arpu_low_tenure_m2'
-        limit_per_code: 200
-        variant: 1
-<<<<<<< HEAD
-      e2f663e0-5e1b-4ca9-9231-c031ad9d691c:
-        campaign_code: 200430-3
-        conditions:
-        - ard_microsegment == 'low_arpu_low_tenure_m1'
-        limit_per_code: 200
-        variant: 1
-      e91131e1-5ec3-46c3-874d-bc3291dff468:
-        campaign_code: 200429-29
-        conditions:
-        - ard_microsegment == 'low_arpu_low_tenure_m3'
-        limit_per_code: 20
-        variant: 2
-      f3d9f1c3-b904-4dad-a4d0-0b0c84ff40e8:
-=======
-      8587e753-59db-413b-99d3-8483b26c36c4:
-        campaign_code: 200429-33
-        conditions:
-        - ard_microsegment == 'low_arpu_low_tenure_m7'
-        limit_per_code: 10
-        variant: 2
-      9107d833-efad-4ed7-ad2f-8ee656761190:
-        campaign_code: 200430-3
-        conditions:
-        - ard_microsegment == 'low_arpu_low_tenure_m7'
-        limit_per_code: 200
-        variant: 1
-      dd9ed9ea-9e93-498b-bb02-ede81043adc3:
-        campaign_code: 200429-34
-        conditions:
-        - ard_microsegment == 'low_arpu_low_tenure_m8'
-        limit_per_code: 10
-        variant: 2
-      e7a5f3a7-034d-4db7-9bef-66927e78065c:
-        campaign_code: 200430-3
-        conditions:
-        - ard_microsegment == 'low_arpu_low_tenure_m8'
-        limit_per_code: 200
-        variant: 1
-      e7b50cea-a20d-424d-baa8-5ddde2d0c42b:
->>>>>>> d49222ca
-        campaign_code: 200430-3
-        conditions:
-        - ard_microsegment == 'low_arpu_low_tenure_m6'
-        limit_per_code: 200
-<<<<<<< HEAD
-=======
-        variant: 1
-      eb9bffe9-99e0-4611-a51e-e32dbb26b467:
-        campaign_code: 200429-27
-        conditions:
-        - ard_microsegment == 'low_arpu_low_tenure_m1'
-        limit_per_code: 10
-        variant: 2
-      f7202d33-10c8-4a76-9e26-6381b17b9c2c:
-        campaign_code: 200430-3
-        conditions:
-        - ard_microsegment == 'low_arpu_low_tenure_m5'
-        limit_per_code: 200
->>>>>>> d49222ca
         variant: 1
     treatment_name: z2_notest_ard_d10_l_arpu_l_tenure
     treatment_size: 900
@@ -2151,198 +1150,102 @@
   z2_notest_ard_d10_low_arpu_old:
     order_policy: dilution1_pred
     rules:
-<<<<<<< HEAD
-      22c90c5d-15c8-4c35-a820-4efbc53e9b66:
+      1d5b9591-8938-494d-a630-79115bcb018f:
+        campaign_code: 200430-3
+        conditions:
+        - ard_microsegment == 'low_arpu_high_tenure_m7'
+        limit_per_code: 600
+        variant: 1
+      1eeb5507-ee3e-4ae6-b8a7-77297e5149aa:
+        campaign_code: 200429-26
+        conditions:
+        - ard_microsegment == 'low_arpu_high_tenure_m7'
+        limit_per_code: 40
+        variant: 2
+      1ef0ff17-6b80-464a-9472-0f7896127fbf:
+        campaign_code: 200430-3
+        conditions:
+        - ard_microsegment == 'low_arpu_high_tenure_m3'
+        limit_per_code: 600
+        variant: 1
+      28b7be9f-18c1-4357-b3fb-10c7a5ab2f19:
+        campaign_code: 200430-3
+        conditions:
+        - ard_microsegment == 'low_arpu_high_tenure_m2'
+        limit_per_code: 600
+        variant: 1
+      61b44bdf-01b4-4ab6-a091-c85622ac2a95:
         campaign_code: 200430-3
         conditions:
         - ard_microsegment == 'low_arpu_high_tenure_m5'
         limit_per_code: 600
         variant: 1
-      30a06b12-d351-44f8-a6eb-94660625b7e6:
+      6cb860b6-bc64-4a40-949f-f60c9fb0903b:
+        campaign_code: 200430-3
+        conditions:
+        - ard_microsegment == 'low_arpu_high_tenure_m8'
+        limit_per_code: 600
+        variant: 1
+      7b27945e-aa41-4d06-92e2-2c89d75da9a0:
+        campaign_code: 200429-25
+        conditions:
+        - ard_microsegment == 'low_arpu_high_tenure_m6'
+        limit_per_code: 40
+        variant: 2
+      7ccc1f1e-3a29-4067-a08f-1e3361f1cc24:
+        campaign_code: 200430-3
+        conditions:
+        - ard_microsegment == 'low_arpu_high_tenure_m4'
+        limit_per_code: 600
+        variant: 1
+      90b1f72b-a2b4-499a-9a6d-575ce33952b2:
+        campaign_code: 200430-3
+        conditions:
+        - ard_microsegment == 'low_arpu_high_tenure_m6'
+        limit_per_code: 600
+        variant: 1
+      bc1c4a81-0f10-46fd-a581-d45ac0c06003:
+        campaign_code: 200429-22
+        conditions:
+        - ard_microsegment == 'low_arpu_high_tenure_m3'
+        limit_per_code: 40
+        variant: 2
+      bd50642e-5a71-4f1c-85f3-96127870814c:
         campaign_code: 200422-17
         conditions:
         - ard_microsegment == 'low_arpu_high_tenure_m8'
-        limit_per_code: 60
-        variant: 2
-      326eb720-2f96-4377-8e69-d896640f4f41:
+        limit_per_code: 40
+        variant: 2
+      bd6bf3b6-316f-44a9-b170-cb6589cdffb0:
+        campaign_code: 200429-24
+        conditions:
+        - ard_microsegment == 'low_arpu_high_tenure_m5'
+        limit_per_code: 40
+        variant: 2
+      d97c8d64-485c-42dc-8d5c-712c7827136c:
+        campaign_code: 200429-23
+        conditions:
+        - ard_microsegment == 'low_arpu_high_tenure_m4'
+        limit_per_code: 40
+        variant: 2
+      dde675e1-4ba5-4a59-81a2-6f2cdd3d6a3c:
+        campaign_code: 200429-20
+        conditions:
+        - ard_microsegment == 'low_arpu_high_tenure_m1'
+        limit_per_code: 40
+        variant: 2
+      de42ccbd-459d-438c-8261-0639ba478a0d:
         campaign_code: 200429-21
         conditions:
         - ard_microsegment == 'low_arpu_high_tenure_m2'
-        limit_per_code: 60
-        variant: 2
-      392eee81-490a-4b55-90b2-8b38f0bc8fdf:
-        campaign_code: 200430-3
-        conditions:
-        - ard_microsegment == 'low_arpu_high_tenure_m3'
-        limit_per_code: 600
-        variant: 1
-      41f9409d-c686-4dc4-8cb4-113232d9c0e6:
-        campaign_code: 200429-26
-        conditions:
-        - ard_microsegment == 'low_arpu_high_tenure_m7'
-        limit_per_code: 60
-        variant: 2
-      5465d381-7112-48b2-afc2-9c7c33ce3726:
+        limit_per_code: 40
+        variant: 2
+      fe236edb-bc3a-482d-80af-7fcee160d2c8:
         campaign_code: 200430-3
         conditions:
         - ard_microsegment == 'low_arpu_high_tenure_m1'
         limit_per_code: 600
         variant: 1
-      595b2294-3156-47a4-bcb2-6075a0758881:
-        campaign_code: 200430-3
-        conditions:
-        - ard_microsegment == 'low_arpu_high_tenure_m8'
-        limit_per_code: 600
-        variant: 1
-      8b342ad9-6371-463e-8b43-e0fa6bb0f1bb:
-=======
-      1d5b9591-8938-494d-a630-79115bcb018f:
-        campaign_code: 200430-3
-        conditions:
-        - ard_microsegment == 'low_arpu_high_tenure_m7'
-        limit_per_code: 600
-        variant: 1
-      1eeb5507-ee3e-4ae6-b8a7-77297e5149aa:
-        campaign_code: 200429-26
-        conditions:
-        - ard_microsegment == 'low_arpu_high_tenure_m7'
-        limit_per_code: 40
-        variant: 2
-      1ef0ff17-6b80-464a-9472-0f7896127fbf:
-        campaign_code: 200430-3
-        conditions:
-        - ard_microsegment == 'low_arpu_high_tenure_m3'
-        limit_per_code: 600
-        variant: 1
-      28b7be9f-18c1-4357-b3fb-10c7a5ab2f19:
-        campaign_code: 200430-3
-        conditions:
-        - ard_microsegment == 'low_arpu_high_tenure_m2'
-        limit_per_code: 600
-        variant: 1
-      61b44bdf-01b4-4ab6-a091-c85622ac2a95:
-        campaign_code: 200430-3
-        conditions:
-        - ard_microsegment == 'low_arpu_high_tenure_m5'
-        limit_per_code: 600
-        variant: 1
-      6cb860b6-bc64-4a40-949f-f60c9fb0903b:
-        campaign_code: 200430-3
-        conditions:
-        - ard_microsegment == 'low_arpu_high_tenure_m8'
-        limit_per_code: 600
-        variant: 1
-      7b27945e-aa41-4d06-92e2-2c89d75da9a0:
-        campaign_code: 200429-25
-        conditions:
-        - ard_microsegment == 'low_arpu_high_tenure_m6'
-        limit_per_code: 40
-        variant: 2
-      7ccc1f1e-3a29-4067-a08f-1e3361f1cc24:
-        campaign_code: 200430-3
-        conditions:
-        - ard_microsegment == 'low_arpu_high_tenure_m4'
-        limit_per_code: 600
-        variant: 1
-      90b1f72b-a2b4-499a-9a6d-575ce33952b2:
->>>>>>> d49222ca
-        campaign_code: 200430-3
-        conditions:
-        - ard_microsegment == 'low_arpu_high_tenure_m6'
-        limit_per_code: 600
-        variant: 1
-<<<<<<< HEAD
-      8f1d2ffe-b0e8-4e35-a327-6bf7fd1acde7:
-        campaign_code: 200429-25
-        conditions:
-        - ard_microsegment == 'low_arpu_high_tenure_m6'
-        limit_per_code: 60
-        variant: 2
-      acba0019-bfe2-4a22-ad6a-87cd7ebbb3ae:
-        campaign_code: 200430-3
-        conditions:
-        - ard_microsegment == 'low_arpu_high_tenure_m2'
-        limit_per_code: 600
-        variant: 1
-      b3f744bb-df1b-4601-835e-d9ab8f3d343f:
-        campaign_code: 200430-3
-        conditions:
-        - ard_microsegment == 'low_arpu_high_tenure_m7'
-        limit_per_code: 600
-        variant: 1
-      e179053c-a820-4cb1-858c-38378b271743:
-        campaign_code: 200429-20
-        conditions:
-        - ard_microsegment == 'low_arpu_high_tenure_m1'
-        limit_per_code: 60
-        variant: 2
-      e313d48f-c45f-4a5b-8ff0-d83fdd9c8f9c:
-        campaign_code: 200429-23
-        conditions:
-        - ard_microsegment == 'low_arpu_high_tenure_m4'
-        limit_per_code: 60
-        variant: 2
-      f3ddacf8-34af-4a49-9950-4fe2c9761061:
-        campaign_code: 200430-3
-        conditions:
-        - ard_microsegment == 'low_arpu_high_tenure_m4'
-        limit_per_code: 600
-        variant: 1
-      f972c027-d3ef-456c-bfd4-eb58ee98e657:
-        campaign_code: 200429-24
-        conditions:
-        - ard_microsegment == 'low_arpu_high_tenure_m5'
-        limit_per_code: 60
-        variant: 2
-      fc8fb885-6452-43b6-8826-4c5a9f8313e2:
-        campaign_code: 200429-22
-        conditions:
-        - ard_microsegment == 'low_arpu_high_tenure_m3'
-        limit_per_code: 60
-=======
-      bc1c4a81-0f10-46fd-a581-d45ac0c06003:
-        campaign_code: 200429-22
-        conditions:
-        - ard_microsegment == 'low_arpu_high_tenure_m3'
-        limit_per_code: 40
-        variant: 2
-      bd50642e-5a71-4f1c-85f3-96127870814c:
-        campaign_code: 200422-17
-        conditions:
-        - ard_microsegment == 'low_arpu_high_tenure_m8'
-        limit_per_code: 40
-        variant: 2
-      bd6bf3b6-316f-44a9-b170-cb6589cdffb0:
-        campaign_code: 200429-24
-        conditions:
-        - ard_microsegment == 'low_arpu_high_tenure_m5'
-        limit_per_code: 40
-        variant: 2
-      d97c8d64-485c-42dc-8d5c-712c7827136c:
-        campaign_code: 200429-23
-        conditions:
-        - ard_microsegment == 'low_arpu_high_tenure_m4'
-        limit_per_code: 40
-        variant: 2
-      dde675e1-4ba5-4a59-81a2-6f2cdd3d6a3c:
-        campaign_code: 200429-20
-        conditions:
-        - ard_microsegment == 'low_arpu_high_tenure_m1'
-        limit_per_code: 40
-        variant: 2
-      de42ccbd-459d-438c-8261-0639ba478a0d:
-        campaign_code: 200429-21
-        conditions:
-        - ard_microsegment == 'low_arpu_high_tenure_m2'
-        limit_per_code: 40
->>>>>>> d49222ca
-        variant: 2
-      fe236edb-bc3a-482d-80af-7fcee160d2c8:
-        campaign_code: 200430-3
-        conditions:
-        - ard_microsegment == 'low_arpu_high_tenure_m1'
-        limit_per_code: 600
-        variant: 1
     treatment_name: z2_notest_ard_d10_low_arpu_old
     treatment_size: 2700
-    use_case: ard
+    use_case: ard
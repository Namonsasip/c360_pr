--- conflicted
+++ resolved
@@ -17,7 +17,7 @@
     read_layer: 'l0_daily'
     target_layer: 'l1_daily'
 
-<<<<<<< HEAD
+
 l1_touchpoints_contact_call_center_features_for_l3_touchpoints_contact_call_center_features:
   type: datasets.spark_dbfs_dataset.SparkDbfsDataSet
   file_format: "parquet"
@@ -29,7 +29,7 @@
     read_layer: 'l1_daily'
     target_layer: 'l3_monthly'
     lookback: '0'
-=======
+
 l1_touchpoints_contact_myais_features:
   type: datasets.spark_dbfs_dataset.SparkDbfsDataSet
   file_format: "parquet"
@@ -54,7 +54,6 @@
     target_layer: 'l3_monthly'
     lookback: '0'
 
->>>>>>> e63bd0e4
 
 l1_touchpoints_aunjai_chatbot_features_to_l3_touchpoints_aunjai_chatbot_features:
   type: datasets.spark_dbfs_dataset.SparkDbfsDataSet

--- conflicted
+++ resolved
@@ -6,17 +6,22 @@
 #    partitionBy: ["start_of_month"]
 #    mode: "append"
 
-<<<<<<< HEAD
 l3_touchpoints_contact_call_center_features:
   type: datasets.spark_dbfs_dataset.SparkDbfsDataSet
   file_format: "parquet"
   filepath: base_path/TOUCHPOINTS/l3_features/l3_touchpoints_contact_call_center_features/
-=======
+  metadata_table_path: 'metadata_path'
+  save_args:
+    increment_flag: 'yes'
+    mode: "overwrite"
+    partitionBy: "start_of_month"
+    read_layer: 'l1_daily'
+    target_layer: 'l3_monthly'
+
 l3_touchpoints_contact_myais_features:
   type: datasets.spark_dbfs_dataset.SparkDbfsDataSet
   file_format: "parquet"
   filepath: base_path/TOUCHPOINTS/l3_features/l3_touchpoints_contact_myais_features/
->>>>>>> e63bd0e4
   metadata_table_path: 'metadata_path'
   save_args:
     increment_flag: 'yes'

<<<<<<< HEAD
l0_touchpoints_acc_oa_log:
  type: datasets.spark_dbfs_dataset.SparkDbfsDataSet
  filepath: base_path/TOUCHPOINTS/touchpoints_acc_oa_log/
=======
l0_touchpoints_myais_distinct_sub_daily:
  filepath: base_path/TOUCHPOINTS/touchpoints_myais_distinct_sub_daily/
  type: datasets.spark_dbfs_dataset.SparkDbfsDataSet
>>>>>>> e63bd0e4
  file_format: "parquet"
  metadata_table_path: 'metadata_path'
  load_args:
    increment_flag: 'yes'
<<<<<<< HEAD
    lookup_table_name: 'l1_touchpoints_contact_call_center_features'
=======
    lookup_table_name: 'l1_touchpoints_contact_myais_features'
>>>>>>> e63bd0e4
    read_layer: 'l0_daily'
    target_layer: 'l1_daily'
    lookback: '0'

<<<<<<< HEAD
=======

>>>>>>> e63bd0e4
l0_touchpoints_acc_qmt_transaction:
  type: datasets.spark_dbfs_dataset.SparkDbfsDataSet
  filepath: base_path/TOUCHPOINTS/touchpoints_acc_qmt_transaction/
  file_format: "parquet"
  metadata_table_path: 'metadata_path'
  load_args:
    increment_flag: 'yes'
    lookup_table_name: 'l1_touchpoints_contact_shop_features'
    read_layer: 'l0_daily'
    target_layer: 'l1_daily'
    lookback: '0'


l0_touchpoint_service_order_profile_daily:
  type: kedro.contrib.io.pyspark.SparkDataSet
  file_format: "parquet"
  filepath: base_path/TOUCHPOINTS/touchpoint_service_order_profile_daily

#l0_touchpoints_acc_ivr_log_daily:
#  type: kedro.contrib.io.pyspark.SparkDataSet
#  file_format: "parquet"
#  filepath: dbfs:base_path/TOUCHPOINTS/touchpoints_acc_ivr_log


l0_touchpoints_acc_ivr_log_daily:
  type: datasets.spark_dbfs_dataset.SparkDbfsDataSet
  filepath: base_path/TOUCHPOINTS/touchpoints_acc_ivr_log/
  file_format: "parquet"
  metadata_table_path: 'metadata_path'
  load_args:
    increment_flag: 'yes'
    lookup_table_name: 'l1_touchpoints_ivr_features'
    read_layer: 'l0_daily'
    target_layer: 'l1_daily'
    lookback: '0'


l0_touchpoints_acc_kiosk_machine_daily:
  type: kedro.contrib.io.pyspark.SparkDataSet
  file_format: "parquet"
  filepath: base_path/TOUCHPOINTS/touchpoints_acc_kiosk_machine_daily

l0_touchpoints_acc_kiosk_machine_group_daily:
  type: kedro.contrib.io.pyspark.SparkDataSet
  file_format: "parquet"
  filepath: base_path/TOUCHPOINTS/touchpoints_acc_kiosk_machine_group_daily

l0_touchpoints_acc_kiosk_operation_type_adhoc:
  type: kedro.contrib.io.pyspark.SparkDataSet
  file_format: "parquet"
  filepath: base_path/TOUCHPOINTS/touchpoints_acc_kiosk_operation_type_adhoc

l0_touchpoints_acc_kiosk_payment_daily:
  type: kedro.contrib.io.pyspark.SparkDataSet
  file_format: "parquet"
  filepath: base_path/TOUCHPOINTS/touchpoints_acc_kiosk_payment_daily

l0_touchpoints_acc_oa_log_daily:
  type: kedro.contrib.io.pyspark.SparkDataSet
  file_format: "parquet"
  filepath: base_path/TOUCHPOINTS/touchpoints_acc_oa_log_daily

l0_touchpoints_acc_qmt_transaction_daily:
  type: kedro.contrib.io.pyspark.SparkDataSet
  file_format: "parquet"
  filepath: base_path/TOUCHPOINTS/touchpoints_acc_qmt_transaction_daily

<|MERGE_RESOLUTION|>--- conflicted
+++ resolved
@@ -1,29 +1,27 @@
-<<<<<<< HEAD
 l0_touchpoints_acc_oa_log:
   type: datasets.spark_dbfs_dataset.SparkDbfsDataSet
   filepath: base_path/TOUCHPOINTS/touchpoints_acc_oa_log/
-=======
-l0_touchpoints_myais_distinct_sub_daily:
-  filepath: base_path/TOUCHPOINTS/touchpoints_myais_distinct_sub_daily/
-  type: datasets.spark_dbfs_dataset.SparkDbfsDataSet
->>>>>>> e63bd0e4
   file_format: "parquet"
   metadata_table_path: 'metadata_path'
   load_args:
     increment_flag: 'yes'
-<<<<<<< HEAD
     lookup_table_name: 'l1_touchpoints_contact_call_center_features'
-=======
-    lookup_table_name: 'l1_touchpoints_contact_myais_features'
->>>>>>> e63bd0e4
     read_layer: 'l0_daily'
     target_layer: 'l1_daily'
     lookback: '0'
 
-<<<<<<< HEAD
-=======
+l0_touchpoints_myais_distinct_sub_daily:
+  filepath: base_path/TOUCHPOINTS/touchpoints_myais_distinct_sub_daily/
+  type: datasets.spark_dbfs_dataset.SparkDbfsDataSet
+  file_format: "parquet"
+  metadata_table_path: 'metadata_path'
+  load_args:
+    increment_flag: 'yes'
+    lookup_table_name: 'l1_touchpoints_contact_myais_features'
+    read_layer: 'l0_daily'
+    target_layer: 'l1_daily'
+    lookback: '0'
 
->>>>>>> e63bd0e4
 l0_touchpoints_acc_qmt_transaction:
   type: datasets.spark_dbfs_dataset.SparkDbfsDataSet
   filepath: base_path/TOUCHPOINTS/touchpoints_acc_qmt_transaction/

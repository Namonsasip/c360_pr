#l1_customer_profile_union_daily_feature:
#  type: datasets.spark_dbfs_dataset.SparkDbfsDataSet
#  filepath: base_path/PROFILE/l1_features/l1_customer_profile_union_daily_feature/
#  file_format: "parquet"
#  save_args:
#    mode: "overwrite" # because it is a dimension, overwrite everytime we run the pipeline
#    partitionBy: ["event_partition_date"]
<<<<<<< HEAD
l1_customer_profile_union_daily_feature_for_l1_touchpoints_contact_call_center_features:
=======

l1_customer_profile_union_daily_feature_for_l1_touchpoints_contact_myais_features:
>>>>>>> e63bd0e4
  type: datasets.spark_dbfs_dataset.SparkDbfsDataSet
  filepath: base_path/PROFILE/l1_features/l1_customer_profile_union_daily_feature/
  metadata_table_path: 'metadata_path'
  file_format: "parquet"
  load_args:
    increment_flag: 'yes'
<<<<<<< HEAD
    lookup_table_name: 'l1_touchpoints_contact_call_center_features'
=======
    lookup_table_name: 'l1_touchpoints_contact_myais_features'
>>>>>>> e63bd0e4
    read_layer: 'l1_daily'
    target_layer: 'l1_daily'
    lookback: '0'

l1_customer_profile_union_daily_feature_for_l1_touchpoints_aunjai_chatbot_features:
  type: datasets.spark_dbfs_dataset.SparkDbfsDataSet
  filepath: base_path/PROFILE/l1_features/l1_customer_profile_union_daily_feature/
  metadata_table_path: 'metadata_path'
  file_format: "parquet"
  load_args:
    increment_flag: 'yes'
    lookup_table_name: 'l1_touchpoints_aunjai_chatbot_features'
    read_layer: 'l1_daily'
    target_layer: 'l1_daily'
    lookback: '0'

l1_customer_profile_union_daily_feature_for_l1_touchpoints_contact_shop_features:
  type: datasets.spark_dbfs_dataset.SparkDbfsDataSet
  filepath: base_path/PROFILE/l1_features/l1_customer_profile_union_daily_feature/
  file_format: "parquet"
  metadata_table_path: 'metadata_path'
  load_args:
    increment_flag: 'yes'
    lookup_table_name: 'l1_touchpoints_contact_shop_features'
    read_layer: 'l1_daily'
    target_layer: 'l1_daily'
    lookback: '0'

l1_customer_profile_union_daily_feature_for_l1_complaints_survey_after_chatbot:
  type: datasets.spark_dbfs_dataset.SparkDbfsDataSet
  filepath: base_path/PROFILE/l1_features/l1_customer_profile_union_daily_feature/
  metadata_table_path: 'metadata_path'
  file_format: "parquet"
  load_args:
    increment_flag: 'yes'
    lookup_table_name: 'l1_complaints_survey_after_chatbot'
    read_layer: 'l1_daily'
    target_layer: 'l1_daily'
    lookback: '0'

l1_customer_profile_union_daily_feature_for_l1_complaints_survey_after_myais:
  type: datasets.spark_dbfs_dataset.SparkDbfsDataSet
  filepath: base_path/PROFILE/l1_features/l1_customer_profile_union_daily_feature/
  metadata_table_path: 'metadata_path'
  file_format: "parquet"
  load_args:
    increment_flag: 'yes'
    lookup_table_name: 'l1_complaints_survey_after_myais'
    read_layer: 'l1_daily'
    target_layer: 'l1_daily'
    lookback: '0'

l1_customer_profile_union_daily_feature_for_l1_complaints_survey_after_store_visit:
  type: datasets.spark_dbfs_dataset.SparkDbfsDataSet
  filepath: base_path/PROFILE/l1_features/l1_customer_profile_union_daily_feature/
  file_format: "parquet"
  metadata_table_path: 'metadata_path'
  load_args:
    increment_flag: 'yes'
    lookup_table_name: 'l1_complaints_survey_after_store_visit'
    read_layer: 'l1_daily'
    target_layer: 'l1_daily'
    lookback: '0'

l1_customer_profile_union_daily_feature_for_l1_complaints_survey_after_call:
  type: datasets.spark_dbfs_dataset.SparkDbfsDataSet
  filepath: base_path/PROFILE/l1_features/l1_customer_profile_union_daily_feature/
  file_format: "parquet"
  metadata_table_path: 'metadata_path'
  load_args:
    increment_flag: 'yes'
    lookup_table_name: 'l1_complaints_survey_after_call'
    read_layer: 'l1_daily'
    target_layer: 'l1_daily'
    lookback: '0'

l1_customer_profile_union_daily_feature:
  type: datasets.spark_dbfs_dataset.SparkDbfsDataSet
  filepath: base_path/PROFILE/l1_features/l1_customer_profile_union_daily_feature/
  metadata_table_path: 'metadata_path'
  file_format: "parquet"
  save_args:
    increment_flag: 'yes'
    mode: "overwrite"
    partitionBy: "event_partition_date"
    read_layer: 'l0_daily'
    target_layer: 'l1_daily'

l1_customer_profile_union_daily_feature_full_load:
  type: datasets.spark_dbfs_dataset.SparkDbfsDataSet
  filepath: base_path/PROFILE/l1_features/l1_customer_profile_union_daily_feature/
  metadata_table_path: 'metadata_path'
  file_format: "parquet"
  load_args:
    increment_flag: 'no'

l1_customer_profile_union_daily_feature_for_l1_campaign_post_pre_daily:
  type: datasets.spark_dbfs_dataset.SparkDbfsDataSet
  filepath: base_path/PROFILE/l1_features/l1_customer_profile_union_daily_feature/
  metadata_table_path: 'metadata_path'
  file_format: "parquet"
  load_args:
    increment_flag: 'yes'
    lookup_table_name: 'l1_campaign_post_pre_daily'
    mode: "overwrite"
    read_layer: 'l1_daily'
    target_layer: 'l1_daily'
    lookback: '65'

l1_customer_profile_union_daily_feature_for_l1_digital_cxenxse_site_traffic_daily:
  type: datasets.spark_dbfs_dataset.SparkDbfsDataSet
  filepath: base_path/PROFILE/l1_features/l1_customer_profile_union_daily_feature/
  metadata_table_path: 'metadata_path'
  file_format: "parquet"
  load_args:
    increment_flag: 'yes'
    lookup_table_name: 'l1_digital_cxenxse_site_traffic_daily'
    mode: "overwrite"
    read_layer: 'l1_daily'
    target_layer: 'l1_daily'
    lookback: '0'


l1_customer_profile_union_daily_feature_for_l2_customer_profile_union_weekly_feature:
  type: datasets.spark_dbfs_dataset.SparkDbfsDataSet
  filepath: base_path/PROFILE/l1_features/l1_customer_profile_union_daily_feature/
  metadata_table_path: 'metadata_path'
  file_format: "parquet"
  load_args:
    increment_flag: 'yes'
    mergeSchema: 'true'
    lookup_table_name: 'l2_customer_profile_union_weekly_feature'
    mode: "overwrite"
    read_layer: 'l1_daily'
    target_layer: 'l2_weekly'
    lookback: '0'


l1_customer_profile_union_daily_feature_for_l3_customer_profile_union_monthly_feature:
  type: datasets.spark_dbfs_dataset.SparkDbfsDataSet
  filepath: base_path/PROFILE/l1_features/l1_customer_profile_union_daily_feature/
  metadata_table_path: 'metadata_path'
  file_format: "parquet"
  load_args:
    increment_flag: 'yes'
    mergeSchema: 'true'
    lookup_table_name: 'l3_customer_profile_union_monthly_feature'
    mode: "overwrite"
    read_layer: 'l1_daily'
    target_layer: 'l3_monthly'
    lookback: '0'

l1_customer_profile_union_daily_feature_for_device:
  type: datasets.spark_dbfs_dataset.SparkDbfsDataSet
  filepath: base_path/PROFILE/l1_features/l1_customer_profile_union_daily_feature/
  file_format: "parquet"
  metadata_table_path: 'metadata_path'
  load_args:
    increment_flag: 'yes'
    lookup_table_name: 'l1_devices_summary_customer_handset_daily'
    read_layer: 'l1_daily'
    target_layer: 'l1_daily'
    lookback: '0'

l1_customer_profile_union_daily_features_for_revenue_daily:
  type: datasets.spark_dbfs_dataset.SparkDbfsDataSet
  filepath: base_path/PROFILE/l1_features/l1_customer_profile_union_daily_feature/
  file_format: "parquet"
  metadata_table_path: 'metadata_path'
  load_args:
    increment_flag: 'yes'
    lookup_table_name: 'l1_revenue_prepaid_pru_f_usage_multi_daily'
    read_layer: 'l1_daily'
    target_layer: 'l1_daily'
    lookback: '0'



l1_customer_profile_union_daily_feature_for_usage:
  type: datasets.spark_dbfs_dataset.SparkDbfsDataSet
  filepath: base_path/PROFILE/l1_features/l1_customer_profile_union_daily_feature/
  file_format: "parquet"
  metadata_table_path: 'metadata_path'
  load_args:
    increment_flag: 'yes'
    lookup_table_name: 'l1_usage_postpaid_prepaid_daily'
    read_layer: 'l1_daily'
    target_layer: 'l1_daily'
    lookback: '0'


l1_customer_profile_union_daily_feature_for_l1_billing_and_payments_daily_topup_and_volume:
  type: datasets.spark_dbfs_dataset.SparkDbfsDataSet
  filepath: base_path/PROFILE/l1_features/l1_customer_profile_union_daily_feature/
  file_format: "parquet"
  metadata_table_path: 'metadata_path'
  load_args:
    increment_flag: 'yes'
    lookup_table_name: 'l1_billing_and_payments_daily_topup_and_volume'
    read_layer: 'l1_daily'
    target_layer: 'l1_daily'
    lookback: '0'




l1_customer_profile_union_daily_feature_for_l1_billing_and_payments_daily_rpu_roaming:
  type: datasets.spark_dbfs_dataset.SparkDbfsDataSet
  filepath: base_path/PROFILE/l1_features/l1_customer_profile_union_daily_feature/
  file_format: "parquet"
  metadata_table_path: 'metadata_path'
  load_args:
    increment_flag: 'yes'
    lookup_table_name: 'l1_billing_and_payments_daily_rpu_roaming'
    read_layer: 'l1_daily'
    target_layer: 'l1_daily'
    lookback: '0'



l1_customer_profile_union_daily_feature_for_l1_billing_and_payments_daily_before_top_up_balance:
  type: datasets.spark_dbfs_dataset.SparkDbfsDataSet
  filepath: base_path/PROFILE/l1_features/l1_customer_profile_union_daily_feature/
  file_format: "parquet"
  metadata_table_path: 'metadata_path'
  load_args:
    increment_flag: 'yes'
    lookup_table_name: 'l1_billing_and_payments_daily_before_top_up_balance'
    read_layer: 'l1_daily'
    target_layer: 'l1_daily'
    lookback: '0'

l1_customer_profile_union_daily_feature_for_l1_complaints_traffic_to_dtac_web_resources:
  type: datasets.spark_dbfs_dataset.SparkDbfsDataSet
  filepath: base_path/PROFILE/l1_features/l1_customer_profile_union_daily_feature/
  file_format: "parquet"
  metadata_table_path: 'metadata_path'
  load_args:
    increment_flag: 'yes'
    lookup_table_name: 'l1_complaints_traffic_to_dtac_web_resources'
    read_layer: 'l1_daily'
    target_layer: 'l1_daily'
    lookback: '0'


l1_customer_profile_union_daily_feature_for_l1_billing_and_payments_daily_top_up_channels:
  type: datasets.spark_dbfs_dataset.SparkDbfsDataSet
  filepath: base_path/PROFILE/l1_features/l1_customer_profile_union_daily_feature/
  file_format: "parquet"
  metadata_table_path: 'metadata_path'
  load_args:
    increment_flag: 'yes'
    lookup_table_name: 'l1_billing_and_payments_daily_top_up_channels'
    read_layer: 'l1_daily'
    target_layer: 'l1_daily'
    lookback: '0'



l1_customer_profile_union_daily_feature_for_l1_billing_and_payments_daily_most_popular_top_up_channel:
  type: datasets.spark_dbfs_dataset.SparkDbfsDataSet
  filepath: base_path/PROFILE/l1_features/l1_customer_profile_union_daily_feature/
  file_format: "parquet"
  metadata_table_path: 'metadata_path'
  load_args:
    increment_flag: 'yes'
    lookup_table_name: 'l1_billing_and_payments_daily_most_popular_top_up_channel'
    read_layer: 'l1_daily'
    target_layer: 'l1_daily'
    lookback: '0'


l1_customer_profile_union_daily_feature_for_l1_billing_and_payments_daily_popular_topup_day:
  type: datasets.spark_dbfs_dataset.SparkDbfsDataSet
  filepath: base_path/PROFILE/l1_features/l1_customer_profile_union_daily_feature/
  file_format: "parquet"
  metadata_table_path: 'metadata_path'
  load_args:
    increment_flag: 'yes'
    lookup_table_name: 'l1_billing_and_payments_daily_popular_topup_day'
    read_layer: 'l1_daily'
    target_layer: 'l1_daily'
    lookback: '0'



l1_customer_profile_union_daily_feature_for_l1_billing_and_payments_daily_time_since_last_top_up:
  type: datasets.spark_dbfs_dataset.SparkDbfsDataSet
  filepath: base_path/PROFILE/l1_features/l1_customer_profile_union_daily_feature/
  file_format: "parquet"
  metadata_table_path: 'metadata_path'
  load_args:
    increment_flag: 'yes'
    lookup_table_name: 'l1_billing_and_payments_daily_time_since_last_top_up'
    read_layer: 'l1_daily'
    target_layer: 'l1_daily'
    lookback: '0'


l1_customer_profile_union_daily_feature_for_l1_touchpoints_to_call_center_features:
  type: datasets.spark_dbfs_dataset.SparkDbfsDataSet
  filepath: base_path/PROFILE/l1_features/l1_customer_profile_union_daily_feature/
  file_format: "parquet"
  metadata_table_path: 'metadata_path'
  load_args:
    increment_flag: 'yes'
    lookup_table_name: 'l1_touchpoints_to_call_center_features'
    read_layer: 'l1_daily'
    target_layer: 'l1_daily'
    lookback: '0'


l1_customer_profile_union_daily_feature_for_l1_touchpoints_from_call_center_features:
  type: datasets.spark_dbfs_dataset.SparkDbfsDataSet
  filepath: base_path/PROFILE/l1_features/l1_customer_profile_union_daily_feature/
  file_format: "parquet"
  metadata_table_path: 'metadata_path'
  load_args:
    increment_flag: 'yes'
    lookup_table_name: 'l1_touchpoints_from_call_center_features'
    read_layer: 'l1_daily'
    target_layer: 'l1_daily'
    lookback: '0'


l1_customer_profile_union_daily_feature_for_l1_touchpoints_nim_work_features:
  type: datasets.spark_dbfs_dataset.SparkDbfsDataSet
  filepath: base_path/PROFILE/l1_features/l1_customer_profile_union_daily_feature/
  file_format: "parquet"
  metadata_table_path: 'metadata_path'
  load_args:
    increment_flag: 'yes'
    lookup_table_name: 'l1_touchpoints_nim_work_features'
    read_layer: 'l1_daily'
    target_layer: 'l1_daily'
    lookback: '0'

l1_customer_profile_union_daily_feature_for_l1_touchpoints_ivr_features:
  type: datasets.spark_dbfs_dataset.SparkDbfsDataSet
  filepath: base_path/PROFILE/l1_features/l1_customer_profile_union_daily_feature/
  file_format: "parquet"
  metadata_table_path: 'metadata_path'
  load_args:
    increment_flag: 'yes'
    lookup_table_name: 'l1_touchpoints_ivr_features'
    read_layer: 'l1_daily'
    target_layer: 'l1_daily'
    lookback: '0'



l1_customer_profile_union_daily_feature_for_l2_billing_and_payments_weekly_topup_time_diff:
  type: datasets.spark_dbfs_dataset.SparkDbfsDataSet
  filepath: base_path/PROFILE/l1_features/l1_customer_profile_union_daily_feature/
  file_format: "parquet"
  metadata_table_path: 'metadata_path'
  load_args:
    increment_flag: 'yes'
    lookup_table_name: 'l2_billing_and_payments_weekly_topup_time_diff'
    read_layer: 'l1_daily'
    target_layer: 'l2_weekly'
    lookback: '0'



l1_customer_profile_union_daily_feature_for_l2_billing_and_payments_weekly_last_top_up_channel:
  type: datasets.spark_dbfs_dataset.SparkDbfsDataSet
  filepath: base_path/PROFILE/l1_features/l1_customer_profile_union_daily_feature/
  file_format: "parquet"
  metadata_table_path: 'metadata_path'
  load_args:
    increment_flag: 'yes'
    lookup_table_name: 'l2_billing_and_payments_weekly_last_top_up_channel'
    read_layer: 'l1_daily'
    target_layer: 'l2_weekly'
    lookback: '0'

l1_customer_profile_union_daily_feature_for_l1_loyalty_number_of_services:
  type: datasets.spark_dbfs_dataset.SparkDbfsDataSet
  filepath: base_path/PROFILE/l1_features/l1_customer_profile_union_daily_feature/
  file_format: "parquet"
  metadata_table_path: 'metadata_path'
  load_args:
    increment_flag: 'yes'
    lookup_table_name: 'l1_loyalty_number_of_services_daily'
    read_layer: 'l1_daily'
    target_layer: 'l1_daily'
    lookback: '0'


l1_customer_profile_union_daily_feature_for_l1_loyalty_number_of_rewards:
  type: datasets.spark_dbfs_dataset.SparkDbfsDataSet
  filepath: base_path/PROFILE/l1_features/l1_customer_profile_union_daily_feature/
  file_format: "parquet"
  metadata_table_path: 'metadata_path'
  load_args:
    increment_flag: 'yes'
    lookup_table_name: 'l1_loyalty_number_of_rewards_daily'
    read_layer: 'l1_daily'
    target_layer: 'l1_daily'
    lookback: '0'


l1_customer_profile_union_daily_feature_for_l1_loyalty_number_of_points_spend:
  type: datasets.spark_dbfs_dataset.SparkDbfsDataSet
  filepath: base_path/PROFILE/l1_features/l1_customer_profile_union_daily_feature/
  file_format: "parquet"
  metadata_table_path: 'metadata_path'
  load_args:
    increment_flag: 'yes'
    lookup_table_name: 'l1_loyalty_number_of_points_spend_daily'
    read_layer: 'l1_daily'
    target_layer: 'l1_daily'
    lookback: '0'

#l1_customer_profile_union_daily_feature_for_int_l1_streaming_content_type_features:
#  type: datasets.spark_dbfs_dataset.SparkDbfsDataSet
#  filepath: base_path/PROFILE/l1_features/l1_customer_profile_union_daily_feature/
#  file_format: "parquet"
#  metadata_table_path: 'metadata_path'
#  load_args:
#    increment_flag: 'yes'
#    lookup_table_name: 'int_l1_streaming_content_type_features'
#    read_layer: 'l1_daily'
#    target_layer: 'l1_daily'
#    lookback: '0'


#l1_customer_profile_union_daily_feature_for_int_l1_streaming_tv_channel_features:
#  type: datasets.spark_dbfs_dataset.SparkDbfsDataSet
#  filepath: base_path/PROFILE/l1_features/l1_customer_profile_union_daily_feature/
#  file_format: "parquet"
#  metadata_table_path: 'metadata_path'
#  load_args:
#    increment_flag: 'yes'
#    lookup_table_name: 'int_l1_streaming_tv_channel_features'
#    read_layer: 'l1_daily'
#    target_layer: 'l1_daily'
#    lookback: '0'


#l1_customer_profile_union_daily_feature_for_int_l1_streaming_video_service_feature:
#  type: datasets.spark_dbfs_dataset.SparkDbfsDataSet
#  filepath: base_path/PROFILE/l1_features/l1_customer_profile_union_daily_feature/
#  file_format: "parquet"
#  metadata_table_path: 'metadata_path'
#  load_args:
#    increment_flag: 'yes'
#    lookup_table_name: 'int_l1_streaming_video_service_feature'
#    read_layer: 'l1_daily'
#    target_layer: 'l1_daily'
#    lookback: '0'


#l1_customer_profile_union_daily_feature_for_int_l1_streaming_music_service_feature:
#  type: datasets.spark_dbfs_dataset.SparkDbfsDataSet
#  filepath: base_path/PROFILE/l1_features/l1_customer_profile_union_daily_feature/
#  file_format: "parquet"
#  metadata_table_path: 'metadata_path'
#  load_args:
#    increment_flag: 'yes'
#    lookup_table_name: 'int_l1_streaming_music_service_feature'
#    read_layer: 'l1_daily'
#    target_layer: 'l1_daily'
#    lookback: '0'


#l1_customer_profile_union_daily_feature_for_int_l1_streaming_esport_service_feature:
#  type: datasets.spark_dbfs_dataset.SparkDbfsDataSet
#  filepath: base_path/PROFILE/l1_features/l1_customer_profile_union_daily_feature/
#  file_format: "parquet"
#  metadata_table_path: 'metadata_path'
#  load_args:
#    increment_flag: 'yes'
#    lookup_table_name: 'int_l1_streaming_esport_service_feature'
#    read_layer: 'l1_daily'
#    target_layer: 'l1_daily'
#    lookback: '0'


#l1_customer_profile_union_daily_feature_for_l1_streaming_visit_count_and_download_traffic_feature:
#  type: datasets.spark_dbfs_dataset.SparkDbfsDataSet
#  filepath: base_path/PROFILE/l1_features/l1_customer_profile_union_daily_feature/
#  file_format: "parquet"
#  metadata_table_path: 'metadata_path'
#  load_args:
#    increment_flag: 'yes'
#    lookup_table_name: 'l1_streaming_visit_count_and_download_traffic_feature'
#    read_layer: 'l1_daily'
#    target_layer: 'l2_weekly'
#    lookback: '0'


#l1_customer_profile_union_daily_feature_for_int_l1_streaming_sum_per_day:
#  type: datasets.spark_dbfs_dataset.SparkDbfsDataSet
#  filepath: base_path/PROFILE/l1_features/l1_customer_profile_union_daily_feature/
#  file_format: "parquet"
#  metadata_table_path: 'metadata_path'
#  load_args:
#    increment_flag: 'yes'
#    lookup_table_name: 'int_l1_streaming_sum_per_day'
#    read_layer: 'l1_daily'
#    target_layer: 'l2_weekly'
#    lookback: '0'

l1_customer_profile_union_daily_feature_for_l1_streaming_fav_tv_show_by_episode_watched:
  type: datasets.spark_dbfs_dataset.SparkDbfsDataSet
  filepath: base_path/PROFILE/l1_features/l1_customer_profile_union_daily_feature/
  file_format: "parquet"
  metadata_table_path: 'metadata_path'
  load_args:
    increment_flag: 'yes'
    lookup_table_name: 'l1_streaming_fav_tv_show_by_episode_watched'
    read_layer: 'l1_daily'
    target_layer: 'l1_daily'
    lookback: '0'

l1_customer_profile_union_daily_feature_for_l1_streaming_visit_count_and_download_traffic_feature:
  type: datasets.spark_dbfs_dataset.SparkDbfsDataSet
  filepath: base_path/PROFILE/l1_features/l1_customer_profile_union_daily_feature/
  file_format: "parquet"
  metadata_table_path: 'metadata_path'
  load_args:
    increment_flag: 'yes'
    lookup_table_name: 'l1_streaming_visit_count_and_download_traffic_feature'
    read_layer: 'l1_daily'
    target_layer: 'l1_daily'
    lookback: '0'

l1_customer_profile_union_daily_feature_l1_streaming_session_duration_feature:
  type: datasets.spark_dbfs_dataset.SparkDbfsDataSet
  filepath: base_path/PROFILE/l1_features/l1_customer_profile_union_daily_feature/
  file_format: "parquet"
  metadata_table_path: 'metadata_path'
  load_args:
    increment_flag: 'yes'
    lookup_table_name: 'l1_streaming_session_duration_feature'
    read_layer: 'l1_daily'
    target_layer: 'l1_daily'
    lookback: '0'

l1_customer_profile_union_daily_feature_for_l4_streaming_fav_tv_show_by_episode_watched:
  type: datasets.spark_dbfs_dataset.SparkDbfsDataSet
  filepath: base_path/PROFILE/l1_features/l1_customer_profile_union_daily_feature/
  file_format: "parquet"
  metadata_table_path: 'metadata_path'
  load_args:
    increment_flag: 'yes'
    lookup_table_name: 'l4_streaming_fav_tv_show_by_episode_watched'
    read_layer: 'l1_daily'
    target_layer: 'l4_weekly'
    lookback: '12'

l1_customer_profile_union_daily_feature_for_l1_complaints_call_to_competitor_features:
  type: datasets.spark_dbfs_dataset.SparkDbfsDataSet
  filepath: base_path/PROFILE/l1_features/l1_customer_profile_union_daily_feature/
  file_format: "parquet"
  metadata_table_path: 'metadata_path'
  load_args:
    increment_flag: 'yes'
    lookup_table_name: 'l1_complaints_call_to_competitor_features'
    read_layer: 'l1_daily'
    target_layer: 'l1_daily'
    lookback: '0'

l1_customer_profile_union_daily_feature_for_l1_complaints_nps_after_call:
  type: datasets.spark_dbfs_dataset.SparkDbfsDataSet
  filepath: base_path/PROFILE/l1_features/l1_customer_profile_union_daily_feature/
  file_format: "parquet"
  metadata_table_path: 'metadata_path'
  load_args:
    increment_flag: 'yes'
    lookup_table_name: 'l1_complaints_nps_after_call'
    read_layer: 'l1_daily'
    target_layer: 'l1_daily'
    lookback: '0'

#l1_customer_profile_union_daily_feature_for_l1_complaints_nps_after_chatbot:
#  type: datasets.spark_dbfs_dataset.SparkDbfsDataSet
#  filepath: base_path/PROFILE/l1_features/l1_customer_profile_union_daily_feature/
#  file_format: "parquet"
#  metadata_table_path: 'metadata_path'
#  load_args:
#    increment_flag: 'yes'
#    lookup_table_name: 'l1_complaints_nps_after_chatbot'
#    read_layer: 'l1_daily'
#    target_layer: 'l1_daily'
#    lookback: '0'

l1_customer_profile_union_daily_feature_for_l1_complaints_nps_after_store_visit:
  type: datasets.spark_dbfs_dataset.SparkDbfsDataSet
  filepath: base_path/PROFILE/l1_features/l1_customer_profile_union_daily_feature/
  file_format: "parquet"
  metadata_table_path: 'metadata_path'
  load_args:
    increment_flag: 'yes'
    lookup_table_name: 'l1_complaints_nps_after_store_visit'
    read_layer: 'l1_daily'
    target_layer: 'l1_daily'
    lookback: '0'


l1_customer_profile_union_daily_feature_for_l1_network_good_and_bad_cells_features:
  type: datasets.spark_dbfs_dataset.SparkDbfsDataSet
  filepath: base_path/PROFILE/l1_features/l1_customer_profile_union_daily_feature/
  file_format: "parquet"
  metadata_table_path: 'metadata_path'
  load_args:
    increment_flag: 'yes'
    lookup_table_name: 'l1_network_good_and_bad_cells_features'
    read_layer: 'l1_daily'
    target_layer: 'l1_daily'
    lookback: '0'

l1_customer_profile_union_daily_feature_for_l1_network_voice_features:
  type: datasets.spark_dbfs_dataset.SparkDbfsDataSet
  filepath: base_path/PROFILE/l1_features/l1_customer_profile_union_daily_feature/
  file_format: "parquet"
  metadata_table_path: 'metadata_path'
  load_args:
    increment_flag: 'yes'
    lookup_table_name: 'l1_network_voice_features'
    read_layer: 'l1_daily'
    target_layer: 'l1_daily'
    lookback: '0'

l1_customer_profile_union_daily_feature_for_l1_network_share_of_3g_time_in_total_time:
  type: datasets.spark_dbfs_dataset.SparkDbfsDataSet
  filepath: base_path/PROFILE/l1_features/l1_customer_profile_union_daily_feature/
  file_format: "parquet"
  metadata_table_path: 'metadata_path'
  load_args:
    increment_flag: 'yes'
    lookup_table_name: 'l1_network_share_of_3g_time_in_total_time'
    read_layer: 'l1_daily'
    target_layer: 'l1_daily'
    lookback: '0'

l1_customer_profile_union_daily_feature_for_l1_network_data_traffic_features:
  type: datasets.spark_dbfs_dataset.SparkDbfsDataSet
  filepath: base_path/PROFILE/l1_features/l1_customer_profile_union_daily_feature/
  file_format: "parquet"
  metadata_table_path: 'metadata_path'
  load_args:
    increment_flag: 'yes'
    lookup_table_name: 'l1_network_data_traffic_features'
    read_layer: 'l1_daily'
    target_layer: 'l1_daily'
    lookback: '0'

#l1_customer_profile_union_daily_feature_for_l1_network_data_cqi:
#  type: datasets.spark_dbfs_dataset.SparkDbfsDataSet
#  filepath: base_path/PROFILE/l1_features/l1_customer_profile_union_daily_feature/
#  file_format: "parquet"
#  metadata_table_path: 'metadata_path'
#  load_args:
#    increment_flag: 'yes'
#    lookup_table_name: 'l1_network_data_cqi'
#    read_layer: 'l1_daily'
#    target_layer: 'l1_daily'
#    lookback: '0'

l1_customer_profile_union_daily_feature_for_l1_network_im_cqi:
  type: datasets.spark_dbfs_dataset.SparkDbfsDataSet
  filepath: base_path/PROFILE/l1_features/l1_customer_profile_union_daily_feature/
  file_format: "parquet"
  metadata_table_path: 'metadata_path'
  load_args:
    increment_flag: 'yes'
    lookup_table_name: 'l1_network_im_cqi'
    read_layer: 'l1_daily'
    target_layer: 'l1_daily'
    lookback: '0'

l1_customer_profile_union_daily_feature_for_l1_network_streaming_cqi:
  type: datasets.spark_dbfs_dataset.SparkDbfsDataSet
  filepath: base_path/PROFILE/l1_features/l1_customer_profile_union_daily_feature/
  file_format: "parquet"
  metadata_table_path: 'metadata_path'
  load_args:
    increment_flag: 'yes'
    lookup_table_name: 'l1_network_streaming_cqi'
    read_layer: 'l1_daily'
    target_layer: 'l1_daily'
    lookback: '0'

l1_customer_profile_union_daily_feature_for_l1_network_web_cqi:
  type: datasets.spark_dbfs_dataset.SparkDbfsDataSet
  filepath: base_path/PROFILE/l1_features/l1_customer_profile_union_daily_feature/
  file_format: "parquet"
  metadata_table_path: 'metadata_path'
  load_args:
    increment_flag: 'yes'
    lookup_table_name: 'l1_network_web_cqi'
    read_layer: 'l1_daily'
    target_layer: 'l1_daily'
    lookback: '0'

l1_customer_profile_union_daily_feature_for_l1_network_voip_cqi:
  type: datasets.spark_dbfs_dataset.SparkDbfsDataSet
  filepath: base_path/PROFILE/l1_features/l1_customer_profile_union_daily_feature/
  file_format: "parquet"
  metadata_table_path: 'metadata_path'
  load_args:
    increment_flag: 'yes'
    lookup_table_name: 'l1_network_voip_cqi'
    read_layer: 'l1_daily'
    target_layer: 'l1_daily'
    lookback: '0'


l1_customer_profile_union_daily_feature_for_l1_network_volte_cqi:
  type: datasets.spark_dbfs_dataset.SparkDbfsDataSet
  filepath: base_path/PROFILE/l1_features/l1_customer_profile_union_daily_feature/
  file_format: "parquet"
  metadata_table_path: 'metadata_path'
  load_args:
    increment_flag: 'yes'
    lookup_table_name: 'l1_network_volte_cqi'
    read_layer: 'l1_daily'
    target_layer: 'l1_daily'
    lookback: '0'

l1_customer_profile_union_daily_feature_for_l1_network_user_cqi:
  type: datasets.spark_dbfs_dataset.SparkDbfsDataSet
  filepath: base_path/PROFILE/l1_features/l1_customer_profile_union_daily_feature/
  file_format: "parquet"
  metadata_table_path: 'metadata_path'
  load_args:
    increment_flag: 'yes'
    lookup_table_name: 'l1_network_user_cqi'
    read_layer: 'l1_daily'
    target_layer: 'l1_daily'
    lookback: '0'

l1_customer_profile_union_daily_feature_for_l1_network_file_transfer_cqi:
  type: datasets.spark_dbfs_dataset.SparkDbfsDataSet
  filepath: base_path/PROFILE/l1_features/l1_customer_profile_union_daily_feature/
  file_format: "parquet"
  metadata_table_path: 'metadata_path'
  load_args:
    increment_flag: 'yes'
    lookup_table_name: 'l1_network_file_transfer_cqi'
    read_layer: 'l1_daily'
    target_layer: 'l1_daily'
    lookback: '0'

#l1_customer_profile_union_daily_feature_for_usage_for_l2_digital_cxenxse_site_traffic_browser_active_time_weekly:
#  type: datasets.spark_dbfs_dataset.SparkDbfsDataSet
#  filepath: base_path/PROFILE/l1_features/l1_customer_profile_union_daily_feature/
#  file_format: "parquet"
#  metadata_table_path: 'metadata_path'
#  load_args:
#    increment_flag: 'yes'
#    lookup_table_name: 'l2_digital_cxenxse_site_traffic_weekly'
#    read_layer: 'l1_daily'
#    target_layer: 'l2_weekly'
#    lookback: '0'

l1_customer_profile_union_daily_feature_for_int_l1_product_active_customer_promotion_features:
  type: datasets.spark_dbfs_dataset.SparkDbfsDataSet
  filepath: base_path/PROFILE/l1_features/l1_customer_profile_union_daily_feature/
  file_format: "parquet"
  metadata_table_path: 'metadata_path'
  load_args:
    increment_flag: 'yes'
    lookup_table_name: 'l1_product_active_customer_promotion_features_prepaid_postpaid'
    read_layer: 'l1_daily'
    target_layer: 'l1_daily'
    lookback: '0'


l1_customer_profile_union_daily_feature_for_l1_product_active_fbb_customer_features_daily:
  type: datasets.spark_dbfs_dataset.SparkDbfsDataSet
  filepath: base_path/PROFILE/l1_features/l1_customer_profile_union_daily_feature/
  file_format: "parquet"
  metadata_table_path: 'metadata_path'
  load_args:
    increment_flag: 'yes'
    lookup_table_name: 'l1_product_active_fbb_customer_features_daily'
    read_layer: 'l1_daily'
    target_layer: 'l1_daily'
    lookback: '0'


#New requirement for Network
l1_customer_profile_union_daily_feature_for_l1_network_cei_voice_qoe_incoming:
  type: datasets.spark_dbfs_dataset.SparkDbfsDataSet
  filepath: base_path/PROFILE/l1_features/l1_customer_profile_union_daily_feature/
  file_format: "parquet"
  metadata_table_path: 'metadata_path'
  load_args:
    increment_flag: 'yes'
    lookup_table_name: 'l1_network_cei_voice_qoe_incoming'
    read_layer: 'l1_daily'
    target_layer: 'l1_daily'
    lookback: '0'


l1_customer_profile_union_daily_feature_for_l1_network_cei_voice_qoe_outgoing:
  type: datasets.spark_dbfs_dataset.SparkDbfsDataSet
  filepath: base_path/PROFILE/l1_features/l1_customer_profile_union_daily_feature/
  file_format: "parquet"
  metadata_table_path: 'metadata_path'
  load_args:
    increment_flag: 'yes'
    lookup_table_name: 'l1_network_cei_voice_qoe_outgoing'
    read_layer: 'l1_daily'
    target_layer: 'l1_daily'
    lookback: '0'

l1_customer_profile_union_daily_feature_for_l1_network_voice_cei:
  type: datasets.spark_dbfs_dataset.SparkDbfsDataSet
  filepath: base_path/PROFILE/l1_features/l1_customer_profile_union_daily_feature/
  file_format: "parquet"
  metadata_table_path: 'metadata_path'
  load_args:
    increment_flag: 'yes'
    lookup_table_name: 'l1_network_voice_cei'
    read_layer: 'l1_daily'
    target_layer: 'l1_daily'
    lookback: '0'

l1_customer_profile_union_daily_feature_for_l1_network_data_cei:
  type: datasets.spark_dbfs_dataset.SparkDbfsDataSet
  filepath: base_path/PROFILE/l1_features/l1_customer_profile_union_daily_feature/
  file_format: "parquet"
  metadata_table_path: 'metadata_path'
  load_args:
    increment_flag: 'yes'
    lookup_table_name: 'l1_network_data_cei'
    read_layer: 'l1_daily'
    target_layer: 'l1_daily'
    lookback: '0'

l1_customer_profile_union_daily_feature_for_l1_network_failed_outgoing_call_attempt_and_call_drop_3g:
  type: datasets.spark_dbfs_dataset.SparkDbfsDataSet
  filepath: base_path/PROFILE/l1_features/l1_customer_profile_union_daily_feature/
  file_format: "parquet"
  metadata_table_path: 'metadata_path'
  load_args:
    increment_flag: 'yes'
    lookup_table_name: 'l1_network_failed_outgoing_call_attempt_and_call_drop_3g'
    read_layer: 'l1_daily'
    target_layer: 'l1_daily'
    lookback: '1'

l1_customer_profile_union_daily_feature_for_l1_network_failed_incoming_call_attempt_and_call_drop_4g:
  type: datasets.spark_dbfs_dataset.SparkDbfsDataSet
  filepath: base_path/PROFILE/l1_features/l1_customer_profile_union_daily_feature/
  file_format: "parquet"
  metadata_table_path: 'metadata_path'
  load_args:
    increment_flag: 'yes'
    lookup_table_name: 'l1_network_failed_incoming_call_attempt_and_call_drop_4g'
    read_layer: 'l1_daily'
    target_layer: 'l1_daily'
    lookback: '1'

l1_customer_profile_union_daily_feature_for_l1_network_start_delay_and_success_rate_features:
  type: datasets.spark_dbfs_dataset.SparkDbfsDataSet
  filepath: base_path/PROFILE/l1_features/l1_customer_profile_union_daily_feature/
  file_format: "parquet"
  metadata_table_path: 'metadata_path'
  load_args:
    increment_flag: 'yes'
    lookup_table_name: 'l1_network_start_delay_and_success_rate_features'
    read_layer: 'l1_daily'
    target_layer: 'l1_daily'
    lookback: '0'

l1_customer_profile_union_daily_feature_for_l1_network_failed_calls_home_location:
  type: datasets.spark_dbfs_dataset.SparkDbfsDataSet
  filepath: base_path/PROFILE/l1_features/l1_customer_profile_union_daily_feature/
  file_format: "parquet"
  metadata_table_path: 'metadata_path'
  load_args:
    increment_flag: 'yes'
    lookup_table_name: 'l1_network_failed_calls_home_location'
    read_layer: 'l1_daily'
    target_layer: 'l1_daily'
    lookback: '0'

l1_customer_profile_union_daily_feature_for_l1_streaming_sdr_sub_app_hourly:
  type: datasets.spark_dbfs_dataset.SparkDbfsDataSet
  filepath: base_path/PROFILE/l1_features/l1_customer_profile_union_daily_feature/
  file_format: "parquet"
  metadata_table_path: 'metadata_path'
  load_args:
    increment_flag: 'yes'
    lookup_table_name: 'l1_streaming_sdr_sub_app_hourly'
    read_layer: 'l1_daily'
    target_layer: 'l1_daily'
    lookback: '0'

l1_customer_profile_union_daily_feature_for_l1_streaming_app_quality_features:
  type: datasets.spark_dbfs_dataset.SparkDbfsDataSet
  filepath: base_path/PROFILE/l1_features/l1_customer_profile_union_daily_feature/
  file_format: "parquet"
  metadata_table_path: 'metadata_path'
  load_args:
    increment_flag: 'yes'
    lookup_table_name: 'l1_streaming_app_quality_features'
    read_layer: 'l1_daily'
    target_layer: 'l1_daily'
    lookback: '0'

l1_customer_profile_union_daily_feature_for_l1_streaming_base_station_features:
  type: datasets.spark_dbfs_dataset.SparkDbfsDataSet
  filepath: base_path/PROFILE/l1_features/l1_customer_profile_union_daily_feature/
  file_format: "parquet"
  metadata_table_path: 'metadata_path'
  load_args:
    increment_flag: 'yes'
    lookup_table_name: 'l1_streaming_base_station_features'
    read_layer: 'l1_daily'
    target_layer: 'l1_daily'
    lookback: '0'<|MERGE_RESOLUTION|>--- conflicted
+++ resolved
@@ -5,23 +5,27 @@
 #  save_args:
 #    mode: "overwrite" # because it is a dimension, overwrite everytime we run the pipeline
 #    partitionBy: ["event_partition_date"]
-<<<<<<< HEAD
+
 l1_customer_profile_union_daily_feature_for_l1_touchpoints_contact_call_center_features:
-=======
+  type: datasets.spark_dbfs_dataset.SparkDbfsDataSet
+  filepath: base_path/PROFILE/l1_features/l1_customer_profile_union_daily_feature/
+  metadata_table_path: 'metadata_path'
+  file_format: "parquet"
+  load_args:
+    increment_flag: 'yes'
+    lookup_table_name: 'l1_touchpoints_contact_call_center_features'
+    read_layer: 'l1_daily'
+    target_layer: 'l1_daily'
+    lookback: '0'
 
 l1_customer_profile_union_daily_feature_for_l1_touchpoints_contact_myais_features:
->>>>>>> e63bd0e4
-  type: datasets.spark_dbfs_dataset.SparkDbfsDataSet
-  filepath: base_path/PROFILE/l1_features/l1_customer_profile_union_daily_feature/
-  metadata_table_path: 'metadata_path'
-  file_format: "parquet"
-  load_args:
-    increment_flag: 'yes'
-<<<<<<< HEAD
-    lookup_table_name: 'l1_touchpoints_contact_call_center_features'
-=======
+  type: datasets.spark_dbfs_dataset.SparkDbfsDataSet
+  filepath: base_path/PROFILE/l1_features/l1_customer_profile_union_daily_feature/
+  metadata_table_path: 'metadata_path'
+  file_format: "parquet"
+  load_args:
+    increment_flag: 'yes'
     lookup_table_name: 'l1_touchpoints_contact_myais_features'
->>>>>>> e63bd0e4
     read_layer: 'l1_daily'
     target_layer: 'l1_daily'
     lookback: '0'

--- conflicted
+++ resolved
@@ -6,7 +6,6 @@
 #    mode: "overwrite" # because it is a dimension, overwrite everytime we run the pipeline
 #    partitionBy: ["event_partition_date"]
 
-<<<<<<< HEAD
 l1_customer_profile_union_daily_feature_for_l1_complaints_survey_after_myais:
   type: datasets.spark_dbfs_dataset.SparkDbfsDataSet
   filepath: base_path/PROFILE/l1_features/l1_customer_profile_union_daily_feature/
@@ -18,7 +17,8 @@
     partitionBy: "event_partition_date"
     read_layer: 'l0_daily'
     target_layer: 'l1_daily'
-=======
+    lookback: '0'
+
 l1_customer_profile_union_daily_feature_for_l1_complaints_survey_after_store_visit:
   type: datasets.spark_dbfs_dataset.SparkDbfsDataSet
   filepath: base_path/PROFILE/l1_features/l1_customer_profile_union_daily_feature/
@@ -42,7 +42,6 @@
     read_layer: 'l1_daily'
     target_layer: 'l1_daily'
     lookback: '0'
->>>>>>> df31782c
 
 l1_customer_profile_union_daily_feature:
   type: datasets.spark_dbfs_dataset.SparkDbfsDataSet

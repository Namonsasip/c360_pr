--- conflicted
+++ resolved
@@ -6,7 +6,7 @@
 #    mode: "overwrite" # because it is a dimension, overwrite everytime we run the pipeline
 #    partitionBy: ["event_partition_date"]
 
-<<<<<<< HEAD
+
 l1_customer_profile_union_daily_feature_for_l1_touchpoints_aunjai_chatbot_features:
   type: datasets.spark_dbfs_dataset.SparkDbfsDataSet
   filepath: base_path/PROFILE/l1_features/l1_customer_profile_union_daily_feature/
@@ -15,7 +15,10 @@
   load_args:
     increment_flag: 'yes'
     lookup_table_name: 'l1_touchpoints_aunjai_chatbot_features'
-=======
+    read_layer: 'l1_daily'
+    target_layer: 'l1_daily'
+    lookback: '0'
+
 l1_customer_profile_union_daily_feature_for_l1_touchpoints_contact_shop_features:
   type: datasets.spark_dbfs_dataset.SparkDbfsDataSet
   filepath: base_path/PROFILE/l1_features/l1_customer_profile_union_daily_feature/
@@ -24,7 +27,6 @@
   load_args:
     increment_flag: 'yes'
     lookup_table_name: 'l1_touchpoints_contact_shop_features'
->>>>>>> 23995869
     read_layer: 'l1_daily'
     target_layer: 'l1_daily'
     lookback: '0'

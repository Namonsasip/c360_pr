--- conflicted
+++ resolved
@@ -5,8 +5,6 @@
 #  save_args:
 #    mode: "overwrite" # because it is a dimension, overwrite everytime we run the pipeline
 #    partitionBy: ["event_partition_date"]
-<<<<<<< HEAD
-=======
 
 l1_customer_profile_union_daily_feature:
   type: datasets.spark_dbfs_dataset.SparkDbfsDataSet
@@ -317,7 +315,6 @@
     target_layer: 'l1_daily'
     lookback: '0'
 
->>>>>>> 77729e98
 l1_customer_profile_union_daily_feature_for_l1_usage_last_idd_features:
   type: datasets.spark_dbfs_dataset.SparkDbfsDataSet
   filepath: base_path/PROFILE/l1_features/l1_customer_profile_union_daily_feature/

--- conflicted
+++ resolved
@@ -10,7 +10,7 @@
     read_layer: 'l1_daily'
     target_layer: 'l3_monthly'
 
-<<<<<<< HEAD
+
 l3_usage_most_idd_features:
   type: datasets.spark_dbfs_dataset.SparkDbfsDataSet
   file_format: "parquet"
@@ -18,7 +18,11 @@
   metadata_table_path: 'metadata_path'
   save_args:
     increment_flag: 'no'
-=======
+    mode: "overwrite"
+    partitionBy: "start_of_month"
+    read_layer: 'l1_daily'
+    target_layer: 'l3_monthly'
+
 l3_usage_last_idd_features:
   type: datasets.spark_dbfs_dataset.SparkDbfsDataSet
   file_format: "parquet"
@@ -26,7 +30,6 @@
   metadata_table_path: 'metadata_path'
   save_args:
     increment_flag: 'yes'
->>>>>>> 9d6ecdd2
     mode: "overwrite"
     partitionBy: "start_of_month"
     read_layer: 'l1_daily'

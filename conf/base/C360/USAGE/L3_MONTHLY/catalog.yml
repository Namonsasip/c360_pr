--- conflicted
+++ resolved
@@ -8,8 +8,6 @@
     mode: "overwrite"
     partitionBy: "start_of_month"
     read_layer: 'l1_daily'
-<<<<<<< HEAD
-=======
     target_layer: 'l3_monthly'
 
 l3_usage_most_idd_features:
@@ -34,5 +32,4 @@
     mode: "overwrite"
     partitionBy: "start_of_month"
     read_layer: 'l1_daily'
->>>>>>> 63b61e7f
     target_layer: 'l3_monthly'
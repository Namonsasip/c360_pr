# Parameters for the example pipeline. Feel free to delete these once you
# remove the example pipeline from pipeline.py and the example nodes in
# `src/pipelines/`

cloud_on_prim_path_conversion:
  -
      search_pattern: "/PROFILE/"
      source_path_on_cloud_prefix: "/mnt/customer360-blob-data/C360/PROFILE"
      source_path_on_prem_prefix: "hdfs://10.237.82.9:8020/C360/CUSTOMER_PROFILE"
      target_path_on_cloud_prefix: "/mnt/customer360-blob-output/C360/PROFILE"
      target_path_on_prem_prefix: "/projects/prod/c360/data/CUSTOMER_PROFILE"

  -
      search_pattern: "/CAMPAIGN/"
      source_path_on_cloud_prefix: "/mnt/customer360-blob-data/C360/CAMPAIGN"
      source_path_on_prem_prefix: "hdfs://10.237.82.9:8020/C360/CAMPAIGN"
      target_path_on_cloud_prefix: "/mnt/customer360-blob-output/C360/CAMPAIGN"
      target_path_on_prem_prefix: "/projects/prod/c360/data/CAMPAIGN"

  -
      search_pattern: "/REVENUE/"
      source_path_on_cloud_prefix: "/mnt/customer360-blob-data/C360/REVENUE"
      source_path_on_prem_prefix: "hdfs://10.237.82.9:8020/C360/FINANCE_REVENUE"
      target_path_on_cloud_prefix: "/mnt/customer360-blob-output/C360/REVENUE"
      target_path_on_prem_prefix: "/projects/prod/c360/data/FINANCE_REVENUE"

  -
      search_pattern: "/TOUCHPOINTS/"
      source_path_on_cloud_prefix: "/mnt/customer360-blob-data/C360/TOUCHPOINTS"
      source_path_on_prem_prefix: "hdfs://10.237.82.9:8020/C360/TOUCHPOINTS"
      target_path_on_cloud_prefix: "/mnt/customer360-blob-output/C360/TOUCHPOINTS"
      target_path_on_prem_prefix: "/projects/prod/c360/data/TOUCHPOINTS"

  -
      search_pattern: "/USAGE/"
      source_path_on_cloud_prefix: "/mnt/customer360-blob-data/C360/USAGE"
      source_path_on_prem_prefix: "hdfs://10.237.82.9:8020/C360/USAGE"
      target_path_on_cloud_prefix: "/mnt/customer360-blob-output/C360/USAGE"
      target_path_on_prem_prefix: "/projects/prod/c360/data/USAGE"

  -
      search_pattern: "/DIGITAL/"
      source_path_on_cloud_prefix: "/mnt/customer360-blob-data/C360/ONLINE"
      source_path_on_prem_prefix: "hdfs://10.237.82.9:8020/C360/DIGITAL"
      target_path_on_cloud_prefix: "/mnt/customer360-blob-output/C360/DIGITAL"
      target_path_on_prem_prefix: "/projects/prod/c360/data/DIGITAL"

  -
      search_pattern: "/DEVICE/"
      source_path_on_cloud_prefix: "/mnt/customer360-blob-data/C360/DEVICE"
      source_path_on_prem_prefix: "hdfs://10.237.82.9:8020/C360/DEVICE"
      target_path_on_cloud_prefix: "/mnt/customer360-blob-output/C360/DEVICE"
      target_path_on_prem_prefix: "/projects/prod/c360/data/DEVICE"

  -
      search_pattern: "/STREAM/"
      source_path_on_cloud_prefix: "/mnt/customer360-blob-data/C360/STREAM"
      source_path_on_prem_prefix: "hdfs://10.237.82.9:8020/C360/STREAMING"
      target_path_on_cloud_prefix: "/mnt/customer360-blob-output/C360/STREAM"
      target_path_on_prem_prefix: "/projects/prod/c360/data/STREAMING"

  -
      search_pattern: "/NETWORK/"
      source_path_on_cloud_prefix: "/mnt/customer360-blob-data/C360/NETWORK"
      source_path_on_prem_prefix: "hdfs://10.237.82.9:8020/C360/NETWORK"
      target_path_on_cloud_prefix: "/mnt/customer360-blob-output/C360/NETWORK"
      target_path_on_prem_prefix: "/projects/prod/c360/data/NETWORK"

  -
      search_pattern: "/PRODUCT/"
      source_path_on_cloud_prefix: "/mnt/customer360-blob-data/C360/PRODUCT"
      source_path_on_prem_prefix: "hdfs://10.237.82.9:8020/C360/PRODUCT_AND_SERVICES"
      target_path_on_cloud_prefix: "/mnt/customer360-blob-output/C360/PRODUCT"
      target_path_on_prem_prefix: "/projects/prod/c360/data/PRODUCT_AND_SERVICES"

  -
      search_pattern: "/LOYALTY/"
      source_path_on_cloud_prefix: "/mnt/customer360-blob-data/C360/LOYALTY"
      source_path_on_prem_prefix: "hdfs://10.237.82.9:8020/C360/LOYALTY"
      target_path_on_cloud_prefix: "/mnt/customer360-blob-output/C360/LOYALTY"
      target_path_on_prem_prefix: "/projects/prod/c360/data/LOYALTY"

  -
      search_pattern: "/BILLING/"
      source_path_on_cloud_prefix: "/mnt/customer360-blob-data/C360/BILLING"
      source_path_on_prem_prefix: "hdfs://10.237.82.9:8020/C360/BILLING_AND_PAYMENT"
      target_path_on_cloud_prefix: "/mnt/customer360-blob-output/C360/BILLING"
      target_path_on_prem_prefix: "/projects/prod/c360/data/BILLING_AND_PAYMENT"

<<<<<<< HEAD
=======
  -
      search_pattern: "/SALES/"
      source_path_on_cloud_prefix: "/mnt/customer360-blob-data/C360/SALES"
      source_path_on_prem_prefix: "hdfs://10.237.82.9:8020/C360/SALES"
      target_path_on_cloud_prefix: "/mnt/customer360-blob-output/C360/SALES"
      target_path_on_prem_prefix: "/projects/prod/c360/data/SALES"

>>>>>>> d7913da6
metadata_path:
    on_cloud: '/mnt/customer360-blob-output/C360/metadata_table'
    on_premise: '/projects/prod/c360/data/metadata/metadata_table'
<|MERGE_RESOLUTION|>--- conflicted
+++ resolved
@@ -87,8 +87,6 @@
       target_path_on_cloud_prefix: "/mnt/customer360-blob-output/C360/BILLING"
       target_path_on_prem_prefix: "/projects/prod/c360/data/BILLING_AND_PAYMENT"
 
-<<<<<<< HEAD
-=======
   -
       search_pattern: "/SALES/"
       source_path_on_cloud_prefix: "/mnt/customer360-blob-data/C360/SALES"
@@ -96,7 +94,6 @@
       target_path_on_cloud_prefix: "/mnt/customer360-blob-output/C360/SALES"
       target_path_on_prem_prefix: "/projects/prod/c360/data/SALES"
 
->>>>>>> d7913da6
 metadata_path:
     on_cloud: '/mnt/customer360-blob-output/C360/metadata_table'
     on_premise: '/projects/prod/c360/data/metadata/metadata_table'

--- conflicted
+++ resolved
@@ -79,8 +79,6 @@
       source_path_on_prem_prefix: "hdfs://10.237.82.9:8020/C360/BILLING_AND_PAYMENT"
       target_path_on_cloud_prefix: "/mnt/customer360-blob-output/C360/BILLING"
       target_path_on_prem_prefix: "/projects/prod/c360/data/BILLING_AND_PAYMENT"
-<<<<<<< HEAD
-=======
 
   -
       search_pattern: "/SALES/"
@@ -89,7 +87,6 @@
       target_path_on_cloud_prefix: "/mnt/customer360-blob-output/C360/SALES"
       target_path_on_prem_prefix: "/projects/prod/c360/data/SALES"
 
->>>>>>> 7e4c7212
 
 metadata_path:
     on_cloud: '/mnt/customer360-blob-output/C360/metadata_table'

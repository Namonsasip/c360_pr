--- conflicted
+++ resolved
@@ -1,19 +1,23 @@
-<<<<<<< HEAD
+
 l0_complaints_myais_es_log_survey_daily:
   type: datasets.spark_dbfs_dataset.SparkDbfsDataSet
   filepath: base_path/COMPLAINTS/complaints_myais_es_log_survey_daily/
-=======
-l0_complaints_acc_atsr_outbound_survey_after_call:
-  type: datasets.spark_dbfs_dataset.SparkDbfsDataSet
-  filepath: base_path/COMPLAINTS/complaints_acc_atsr_outbound/
->>>>>>> df31782c
   file_format: "parquet"
   metadata_table_path: 'metadata_path'
   load_args:
     increment_flag: 'yes'
-<<<<<<< HEAD
     lookup_table_name: 'l1_complaints_survey_after_myais'
-=======
+    read_layer: 'l0_daily'
+    target_layer: 'l1_daily'
+    lookback: '0'
+
+l0_complaints_acc_atsr_outbound_survey_after_call:
+  type: datasets.spark_dbfs_dataset.SparkDbfsDataSet
+  filepath: base_path/COMPLAINTS/complaints_acc_atsr_outbound/
+  file_format: "parquet"
+  metadata_table_path: 'metadata_path'
+  load_args:
+    increment_flag: 'yes'
     lookup_table_name: 'l1_complaints_survey_after_call'
     read_layer: 'l0_daily'
     target_layer: 'l1_daily'
@@ -27,7 +31,6 @@
   load_args:
     increment_flag: 'yes'
     lookup_table_name: 'l1_complaints_survey_after_store_visit'
->>>>>>> df31782c
     read_layer: 'l0_daily'
     target_layer: 'l1_daily'
     lookback: '0'

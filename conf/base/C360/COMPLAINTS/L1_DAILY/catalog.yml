--- conflicted
+++ resolved
@@ -1,9 +1,15 @@
-<<<<<<< HEAD
 l1_complaints_survey_after_myais:
   type: datasets.spark_dbfs_dataset.SparkDbfsDataSet
   file_format: "parquet"
   filepath: base_path/COMPLAINTS/l1_features/l1_complaints_survey_after_myais/
-=======
+  metadata_table_path: 'metadata_path'
+  save_args:
+    increment_flag: 'yes'
+    mode: "overwrite"
+    partitionBy: "event_partition_date"
+    read_layer: 'l0_daily'
+    target_layer: 'l1_daily'
+
 l1_complaints_survey_after_call:
   type: datasets.spark_dbfs_dataset.SparkDbfsDataSet
   file_format: "parquet"
@@ -20,7 +26,6 @@
   type: datasets.spark_dbfs_dataset.SparkDbfsDataSet
   file_format: "parquet"
   filepath: base_path/COMPLAINTS/l1_features/l1_complaints_survey_after_store_visit/
->>>>>>> df31782c
   metadata_table_path: 'metadata_path'
   save_args:
     increment_flag: 'yes'

# Content Type Features
int_l1_streaming_content_type_features:
    where_clause: ""
    feature_list:
        traffic_rank: "row_number() over (partition by subscription_identifier, access_method_num, national_id_card,
                      date(register_date), event_partition_date, start_of_week, start_of_month order by sum(volume_mb) desc)"

        duration_rank: "row_number() over (partition by subscription_identifier, access_method_num, national_id_card,
                         date(register_date), event_partition_date, start_of_week, start_of_month order by sum(duration) desc)"
        traffic_volume_sum: "sum(volume_mb)"
        duration_sum: "sum(duration)"

    granularity: "subscription_identifier, access_method_num, national_id_card, date(register_date),
                 event_partition_date, start_of_week, start_of_month, content_group"
    output_catalog: "int_l1_streaming_content_type_features"

l1_streaming_fav_content_group_by_volume:
    where_clause: "where traffic_rank = 1"
    feature_list:
        subscription_identifier: "subscription_identifier"
        access_method_num: access_method_num
<<<<<<< HEAD
        national_id_card: national_id_card
        register_date: date(register_date)
=======
        subscription_identifier: subscription_identifier
        event_partition_date: event_partition_date
        start_of_week: start_of_week
        start_of_month: start_of_month
        register_date: register_date
        national_id_card: national_id_card
>>>>>>> 69140fd9
        fav_content_group_by_volume: content_group
        traffic_volume_mb_sum: traffic_volume_sum
    granularity: ""
    output_catalog: "l1_streaming_fav_content_group_by_volume"

l1_streaming_fav_content_group_by_duration:
    where_clause: "where duration_rank = 1"
    feature_list:
        subscription_identifier: "subscription_identifier"
        access_method_num: access_method_num
<<<<<<< HEAD
        national_id_card: national_id_card
        register_date: date(register_date)
=======
        subscription_identifier: subscription_identifier
        event_partition_date: event_partition_date
        start_of_week: start_of_week
        start_of_month: start_of_month
        register_date: register_date
        national_id_card: national_id_card
>>>>>>> 69140fd9
        fav_content_group_by_duration: content_group
        duration_sum: duration_sum
    granularity: ""
    output_catalog: "l1_streaming_fav_content_group_by_duration"

# TV Channel Features
int_l1_streaming_tv_channel_features:
    where_clause: "where lower(content_group) = 'channel'"
    feature_list:
        tv_channel_rank_by_volume: "row_number() over (partition by subscription_identifier, access_method_num,
                                    national_id_card, date(register_date), event_partition_date, start_of_week,
                                    start_of_month order by sum(volume_mb) desc)"
        traffic_volume_sum: "sum(volume_mb)"
        tv_channel_rank_by_duration: "row_number() over (partition by subscription_identifier, access_method_num,
                                      national_id_card, date(register_date), event_partition_date, start_of_week,
                                      start_of_month order by sum(duration) desc)"
        duration_sum: "sum(duration)"
    granularity: "subscription_identifier, access_method_num, national_id_card, date(register_date),
                                  event_partition_date,start_of_week, start_of_month, title"
    output_catalog: "int_l1_streaming_tv_channel_features"

l1_streaming_fav_tv_channel_by_volume:
    where_clause: "where tv_channel_rank_by_volume = 1"
    feature_list:
        subscription_identifier: "subscription_identifier"
        access_method_num: access_method_num
<<<<<<< HEAD
        national_id_card: national_id_card
        register_date: date(register_date)
=======
        subscription_identifier: subscription_identifier
        event_partition_date: event_partition_date
        start_of_week: start_of_week
        start_of_month: start_of_month
        register_date: register_date
        national_id_card: national_id_card
>>>>>>> 69140fd9
        fav_tv_channel_by_volume: title
        traffic_volume_mb_sum: traffic_volume_sum
    granularity: ""
    output_catalog: "l1_streaming_fav_tv_channel_by_volume"

l1_streaming_fav_tv_channel_by_duration:
    where_clause: "where tv_channel_rank_by_duration = 1"
    feature_list:
        subscription_identifier: "subscription_identifier"
        access_method_num: access_method_num
<<<<<<< HEAD
        national_id_card: national_id_card
        register_date: date(register_date)
=======
        subscription_identifier: subscription_identifier
        event_partition_date: event_partition_date
        start_of_week: start_of_week
        start_of_month: start_of_month
        register_date: register_date
        national_id_card: national_id_card
>>>>>>> 69140fd9
        fav_tv_channel_by_duration: title
        duration_sum: duration_sum
    granularity: ""
    output_catalog: "l1_streaming_fav_tv_channel_by_duration"


# TV Show features
int_l1_streaming_tv_show_features:
    where_clause: "where lower(content_group) = 'episode'"
    feature_list:
        num_of_episode_watched_rank: "row_number() over (partition by subscription_identifier, access_method_num,
                                      national_id_card, date(register_date), event_partition_date, start_of_week,
                                      start_of_month order by count(distinct title) desc)"

    granularity: "subscription_identifier, access_method_num, national_id_card, date(register_date),
                 event_partition_date, start_of_week, start_of_month, series_title"

l1_streaming_fav_tv_show_by_episode_watched:
    where_clause: "where num_of_episode_watched_rank = 1"
    feature_list:
<<<<<<< HEAD
        # subscription_identifier: "subscription_identifier" # TODO : Column doesn't exist in source table.
        access_method_num: "access_method_num"
        # national_id_card: national_id_card # TODO : Column doesn't exist in source table.
        register_date: "date(register_date)"
=======
        access_method_num: access_method_num
        subscription_identifier: subscription_identifier
        event_partition_date: event_partition_date
        start_of_week: start_of_week
        start_of_month: start_of_month
        register_date: register_date
        national_id_card: national_id_card
>>>>>>> 69140fd9
        fav_tv_show_by_episode_watched: "series_title"
    granularity: ""
    output_catalog: "l1_streaming_fav_tv_show_by_episode_watched"


 # Fav video service by download traffic
int_l1_streaming_video_service_feature:
    where_clause: "where lower(application_group) = 'videoplayers_editors'"
    feature_list:
        sum_download_kb_traffic_rank: "row_number() over (partition by subscription_identifier, access_method_num,
                                       national_id_card, date(register_date), event_partition_date, start_of_week,
                                       start_of_month order by sum(download_kb) desc)"
        sum_download_kb_traffic: "sum(download_kb)"
        visit_count: "1" # counting active days
    granularity: "subscription_identifier, access_method_num, national_id_card, date(register_date),
                  event_partition_date, start_of_week, start_of_month, application"
    output_catalog: "int_l1_streaming_video_service_feature"

l1_streaming_fav_video_service_by_download_feature:
    where_clause: "where sum_download_kb_traffic_rank = 1"
    feature_list:
<<<<<<< HEAD
        subscription_identifier: "subscription_identifier"
        national_id_card: "national_id_card"
        access_method_num: "access_method_num"
=======
        access_method_num: access_method_num
        subscription_identifier: subscription_identifier
        event_partition_date: event_partition_date
        start_of_week: start_of_week
        start_of_month: start_of_month
        register_date: register_date
        national_id_card: national_id_card
>>>>>>> 69140fd9
        fav_video_service_by_download_kb_traffic: "application"
        sum_download_kb_traffic: "sum_download_kb_traffic"
    granularity: ""
    output_catalog: "l1_streaming_fav_video_service_by_download_feature"

l1_streaming_2nd_fav_video_service_by_download_feature:
    where_clause: "where sum_download_kb_traffic_rank = 2"
    feature_list:
<<<<<<< HEAD
        subscription_identifier: "subscription_identifier"
        national_id_card: "national_id_card"
        access_method_num: "access_method_num"
=======
        access_method_num: access_method_num
        subscription_identifier: subscription_identifier
        event_partition_date: event_partition_date
        start_of_week: start_of_week
        start_of_month: start_of_month
        register_date: register_date
        national_id_card: national_id_card
>>>>>>> 69140fd9
        second_fav_video_service_by_download_kb_traffic: "application"
        sum_download_kb_traffic: "sum_download_kb_traffic"
    granularity: ""
    output_catalog: "l1_streaming_2nd_fav_video_service_by_download_feature"

 # Fav music service by download traffic
int_l1_streaming_music_service_feature:
    where_clause: "where lower(application_group) = 'music_audio'"
    feature_list:
        sum_download_kb_traffic_rank: "row_number() over (partition by subscription_identifier, access_method_num,
                                       national_id_card, date(register_date), event_partition_date, start_of_week,
                                       start_of_month order by sum(download_kb) desc)"
        sum_download_kb_traffic: "sum(download_kb)"
        visit_count: "1" # counting active days
    granularity: "subscription_identifier, access_method_num, national_id_card, date(register_date),
                 event_partition_date, start_of_week, start_of_month, application"
    output_catalog: "int_l1_streaming_music_service_feature"


l1_streaming_fav_music_service_by_download_feature:
    where_clause: "where sum_download_kb_traffic_rank = 1"
    feature_list:
<<<<<<< HEAD
        subscription_identifier: "subscription_identifier"
        national_id_card: "national_id_card"
        access_method_num: "access_method_num"
=======
        access_method_num: access_method_num
        subscription_identifier: subscription_identifier
        event_partition_date: event_partition_date
        start_of_week: start_of_week
        start_of_month: start_of_month
        register_date: register_date
        national_id_card: national_id_card
>>>>>>> 69140fd9
        fav_music_service_by_download_kb_traffic: "application"
        sum_download_kb_traffic: "sum_download_kb_traffic"
    granularity: ""
    output_catalog: "l1_streaming_fav_music_service_by_download_feature"

l1_streaming_2nd_fav_music_service_by_download_feature:
    where_clause: "where sum_download_kb_traffic_rank = 2"
    feature_list:
<<<<<<< HEAD
        subscription_identifier: "subscription_identifier"
        national_id_card: "national_id_card"
        access_method_num: "access_method_num"
=======
        access_method_num: access_method_num
        subscription_identifier: subscription_identifier
        event_partition_date: event_partition_date
        start_of_week: start_of_week
        start_of_month: start_of_month
        register_date: register_date
        national_id_card: national_id_card
>>>>>>> 69140fd9
        second_fav_music_service_by_download_kb_traffic: "application"
        sum_download_kb_traffic: "sum_download_kb_traffic"
    granularity: ""
    output_catalog: "l1_streaming_2nd_fav_music_service_by_download_feature"

 # Fav esport service by download traffic
int_l1_streaming_esport_service_feature:
    where_clause: "where lower(application_group) = 'game'"
    feature_list:
        sum_download_kb_traffic_rank: "row_number() over (partition by subscription_identifier, access_method_num,
                                       national_id_card, date(register_date), event_partition_date, start_of_week,
                                       start_of_month order by sum(download_kb) desc)"
        sum_download_kb_traffic: "sum(download_kb)"
        visit_count: "1" # counting active days
    granularity: "subscription_identifier, access_method_num, national_id_card, date(register_date),
                 event_partition_date, start_of_week, start_of_month, application"
    output_catalog: "int_l1_streaming_esport_service_feature"

l1_streaming_fav_esport_service_by_download_feature:
    where_clause: "where sum_download_kb_traffic_rank = 1"
    feature_list:
<<<<<<< HEAD
        subscription_identifier: "subscription_identifier"
        national_id_card: "national_id_card"
        access_method_num: "access_method_num"
=======
        access_method_num: access_method_num
        subscription_identifier: subscription_identifier
        event_partition_date: event_partition_date
        start_of_week: start_of_week
        start_of_month: start_of_month
        register_date: register_date
        national_id_card: national_id_card
>>>>>>> 69140fd9
        fav_esport_service_by_download_kb_traffic: "application"
        sum_download_kb_traffic: "sum_download_kb_traffic"
    granularity: ""
    output_catalog: "l1_streaming_fav_esport_service_by_download_feature"


l1_streaming_2nd_fav_esport_service_by_download_feature:
    where_clause: "where sum_download_kb_traffic_rank = 2"
    feature_list:
<<<<<<< HEAD
        subscription_identifier: "subscription_identifier"
        national_id_card: "national_id_card"
        access_method_num: "access_method_num"
=======
        access_method_num: access_method_num
        subscription_identifier: subscription_identifier
        event_partition_date: event_partition_date
        start_of_week: start_of_week
        start_of_month: start_of_month
        register_date: register_date
        national_id_card: national_id_card
>>>>>>> 69140fd9
        second_fav_esport_service_by_download_kb_traffic: "application"
        sum_download_kb_traffic: "sum_download_kb_traffic"
    granularity: ""
    output_catalog: "l1_streaming_2nd_fav_esport_service_by_download_feature"

# number of visit and volume of download traffic
l1_streaming_visit_count_and_download_traffic_feature:
    feature_list:
        visit_count_youtube_video: "case when sum(case when lower(application) in ('youtube', 'youtube_go', 'youtubebyclick') then 1 else 0 end) >= 1 then 1 else 0 end"
        visit_count_facebook_video: "case when sum(case when lower(application) in ('facebook') then 1 else 0 end) >= 1 then 1 else 0 end"
        visit_count_linetv_video: "case when sum(case when lower(application) in ('linetv') then 1 else 0 end) >= 1 then 1 else 0 end"
        visit_count_ais_play_video: "case when sum(case when lower(application) in ('ais_play') then 1 else 0 end) >= 1 then 1 else 0 end"
        visit_count_netflix_video: "case when sum(case when lower(application) in ('netflix') then 1 else 0 end) >= 1 then 1 else 0 end"
        visit_count_hooq_video: "case when sum(case when lower(application) in ('hooq') then 1 else 0 end) >= 1 then 1 else 0 end"
        visit_count_iflix_video: "case when sum(case when lower(application) in ('iflix') then 1 else 0 end) >= 1 then 1 else 0 end"

        visit_count_spotify_music: "case when sum(case when lower(application) in ('spotify') then 1 else 0 end) >= 1 then 1 else 0 end"
        visit_count_joox_music: "case when sum(case when lower(application) in ('jooxmusic') then 1 else 0 end) >= 1 then 1 else 0 end"

        visit_count_twitch_esport: "case when sum(case when lower(application) in ('twitchtv') then 1 else 0 end) >= 1 then 1 else 0 end"
        visit_count_bigo_esport: "case when sum(case when lower(application) in ('bigo') then 1 else 0 end) >= 1 then 1 else 0 end"
        visit_count_mixer_esport: "case when sum(case when lower(application) in ('mixerbox') then 1 else 0 end) >= 1 then 1 else 0 end"
        visit_count_steamtv_esport: "case when sum(case when lower(application) in ('valve_steam') then 1 else 0 end) >= 1 then 1 else 0 end"

        download_kb_traffic_youtube_video: "sum(case when lower(application) in ('youtube', 'youtube_go', 'youtubebyclick') then download_kb else 0 end)"
        download_kb_traffic_facebook_video: "sum(case when lower(application) in ('facebook') then download_kb else 0 end)"
        download_kb_traffic_linetv_video: "sum(case when lower(application) in ('linetv') then download_kb else 0 end)"
        download_kb_traffic_ais_play_video: "sum(case when lower(application) in ('ais_play') then download_kb else 0 end)"
        download_kb_traffic_netflix_video: "sum(case when lower(application) in ('netflix') then download_kb else 0 end)"
        download_kb_traffic_hooq_video: "sum(case when lower(application) in ('hooq') then download_kb else 0 end)"
        download_kb_traffic_iflix_video: "sum(case when lower(application) in ('iflix') then download_kb else 0 end)"

        download_kb_traffic_spotify_music: "sum(case when lower(application) in ('spotify') then download_kb else 0 end)"
        download_kb_traffic_joox_music: "sum(case when lower(application) in ('jooxmusic') then download_kb else 0 end)"

        download_kb_traffic_twitch_esport: "sum(case when lower(application) in ('twitchtv') then download_kb else 0 end)"
        download_kb_traffic_bigo_esport: "sum(case when lower(application) in ('bigo') then download_kb else 0 end)"
        download_kb_traffic_mixer_esport: "sum(case when lower(application) in ('mixerbox') then download_kb else 0 end)"
        download_kb_traffic_steamtv_esport: "sum(case when lower(application) in ('valve_steam') then download_kb else 0 end)"

        # additional request from DS
        visit_count_line: "case when sum(case when lower(application) in ('line') then 1 else 0 end) >= 1 then 1 else 0 end"
        visit_count_twitter: "case when sum(case when lower(application) in ('twitter') then 1 else 0 end) >= 1 then 1 else 0 end"
        visit_count_gmail: "case when sum(case when lower(application) in ('webmail_gmail') then 1 else 0 end) >= 1 then 1 else 0 end"
        visit_count_amazon: "case when sum(case when lower(application) in ('amazon', 'amazon_shopping_app') then 1 else 0 end) >= 1 then 1 else 0 end"

        # 1 for Monday, 7 for Sunday
        day_of_week: "date_format(event_partition_date, 'u')"
    granularity: "subscription_identifier, access_method_num, national_id_card, date(register_date),
                 event_partition_date, start_of_week, start_of_month"
    output_catalog: "l1_streaming_visit_count_and_download_traffic_feature"


l1_streaming_session_duration_feature:
    feature_list:
        sum_session_duration_youtube_video: "sum(case when lower(application) in ('youtube', 'youtube_go', 'youtubebyclick') then duration else 0 end)"
        sum_session_duration_facebook_video: "sum(case when lower(application) in ('facebook') then duration else 0 end)"
        sum_session_duration_linetv_video: "sum(case when lower(application) in ('linetv') then duration else 0 end)"
        sum_session_duration_ais_play_video: "sum(case when lower(application) in ('ais_play') then duration else 0 end)"
        sum_session_duration_netflix_video: "sum(case when lower(application) in ('netflix') then duration else 0 end)"
        sum_session_duration_hooq_video: "sum(case when lower(application) in ('hooq') then duration else 0 end)"
        sum_session_duration_iflix_video: "sum(case when lower(application) in ('iflix') then duration else 0 end)"

        sum_session_duration_spotify_music: "sum(case when lower(application) in ('spotify') then duration else 0 end)"
        sum_session_duration_joox_music: "sum(case when lower(application) in ('jooxmusic') then duration else 0 end)"

        sum_session_duration_twitch_esport: "sum(case when lower(application) in ('twitchtv') then duration else 0 end)"
        sum_session_duration_bigo_esport: "sum(case when lower(application) in ('bigo') then duration else 0 end)"
        sum_session_duration_mixer_esport: "sum(case when lower(application) in ('mixerbox') then duration else 0 end)"
        sum_session_duration_steamtv_esport: "sum(case when lower(application) in ('valve_steam') then duration else 0 end)"

        max_session_duration_youtube_video: "max(case when lower(application) in ('youtube', 'youtube_go', 'youtubebyclick') then duration else 0 end)"
        max_session_duration_facebook_video: "max(case when lower(application) in ('facebook') then duration else 0 end)"
        max_session_duration_linetv_video: "max(case when lower(application) in ('linetv') then duration else 0 end)"
        max_session_duration_ais_play_video: "max(case when lower(application) in ('ais_play') then duration else 0 end)"
        max_session_duration_netflix_video: "max(case when lower(application) in ('netflix') then duration else 0 end)"
        max_session_duration_hooq_video: "max(case when lower(application) in ('hooq') then duration else 0 end)"
        max_session_duration_iflix_video: "max(case when lower(application) in ('iflix') then duration else 0 end)"

        max_session_duration_spotify_music: "max(case when lower(application) in ('spotify') then duration else 0 end)"
        max_session_duration_joox_music: "max(case when lower(application) in ('jooxmusic') then duration else 0 end)"

        max_session_duration_twitch_esport: "max(case when lower(application) in ('twitchtv') then duration else 0 end)"
        max_session_duration_bigo_esport: "max(case when lower(application) in ('bigo') then duration else 0 end)"
        max_session_duration_mixer_esport: "max(case when lower(application) in ('mixerbox') then duration else 0 end)"
        max_session_duration_steamtv_esport: "max(case when lower(application) in ('valve_steam') then duration else 0 end)"

        min_session_duration_youtube_video: "min(case when lower(application) in ('youtube', 'youtube_go', 'youtubebyclick') then duration else 0 end)"
        min_session_duration_facebook_video: "min(case when lower(application) in ('facebook') then duration else 0 end)"
        min_session_duration_linetv_video: "min(case when lower(application) in ('linetv') then duration else 0 end)"
        min_session_duration_ais_play_video: "min(case when lower(application) in ('ais_play') then duration else 0 end)"
        min_session_duration_netflix_video: "min(case when lower(application) in ('netflix') then duration else 0 end)"
        min_session_duration_hooq_video: "min(case when lower(application) in ('hooq') then duration else 0 end)"
        min_session_duration_iflix_video: "min(case when lower(application) in ('iflix') then duration else 0 end)"

        min_session_duration_spotify_music: "min(case when lower(application) in ('spotify') then duration else 0 end)"
        min_session_duration_joox_music: "min(case when lower(application) in ('jooxmusic') then duration else 0 end)"

        min_session_duration_twitch_esport: "min(case when lower(application) in ('twitchtv') then duration else 0 end)"
        min_session_duration_bigo_esport: "min(case when lower(application) in ('bigo') then duration else 0 end)"
        min_session_duration_mixer_esport: "min(case when lower(application) in ('mixerbox') then duration else 0 end)"
        min_session_duration_steamtv_esport: "min(case when lower(application) in ('valve_steam') then duration else 0 end)"


        avg_duration_per_session_youtube_video: "avg(case when lower(application) in ('youtube', 'youtube_go', 'youtubebyclick') then duration else 0 end)"
        avg_duration_per_session_facebook_video: "avg(case when lower(application) in ('facebook') then duration else 0 end)"
        avg_duration_per_session_linetv_video: "avg(case when lower(application) in ('linetv') then duration else 0 end)"
        avg_duration_per_session_ais_play_video: "avg(case when lower(application) in ('ais_play') then duration else 0 end)"
        avg_duration_per_session_netflix_video: "avg(case when lower(application) in ('netflix') then duration else 0 end)"
        avg_duration_per_session_hooq_video: "avg(case when lower(application) in ('hooq') then duration else 0 end)"
        avg_duration_per_session_iflix_video: "avg(case when lower(application) in ('iflix') then duration else 0 end)"

        avg_duration_per_session_spotify_music: "avg(case when lower(application) in ('spotify') then duration else 0 end)"
        avg_duration_per_session_joox_music: "avg(case when lower(application) in ('jooxmusic') then duration else 0 end)"

        avg_duration_per_session_twitch_esport: "avg(case when lower(application) in ('twitchtv') then duration else 0 end)"
        avg_duration_per_session_bigo_esport: "avg(case when lower(application) in ('bigo') then duration else 0 end)"
        avg_duration_per_session_mixer_esport: "avg(case when lower(application) in ('mixerbox') then duration else 0 end)"
        avg_duration_per_session_steamtv_esport: "avg(case when lower(application) in ('valve_steam') then duration else 0 end)"

    granularity: "msisdn, partition_date"
    event_date_column: "to_date(cast(partition_date as string), 'yyyyMMdd')"
    join_column_with_cust_profile:
        access_method_num: msisdn
        event_partition_date: event_partition_date # after aggregation
    partition_num_per_job: 10
    output_catalog: "l1_streaming_session_duration_feature"<|MERGE_RESOLUTION|>--- conflicted
+++ resolved
@@ -17,19 +17,13 @@
 l1_streaming_fav_content_group_by_volume:
     where_clause: "where traffic_rank = 1"
     feature_list:
-        subscription_identifier: "subscription_identifier"
-        access_method_num: access_method_num
-<<<<<<< HEAD
-        national_id_card: national_id_card
-        register_date: date(register_date)
-=======
-        subscription_identifier: subscription_identifier
-        event_partition_date: event_partition_date
-        start_of_week: start_of_week
-        start_of_month: start_of_month
-        register_date: register_date
-        national_id_card: national_id_card
->>>>>>> 69140fd9
+        access_method_num: access_method_num
+        subscription_identifier: subscription_identifier
+        event_partition_date: event_partition_date
+        start_of_week: start_of_week
+        start_of_month: start_of_month
+        register_date: register_date
+        national_id_card: national_id_card
         fav_content_group_by_volume: content_group
         traffic_volume_mb_sum: traffic_volume_sum
     granularity: ""
@@ -38,19 +32,13 @@
 l1_streaming_fav_content_group_by_duration:
     where_clause: "where duration_rank = 1"
     feature_list:
-        subscription_identifier: "subscription_identifier"
-        access_method_num: access_method_num
-<<<<<<< HEAD
-        national_id_card: national_id_card
-        register_date: date(register_date)
-=======
-        subscription_identifier: subscription_identifier
-        event_partition_date: event_partition_date
-        start_of_week: start_of_week
-        start_of_month: start_of_month
-        register_date: register_date
-        national_id_card: national_id_card
->>>>>>> 69140fd9
+        access_method_num: access_method_num
+        subscription_identifier: subscription_identifier
+        event_partition_date: event_partition_date
+        start_of_week: start_of_week
+        start_of_month: start_of_month
+        register_date: register_date
+        national_id_card: national_id_card
         fav_content_group_by_duration: content_group
         duration_sum: duration_sum
     granularity: ""
@@ -75,19 +63,13 @@
 l1_streaming_fav_tv_channel_by_volume:
     where_clause: "where tv_channel_rank_by_volume = 1"
     feature_list:
-        subscription_identifier: "subscription_identifier"
-        access_method_num: access_method_num
-<<<<<<< HEAD
-        national_id_card: national_id_card
-        register_date: date(register_date)
-=======
-        subscription_identifier: subscription_identifier
-        event_partition_date: event_partition_date
-        start_of_week: start_of_week
-        start_of_month: start_of_month
-        register_date: register_date
-        national_id_card: national_id_card
->>>>>>> 69140fd9
+        access_method_num: access_method_num
+        subscription_identifier: subscription_identifier
+        event_partition_date: event_partition_date
+        start_of_week: start_of_week
+        start_of_month: start_of_month
+        register_date: register_date
+        national_id_card: national_id_card
         fav_tv_channel_by_volume: title
         traffic_volume_mb_sum: traffic_volume_sum
     granularity: ""
@@ -96,19 +78,13 @@
 l1_streaming_fav_tv_channel_by_duration:
     where_clause: "where tv_channel_rank_by_duration = 1"
     feature_list:
-        subscription_identifier: "subscription_identifier"
-        access_method_num: access_method_num
-<<<<<<< HEAD
-        national_id_card: national_id_card
-        register_date: date(register_date)
-=======
-        subscription_identifier: subscription_identifier
-        event_partition_date: event_partition_date
-        start_of_week: start_of_week
-        start_of_month: start_of_month
-        register_date: register_date
-        national_id_card: national_id_card
->>>>>>> 69140fd9
+        access_method_num: access_method_num
+        subscription_identifier: subscription_identifier
+        event_partition_date: event_partition_date
+        start_of_week: start_of_week
+        start_of_month: start_of_month
+        register_date: register_date
+        national_id_card: national_id_card
         fav_tv_channel_by_duration: title
         duration_sum: duration_sum
     granularity: ""
@@ -129,20 +105,13 @@
 l1_streaming_fav_tv_show_by_episode_watched:
     where_clause: "where num_of_episode_watched_rank = 1"
     feature_list:
-<<<<<<< HEAD
-        # subscription_identifier: "subscription_identifier" # TODO : Column doesn't exist in source table.
-        access_method_num: "access_method_num"
-        # national_id_card: national_id_card # TODO : Column doesn't exist in source table.
-        register_date: "date(register_date)"
-=======
-        access_method_num: access_method_num
-        subscription_identifier: subscription_identifier
-        event_partition_date: event_partition_date
-        start_of_week: start_of_week
-        start_of_month: start_of_month
-        register_date: register_date
-        national_id_card: national_id_card
->>>>>>> 69140fd9
+        access_method_num: access_method_num
+        subscription_identifier: subscription_identifier
+        event_partition_date: event_partition_date
+        start_of_week: start_of_week
+        start_of_month: start_of_month
+        register_date: register_date
+        national_id_card: national_id_card
         fav_tv_show_by_episode_watched: "series_title"
     granularity: ""
     output_catalog: "l1_streaming_fav_tv_show_by_episode_watched"
@@ -164,19 +133,13 @@
 l1_streaming_fav_video_service_by_download_feature:
     where_clause: "where sum_download_kb_traffic_rank = 1"
     feature_list:
-<<<<<<< HEAD
-        subscription_identifier: "subscription_identifier"
-        national_id_card: "national_id_card"
-        access_method_num: "access_method_num"
-=======
-        access_method_num: access_method_num
-        subscription_identifier: subscription_identifier
-        event_partition_date: event_partition_date
-        start_of_week: start_of_week
-        start_of_month: start_of_month
-        register_date: register_date
-        national_id_card: national_id_card
->>>>>>> 69140fd9
+        access_method_num: access_method_num
+        subscription_identifier: subscription_identifier
+        event_partition_date: event_partition_date
+        start_of_week: start_of_week
+        start_of_month: start_of_month
+        register_date: register_date
+        national_id_card: national_id_card
         fav_video_service_by_download_kb_traffic: "application"
         sum_download_kb_traffic: "sum_download_kb_traffic"
     granularity: ""
@@ -185,19 +148,13 @@
 l1_streaming_2nd_fav_video_service_by_download_feature:
     where_clause: "where sum_download_kb_traffic_rank = 2"
     feature_list:
-<<<<<<< HEAD
-        subscription_identifier: "subscription_identifier"
-        national_id_card: "national_id_card"
-        access_method_num: "access_method_num"
-=======
-        access_method_num: access_method_num
-        subscription_identifier: subscription_identifier
-        event_partition_date: event_partition_date
-        start_of_week: start_of_week
-        start_of_month: start_of_month
-        register_date: register_date
-        national_id_card: national_id_card
->>>>>>> 69140fd9
+        access_method_num: access_method_num
+        subscription_identifier: subscription_identifier
+        event_partition_date: event_partition_date
+        start_of_week: start_of_week
+        start_of_month: start_of_month
+        register_date: register_date
+        national_id_card: national_id_card
         second_fav_video_service_by_download_kb_traffic: "application"
         sum_download_kb_traffic: "sum_download_kb_traffic"
     granularity: ""
@@ -220,19 +177,13 @@
 l1_streaming_fav_music_service_by_download_feature:
     where_clause: "where sum_download_kb_traffic_rank = 1"
     feature_list:
-<<<<<<< HEAD
-        subscription_identifier: "subscription_identifier"
-        national_id_card: "national_id_card"
-        access_method_num: "access_method_num"
-=======
-        access_method_num: access_method_num
-        subscription_identifier: subscription_identifier
-        event_partition_date: event_partition_date
-        start_of_week: start_of_week
-        start_of_month: start_of_month
-        register_date: register_date
-        national_id_card: national_id_card
->>>>>>> 69140fd9
+        access_method_num: access_method_num
+        subscription_identifier: subscription_identifier
+        event_partition_date: event_partition_date
+        start_of_week: start_of_week
+        start_of_month: start_of_month
+        register_date: register_date
+        national_id_card: national_id_card
         fav_music_service_by_download_kb_traffic: "application"
         sum_download_kb_traffic: "sum_download_kb_traffic"
     granularity: ""
@@ -241,19 +192,13 @@
 l1_streaming_2nd_fav_music_service_by_download_feature:
     where_clause: "where sum_download_kb_traffic_rank = 2"
     feature_list:
-<<<<<<< HEAD
-        subscription_identifier: "subscription_identifier"
-        national_id_card: "national_id_card"
-        access_method_num: "access_method_num"
-=======
-        access_method_num: access_method_num
-        subscription_identifier: subscription_identifier
-        event_partition_date: event_partition_date
-        start_of_week: start_of_week
-        start_of_month: start_of_month
-        register_date: register_date
-        national_id_card: national_id_card
->>>>>>> 69140fd9
+        access_method_num: access_method_num
+        subscription_identifier: subscription_identifier
+        event_partition_date: event_partition_date
+        start_of_week: start_of_week
+        start_of_month: start_of_month
+        register_date: register_date
+        national_id_card: national_id_card
         second_fav_music_service_by_download_kb_traffic: "application"
         sum_download_kb_traffic: "sum_download_kb_traffic"
     granularity: ""
@@ -275,19 +220,13 @@
 l1_streaming_fav_esport_service_by_download_feature:
     where_clause: "where sum_download_kb_traffic_rank = 1"
     feature_list:
-<<<<<<< HEAD
-        subscription_identifier: "subscription_identifier"
-        national_id_card: "national_id_card"
-        access_method_num: "access_method_num"
-=======
-        access_method_num: access_method_num
-        subscription_identifier: subscription_identifier
-        event_partition_date: event_partition_date
-        start_of_week: start_of_week
-        start_of_month: start_of_month
-        register_date: register_date
-        national_id_card: national_id_card
->>>>>>> 69140fd9
+        access_method_num: access_method_num
+        subscription_identifier: subscription_identifier
+        event_partition_date: event_partition_date
+        start_of_week: start_of_week
+        start_of_month: start_of_month
+        register_date: register_date
+        national_id_card: national_id_card
         fav_esport_service_by_download_kb_traffic: "application"
         sum_download_kb_traffic: "sum_download_kb_traffic"
     granularity: ""
@@ -297,19 +236,13 @@
 l1_streaming_2nd_fav_esport_service_by_download_feature:
     where_clause: "where sum_download_kb_traffic_rank = 2"
     feature_list:
-<<<<<<< HEAD
-        subscription_identifier: "subscription_identifier"
-        national_id_card: "national_id_card"
-        access_method_num: "access_method_num"
-=======
-        access_method_num: access_method_num
-        subscription_identifier: subscription_identifier
-        event_partition_date: event_partition_date
-        start_of_week: start_of_week
-        start_of_month: start_of_month
-        register_date: register_date
-        national_id_card: national_id_card
->>>>>>> 69140fd9
+        access_method_num: access_method_num
+        subscription_identifier: subscription_identifier
+        event_partition_date: event_partition_date
+        start_of_week: start_of_week
+        start_of_month: start_of_month
+        register_date: register_date
+        national_id_card: national_id_card
         second_fav_esport_service_by_download_kb_traffic: "application"
         sum_download_kb_traffic: "sum_download_kb_traffic"
     granularity: ""
@@ -430,10 +363,10 @@
         avg_duration_per_session_mixer_esport: "avg(case when lower(application) in ('mixerbox') then duration else 0 end)"
         avg_duration_per_session_steamtv_esport: "avg(case when lower(application) in ('valve_steam') then duration else 0 end)"
 
-    granularity: "msisdn, partition_date"
+    granularity: "mobile_no, partition_date"
     event_date_column: "to_date(cast(partition_date as string), 'yyyyMMdd')"
     join_column_with_cust_profile:
-        access_method_num: msisdn
+        access_method_num: mobile_no
         event_partition_date: event_partition_date # after aggregation
     partition_num_per_job: 10
     output_catalog: "l1_streaming_session_duration_feature"
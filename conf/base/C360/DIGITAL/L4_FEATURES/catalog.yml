l4_digital_cxenzxse_user_profile_monthly_features:
  type: datasets.spark_dbfs_dataset.SparkDbfsDataSet
  file_format: parquet
  metadata_table_path: 'metadata_path'
  filepath: base_path/DIGITAL/l4_features/l4_digital_cxenzxse_user_profile_monthly_features/
  save_args:
    increment_flag: 'yes'
    mode: "overwrite"
    partitionBy: "start_of_month"
    read_layer: 'l3_monthly'
    target_layer: 'l4_monthly'

l4_digital_cxenxse_site_traffic_weekly_features:
  type: datasets.spark_dbfs_dataset.SparkDbfsDataSet
  file_format: parquet
  metadata_table_path: 'metadata_path'
  filepath: base_path/DIGITAL/l4_features/l4_digital_cxenxse_site_traffic_weekly_features/
  save_args:
    increment_flag: 'yes'
    mode: "overwrite"
    partitionBy: "start_of_week"
    read_layer: 'l2_weekly'
    target_layer: 'l4_weekly'

l4_digital_cxenxse_site_traffic_popular_host_weekly_features:
  type: datasets.spark_dbfs_dataset.SparkDbfsDataSet
  file_format: parquet
  metadata_table_path: 'metadata_path'
  filepath: base_path/DIGITAL/l4_features/l4_digital_cxenxse_site_traffic_popular_host_weekly_features/
  save_args:
    increment_flag: 'yes'
    mode: "overwrite"
    partitionBy: "start_of_week"
    read_layer: 'l2_weekly'
    target_layer: 'l4_weekly'

l4_digital_cxenxse_site_traffic_popular_postalcode_weekly_features:
  type: datasets.spark_dbfs_dataset.SparkDbfsDataSet
  file_format: parquet
  metadata_table_path: 'metadata_path'
  filepath: base_path/DIGITAL/l4_features/l4_digital_cxenxse_site_traffic_popular_postalcode_weekly_features/
  save_args:
    increment_flag: 'yes'
    mode: "overwrite"
    partitionBy: "start_of_week"
    read_layer: 'l2_weekly'
    target_layer: 'l4_weekly'

l4_digital_cxenxse_site_traffic_popular_referrerquery_weekly_features:
  type: datasets.spark_dbfs_dataset.SparkDbfsDataSet
  file_format: parquet
  metadata_table_path: 'metadata_path'
  filepath: base_path/DIGITAL/l4_features/l4_digital_cxenxse_site_traffic_popular_referrerquery_weekly_features/
  save_args:
    increment_flag: 'yes'
    mode: "overwrite"
    partitionBy: "start_of_week"
    read_layer: 'l2_weekly'
    target_layer: 'l4_weekly'

l4_digital_cxenxse_site_traffic_popular_referrerhost_weekly_features:
  type: datasets.spark_dbfs_dataset.SparkDbfsDataSet
  file_format: parquet
  metadata_table_path: 'metadata_path'
  filepath: base_path/DIGITAL/l4_features/l4_digital_cxenxse_site_traffic_popular_referrerhost_weekly_features/
  save_args:
    increment_flag: 'yes'
    mode: "overwrite"
    partitionBy: "start_of_week"
    read_layer: 'l2_weekly'
    target_layer: 'l4_weekly'

<<<<<<< HEAD
l4_digital_digital_mobile_web_agg_features :
  type: datasets.spark_dbfs_dataset.SparkDbfsDataSet
  file_format: parquet
  metadata_table_path: 'metadata_path'
  filepath: base_path/DIGITAL/l4_features/l4_digital_digital_mobile_web_agg_features/category_level=level_1
=======
l4_digital_customer_app_category_agg_monthly:
  type: datasets.spark_dbfs_dataset.SparkDbfsDataSet
  file_format: parquet
  metadata_table_path: 'metadata_path'
  filepath: base_path/DIGITAL/l4_features/l4_digital_customer_app_category_agg_monthly/category_level=level_1
>>>>>>> 5da39d93
  save_args:
    increment_flag: 'yes'
    mode: "overwrite"
    partitionBy: "start_of_month"
    read_layer: 'l3_monthly'
    target_layer: 'l4_monthly'
<<<<<<< HEAD
=======

l4_digital_customer_combine_category_agg_monthly:
  type: datasets.spark_dbfs_dataset.SparkDbfsDataSet
  file_format: parquet
  metadata_table_path: 'metadata_path'
  filepath: base_path/DIGITAL/l4_features/l4_digital_customer_combine_category_agg_monthly/category_level=level_1
  save_args:
    increment_flag: 'yes'
    mode: "overwrite"
    partitionBy: "start_of_month"
    read_layer: 'l3_monthly'
    target_layer: 'l4_monthly'

l4_digital_customer_combine_category_score_monthly:
  type: datasets.spark_dbfs_dataset.SparkDbfsDataSet
  file_format: parquet
  metadata_table_path: 'metadata_path'
  filepath: base_path/DIGITAL/l4_features/l4_digital_customer_combine_category_score_monthly/category_level=level_1
  save_args:
    increment_flag: 'yes'
    mode: "overwrite"
    partitionBy: "start_of_month"
    read_layer: 'l3_monthly'
    target_layer: 'l4_monthly'

#Web agg monthly l4
l4_digital_customer_web_category_agg_monthly:
  type: datasets.spark_dbfs_dataset.SparkDbfsDataSet
  file_format: parquet
  metadata_table_path: 'metadata_path'
  filepath: base_path/DIGITAL/l4_features/l4_digital_customer_web_category_agg_monthly/category_level=level_1
  save_args:
    increment_flag: 'yes'
    mode: "overwrite"
    partitionBy: "start_of_month"
    read_layer: 'l3_monthly'
    target_layer: 'l4_monthly'

#Web agg monthly l4
l4_digital_customer_web_category_score_monthly_catlv_1:
  type: datasets.spark_dbfs_dataset.SparkDbfsDataSet
  file_format: parquet
  metadata_table_path: 'metadata_path'
  filepath: base_path/DIGITAL/l4_features/l4_digital_customer_web_category_score_monthly/category_level=level_1
  save_args:
    increment_flag: 'yes'
    mode: "overwrite"
    partitionBy: "start_of_month"
    read_layer: 'l3_monthly'
    target_layer: 'l4_monthly'

#Web agg monthly timeband l4
l4_digital_customer_web_category_agg_timeband_morning_catlv_1 :
  type: datasets.spark_dbfs_dataset.SparkDbfsDataSet
  file_format: parquet
  metadata_table_path: 'metadata_path'
  filepath: base_path/DIGITAL/l4_features/l4_digital_customer_web_category_agg_timeband_monthly/category_level=level_1/timeband=morning/
  save_args:
    increment_flag: 'yes'
    mode: "overwrite"
    partitionBy: "start_of_month"
    read_layer: 'l3_monthly'
    target_layer: 'l4_monthly'

l4_digital_customer_web_category_agg_timeband_afternoon_catlv_1 :
  type: datasets.spark_dbfs_dataset.SparkDbfsDataSet
  file_format: parquet
  metadata_table_path: 'metadata_path'
  filepath: base_path/DIGITAL/l4_features/l4_digital_customer_web_category_agg_timeband_monthly/category_level=level_1/timeband=afternoon/
  save_args:
    increment_flag: 'yes'
    mode: "overwrite"
    partitionBy: "start_of_month"
    read_layer: 'l3_monthly'
    target_layer: 'l4_monthly'

l4_digital_customer_web_category_agg_timeband_evening_catlv_1 :
  type: datasets.spark_dbfs_dataset.SparkDbfsDataSet
  file_format: parquet
  metadata_table_path: 'metadata_path'
  filepath: base_path/DIGITAL/l4_features/l4_digital_customer_web_category_agg_timeband_monthly/category_level=level_1/timeband=evening/
  save_args:
    increment_flag: 'yes'
    mode: "overwrite"
    partitionBy: "start_of_month"
    read_layer: 'l3_monthly'
    target_layer: 'l4_monthly'

l4_digital_customer_web_category_agg_timeband_night_catlv_1 :
  type: datasets.spark_dbfs_dataset.SparkDbfsDataSet
  file_format: parquet
  metadata_table_path: 'metadata_path'
  filepath: base_path/DIGITAL/l4_features/l4_digital_customer_web_category_agg_timeband_monthly/category_level=level_1/timeband=night/
  save_args:
    increment_flag: 'yes'
    mode: "overwrite"
    partitionBy: "start_of_month"
    read_layer: 'l3_monthly'
    target_layer: 'l4_monthly'

l4_digital_customer_relay_conversion_agg_monthly:
  type: datasets.spark_dbfs_dataset.SparkDbfsDataSet
  file_format: parquet
  metadata_table_path: 'metadata_path'
  filepath: base_path/DIGITAL/l4_features/l4_digital_customer_relay_conversion_agg_monthly/
  save_args:
    increment_flag: 'yes'
    mode: "overwrite"
    partitionBy: "start_of_month"
    read_layer: 'l3_monthly'
    target_layer: 'l4_monthly'

l4_digital_customer_relay_pageview_agg_monthly:
  type: datasets.spark_dbfs_dataset.SparkDbfsDataSet
  file_format: parquet
  metadata_table_path: 'metadata_path'
  filepath: base_path/DIGITAL/l4_features/l4_digital_customer_relay_pageview_agg_monthly/
  save_args:
    increment_flag: 'yes'
    mode: "overwrite"
    partitionBy: "start_of_month"
    read_layer: 'l3_monthly'
    target_layer: 'l4_monthly'

l4_digital_customer_app_category_score_monthly_catlv_1:
  type: datasets.spark_dbfs_dataset.SparkDbfsDataSet
  file_format: parquet
  metadata_table_path: 'metadata_path'
  filepath: base_path/DIGITAL/l4_features/l4_digital_customer_app_category_score_monthly/category_level=level_1/
  save_args:
    increment_flag: 'yes'
    mode: "overwrite"
    partitionBy: "start_of_month"
    read_layer: 'l3_monthly'
    target_layer: 'l4_monthly'

l4_digital_customer_app_category_agg_timeband_morning_catlv_1 :
  type: datasets.spark_dbfs_dataset.SparkDbfsDataSet
  file_format: parquet
  metadata_table_path: 'metadata_path'
  filepath: base_path/DIGITAL/l4_features/l4_digital_customer_app_category_agg_timeband_monthly/category_level=level_1/timeband=morning/
  save_args:
    increment_flag: 'yes'
    mode: "overwrite"
    partitionBy: "start_of_month"
    read_layer: 'l3_monthly'
    target_layer: 'l4_monthly'

l4_digital_customer_app_category_agg_timeband_afternoon_catlv_1 :
  type: datasets.spark_dbfs_dataset.SparkDbfsDataSet
  file_format: parquet
  metadata_table_path: 'metadata_path'
  filepath: base_path/DIGITAL/l4_features/l4_digital_customer_app_category_agg_timeband_monthly/category_level=level_1/timeband=afternoon/
  save_args:
    increment_flag: 'yes'
    mode: "overwrite"
    partitionBy: "start_of_month"
    read_layer: 'l3_monthly'
    target_layer: 'l4_monthly'

l4_digital_customer_app_category_agg_timeband_evening_catlv_1 :
  type: datasets.spark_dbfs_dataset.SparkDbfsDataSet
  file_format: parquet
  metadata_table_path: 'metadata_path'
  filepath: base_path/DIGITAL/l4_features/l4_digital_customer_app_category_agg_timeband_monthly/category_level=level_1/timeband=evening/
  save_args:
    increment_flag: 'yes'
    mode: "overwrite"
    partitionBy: "start_of_month"
    read_layer: 'l3_monthly'
    target_layer: 'l4_monthly'

l4_digital_customer_app_category_agg_timeband_night_catlv_1 :
  type: datasets.spark_dbfs_dataset.SparkDbfsDataSet
  file_format: parquet
  metadata_table_path: 'metadata_path'
  filepath: base_path/DIGITAL/l4_features/l4_digital_customer_app_category_agg_timeband_monthly/category_level=level_1/timeband=night/
  save_args:
    increment_flag: 'yes'
    mode: "overwrite"
    partitionBy: "start_of_month"
    read_layer: 'l3_monthly'
    target_layer: 'l4_monthly'

l4_digital_customer_combine_category_agg_timeband_monthly_morning_catlv_1:
  type: datasets.spark_dbfs_dataset.SparkDbfsDataSet
  file_format: parquet
  metadata_table_path: 'metadata_path'
  filepath: base_path/DIGITAL/l4_features/l4_digital_customer_combine_category_agg_timeband_monthly/category_level=level_1/timeband=morning/
  save_args:
    increment_flag: 'yes'
    mode: "overwrite"
    partitionBy: "start_of_month"
    read_layer: 'l3_monthly'
    target_layer: 'l4_monthly'

l4_digital_customer_combine_category_agg_timeband_monthly_afternoon_catlv_1:
  type: datasets.spark_dbfs_dataset.SparkDbfsDataSet
  file_format: parquet
  metadata_table_path: 'metadata_path'
  filepath: base_path/DIGITAL/l4_features/l4_digital_customer_combine_category_agg_timeband_monthly/category_level=level_1/timeband=afternoon/
  save_args:
    increment_flag: 'yes'
    mode: "overwrite"
    partitionBy: "start_of_month"
    read_layer: 'l3_monthly'
    target_layer: 'l4_monthly'

l4_digital_customer_combine_category_agg_timeband_monthly_evening_catlv_1:
  type: datasets.spark_dbfs_dataset.SparkDbfsDataSet
  file_format: parquet
  metadata_table_path: 'metadata_path'
  filepath: base_path/DIGITAL/l4_features/l4_digital_customer_combine_category_agg_timeband_monthly/category_level=level_1/timeband=evening/
  save_args:
    increment_flag: 'yes'
    mode: "overwrite"
    partitionBy: "start_of_month"
    read_layer: 'l3_monthly'
    target_layer: 'l4_monthly'

l4_digital_customer_combine_category_agg_timeband_monthly_night_catlv_1:
  type: datasets.spark_dbfs_dataset.SparkDbfsDataSet
  file_format: parquet
  metadata_table_path: 'metadata_path'
  filepath: base_path/DIGITAL/l4_features/l4_digital_customer_combine_category_agg_timeband_monthly/category_level=level_1/timeband=night/
  save_args:
    increment_flag: 'yes'
    mode: "overwrite"
    partitionBy: "start_of_month"
    read_layer: 'l3_monthly'
    target_layer: 'l4_monthly'
>>>>>>> 5da39d93
<|MERGE_RESOLUTION|>--- conflicted
+++ resolved
@@ -70,27 +70,17 @@
     read_layer: 'l2_weekly'
     target_layer: 'l4_weekly'
 
-<<<<<<< HEAD
-l4_digital_digital_mobile_web_agg_features :
-  type: datasets.spark_dbfs_dataset.SparkDbfsDataSet
-  file_format: parquet
-  metadata_table_path: 'metadata_path'
-  filepath: base_path/DIGITAL/l4_features/l4_digital_digital_mobile_web_agg_features/category_level=level_1
-=======
 l4_digital_customer_app_category_agg_monthly:
   type: datasets.spark_dbfs_dataset.SparkDbfsDataSet
   file_format: parquet
   metadata_table_path: 'metadata_path'
   filepath: base_path/DIGITAL/l4_features/l4_digital_customer_app_category_agg_monthly/category_level=level_1
->>>>>>> 5da39d93
-  save_args:
-    increment_flag: 'yes'
-    mode: "overwrite"
-    partitionBy: "start_of_month"
-    read_layer: 'l3_monthly'
-    target_layer: 'l4_monthly'
-<<<<<<< HEAD
-=======
+  save_args:
+    increment_flag: 'yes'
+    mode: "overwrite"
+    partitionBy: "start_of_month"
+    read_layer: 'l3_monthly'
+    target_layer: 'l4_monthly'
 
 l4_digital_customer_combine_category_agg_monthly:
   type: datasets.spark_dbfs_dataset.SparkDbfsDataSet
@@ -321,5 +311,4 @@
     mode: "overwrite"
     partitionBy: "start_of_month"
     read_layer: 'l3_monthly'
-    target_layer: 'l4_monthly'
->>>>>>> 5da39d93
+    target_layer: 'l4_monthly'
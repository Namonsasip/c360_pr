--- conflicted
+++ resolved
@@ -70,49 +70,30 @@
     read_layer: 'l2_weekly'
     target_layer: 'l4_weekly'
 
-<<<<<<< HEAD
-l4_digital_customer_relay_conversion_agg_monthly_features:
-  type: datasets.spark_dbfs_dataset.SparkDbfsDataSet
-  file_format: parquet
-  metadata_table_path: 'metadata_path'
-  filepath: base_path/DIGITAL/l4_features/l4_digital_customer_relay_conversion_agg_monthly_features/
-=======
 l4_digital_customer_app_category_agg_monthly_catlv_1:
   type: datasets.spark_dbfs_dataset.SparkDbfsDataSet
   file_format: parquet
   metadata_table_path: 'metadata_path'
   filepath: base_path/DIGITAL/l4_features/l4_digital_customer_app_category_agg_monthly/category_level=level_1
->>>>>>> 1758913f
-  save_args:
-    increment_flag: 'yes'
-    mode: "overwrite"
-    partitionBy: "start_of_month"
-    read_layer: 'l3_monthly'
-    target_layer: 'l4_monthly'
-
-<<<<<<< HEAD
-l4_digital_customer_relay_pageview_agg_monthly_features
-  type: datasets.spark_dbfs_dataset.SparkDbfsDataSet
-  file_format: parquet
-  metadata_table_path: 'metadata_path'
-  filepath: base_path/DIGITAL/l4_features/l4_digital_customer_relay_pageview_agg_monthly_features/
-=======
+  save_args:
+    increment_flag: 'yes'
+    mode: "overwrite"
+    partitionBy: "start_of_month"
+    read_layer: 'l3_monthly'
+    target_layer: 'l4_monthly'
+
 l4_digital_customer_app_category_agg_monthly_catlv_2:
   type: datasets.spark_dbfs_dataset.SparkDbfsDataSet
   file_format: parquet
   metadata_table_path: 'metadata_path'
   filepath: base_path/DIGITAL/l4_features/l4_digital_customer_app_category_agg_monthly/category_level=level_2
->>>>>>> 1758913f
-  save_args:
-    increment_flag: 'yes'
-    mode: "overwrite"
-    partitionBy: "start_of_month"
-    read_layer: 'l3_monthly'
-    target_layer: 'l4_monthly'
-
-<<<<<<< HEAD
-
-=======
+  save_args:
+    increment_flag: 'yes'
+    mode: "overwrite"
+    partitionBy: "start_of_month"
+    read_layer: 'l3_monthly'
+    target_layer: 'l4_monthly'
+
 l4_digital_customer_app_category_agg_monthly_catlv_3:
   type: datasets.spark_dbfs_dataset.SparkDbfsDataSet
   file_format: parquet
@@ -978,5 +959,4 @@
     mode: "overwrite"
     partitionBy: "start_of_month"
     read_layer: 'l3_monthly'
-    target_layer: 'l4_monthly'
->>>>>>> 1758913f
+    target_layer: 'l4_monthly'
--- conflicted
+++ resolved
@@ -70,11 +70,7 @@
     read_layer: 'l2_weekly'
     target_layer: 'l4_weekly'
 
-<<<<<<< HEAD
-l4_digital_customer_app_category_agg_monthly:
-=======
 l4_digital_customer_app_category_agg_monthly_catlv_1:
->>>>>>> 8b8ded11
   type: datasets.spark_dbfs_dataset.SparkDbfsDataSet
   file_format: parquet
   metadata_table_path: 'metadata_path'
@@ -86,8 +82,6 @@
     read_layer: 'l3_monthly'
     target_layer: 'l4_monthly'
 
-<<<<<<< HEAD
-=======
 l4_digital_customer_app_category_agg_monthly_catlv_2:
   type: datasets.spark_dbfs_dataset.SparkDbfsDataSet
   file_format: parquet
@@ -965,5 +959,4 @@
     mode: "overwrite"
     partitionBy: "start_of_month"
     read_layer: 'l3_monthly'
-    target_layer: 'l4_monthly'
->>>>>>> 8b8ded11
+    target_layer: 'l4_monthly'
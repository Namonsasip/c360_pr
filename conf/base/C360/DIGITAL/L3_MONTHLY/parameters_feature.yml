--- conflicted
+++ resolved
@@ -33,7 +33,6 @@
 
   granularity: "subscription_identifier, start_of_month"
 
-<<<<<<< HEAD
 l3_soc_app_monthly_stats:
   feature_list:
     soc_app_monthly_all_download_traffic: "sum(fea_soc_app_total_download_traffic_total)"
@@ -51,7 +50,15 @@
   granularliry: "subscription_identifier,mobile_no,category_name,priority"
 
 l3_digital_mobile_app_agg_category_timeband:
-=======
+  where_clause: ""
+  feature_list:
+    total_visit_count  : "sum(total_visit_count)"
+    total_visit_duration : "sum(total_visit_duration)"
+    total_volumn_byte : "sum(total_volumn_byte+ul_byte)"
+    total_download_byte : "sum(total_download_byte)"
+    total_upload_byte : "sum(total_upload_byte)"
+  granularity: "mobile_no,category_name,start_of_month,priority"
+
 #relay_engagement_pageview
 l3_digital_relay_engagement_pageview_count_visit_monthly:
   where_clause: ""
@@ -249,19 +256,11 @@
 
 
 l3_digital_combine_monthly_feature_pipeline:
->>>>>>> 3efb8aa8
   where_clause: ""
   feature_list:
     total_visit_count  : "sum(total_visit_count)"
     total_visit_duration : "sum(total_visit_duration)"
-<<<<<<< HEAD
-    total_volumn_byte : "sum(total_volumn_byte+ul_byte)"
-    total_download_byte : "sum(total_download_byte)"
-    total_upload_byte : "sum(total_upload_byte)"
-  granularity: "mobile_no,category_name,start_of_month,priority"
-=======
     total_volume_byte : "sum(total_volume_byte)"
     total_download_byte : "sum(total_download_byte)"
     total_upload_byte : "sum(total_upload_byte)"
   granularity : "subscription_identifier,mobile_no,category_name,start_of_month,priority"
->>>>>>> 3efb8aa8


l3_digital_cxenxse_user_profile_monthly:
  where_clause: ""
  feature_list:
    digital_number_of_device_brands: "count(device_brand)"
    digital_number_of_distinct_device_brands: "count(Distinct device_brand)"
    digital_is_device_brands_apple: "max(case WHEN groups = 'device-brand' AND lower(item) = 'apple'
                                       THEN 1 ELSE 0 END)"
    digital_is_device_brands_samsung: "max(case WHEN groups = 'device-brand' AND lower(item) = 'samsung'
                                       THEN 1 ELSE 0 END)"
    digital_is_device_brands_huwaei: "max(case WHEN groups = 'device-brand' AND lower(item) = 'huawei'
                                       THEN 1 ELSE 0 END)"
    digital_is_device_brands_oppo: "max(case WHEN groups = 'device-brand' AND lower(item) = 'oppo'
                                       THEN 1 ELSE 0 END)"
    digital_is_device_brands_ais: "max(case WHEN groups = 'device-brand' AND lower(item) = 'ais'
                                       THEN 1 ELSE 0 END)"
    digital_is_device_brands_dtac: "max(case WHEN groups = 'device-brand' AND lower(item) = 'dtac'
                                       THEN 1 ELSE 0 END)"
    digital_is_device_brands_true: "max(case WHEN groups = 'device-brand' AND lower(item) = 'true'
                                       THEN 1 ELSE 0 END)"
    digital_number_of_distinct_device_type: "count(Distinct device_type)"
    digital_number_of_device_type: "count(device_type)"

    digital_is_device_mobile: "max(case WHEN lower(device_type) = 'mobile' THEN 1 ELSE 0 END)"

    digital_is_device_tablet: "max(case WHEN lower(device_type) = 'tablet' THEN 1 ELSE 0 END)"

    digital_is_device_desktop: "max(case WHEN lower(device_type) = 'desktop' THEN 1 ELSE 0 END)"

    digital_is_ais_mpay_used: "max(case WHEN groups = 'ais-app-mpay' AND lower(item) = 'y' THEN 1 ELSE 0 END)"

    digital_is_my_ais_app_used: "max(case WHEN groups = 'ais-app-myais' AND lower(item) = 'y' THEN 1 ELSE 0 END)"

  granularity: "subscription_identifier, start_of_month"

<<<<<<< HEAD

=======
>>>>>>> 1758913f
#relay_engagement_pageview
l3_digital_relay_engagement_pageview_count_visit_monthly:
  where_clause: ""
  feature_list:
    total_visit_count: "count(*)"
  granularity: "subscription_identifier,mobile_no,start_of_month"

# popular
l3_digital_relay_popular_url_by_pageviews_monthly:
  where_clause: ""
  feature_list:
    total_pageviews_visits_by_url: "count(*)"
    rank: "row_number() over(partition by subscription_identifier,
                      start_of_month
                      order by count(*) desc,url asc)"
  granularity: "subscription_identifier,start_of_month,url,mobile_no"

l3_digital_relay_popular_subcategory1_by_pageviews_monthly:
  where_clause: ""
  feature_list:
    total_pageviews_visits_by_subcategory1: "count(*)"
    rank: "row_number() over(partition by subscription_identifier,
                      start_of_month
                      order by count(*) desc,subcategory1 asc)"
  granularity: "subscription_identifier,start_of_month,subcategory1,mobile_no"

l3_digital_relay_popular_subcategory2_by_pageviews_monthly:
  where_clause: ""
  feature_list:
    total_pageviews_visits_by_subcategory2: "count(*)"
    rank: "row_number() over(partition by subscription_identifier,
                      start_of_month
                      order by count(*) desc,subcategory2 asc)"
  granularity: "subscription_identifier,start_of_month,subcategory2,mobile_no"

l3_digital_relay_popular_cid_by_pageviews_monthly:
  where_clause: ""
  feature_list:
    total_pageviews_visits_by_cid: "count(*)"
    rank: "row_number() over(partition by subscription_identifier,
                      start_of_month
                      order by count(*) desc,campaign_id asc)"
  granularity: "subscription_identifier,start_of_month,campaign_id,mobile_no"

l3_digital_relay_popular_productname_by_productinfo_monthly:
  where_clause: ""
  feature_list:
    total_pageviews_visits_by_productname: "count(*)"
    rank: "row_number() over(partition by subscription_identifier,
                      start_of_month
                      order by count(*) desc,R42productName asc)"
  granularity: "subscription_identifier,start_of_month,R42productName,mobile_no"

# most popular
l3_digital_relay_most_popular_url_by_pageviews_monthly:
  where_clause: "where rank = 1"
  feature_list:
    subscription_identifier: "subscription_identifier"
    start_of_month: "start_of_month"
    mobile_no: "mobile_no"
    fav_url_by_total_pageviews_visits_count: "url"
  granularity: ""

l3_digital_relay_most_popular_subcategory1_by_pageviews_monthly:
  where_clause: "where rank = 1"
  feature_list:
    subscription_identifier: "subscription_identifier"
    start_of_month: "start_of_month"
    mobile_no: "mobile_no"
    fav_subcategory1_by_total_pageviews_visits_count: "subCategory1"
  granularity: ""

l3_digital_relay_most_popular_subcategory2_by_pageviews_monthly:
  where_clause: "where rank = 1"
  feature_list:
    subscription_identifier: "subscription_identifier"
    start_of_month: "start_of_month"
    mobile_no: "mobile_no"
    fav_subcategory2_by_total_pageviews_visits_count: "subCategory2"
  granularity: ""

l3_digital_relay_most_popular_cid_by_pageviews_monthly:
  where_clause: "where rank = 1"
  feature_list:
    subscription_identifier: "subscription_identifier"
    start_of_month: "start_of_month"
    mobile_no: "mobile_no"
    fav_campaign_id_by_total_pageviews_visits_count: "campaign_id"
  granularity: ""

l3_digital_relay_most_popular_productname_by_productinfo_monthly:
  where_clause: "where rank = 1"
  feature_list:
    subscription_identifier: "subscription_identifier"
    start_of_month: "start_of_month"
    mobile_no: "mobile_no"
    fav_product_by_total_productinfo_visits_count: "R42productName"
  granularity: ""

#relay_engagement_conversion
l3_digital_relay_engagement_conversion_count_visit_by_cid_monthly:
  where_clause: ""
  feature_list:
    total_conversion_product_count: "count(campaign_id)"
  granularity: "subscription_identifier,mobile_no,start_of_month,campaign_id"

l3_digital_relay_popular_product_by_engagement_conversion_monthly:
  where_clause: ""
  feature_list:
    total_engagement_conversion_visits_by_product: "count(*)"
    rank: "row_number() over(partition by subscription_identifier,
                      start_of_month
                      order by count(*) desc,product asc)"
  granularity: "subscription_identifier,start_of_month,product,mobile_no"

l3_digital_relay_most_popular_product_by_engagement_conversion_monthly:
  where_clause: "where rank = 1"
  feature_list:
    subscription_identifier: "subscription_identifier"
    start_of_month: "start_of_month"
    mobile_no: "mobile_no"
    fav_product_by_total_conversion_visits_count: "product"
  granularity: ""

l3_digital_relay_popular_cid_by_engagement_conversion_monthly:
  where_clause: ""
  feature_list:
    total_engagement_conversion_visits_by_cid: "count(*)"
    rank: "row_number() over(partition by subscription_identifier,
                      start_of_month
                      order by count(*) desc,campaign_id asc)"
  granularity: "subscription_identifier,start_of_month,campaign_id,mobile_no"

l3_digital_relay_most_popular_cid_by_engagement_conversion_monthly:
  where_clause: "where rank = 1"
  feature_list:
    subscription_identifier: "subscription_identifier"
    start_of_month: "start_of_month"
    mobile_no: "mobile_no"
    fav_campaign_id_by_total_conversion_visits_count: "campaign_id"
  granularity: ""

<<<<<<< HEAD

=======
>>>>>>> 1758913f
#relay_engagement_conversion_package
l3_digital_relay_engagement_conversion_package_count_visit_by_cid_monthly:
  where_clause: ""
  feature_list:
    total_conversion_package_count: "count(campaign_id)"
  granularity: "subscription_identifier,mobile_no,start_of_month,campaign_id"

l3_digital_relay_popular_product_by_engagement_conversion_package_monthly:
  where_clause: ""
  feature_list:
    total_engagement_conversion_package_visits_by_product: "count(*)"
    rank: "row_number() over(partition by subscription_identifier,
                      start_of_month
                      order by count(*) desc,product asc)"
  granularity: "subscription_identifier,start_of_month,product,mobile_no"

l3_digital_relay_most_popular_product_by_engagement_conversion_package_monthly:
  where_clause: "where rank = 1"
  feature_list:
    subscription_identifier: "subscription_identifier"
    start_of_month: "start_of_month"
    mobile_no: "mobile_no"
    fav_product_by_total_conversion_package_visits_count: "product"
  granularity: ""

l3_digital_relay_popular_cid_by_engagement_conversion_package_monthly:
  where_clause: ""
  feature_list:
    total_engagement_conversion_package_visits_by_cid: "count(*)"
    rank: "row_number() over(partition by subscription_identifier,
                      start_of_month
                      order by count(*) desc,campaign_id asc)"
  granularity: "subscription_identifier,start_of_month,campaign_id,mobile_no"

l3_digital_relay_most_popular_cid_by_engagement_conversion_package_monthly:
  where_clause: "where rank = 1"
  feature_list:
    subscription_identifier: "subscription_identifier"
    start_of_month: "start_of_month"
    mobile_no: "mobile_no"
    fav_campaign_id_by_total_conversion_package_visits_count: "campaign_id"
  granularity: ""

<<<<<<< HEAD
=======
l3_digital_app_monthly_feature_pipeline:
  where_clause: ""
  feature_list:
    total_visit_count  : "sum(total_visit_count)"
    total_visit_duration : "sum(total_visit_duration)"
    total_volume_byte : "sum(total_volume_byte)"
    total_download_byte : "sum(total_download_byte)"
    total_upload_byte : "sum(total_upload_byte)"
  granularity: "subscription_identifier,mobile_no,category_name,start_of_month,priority"


l3_digital_combine_monthly_feature_pipeline:
  where_clause: ""
  feature_list:
    total_visit_count  : "sum(total_visit_count)"
    total_visit_duration : "sum(total_visit_duration)"
    total_volume_byte : "sum(total_volume_byte)"
    total_download_byte : "sum(total_download_byte)"
    total_upload_byte : "sum(total_upload_byte)"
  granularity : "subscription_identifier,mobile_no,category_name,start_of_month"

l3_digital_mobile_app_category_favorite_total_monthly:
  where_clause: ""
  feature_list:
    sum_total_visit_count  : "sum(total_visit_count)"
    sum_total_visit_duration : "sum(total_visit_duration)"
    sum_total_volume_byte : "sum(total_volume_byte)"
  granularity : "subscription_identifier,mobile_no,start_of_month"

l3_digital_mobile_app_category_favorite_Transaction_monthly:
  where_clause: ""
  feature_list:
    subscription_identifier : "subscription_identifier"
    mobile_no : "mobile_no"
    category_name : "category_name"
    favorite_by : "'Transaction'"
    fav_rank : "ROW_NUMBER() OVER(PARTITION BY subscription_identifier,start_of_month ORDER BY total_visit_count desc)"
    value : "total_visit_count"
    sharing_score  : "round((total_visit_count/sum_total_visit_count)*100,2)"
    start_of_month : "start_of_month"
  granularity : ""

l3_digital_mobile_app_category_favorite_duration_monthly:
  where_clause: ""
  feature_list:
    subscription_identifier : "subscription_identifier"
    mobile_no : "mobile_no"
    category_name : "category_name"
    favorite_by : "'Duration'"
    fav_rank : "ROW_NUMBER() OVER(PARTITION BY subscription_identifier,start_of_month ORDER BY total_visit_duration desc)"
    value : "total_visit_duration"
    sharing_score  : "round((total_visit_duration/sum_total_visit_duration)*100,2)"
    start_of_month : "start_of_month"
  granularity : ""


l3_digital_mobile_app_category_favorite_volume_monthly:
  where_clause: ""
  feature_list:
    subscription_identifier : "subscription_identifier"
    mobile_no : "mobile_no"
    category_name : "category_name"
    favorite_by : "'Volume'"
    fav_rank : "ROW_NUMBER() OVER(PARTITION BY subscription_identifier,start_of_month ORDER BY total_volume_byte desc)"
    value : "total_volume_byte"
    sharing_score  : "round((total_volume_byte/sum_total_volume_byte)*100,2)"
    start_of_month : "start_of_month"
  granularity : ""

l3_digital_mobile_web_category_favorite_total_monthly:
  where_clause: ""
  feature_list:
    sum_total_visit_count  : "sum(total_visit_count)"
    sum_total_visit_duration : "sum(total_visit_duration)"
    sum_total_volume_byte : "sum(total_volume_byte)"
  granularity : "subscription_identifier,mobile_no,start_of_month"

l3_digital_customer_web_agg_category_timeband_sql:
  where_clause: ""
  feature_list:
    subscription_identifier : "subscription_identifier"
    mobile_no : "mobile_no"
    category_name : "category_name"
    priority : "priority"
    total_visit_count  : "total_visit_count"
    total_visit_duration : "total_visit_duration"
    total_volume_byte : "total_volume_byte"
    total_download_byte : "total_download_byte"
    total_upload_byte : "total_upload_byte"
    share_total_visit_count  : "round((total_visit_count/total_visit_count_monthly)*100,2)"
    share_total_visit_duration : "round((total_visit_duration/total_visit_duration_monthly)*100,2)"
    share_total_volume_byte : "round((total_volume_byte/total_volume_byte_monthly)*100,2)"
    share_total_download_byte : "round((total_download_byte/total_download_byte_monthly)*100,2)"
    share_total_upload_byte : "round((total_upload_byte/total_upload_byte_monthly)*100,2)"
    start_of_month : "start_of_month"
  granularity: ""

l3_digital_mobile_web_category_favorite_transaction_monthly:
  where_clause: ""
  feature_list:
    subscription_identifier : "subscription_identifier"
    mobile_no : "mobile_no"
    category_name : "category_name"
    favorite_by : "'Transaction'"
    fav_rank : "ROW_NUMBER() OVER(PARTITION BY subscription_identifier ORDER BY total_visit_count desc,priority)"
    value : "total_visit_count"
    sharing_score  : "round((total_visit_count/sum_total_visit_count)*100,2)"
    start_of_month : "start_of_month"
  granularity : ""

l3_digital_mobile_web_category_favorite_duration_monthly:
  where_clause: ""
  feature_list:
    subscription_identifier : "subscription_identifier"
    mobile_no : "mobile_no"
    category_name : "category_name"
    favorite_by : "'Duration'"
    fav_rank : "ROW_NUMBER() OVER(PARTITION BY subscription_identifier ORDER BY total_visit_duration desc,priority)"
    value : "total_visit_duration"
    sharing_score  : "round((total_visit_duration/sum_total_visit_duration)*100,2)"
    start_of_month : "start_of_month"
  granularity : ""

l3_digital_mobile_web_category_favorite_volume_monthly:
  where_clause: ""
  feature_list:
    subscription_identifier : "subscription_identifier"
    mobile_no : "mobile_no"
    category_name : "category_name"
    favorite_by : "'Volume'"
    fav_rank : "ROW_NUMBER() OVER(PARTITION BY subscription_identifier ORDER BY total_volume_byte desc,priority)"
    value : "total_volume_byte"
    sharing_score  : "round((total_volume_byte/sum_total_volume_byte)*100,2)"
    start_of_month : "start_of_month"
  granularity : ""

l3_digital_customer_web_category_favorite_timeband_sql:
  where_clause: ""
  feature_list:
    sum_total_visit_count  : "sum(total_visit_count)"
    sum_total_visit_duration : "sum(total_visit_duration)"
    sum_total_volume_byte : "sum(total_volume_byte)"
  granularity : "subscription_identifier,mobile_no,start_of_month"

l3_digital_customer_web_category_favorite_timeband_sql_transection:
  where_clause: ""
  feature_list:
    subscription_identifier : "subscription_identifier"
    mobile_no : "mobile_no"
    category_name : "category_name"
    favorite_by : "'Transaction'"
    fav_rank : "ROW_NUMBER() OVER(PARTITION BY subscription_identifier,start_of_month ORDER BY total_visit_count desc)"
    value : "round(total_visit_count,2)"
    sharing_score  : "round((total_visit_count/sum_total_visit_count)*100,2)"
    start_of_month : "start_of_month"
  granularity : ""

l3_digital_customer_web_category_favorite_timeband_sql_duration:
  where_clause: ""
  feature_list:
    subscription_identifier : "subscription_identifier"
    mobile_no : "mobile_no"
    category_name : "category_name"
    favorite_by : "'Duration'"
    fav_rank : "ROW_NUMBER() OVER(PARTITION BY subscription_identifier,start_of_month ORDER BY total_visit_duration desc)"
    value : "round(total_visit_duration,2)"
    sharing_score  : "round((total_visit_duration/sum_total_visit_duration)*100,2)"
    start_of_month : "start_of_month"
  granularity : ""

l3_digital_customer_web_category_favorite_timeband_sql_volume:
  where_clause: ""
  feature_list:
    subscription_identifier : "subscription_identifier"
    mobile_no : "mobile_no"
    category_name : "category_name"
    favorite_by : "'Volume'"
    fav_rank : "ROW_NUMBER() OVER(PARTITION BY subscription_identifier,start_of_month ORDER BY total_volume_byte desc)"
    value : "round(total_volume_byte,2)"
    sharing_score  : "round((total_volume_byte/sum_total_volume_byte)*100,2)"
    start_of_month : "start_of_month"
  granularity : ""

l3_digital_customer_app_agg_category_timeband_sql:
  where_clause: ""
  feature_list:
    subscription_identifier : "subscription_identifier"
    mobile_no : "mobile_no"
    category_name : "category_name"
    priority : "priority"
    total_visit_count  : "total_visit_count"
    total_visit_duration : "total_visit_duration"
    total_volume_byte : "total_volume_byte"
    total_download_byte : "total_download_byte"
    total_upload_byte : "total_upload_byte"
    share_total_visit_count  : "round((total_visit_count/total_visit_count_monthly)*100,2)"
    share_total_visit_duration : "round((total_visit_duration/total_visit_duration_monthly)*100,2)"
    share_total_volume_byte : "round((total_volume_byte/total_volume_byte_monthly)*100,2)"
    share_total_download_byte : "round((total_download_byte/total_download_byte_monthly)*100,2)"
    share_total_upload_byte : "round((total_upload_byte/total_upload_byte_monthly)*100,2)"
    start_of_month : "start_of_month"
  granularity: ""

l3_digital_mobile_combine_category_favorite_total_monthly:
  where_clause: ""
  feature_list:
    sum_total_visit_count  : "sum(total_visit_count)"
    sum_total_visit_duration : "sum(total_visit_duration)"
    sum_total_volume_byte : "sum(total_volume_byte)"
  granularity : "subscription_identifier,mobile_no,start_of_month"

l3_digital_mobile_combine_category_favorite_Transaction_monthly:
  where_clause: ""
  feature_list:
    subscription_identifier : "subscription_identifier"
    mobile_no : "mobile_no"
    category_name : "category_name"
    favorite_by : "'Transaction'"
    fav_rank : "ROW_NUMBER() OVER(PARTITION BY subscription_identifier,start_of_month ORDER BY total_visit_count desc)"
    value : "round(total_visit_count,2)"
    sharing_score  : "round((total_visit_count/sum_total_visit_count)*100,2)"
    start_of_month : "start_of_month"
  granularity : ""

l3_digital_mobile_combine_category_favorite_duration_monthly:
  where_clause: ""
  feature_list:
    subscription_identifier : "subscription_identifier"
    mobile_no : "mobile_no"
    category_name : "category_name"
    favorite_by : "'Duration'"
    fav_rank : "ROW_NUMBER() OVER(PARTITION BY subscription_identifier,start_of_month ORDER BY total_visit_duration desc)"
    value : "round(total_visit_duration,2)"
    sharing_score  : "round((total_visit_duration/sum_total_visit_duration)*100,2)"
    start_of_month : "start_of_month"
  granularity : ""

l3_digital_mobile_combine_category_favorite_volume_monthly:
  where_clause: ""
  feature_list:
    subscription_identifier : "subscription_identifier"
    mobile_no : "mobile_no"
    category_name : "category_name"
    favorite_by : "'Volume'"
    fav_rank : "ROW_NUMBER() OVER(PARTITION BY subscription_identifier,start_of_month ORDER BY total_volume_byte desc)"
    value : "round(total_volume_byte,2)"
    sharing_score  : "round((total_volume_byte/sum_total_volume_byte)*100,2)"
    start_of_month : "start_of_month"
  granularity : ""

l3_digital_app_agg_monthly_feature_pipeline:
  where_clause: ""
  feature_list:
    total_visit_count  : "sum(count_trans)"
    total_visit_duration : "sum(duration)"
    total_volume_byte : "sum(total_byte)"
    total_download_byte : "sum(download_byte)"
    total_upload_byte : "sum(upload_byte)"
  granularity: "subscription_identifier,mobile_no,application,category_level_1,category_level_2,category_level_3,category_level_4,start_of_month"

l3_digital_web_agg_monthly_feature_pipeline:
  where_clause: ""
  feature_list:
    total_visit_count  : "sum(count_trans)"
    total_visit_duration : "sum(duration)"
    total_volume_byte : "sum(total_byte)"
    total_download_byte : "sum(download_byte)"
    total_upload_byte : "sum(upload_byte)"
  granularity: "subscription_identifier,mobile_no,domain,category_level_1,category_level_2,category_level_3,category_level_4,start_of_month"


l3_digital_customer_app_category_favorite_timeband_sql:
  where_clause: ""
  feature_list:
    sum_total_visit_count  : "sum(total_visit_count)"
    sum_total_visit_duration : "sum(total_visit_duration)"
    sum_total_volume_byte : "sum(total_volume_byte)"
  granularity : "subscription_identifier,mobile_no,start_of_month"

l3_digital_customer_app_category_favorite_timeband_sql_transection:
  where_clause: ""
  feature_list:
    subscription_identifier : "subscription_identifier"
    mobile_no : "mobile_no"
    category_name : "category_name"
    favorite_by : "'Transaction'"
    fav_rank : "ROW_NUMBER() OVER(PARTITION BY subscription_identifier,start_of_month ORDER BY total_visit_count desc)"
    value : "round(total_visit_count,2)"
    sharing_score  : "round((total_visit_count/sum_total_visit_count)*100,2)"
    start_of_month : "start_of_month"
  granularity : ""

l3_digital_customer_app_category_favorite_timeband_sql_duration:
  where_clause: ""
  feature_list:
    subscription_identifier : "subscription_identifier"
    mobile_no : "mobile_no"
    category_name : "category_name"
    favorite_by : "'Duration'"
    fav_rank : "ROW_NUMBER() OVER(PARTITION BY subscription_identifier,start_of_month ORDER BY total_visit_duration desc)"
    value : "round(total_visit_duration,2)"
    sharing_score  : "round((total_visit_duration/sum_total_visit_duration)*100,2)"
    start_of_month : "start_of_month"
  granularity : ""

l3_digital_customer_app_category_favorite_timeband_sql_volume:
  where_clause: ""
  feature_list:
    subscription_identifier : "subscription_identifier"
    mobile_no : "mobile_no"
    category_name : "category_name"
    favorite_by : "'Volume'"
    fav_rank : "ROW_NUMBER() OVER(PARTITION BY subscription_identifier,start_of_month ORDER BY total_volume_byte desc)"
    value : "round(total_volume_byte,2)"
    sharing_score  : "round((total_volume_byte/sum_total_volume_byte)*100,2)"
    start_of_month : "start_of_month"
  granularity : ""

l3_digital_customer_app_favorite_by_category_sql:
  where_clause: ""
  feature_list:
    sum_total_visit_count  : "sum(total_visit_count)"
    sum_total_visit_duration : "sum(total_visit_duration)"
    sum_total_volume_byte : "sum(total_volume_byte)"
  granularity : "subscription_identifier,mobile_no,start_of_month,category_name"

l3_digital_customer_app_favorite_by_category_sql_transection:
  where_clause: ""
  feature_list:
    subscription_identifier : "subscription_identifier"
    mobile_no : "mobile_no"
    category_name : "category_name"
    favorite_by : "'Transaction'"
    fav_rank : "ROW_NUMBER() OVER(PARTITION BY subscription_identifier,start_of_month ORDER BY total_visit_count desc)"
    application : "application"
    value : "round(total_visit_count,2)"
    sharing_score  : "round((total_visit_count/sum_total_visit_count)*100,2)"
    start_of_month : "start_of_month"
  granularity : ""

l3_digital_customer_app_favorite_by_category_sql_duration:
  where_clause: ""
  feature_list:
    subscription_identifier : "subscription_identifier"
    mobile_no : "mobile_no"
    category_name : "category_name"
    favorite_by : "'Duration'"
    fav_rank : "ROW_NUMBER() OVER(PARTITION BY subscription_identifier,start_of_month ORDER BY total_visit_duration desc)"
    application : "application"
    value : "round(total_visit_duration,2)"
    sharing_score  : "round((total_visit_duration/sum_total_visit_duration)*100,2)"
    start_of_month : "start_of_month"
  granularity : ""

l3_digital_customer_app_favorite_by_category_sql_volume:
  where_clause: ""
  feature_list:
    subscription_identifier : "subscription_identifier"
    mobile_no : "mobile_no"
    category_name : "category_name"
    favorite_by : "'Volume'"
    fav_rank : "ROW_NUMBER() OVER(PARTITION BY subscription_identifier,start_of_month ORDER BY total_volume_byte desc)"
    application : "application"
    value : "round(total_volume_byte,2)"
    sharing_score  : "round((total_volume_byte/sum_total_volume_byte)*100,2)"
    start_of_month : "start_of_month"
  granularity : ""

l3_digital_customer_app_score_sql_sum:
  where_clause: ""
  feature_list:
    score_transaction : "sum(score_transaction)"
    score_duration : "sum(score_duration)"
    score_volume : "sum(score_volume)"
  granularity : "subscription_identifier,mobile_no,category_name,start_of_month"

l3_digital_customer_app_score_sql:
  where_clause: ""
  feature_list:
    subscription_identifier : "subscription_identifier"
    mobile_no : "mobile_no"
    category_name : "category_name"
    score_transaction : "round(score_transaction,2)"
    score_duration : "round(score_duration,2)"
    score_volume : "round(score_volume,2)"
    sum_score : "round(score_transaction+score_duration+score_volume,2)"
    final_score : "round((score_transaction+score_duration+score_volume)/3,2)"
    start_of_month : "start_of_month"
  granularity : ""

#============== Web agg by domain Fav ============== #
l3_digital_customer_web_favorite_by_category_sql:
  where_clause: ""
  feature_list:
    sum_total_visit_count  : "sum(total_visit_count)"
    sum_total_visit_duration : "sum(total_visit_duration)"
    sum_total_volume_byte : "sum(total_volume_byte)"
  granularity : "subscription_identifier,mobile_no,start_of_month,category_name"

l3_digital_customer_web_favorite_by_category_sql_transaction:
  where_clause: ""
  feature_list:
    subscription_identifier : "subscription_identifier"
    mobile_no : "mobile_no"
    category_name : "category_name"
    favorite_by : "'Transaction'"
    fav_rank : "ROW_NUMBER() OVER(PARTITION BY subscription_identifier,start_of_month ORDER BY total_visit_count desc)"
    domain : "domain"
    value : "round(total_visit_count,2)"
    sharing_score  : "round((total_visit_count/sum_total_visit_count)*100,2)"
    start_of_month : "start_of_month"
  granularity : ""

l3_digital_customer_web_favorite_by_category_sql_duration:
  where_clause: ""
  feature_list:
    subscription_identifier : "subscription_identifier"
    mobile_no : "mobile_no"
    category_name : "category_name"
    favorite_by : "'Duration'"
    fav_rank : "ROW_NUMBER() OVER(PARTITION BY subscription_identifier,start_of_month ORDER BY total_visit_duration desc)"
    domain : "domain"
    value : "round(total_visit_duration,2)"
    sharing_score  : "round((total_visit_duration/sum_total_visit_duration)*100,2)"
    start_of_month : "start_of_month"
  granularity : ""

l3_digital_customer_web_favorite_by_category_sql_volume:
  where_clause: ""
  feature_list:
    subscription_identifier : "subscription_identifier"
    mobile_no : "mobile_no"
    category_name : "category_name"
    favorite_by : "'Volume'"
    fav_rank : "ROW_NUMBER() OVER(PARTITION BY subscription_identifier,start_of_month ORDER BY total_volume_byte desc)"
    domain : "domain"
    value : "round(total_volume_byte,2)"
    sharing_score  : "round((total_volume_byte/sum_total_volume_byte)*100,2)"
    start_of_month : "start_of_month"
  granularity : ""

l3_digital_customer_web_score_sql:
  where_clause: ""
  feature_list:
    subscription_identifier : "subscription_identifier"
    mobile_no : "mobile_no"
    category_name : "category_name"
    score_transaction : "score_transaction"
    score_duration : "score_duration"
    score_volume : "score_volume"
    sum_score : "round(score_transaction+score_duration+score_volume,2)"
    final_score : "round((score_transaction+score_duration+score_volume)/3,2)"
    start_of_month : "start_of_month"
  granularity : ""

l3_digital_customer_web_score_sql_sum:
  where_clause: ""
  feature_list:
    score_transaction : "sum(score_transaction)"
    score_duration : "sum(score_duration)"
    score_volume : "sum(score_volume)"
  granularity : "subscription_identifier,mobile_no,category_name,start_of_month"

l3_digital_customer_combine_score_sql:
  where_clause: ""
  feature_list:
    subscription_identifier : "subscription_identifier"
    mobile_no : "mobile_no"
    category_name : "category_name"
    score_transaction : "round(score_transaction,2)"
    score_duration : "round(score_duration,2)"
    score_volume : "round(score_volume,2)"
    sum_score : "round(score_transaction+score_duration+score_volume,2)"
    final_score : "round((score_transaction+score_duration+score_volume)/3,2)"
    start_of_month : "start_of_month"
  granularity : ""

l3_digital_customer_combine_score_sql_sum:
  where_clause: ""
  feature_list:
    score_transaction : "sum(score_transaction)"
    score_duration : "sum(score_duration)"
    score_volume : "sum(score_volume)"
  granularity : "subscription_identifier,mobile_no,category_name,start_of_month"

l3_digital_customer_combine_score_sql_combine:
  where_clause: ""
  feature_list:
    value : "sum(value)"
  granularity : "subscription_identifier,mobile_no,category_name,start_of_month,favorite_by,fav_rank"

l3_digital_customer_combine_score_sql_total:
  where_clause: ""
  feature_list:
    value_sum : "sum(value)"
  granularity : "subscription_identifier,mobile_no,start_of_month,favorite_by"

l3_digital_customer_combine_score_sql_share:
  where_clause: ""
  feature_list:
    subscription_identifier : "subscription_identifier"
    mobile_no : "mobile_no"
    category_name : "category_name"
    favorite_by : "favorite_by"
    value : "value"
    sharing_score  : "round((value/value_sum)*100,2)"
    start_of_month : "start_of_month"
  granularity : ""

#==================== Combine favorite by category =========================
l3_digital_customer_combine_favorite_by_category_sql:
  where_clause: ""
  feature_list:
    sum_total_visit_count  : "sum(total_visit_count)"
    sum_total_visit_duration : "sum(total_visit_duration)"
    sum_total_volume_byte : "sum(total_volume_byte)"
  granularity : "subscription_identifier,mobile_no,start_of_month,category_name"

l3_digital_customer_combine_favorite_by_category_sql_transection:
  where_clause: ""
  feature_list:
    subscription_identifier : "subscription_identifier"
    mobile_no : "mobile_no"
    category_name : "category_name"
    favorite_by : "'Transaction'"
    fav_rank : "ROW_NUMBER() OVER(PARTITION BY subscription_identifier,start_of_month ORDER BY total_visit_count desc)"
    argument : "argument"
    value : "round(total_visit_count,2)"
    sharing_score  : "round((total_visit_count/sum_total_visit_count)*100,2)"
    start_of_month : "start_of_month"
  granularity : ""

l3_digital_customer_combine_favorite_by_category_sql_duration:
  where_clause: ""
  feature_list:
    subscription_identifier : "subscription_identifier"
    mobile_no : "mobile_no"
    category_name : "category_name"
    favorite_by : "'Duration'"
    fav_rank : "ROW_NUMBER() OVER(PARTITION BY subscription_identifier,start_of_month ORDER BY total_visit_duration desc)"
    argument : "argument"
    value : "round(total_visit_duration,2)"
    sharing_score  : "round((total_visit_duration/sum_total_visit_duration)*100,2)"
    start_of_month : "start_of_month"
  granularity : ""

l3_digital_customer_combine_favorite_by_category_sql_volume:
  where_clause: ""
  feature_list:
    subscription_identifier : "subscription_identifier"
    mobile_no : "mobile_no"
    category_name : "category_name"
    favorite_by : "'Volume'"
    fav_rank : "ROW_NUMBER() OVER(PARTITION BY subscription_identifier,start_of_month ORDER BY total_volume_byte desc)"
    argument : "argument"
    value : "round(total_volume_byte,2)"
    sharing_score  : "round((total_volume_byte/sum_total_volume_byte)*100,2)"
    start_of_month : "start_of_month"
  granularity : ""


l3_digital_customer_combine_agg_category_timeband_sql:
  where_clause: ""
  feature_list:
    total_visit_count  : "sum(total_visit_count)"
    total_visit_duration : "sum(total_visit_duration)"
    total_volume_byte : "sum(total_volume_byte)"
    total_download_byte : "sum(total_download_byte)"
    total_upload_byte : "sum(total_upload_byte)"
  granularity: "subscription_identifier,mobile_no,category_name,start_of_month"

l3_digital_customer_combine_agg_category_timeband_sql_share:
  where_clause: ""
  feature_list:
    subscription_identifier : "subscription_identifier"
    mobile_no : "mobile_no"
    category_name : "category_name"
    # priority : "priority"
    total_visit_count  : "total_visit_count"
    total_visit_duration : "total_visit_duration"
    total_volume_byte : "total_volume_byte"
    total_download_byte : "total_download_byte"
    total_upload_byte : "total_upload_byte"
    share_total_visit_count  : "round((total_visit_count/total_visit_count_monthly)*100,2)"
    share_total_visit_duration : "round((total_visit_duration/total_visit_duration_monthly)*100,2)"
    share_total_volume_byte : "round((total_volume_byte/total_volume_byte_monthly)*100,2)"
    share_total_download_byte : "round((total_download_byte/total_download_byte_monthly)*100,2)"
    share_total_upload_byte : "round((total_upload_byte/total_upload_byte_monthly)*100,2)"
    start_of_month : "start_of_month"
  granularity: ""

l3_digital_cxense_category_agg_sql:
  where_clause: ""
  feature_list:
    subscription_identifier: "subscription_identifier"
    mobile_no: "mobile_no"
    url: "url"
    category_name: "category_name"
    priority: "priority"
    total_visit_count  : "total_visit_count"
    total_visit_duration : "total_visit_duration"
    start_of_month: "start_of_month"
  granularity: ""
>>>>>>> 1758913f
<|MERGE_RESOLUTION|>--- conflicted
+++ resolved
@@ -33,10 +33,6 @@
 
   granularity: "subscription_identifier, start_of_month"
 
-<<<<<<< HEAD
-
-=======
->>>>>>> 1758913f
 #relay_engagement_pageview
 l3_digital_relay_engagement_pageview_count_visit_monthly:
   where_clause: ""
@@ -179,10 +175,6 @@
     fav_campaign_id_by_total_conversion_visits_count: "campaign_id"
   granularity: ""
 
-<<<<<<< HEAD
-
-=======
->>>>>>> 1758913f
 #relay_engagement_conversion_package
 l3_digital_relay_engagement_conversion_package_count_visit_by_cid_monthly:
   where_clause: ""
@@ -226,8 +218,6 @@
     fav_campaign_id_by_total_conversion_package_visits_count: "campaign_id"
   granularity: ""
 
-<<<<<<< HEAD
-=======
 l3_digital_app_monthly_feature_pipeline:
   where_clause: ""
   feature_list:
@@ -831,4 +821,3 @@
     total_visit_duration : "total_visit_duration"
     start_of_month: "start_of_month"
   granularity: ""
->>>>>>> 1758913f

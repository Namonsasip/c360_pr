
l3_digital_cxenxse_user_profile_monthly:
  where_clause: ""
  feature_list:
    digital_number_of_device_brands: "count(device_brand)"
    digital_number_of_distinct_device_brands: "count(Distinct device_brand)"
    digital_is_device_brands_apple: "max(case WHEN groups = 'device-brand' AND lower(item) = 'apple'
                                       THEN 1 ELSE 0 END)"
    digital_is_device_brands_samsung: "max(case WHEN groups = 'device-brand' AND lower(item) = 'samsung'
                                       THEN 1 ELSE 0 END)"
    digital_is_device_brands_huwaei: "max(case WHEN groups = 'device-brand' AND lower(item) = 'huawei'
                                       THEN 1 ELSE 0 END)"
    digital_is_device_brands_oppo: "max(case WHEN groups = 'device-brand' AND lower(item) = 'oppo'
                                       THEN 1 ELSE 0 END)"
    digital_is_device_brands_ais: "max(case WHEN groups = 'device-brand' AND lower(item) = 'ais'
                                       THEN 1 ELSE 0 END)"
    digital_is_device_brands_dtac: "max(case WHEN groups = 'device-brand' AND lower(item) = 'dtac'
                                       THEN 1 ELSE 0 END)"
    digital_is_device_brands_true: "max(case WHEN groups = 'device-brand' AND lower(item) = 'true'
                                       THEN 1 ELSE 0 END)"
    digital_number_of_distinct_device_type: "count(Distinct device_type)"
    digital_number_of_device_type: "count(device_type)"

    digital_is_device_mobile: "max(case WHEN lower(device_type) = 'mobile' THEN 1 ELSE 0 END)"

    digital_is_device_tablet: "max(case WHEN lower(device_type) = 'tablet' THEN 1 ELSE 0 END)"

    digital_is_device_desktop: "max(case WHEN lower(device_type) = 'desktop' THEN 1 ELSE 0 END)"

    digital_is_ais_mpay_used: "max(case WHEN groups = 'ais-app-mpay' AND lower(item) = 'y' THEN 1 ELSE 0 END)"

    digital_is_my_ais_app_used: "max(case WHEN groups = 'ais-app-myais' AND lower(item) = 'y' THEN 1 ELSE 0 END)"

  granularity: "subscription_identifier, start_of_month"

#relay_engagement_pageview
l3_digital_relay_engagement_pageview_count_visit_monthly:
  where_clause: ""
  feature_list:
    total_visit_count: "count(*)"
  granularity: "subscription_identifier,mobile_no,start_of_month"

# popular
l3_digital_relay_popular_url_by_pageviews_monthly:
  where_clause: ""
  feature_list:
    total_pageviews_visits_by_url: "count(*)"
    rank: "row_number() over(partition by subscription_identifier,
                      start_of_month
                      order by count(*) desc,url asc)"
  granularity: "subscription_identifier,start_of_month,url,mobile_no"

l3_digital_relay_popular_subcategory1_by_pageviews_monthly:
  where_clause: ""
  feature_list:
    total_pageviews_visits_by_subcategory1: "count(*)"
    rank: "row_number() over(partition by subscription_identifier,
                      start_of_month
                      order by count(*) desc,subcategory1 asc)"
  granularity: "subscription_identifier,start_of_month,subcategory1,mobile_no"

l3_digital_relay_popular_subcategory2_by_pageviews_monthly:
  where_clause: ""
  feature_list:
    total_pageviews_visits_by_subcategory2: "count(*)"
    rank: "row_number() over(partition by subscription_identifier,
                      start_of_month
                      order by count(*) desc,subcategory2 asc)"
  granularity: "subscription_identifier,start_of_month,subcategory2,mobile_no"

l3_digital_relay_popular_cid_by_pageviews_monthly:
  where_clause: ""
  feature_list:
    total_pageviews_visits_by_cid: "count(*)"
    rank: "row_number() over(partition by subscription_identifier,
                      start_of_month
                      order by count(*) desc,campaign_id asc)"
  granularity: "subscription_identifier,start_of_month,campaign_id,mobile_no"

l3_digital_relay_popular_productname_by_productinfo_monthly:
  where_clause: ""
  feature_list:
    total_pageviews_visits_by_productname: "count(*)"
    rank: "row_number() over(partition by subscription_identifier,
                      start_of_month
                      order by count(*) desc,R42productName asc)"
  granularity: "subscription_identifier,start_of_month,R42productName,mobile_no"

# most popular
l3_digital_relay_most_popular_url_by_pageviews_monthly:
  where_clause: "where rank = 1"
  feature_list:
    subscription_identifier: "subscription_identifier"
    start_of_month: "start_of_month"
    mobile_no: "mobile_no"
    fav_url_by_total_pageviews_visits_count: "url"
  granularity: ""

l3_digital_relay_most_popular_subcategory1_by_pageviews_monthly:
  where_clause: "where rank = 1"
  feature_list:
    subscription_identifier: "subscription_identifier"
    start_of_month: "start_of_month"
    mobile_no: "mobile_no"
    fav_subcategory1_by_total_pageviews_visits_count: "subCategory1"
  granularity: ""

l3_digital_relay_most_popular_subcategory2_by_pageviews_monthly:
  where_clause: "where rank = 1"
  feature_list:
    subscription_identifier: "subscription_identifier"
    start_of_month: "start_of_month"
    mobile_no: "mobile_no"
    fav_subcategory2_by_total_pageviews_visits_count: "subCategory2"
  granularity: ""

l3_digital_relay_most_popular_cid_by_pageviews_monthly:
  where_clause: "where rank = 1"
  feature_list:
    subscription_identifier: "subscription_identifier"
    start_of_month: "start_of_month"
    mobile_no: "mobile_no"
    fav_campaign_id_by_total_pageviews_visits_count: "campaign_id"
  granularity: ""

l3_digital_relay_most_popular_productname_by_productinfo_monthly:
  where_clause: "where rank = 1"
  feature_list:
    subscription_identifier: "subscription_identifier"
    start_of_month: "start_of_month"
    mobile_no: "mobile_no"
    fav_product_by_total_productinfo_visits_count: "R42productName"
  granularity: ""

#relay_engagement_conversion
l3_digital_relay_engagement_conversion_count_visit_by_cid_monthly:
  where_clause: ""
  feature_list:
    total_conversion_product_count: "count(campaign_id)"
  granularity: "subscription_identifier,mobile_no,start_of_month,campaign_id"

l3_digital_relay_popular_product_by_engagement_conversion_monthly:
  where_clause: ""
  feature_list:
    total_engagement_conversion_visits_by_product: "count(*)"
    rank: "row_number() over(partition by subscription_identifier,
                      start_of_month
                      order by count(*) desc,product asc)"
  granularity: "subscription_identifier,start_of_month,product,mobile_no"

l3_digital_relay_most_popular_product_by_engagement_conversion_monthly:
  where_clause: "where rank = 1"
  feature_list:
    subscription_identifier: "subscription_identifier"
    start_of_month: "start_of_month"
    mobile_no: "mobile_no"
    fav_product_by_total_conversion_visits_count: "product"
  granularity: ""

l3_digital_relay_popular_cid_by_engagement_conversion_monthly:
  where_clause: ""
  feature_list:
    total_engagement_conversion_visits_by_cid: "count(*)"
    rank: "row_number() over(partition by subscription_identifier,
                      start_of_month
                      order by count(*) desc,campaign_id asc)"
  granularity: "subscription_identifier,start_of_month,campaign_id,mobile_no"

l3_digital_relay_most_popular_cid_by_engagement_conversion_monthly:
  where_clause: "where rank = 1"
  feature_list:
    subscription_identifier: "subscription_identifier"
    start_of_month: "start_of_month"
    mobile_no: "mobile_no"
    fav_campaign_id_by_total_conversion_visits_count: "campaign_id"
  granularity: ""

#relay_engagement_conversion_package
l3_digital_relay_engagement_conversion_package_count_visit_by_cid_monthly:
  where_clause: ""
  feature_list:
    total_conversion_package_count: "count(campaign_id)"
  granularity: "subscription_identifier,mobile_no,start_of_month,campaign_id"

l3_digital_relay_popular_product_by_engagement_conversion_package_monthly:
  where_clause: ""
  feature_list:
    total_engagement_conversion_package_visits_by_product: "count(*)"
    rank: "row_number() over(partition by subscription_identifier,
                      start_of_month
                      order by count(*) desc,product asc)"
  granularity: "subscription_identifier,start_of_month,product,mobile_no"

l3_digital_relay_most_popular_product_by_engagement_conversion_package_monthly:
  where_clause: "where rank = 1"
  feature_list:
    subscription_identifier: "subscription_identifier"
    start_of_month: "start_of_month"
    mobile_no: "mobile_no"
    fav_product_by_total_conversion_package_visits_count: "product"
  granularity: ""

l3_digital_relay_popular_cid_by_engagement_conversion_package_monthly:
  where_clause: ""
  feature_list:
    total_engagement_conversion_package_visits_by_cid: "count(*)"
    rank: "row_number() over(partition by subscription_identifier,
                      start_of_month
                      order by count(*) desc,campaign_id asc)"
  granularity: "subscription_identifier,start_of_month,campaign_id,mobile_no"

l3_digital_relay_most_popular_cid_by_engagement_conversion_package_monthly:
  where_clause: "where rank = 1"
  feature_list:
    subscription_identifier: "subscription_identifier"
    start_of_month: "start_of_month"
    mobile_no: "mobile_no"
    fav_campaign_id_by_total_conversion_package_visits_count: "campaign_id"
  granularity: ""

l3_digital_app_monthly_feature_pipeline:
  where_clause: ""
  feature_list:
    total_visit_count  : "sum(total_visit_count)"
    total_visit_duration : "sum(total_visit_duration)"
    total_volume_byte : "sum(total_volume_byte)"
    total_download_byte : "sum(total_download_byte)"
    total_upload_byte : "sum(total_upload_byte)"
  granularity: "subscription_identifier,mobile_no,category_name,start_of_month,priority"


l3_digital_combine_monthly_feature_pipeline:
  where_clause: ""
  feature_list:
    total_visit_count  : "sum(total_visit_count)"
    total_visit_duration : "sum(total_visit_duration)"
    total_volume_byte : "sum(total_volume_byte)"
    total_download_byte : "sum(total_download_byte)"
    total_upload_byte : "sum(total_upload_byte)"
  granularity : "subscription_identifier,mobile_no,category_name,start_of_month,priority"

l3_digital_mobile_app_category_favorite_total_monthly:
  where_clause: ""
  feature_list:
    sum_total_visit_count  : "sum(total_visit_count)"
    sum_total_visit_duration : "sum(total_visit_duration)"
    sum_total_volume_byte : "sum(total_volume_byte)"
  granularity : "subscription_identifier,mobile_no,start_of_month"

l3_digital_mobile_app_category_favorite_trainsection_monthly:
  where_clause: ""
  feature_list:
    subscription_identifier : "subscription_identifier"
    category_name : "category_name"
    favorite_by : "'Trainsection'"
    fav_rank : "ROW_NUMBER() OVER(PARTITION BY subscription_identifier ORDER BY total_visit_count desc)"
    value : "total_visit_count"
    sharing_score  : "(total_visit_count/sum_total_upload_byte)*100"
    start_of_month : "start_of_month"
  granularity : ""

l3_digital_mobile_app_category_favorite_duration_monthly:
  where_clause: ""
  feature_list:
    subscription_identifier : "subscription_identifier"
    category_name : "category_name"
    favorite_by : 'Duration'
    fav_rank : "ROW_NUMBER() OVER(PARTITION BY subscription_identifier ORDER BY total_visit_duration desc)"
    value : "total_visit_duration"
    sharing_score  : "(total_visit_duration/sum_total_visit_duration)*100"
    start_of_month : "start_of_month"
  granularity : ""

l3_digital_mobile_app_category_favorite_volume_monthly:
  where_clause: ""
  feature_list:
    subscription_identifier : "subscription_identifier"
    category_name : "category_name"
    favorite_by : 'Volume'
    fav_rank : "ROW_NUMBER() OVER(PARTITION BY subscription_identifier ORDER BY total_volume_byte desc)"
    value : "total_volume_byte"
    sharing_score  : "(total_volume_byte/sum_total_volume_byte)*100"
    start_of_month : "start_of_month"
<<<<<<< HEAD
  granularity : 

l3_digital_mobile_web_category_favorite_total_monthly:
  where_clause: ""
  feature_list:
    sum_total_visit_count  : "sum(total_visit_count)"
    sum_total_visit_duration : "sum(total_visit_duration)"
    sum_total_volume_byte : "sum(total_volume_byte)"
  granularity : "subscription_identifier,mobile_no,start_of_month"

l3_digital_mobile_web_category_favorite_trainsection_monthly:
  where_clause: ""
  feature_list:
    subscription_identifier : "subscription_identifier"
    category_name : "category_name"
    favorite_by : 'Trainsection'
    fav_rank : "ROW_NUMBER() OVER(PARTITION BY subscription_identifier ORDER BY total_visit_count desc,priority)"
    value : "total_visit_count"
    sharing_score  : "(total_visit_count/sum_total_upload_byte)*100"
    start_of_month : "start_of_month"
  granularity :

l3_digital_mobile_web_category_favorite_duration_monthly:
  where_clause: ""
  feature_list:
    subscription_identifier : "subscription_identifier"
    category_name : "category_name"
    favorite_by : 'Duration'
    fav_rank : "ROW_NUMBER() OVER(PARTITION BY subscription_identifier ORDER BY total_visit_duration desc,priority)"
    value : "total_visit_duration"
    sharing_score  : "(total_visit_duration/sum_total_visit_duration)*100"
    start_of_month : "start_of_month"
  granularity :

l3_digital_mobile_web_category_favorite_volume_monthly:
  where_clause: ""
  feature_list:
    subscription_identifier : "subscription_identifier"
    category_name : "category_name"
    favorite_by : 'Volume'
    fav_rank : "ROW_NUMBER() OVER(PARTITION BY subscription_identifier ORDER BY total_volume_byte desc,priority)"
    value : "total_volume_byte"
    sharing_score  : "(total_volume_byte/sum_total_volume_byte)*100"
    start_of_month : "start_of_month"
  granularity :
=======
  granularity : ""

l3_digital_customer_app_agg_category_timeband_sql:
  where_clause: ""
  feature_list:
    total_visit_count  : "sum(total_visit_count)"
    total_visit_duration : "sum(total_visit_duration)"
    total_volume_byte : "sum(total_volume_byte)"
    total_download_byte : "sum(total_download_byte)"
    total_upload_byte : "sum(total_upload_byte)"
    share_total_visit_count  : "sum(share_total_visit_count)"
    share_total_visit_duration : "sum(share_total_visit_duration)"
    share_total_volume_byte : "sum(share_total_volume_byte)"
    share_total_download_byte : "sum(share_total_download_byte)"
    share_total_upload_byte : "sum(share_total_upload_byte)"
  granularity: "subscription_identifier,mobile_no,category_name,priority,start_of_month"
>>>>>>> 3061fb44
<|MERGE_RESOLUTION|>--- conflicted
+++ resolved
@@ -281,53 +281,6 @@
     value : "total_volume_byte"
     sharing_score  : "(total_volume_byte/sum_total_volume_byte)*100"
     start_of_month : "start_of_month"
-<<<<<<< HEAD
-  granularity : 
-
-l3_digital_mobile_web_category_favorite_total_monthly:
-  where_clause: ""
-  feature_list:
-    sum_total_visit_count  : "sum(total_visit_count)"
-    sum_total_visit_duration : "sum(total_visit_duration)"
-    sum_total_volume_byte : "sum(total_volume_byte)"
-  granularity : "subscription_identifier,mobile_no,start_of_month"
-
-l3_digital_mobile_web_category_favorite_trainsection_monthly:
-  where_clause: ""
-  feature_list:
-    subscription_identifier : "subscription_identifier"
-    category_name : "category_name"
-    favorite_by : 'Trainsection'
-    fav_rank : "ROW_NUMBER() OVER(PARTITION BY subscription_identifier ORDER BY total_visit_count desc,priority)"
-    value : "total_visit_count"
-    sharing_score  : "(total_visit_count/sum_total_upload_byte)*100"
-    start_of_month : "start_of_month"
-  granularity :
-
-l3_digital_mobile_web_category_favorite_duration_monthly:
-  where_clause: ""
-  feature_list:
-    subscription_identifier : "subscription_identifier"
-    category_name : "category_name"
-    favorite_by : 'Duration'
-    fav_rank : "ROW_NUMBER() OVER(PARTITION BY subscription_identifier ORDER BY total_visit_duration desc,priority)"
-    value : "total_visit_duration"
-    sharing_score  : "(total_visit_duration/sum_total_visit_duration)*100"
-    start_of_month : "start_of_month"
-  granularity :
-
-l3_digital_mobile_web_category_favorite_volume_monthly:
-  where_clause: ""
-  feature_list:
-    subscription_identifier : "subscription_identifier"
-    category_name : "category_name"
-    favorite_by : 'Volume'
-    fav_rank : "ROW_NUMBER() OVER(PARTITION BY subscription_identifier ORDER BY total_volume_byte desc,priority)"
-    value : "total_volume_byte"
-    sharing_score  : "(total_volume_byte/sum_total_volume_byte)*100"
-    start_of_month : "start_of_month"
-  granularity :
-=======
   granularity : ""
 
 l3_digital_customer_app_agg_category_timeband_sql:
@@ -343,5 +296,4 @@
     share_total_volume_byte : "sum(share_total_volume_byte)"
     share_total_download_byte : "sum(share_total_download_byte)"
     share_total_upload_byte : "sum(share_total_upload_byte)"
-  granularity: "subscription_identifier,mobile_no,category_name,priority,start_of_month"
->>>>>>> 3061fb44
+  granularity: "subscription_identifier,mobile_no,category_name,priority,start_of_month"
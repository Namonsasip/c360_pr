
l3_digital_cxenxse_user_profile_monthly:
  where_clause: ""
  feature_list:
    digital_number_of_device_brands: "count(device_brand)"
    digital_number_of_distinct_device_brands: "count(Distinct device_brand)"
    digital_is_device_brands_apple: "max(case WHEN groups = 'device-brand' AND lower(item) = 'apple'
                                       THEN 1 ELSE 0 END)"
    digital_is_device_brands_samsung: "max(case WHEN groups = 'device-brand' AND lower(item) = 'samsung'
                                       THEN 1 ELSE 0 END)"
    digital_is_device_brands_huwaei: "max(case WHEN groups = 'device-brand' AND lower(item) = 'huawei'
                                       THEN 1 ELSE 0 END)"
    digital_is_device_brands_oppo: "max(case WHEN groups = 'device-brand' AND lower(item) = 'oppo'
                                       THEN 1 ELSE 0 END)"
    digital_is_device_brands_ais: "max(case WHEN groups = 'device-brand' AND lower(item) = 'ais'
                                       THEN 1 ELSE 0 END)"
    digital_is_device_brands_dtac: "max(case WHEN groups = 'device-brand' AND lower(item) = 'dtac'
                                       THEN 1 ELSE 0 END)"
    digital_is_device_brands_true: "max(case WHEN groups = 'device-brand' AND lower(item) = 'true'
                                       THEN 1 ELSE 0 END)"
    digital_number_of_distinct_device_type: "count(Distinct device_type)"
    digital_number_of_device_type: "count(device_type)"

    digital_is_device_mobile: "max(case WHEN lower(device_type) = 'mobile' THEN 1 ELSE 0 END)"

    digital_is_device_tablet: "max(case WHEN lower(device_type) = 'tablet' THEN 1 ELSE 0 END)"

    digital_is_device_desktop: "max(case WHEN lower(device_type) = 'desktop' THEN 1 ELSE 0 END)"

    digital_is_ais_mpay_used: "max(case WHEN groups = 'ais-app-mpay' AND lower(item) = 'y' THEN 1 ELSE 0 END)"

    digital_is_my_ais_app_used: "max(case WHEN groups = 'ais-app-myais' AND lower(item) = 'y' THEN 1 ELSE 0 END)"

  granularity: "subscription_identifier, start_of_month"

#relay_engagement_pageview
l3_digital_relay_engagement_pageview_count_visit_monthly:
  where_clause: ""
  feature_list:
    total_visit_count: "count(*)"
  granularity: "subscription_identifier,mobile_no,start_of_month"

# popular
l3_digital_relay_popular_url_by_pageviews_monthly:
  where_clause: ""
  feature_list:
    total_pageviews_visits_by_url: "count(*)"
    rank: "row_number() over(partition by subscription_identifier,
                      start_of_month
                      order by count(*) desc,url asc)"
  granularity: "subscription_identifier,start_of_month,url,mobile_no"

l3_digital_relay_popular_subcategory1_by_pageviews_monthly:
  where_clause: ""
  feature_list:
    total_pageviews_visits_by_subcategory1: "count(*)"
    rank: "row_number() over(partition by subscription_identifier,
                      start_of_month
                      order by count(*) desc,subcategory1 asc)"
  granularity: "subscription_identifier,start_of_month,subcategory1,mobile_no"

l3_digital_relay_popular_subcategory2_by_pageviews_monthly:
  where_clause: ""
  feature_list:
    total_pageviews_visits_by_subcategory2: "count(*)"
    rank: "row_number() over(partition by subscription_identifier,
                      start_of_month
                      order by count(*) desc,subcategory2 asc)"
  granularity: "subscription_identifier,start_of_month,subcategory2,mobile_no"

l3_digital_relay_popular_cid_by_pageviews_monthly:
  where_clause: ""
  feature_list:
    total_pageviews_visits_by_cid: "count(*)"
    rank: "row_number() over(partition by subscription_identifier,
                      start_of_month
                      order by count(*) desc,campaign_id asc)"
  granularity: "subscription_identifier,start_of_month,campaign_id,mobile_no"

l3_digital_relay_popular_productname_by_productinfo_monthly:
  where_clause: ""
  feature_list:
    total_pageviews_visits_by_productname: "count(*)"
    rank: "row_number() over(partition by subscription_identifier,
                      start_of_month
                      order by count(*) desc,R42productName asc)"
  granularity: "subscription_identifier,start_of_month,R42productName,mobile_no"

# most popular
l3_digital_relay_most_popular_url_by_pageviews_monthly:
  where_clause: "where rank = 1"
  feature_list:
    subscription_identifier: "subscription_identifier"
    start_of_month: "start_of_month"
    mobile_no: "mobile_no"
    fav_url_by_total_pageviews_visits_count: "url"
  granularity: ""

l3_digital_relay_most_popular_subcategory1_by_pageviews_monthly:
  where_clause: "where rank = 1"
  feature_list:
    subscription_identifier: "subscription_identifier"
    start_of_month: "start_of_month"
    mobile_no: "mobile_no"
    fav_subcategory1_by_total_pageviews_visits_count: "subCategory1"
  granularity: ""

l3_digital_relay_most_popular_subcategory2_by_pageviews_monthly:
  where_clause: "where rank = 1"
  feature_list:
    subscription_identifier: "subscription_identifier"
    start_of_month: "start_of_month"
    mobile_no: "mobile_no"
    fav_subcategory2_by_total_pageviews_visits_count: "subCategory2"
  granularity: ""

l3_digital_relay_most_popular_cid_by_pageviews_monthly:
  where_clause: "where rank = 1"
  feature_list:
    subscription_identifier: "subscription_identifier"
    start_of_month: "start_of_month"
    mobile_no: "mobile_no"
    fav_campaign_id_by_total_pageviews_visits_count: "campaign_id"
  granularity: ""

l3_digital_relay_most_popular_productname_by_productinfo_monthly:
  where_clause: "where rank = 1"
  feature_list:
    subscription_identifier: "subscription_identifier"
    start_of_month: "start_of_month"
    mobile_no: "mobile_no"
    fav_product_by_total_productinfo_visits_count: "R42productName"
  granularity: ""

#relay_engagement_conversion
l3_digital_relay_engagement_conversion_count_visit_by_cid_monthly:
  where_clause: ""
  feature_list:
    total_conversion_product_count: "count(campaign_id)"
  granularity: "subscription_identifier,mobile_no,start_of_month,campaign_id"

l3_digital_relay_popular_product_by_engagement_conversion_monthly:
  where_clause: ""
  feature_list:
    total_engagement_conversion_visits_by_product: "count(*)"
    rank: "row_number() over(partition by subscription_identifier,
                      start_of_month
                      order by count(*) desc,product asc)"
  granularity: "subscription_identifier,start_of_month,product,mobile_no"

l3_digital_relay_most_popular_product_by_engagement_conversion_monthly:
  where_clause: "where rank = 1"
  feature_list:
    subscription_identifier: "subscription_identifier"
    start_of_month: "start_of_month"
    mobile_no: "mobile_no"
    fav_product_by_total_conversion_visits_count: "product"
  granularity: ""

l3_digital_relay_popular_cid_by_engagement_conversion_monthly:
  where_clause: ""
  feature_list:
    total_engagement_conversion_visits_by_cid: "count(*)"
    rank: "row_number() over(partition by subscription_identifier,
                      start_of_month
                      order by count(*) desc,campaign_id asc)"
  granularity: "subscription_identifier,start_of_month,campaign_id,mobile_no"

l3_digital_relay_most_popular_cid_by_engagement_conversion_monthly:
  where_clause: "where rank = 1"
  feature_list:
    subscription_identifier: "subscription_identifier"
    start_of_month: "start_of_month"
    mobile_no: "mobile_no"
    fav_campaign_id_by_total_conversion_visits_count: "campaign_id"
  granularity: ""

#relay_engagement_conversion_package
l3_digital_relay_engagement_conversion_package_count_visit_by_cid_monthly:
  where_clause: ""
  feature_list:
    total_conversion_package_count: "count(campaign_id)"
  granularity: "subscription_identifier,mobile_no,start_of_month,campaign_id"

l3_digital_relay_popular_product_by_engagement_conversion_package_monthly:
  where_clause: ""
  feature_list:
    total_engagement_conversion_package_visits_by_product: "count(*)"
    rank: "row_number() over(partition by subscription_identifier,
                      start_of_month
                      order by count(*) desc,product asc)"
  granularity: "subscription_identifier,start_of_month,product,mobile_no"

l3_digital_relay_most_popular_product_by_engagement_conversion_package_monthly:
  where_clause: "where rank = 1"
  feature_list:
    subscription_identifier: "subscription_identifier"
    start_of_month: "start_of_month"
    mobile_no: "mobile_no"
    fav_product_by_total_conversion_package_visits_count: "product"
  granularity: ""

l3_digital_relay_popular_cid_by_engagement_conversion_package_monthly:
  where_clause: ""
  feature_list:
    total_engagement_conversion_package_visits_by_cid: "count(*)"
    rank: "row_number() over(partition by subscription_identifier,
                      start_of_month
                      order by count(*) desc,campaign_id asc)"
  granularity: "subscription_identifier,start_of_month,campaign_id,mobile_no"

l3_digital_relay_most_popular_cid_by_engagement_conversion_package_monthly:
  where_clause: "where rank = 1"
  feature_list:
    subscription_identifier: "subscription_identifier"
    start_of_month: "start_of_month"
    mobile_no: "mobile_no"
    fav_campaign_id_by_total_conversion_package_visits_count: "campaign_id"
  granularity: ""

l3_digital_app_monthly_feature_pipeline:
  where_clause: ""
  feature_list:
    total_visit_count  : "sum(total_visit_count)"
    total_visit_duration : "sum(total_visit_duration)"
    total_volume_byte : "sum(total_volume_byte)"
    total_download_byte : "sum(total_download_byte)"
    total_upload_byte : "sum(total_upload_byte)"
  granularity: "subscription_identifier,mobile_no,category_name,start_of_month,priority"


l3_digital_combine_monthly_feature_pipeline:
  where_clause: ""
  feature_list:
    total_visit_count  : "sum(total_visit_count)"
    total_visit_duration : "sum(total_visit_duration)"
    total_volume_byte : "sum(total_volume_byte)"
    total_download_byte : "sum(total_download_byte)"
    total_upload_byte : "sum(total_upload_byte)"
<<<<<<< HEAD
  granularity : "subscription_identifier,mobile_no,category_name,start_of_month,priority"
=======
  granularity : "subscription_identifier,mobile_no,category_name,start_of_month"

l3_digital_mobile_app_category_favorite_total_monthly:
  where_clause: ""
  feature_list:
    sum_total_visit_count  : "sum(total_visit_count)"
    sum_total_visit_duration : "sum(total_visit_duration)"
    sum_total_volume_byte : "sum(total_volume_byte)"
  granularity : "subscription_identifier,mobile_no,start_of_month"

l3_digital_mobile_app_category_favorite_Transaction_monthly:
  where_clause: ""
  feature_list:
    subscription_identifier : "subscription_identifier"
    mobile_no : "mobile_no"
    category_name : "category_name"
    favorite_by : "'Transaction'"
    fav_rank : "ROW_NUMBER() OVER(PARTITION BY subscription_identifier,start_of_month ORDER BY total_visit_count desc)"
    value : "total_visit_count"
    sharing_score  : "round((total_visit_count/sum_total_visit_count)*100,2)"
    start_of_month : "start_of_month"
  granularity : ""

l3_digital_mobile_app_category_favorite_duration_monthly:
  where_clause: ""
  feature_list:
    subscription_identifier : "subscription_identifier"
    mobile_no : "mobile_no"
    category_name : "category_name"
    favorite_by : "'Duration'"
    fav_rank : "ROW_NUMBER() OVER(PARTITION BY subscription_identifier,start_of_month ORDER BY total_visit_duration desc)"
    value : "total_visit_duration"
    sharing_score  : "round((total_visit_duration/sum_total_visit_duration)*100,2)"
    start_of_month : "start_of_month"
  granularity : ""


l3_digital_mobile_app_category_favorite_volume_monthly:
  where_clause: ""
  feature_list:
    subscription_identifier : "subscription_identifier"
    mobile_no : "mobile_no"
    category_name : "category_name"
    favorite_by : "'Volume'"
    fav_rank : "ROW_NUMBER() OVER(PARTITION BY subscription_identifier,start_of_month ORDER BY total_volume_byte desc)"
    value : "total_volume_byte"
    sharing_score  : "round((total_volume_byte/sum_total_volume_byte)*100,2)"
    start_of_month : "start_of_month"
  granularity : ""

l3_digital_mobile_web_category_favorite_total_monthly:
  where_clause: ""
  feature_list:
    sum_total_visit_count  : "sum(total_visit_count)"
    sum_total_visit_duration : "sum(total_visit_duration)"
    sum_total_volume_byte : "sum(total_volume_byte)"
  granularity : "subscription_identifier,mobile_no,start_of_month"

l3_digital_customer_web_agg_category_timeband_sql:
  where_clause: ""
  feature_list:
    subscription_identifier : "subscription_identifier"
    mobile_no : "mobile_no"
    category_name : "category_name"
    priority : "priority"
    total_visit_count  : "total_visit_count"
    total_visit_duration : "total_visit_duration"
    total_volume_byte : "total_volume_byte"
    total_download_byte : "total_download_byte"
    total_upload_byte : "total_upload_byte"
    share_total_visit_count  : "round((total_visit_count/total_visit_count_monthly)*100,2)"
    share_total_visit_duration : "round((total_visit_duration/total_visit_duration_monthly)*100,2)"
    share_total_volume_byte : "round((total_volume_byte/total_volume_byte_monthly)*100,2)"
    share_total_download_byte : "round((total_download_byte/total_download_byte_monthly)*100,2)"
    share_total_upload_byte : "round((total_upload_byte/total_upload_byte_monthly)*100,2)"
    start_of_month : "start_of_month"
  granularity: ""

l3_digital_mobile_web_category_favorite_transaction_monthly:
  where_clause: ""
  feature_list:
    subscription_identifier : "subscription_identifier"
    mobile_no : "mobile_no"
    category_name : "category_name"
    favorite_by : "'Transaction'"
    fav_rank : "ROW_NUMBER() OVER(PARTITION BY subscription_identifier ORDER BY total_visit_count desc,priority)"
    value : "total_visit_count"
    sharing_score  : "round((total_visit_count/sum_total_visit_count)*100,2)"
    start_of_month : "start_of_month"
  granularity : ""

l3_digital_mobile_web_category_favorite_duration_monthly:
  where_clause: ""
  feature_list:
    subscription_identifier : "subscription_identifier"
    mobile_no : "mobile_no"
    category_name : "category_name"
    favorite_by : "'Duration'"
    fav_rank : "ROW_NUMBER() OVER(PARTITION BY subscription_identifier ORDER BY total_visit_duration desc,priority)"
    value : "total_visit_duration"
    sharing_score  : "round((total_visit_duration/sum_total_visit_duration)*100,2)"
    start_of_month : "start_of_month"
  granularity : ""

l3_digital_mobile_web_category_favorite_volume_monthly:
  where_clause: ""
  feature_list:
    subscription_identifier : "subscription_identifier"
    mobile_no : "mobile_no"
    category_name : "category_name"
    favorite_by : "'Volume'"
    fav_rank : "ROW_NUMBER() OVER(PARTITION BY subscription_identifier ORDER BY total_volume_byte desc,priority)"
    value : "total_volume_byte"
    sharing_score  : "round((total_volume_byte/sum_total_volume_byte)*100,2)"
    start_of_month : "start_of_month"
  granularity : ""

l3_digital_customer_web_category_favorite_timeband_sql:
  where_clause: ""
  feature_list:
    sum_total_visit_count  : "sum(total_visit_count)"
    sum_total_visit_duration : "sum(total_visit_duration)"
    sum_total_volume_byte : "sum(total_volume_byte)"
  granularity : "subscription_identifier,mobile_no,start_of_month"

l3_digital_customer_web_category_favorite_timeband_sql_transection:
  where_clause: ""
  feature_list:
    subscription_identifier : "subscription_identifier"
    mobile_no : "mobile_no"
    category_name : "category_name"
    favorite_by : "'Transaction'"
    fav_rank : "ROW_NUMBER() OVER(PARTITION BY subscription_identifier,start_of_month ORDER BY total_visit_count desc)"
    value : "round(total_visit_count,2)"
    sharing_score  : "round((total_visit_count/sum_total_visit_count)*100,2)"
    start_of_month : "start_of_month"
  granularity : ""

l3_digital_customer_web_category_favorite_timeband_sql_duration:
  where_clause: ""
  feature_list:
    subscription_identifier : "subscription_identifier"
    mobile_no : "mobile_no"
    category_name : "category_name"
    favorite_by : "'Duration'"
    fav_rank : "ROW_NUMBER() OVER(PARTITION BY subscription_identifier,start_of_month ORDER BY total_visit_duration desc)"
    value : "round(total_visit_duration,2)"
    sharing_score  : "round((total_visit_duration/sum_total_visit_duration)*100,2)"
    start_of_month : "start_of_month"
  granularity : ""

l3_digital_customer_web_category_favorite_timeband_sql_volume:
  where_clause: ""
  feature_list:
    subscription_identifier : "subscription_identifier"
    mobile_no : "mobile_no"
    category_name : "category_name"
    favorite_by : "'Volume'"
    fav_rank : "ROW_NUMBER() OVER(PARTITION BY subscription_identifier,start_of_month ORDER BY total_volume_byte desc)"
    value : "round(total_volume_byte,2)"
    sharing_score  : "round((total_volume_byte/sum_total_volume_byte)*100,2)"
    start_of_month : "start_of_month"
  granularity : ""

l3_digital_customer_app_agg_category_timeband_sql:
  where_clause: ""
  feature_list:
    subscription_identifier : "subscription_identifier"
    mobile_no : "mobile_no"
    category_name : "category_name"
    priority : "priority"
    total_visit_count  : "total_visit_count"
    total_visit_duration : "total_visit_duration"
    total_volume_byte : "total_volume_byte"
    total_download_byte : "total_download_byte"
    total_upload_byte : "total_upload_byte"
    share_total_visit_count  : "round((total_visit_count/total_visit_count_monthly)*100,2)"
    share_total_visit_duration : "round((total_visit_duration/total_visit_duration_monthly)*100,2)"
    share_total_volume_byte : "round((total_volume_byte/total_volume_byte_monthly)*100,2)"
    share_total_download_byte : "round((total_download_byte/total_download_byte_monthly)*100,2)"
    share_total_upload_byte : "round((total_upload_byte/total_upload_byte_monthly)*100,2)"
    start_of_month : "start_of_month"
  granularity: ""

l3_digital_mobile_combine_category_favorite_total_monthly:
  where_clause: ""
  feature_list:
    sum_total_visit_count  : "sum(total_visit_count)"
    sum_total_visit_duration : "sum(total_visit_duration)"
    sum_total_volume_byte : "sum(total_volume_byte)"
  granularity : "subscription_identifier,mobile_no,start_of_month"

l3_digital_mobile_combine_category_favorite_Transaction_monthly:
  where_clause: ""
  feature_list:
    subscription_identifier : "subscription_identifier"
    mobile_no : "mobile_no"
    category_name : "category_name"
    favorite_by : "'Transaction'"
    fav_rank : "ROW_NUMBER() OVER(PARTITION BY subscription_identifier,start_of_month ORDER BY total_visit_count desc)"
    value : "round(total_visit_count,2)"
    sharing_score  : "round((total_visit_count/sum_total_visit_count)*100,2)"
    start_of_month : "start_of_month"
  granularity : ""

l3_digital_mobile_combine_category_favorite_duration_monthly:
  where_clause: ""
  feature_list:
    subscription_identifier : "subscription_identifier"
    mobile_no : "mobile_no"
    category_name : "category_name"
    favorite_by : "'Duration'"
    fav_rank : "ROW_NUMBER() OVER(PARTITION BY subscription_identifier,start_of_month ORDER BY total_visit_duration desc)"
    value : "round(total_visit_duration,2)"
    sharing_score  : "round((total_visit_duration/sum_total_visit_duration)*100,2)"
    start_of_month : "start_of_month"
  granularity : ""

l3_digital_mobile_combine_category_favorite_volume_monthly:
  where_clause: ""
  feature_list:
    subscription_identifier : "subscription_identifier"
    mobile_no : "mobile_no"
    category_name : "category_name"
    favorite_by : "'Volume'"
    fav_rank : "ROW_NUMBER() OVER(PARTITION BY subscription_identifier,start_of_month ORDER BY total_volume_byte desc)"
    value : "round(total_volume_byte,2)"
    sharing_score  : "round((total_volume_byte/sum_total_volume_byte)*100,2)"
    start_of_month : "start_of_month"
  granularity : ""

l3_digital_app_agg_monthly_feature_pipeline:
  where_clause: ""
  feature_list:
    total_visit_count  : "sum(count_trans)"
    total_visit_duration : "sum(duration)"
    total_volume_byte : "sum(total_byte)"
    total_download_byte : "sum(download_byte)"
    total_upload_byte : "sum(upload_byte)"
  granularity: "subscription_identifier,mobile_no,application,category_level_1,category_level_2,category_level_3,category_level_4,start_of_month"

l3_digital_web_agg_monthly_feature_pipeline:
  where_clause: ""
  feature_list:
    total_visit_count  : "sum(count_trans)"
    total_visit_duration : "sum(duration)"
    total_volume_byte : "sum(total_byte)"
    total_download_byte : "sum(download_byte)"
    total_upload_byte : "sum(upload_byte)"
  granularity: "subscription_identifier,mobile_no,domain,category_level_1,category_level_2,category_level_3,category_level_4,start_of_month"


l3_digital_customer_app_category_favorite_timeband_morning_sql:
  where_clause: ""
  feature_list:
    sum_total_visit_count  : "sum(total_visit_count)"
    sum_total_visit_duration : "sum(total_visit_duration)"
    sum_total_volume_byte : "sum(total_volume_byte)"
  granularity : "subscription_identifier,mobile_no,start_of_month"

l3_digital_customer_app_category_favorite_timeband_morning_sql_transection:
  where_clause: ""
  feature_list:
    subscription_identifier : "subscription_identifier"
    category_name : "category_name"
    favorite_by : "'Transaction'"
    fav_rank : "ROW_NUMBER() OVER(PARTITION BY subscription_identifier,start_of_month ORDER BY total_visit_count desc)"
    value : "round(total_visit_count,2)"
    sharing_score  : "round((total_visit_count/sum_total_visit_count)*100,2)"
    start_of_month : "start_of_month"
  granularity : ""

l3_digital_customer_app_category_favorite_timeband_morning_sql_duration:
  where_clause: ""
  feature_list:
    subscription_identifier : "subscription_identifier"
    category_name : "category_name"
    favorite_by : "'Duration'"
    fav_rank : "ROW_NUMBER() OVER(PARTITION BY subscription_identifier,start_of_month ORDER BY total_visit_duration desc)"
    value : "round(total_visit_duration,2)"
    sharing_score  : "round((total_visit_duration/sum_total_visit_duration)*100,2)"
    start_of_month : "start_of_month"
  granularity : ""

l3_digital_customer_app_category_favorite_timeband_morning_sql_volume:
  where_clause: ""
  feature_list:
    subscription_identifier : "subscription_identifier"
    category_name : "category_name"
    favorite_by : "'Volume'"
    fav_rank : "ROW_NUMBER() OVER(PARTITION BY subscription_identifier,start_of_month ORDER BY total_volume_byte desc)"
    value : "round(total_volume_byte,2)"
    sharing_score  : "round((total_volume_byte/sum_total_volume_byte)*100,2)"
    start_of_month : "start_of_month"
  granularity : ""

l3_digital_customer_app_favorite_by_category_sql:
  where_clause: ""
  feature_list:
    sum_total_visit_count  : "sum(total_visit_count)"
    sum_total_visit_duration : "sum(total_visit_duration)"
    sum_total_volume_byte : "sum(total_volume_byte)"
  granularity : "subscription_identifier,mobile_no,start_of_month,category_name"

l3_digital_customer_app_favorite_by_category_sql_transection:
  where_clause: ""
  feature_list:
    subscription_identifier : "subscription_identifier"
    mobile_no : "mobile_no"
    category_name : "category_name"
    favorite_by : "'Transaction'"
    fav_rank : "ROW_NUMBER() OVER(PARTITION BY subscription_identifier,start_of_month ORDER BY total_visit_count desc)"
    application : "application"
    value : "round(total_visit_count,2)"
    sharing_score  : "round((total_visit_count/sum_total_visit_count)*100,2)"
    start_of_month : "start_of_month"
  granularity : ""

l3_digital_customer_app_favorite_by_category_sql_duration:
  where_clause: ""
  feature_list:
    subscription_identifier : "subscription_identifier"
    mobile_no : "mobile_no"
    category_name : "category_name"
    favorite_by : "'Duration'"
    fav_rank : "ROW_NUMBER() OVER(PARTITION BY subscription_identifier,start_of_month ORDER BY total_visit_duration desc)"
    application : "application"
    value : "round(total_visit_duration,2)"
    sharing_score  : "round((total_visit_duration/sum_total_visit_duration)*100,2)"
    start_of_month : "start_of_month"
  granularity : ""

l3_digital_customer_app_favorite_by_category_sql_volume:
  where_clause: ""
  feature_list:
    subscription_identifier : "subscription_identifier"
    mobile_no : "mobile_no"
    category_name : "category_name"
    favorite_by : "'Volume'"
    fav_rank : "ROW_NUMBER() OVER(PARTITION BY subscription_identifier,start_of_month ORDER BY total_volume_byte desc)"
    application : "application"
    value : "round(total_volume_byte,2)"
    sharing_score  : "round((total_volume_byte/sum_total_volume_byte)*100,2)"
    start_of_month : "start_of_month"
  granularity : ""

l3_digital_customer_app_score_sql_sum:
  where_clause: ""
  feature_list:
    score_transaction : "sum(score_transaction)"
    score_duration : "sum(score_duration)"
    score_volume : "sum(score_volume)"
  granularity : "subscription_identifier,mobile_no,category_name,start_of_month"

l3_digital_customer_app_score_sql:
  where_clause: ""
  feature_list:
    subscription_identifier : "subscription_identifier"
    mobile_no : "mobile_no"
    category_name : "category_name"
    score_transaction : "round(score_transaction,2)"
    score_duration : "round(score_duration,2)"
    score_volume : "round(score_volume,2)"
    sum_score : "round(score_transaction+score_duration+score_volume,2)"
    final_score : "round((score_transaction+score_duration+score_volume)/3,2)"
    start_of_month : "start_of_month"
  granularity : ""

#============== Web agg by domain Fav ============== #
l3_digital_customer_web_favorite_by_category_sql:
  where_clause: ""
  feature_list:
    sum_total_visit_count  : "sum(total_visit_count)"
    sum_total_visit_duration : "sum(total_visit_duration)"
    sum_total_volume_byte : "sum(total_volume_byte)"
  granularity : "subscription_identifier,mobile_no,start_of_month,category_name"

l3_digital_customer_web_favorite_by_category_sql_transaction:
  where_clause: ""
  feature_list:
    subscription_identifier : "subscription_identifier"
    mobile_no : "mobile_no"
    category_name : "category_name"
    favorite_by : "'Transaction'"
    fav_rank : "ROW_NUMBER() OVER(PARTITION BY subscription_identifier,start_of_month ORDER BY total_visit_count desc)"
    domain : "domain"
    value : "round(total_visit_count,2)"
    sharing_score  : "round((total_visit_count/sum_total_visit_count)*100,2)"
    start_of_month : "start_of_month"
  granularity : ""

l3_digital_customer_web_favorite_by_category_sql_duration:
  where_clause: ""
  feature_list:
    subscription_identifier : "subscription_identifier"
    mobile_no : "mobile_no"
    category_name : "category_name"
    favorite_by : "'Duration'"
    fav_rank : "ROW_NUMBER() OVER(PARTITION BY subscription_identifier,start_of_month ORDER BY total_visit_duration desc)"
    domain : "domain"
    value : "round(total_visit_duration,2)"
    sharing_score  : "round((total_visit_duration/sum_total_visit_duration)*100,2)"
    start_of_month : "start_of_month"
  granularity : ""

l3_digital_customer_web_favorite_by_category_sql_volume:
  where_clause: ""
  feature_list:
    subscription_identifier : "subscription_identifier"
    mobile_no : "mobile_no"
    category_name : "category_name"
    favorite_by : "'Volume'"
    fav_rank : "ROW_NUMBER() OVER(PARTITION BY subscription_identifier,start_of_month ORDER BY total_volume_byte desc)"
    domain : "domain"
    value : "round(total_volume_byte,2)"
    sharing_score  : "round((total_volume_byte/sum_total_volume_byte)*100,2)"
    start_of_month : "start_of_month"
  granularity : ""

l3_digital_customer_web_score_sql:
  where_clause: ""
  feature_list:
    subscription_identifier : "subscription_identifier"
    mobile_no : "mobile_no"
    category_name : "category_name"
    score_transaction : "score_transaction"
    score_duration : "score_duration"
    score_volume : "score_volume"
    sum_score : "round(score_transaction+score_duration+score_volume,2)"
    final_score : "round((score_transaction+score_duration+score_volume)/3,2)"
    start_of_month : "start_of_month"
  granularity : ""

l3_digital_customer_web_score_sql_sum:
  where_clause: ""
  feature_list:
    score_transaction : "sum(score_transaction)"
    score_duration : "sum(score_duration)"
    score_volume : "sum(score_volume)"
  granularity : "subscription_identifier,mobile_no,category_name,start_of_month"

l3_digital_customer_combine_score_sql:
  where_clause: ""
  feature_list:
    subscription_identifier : "subscription_identifier"
    mobile_no : "mobile_no"
    category_name : "category_name"
    score_transaction : "round(score_transaction,2)"
    score_duration : "round(score_duration,2)"
    score_volume : "round(score_volume,2)"
    sum_score : "round(score_transaction+score_duration+score_volume,2)"
    final_score : "round((score_transaction+score_duration+score_volume)/3,2)"
    start_of_month : "start_of_month"
  granularity : ""

l3_digital_customer_combine_score_sql_sum:
  where_clause: ""
  feature_list:
    score_transaction : "sum(score_transaction)"
    score_duration : "sum(score_duration)"
    score_volume : "sum(score_volume)"
  granularity : "subscription_identifier,mobile_no,category_name,start_of_month"

l3_digital_customer_combine_score_sql_combine:
  where_clause: ""
  feature_list:
    value : "sum(value)"
  granularity : "subscription_identifier,mobile_no,category_name,start_of_month,favorite_by,fav_rank"

l3_digital_customer_combine_score_sql_total:
  where_clause: ""
  feature_list:
    value_sum : "sum(value)"
  granularity : "subscription_identifier,mobile_no,start_of_month,favorite_by"

l3_digital_customer_combine_score_sql_share:
  where_clause: ""
  feature_list:
    subscription_identifier : "subscription_identifier"
    mobile_no : "mobile_no"
    category_name : "category_name"
    favorite_by : "favorite_by"
    value : "value"
    sharing_score  : "round((value/value_sum)*100,2)"
    start_of_month : "start_of_month"
  granularity : ""

#==================== Combine favorite by category =========================
l3_digital_customer_combine_favorite_by_category_sql:
  where_clause: ""
  feature_list:
    sum_total_visit_count  : "sum(total_visit_count)"
    sum_total_visit_duration : "sum(total_visit_duration)"
    sum_total_volume_byte : "sum(total_volume_byte)"
  granularity : "subscription_identifier,mobile_no,start_of_month,category_name"

l3_digital_customer_combine_favorite_by_category_sql_transection:
  where_clause: ""
  feature_list:
    subscription_identifier : "subscription_identifier"
    mobile_no : "mobile_no"
    category_name : "category_name"
    favorite_by : "'Transaction'"
    fav_rank : "ROW_NUMBER() OVER(PARTITION BY subscription_identifier,start_of_month ORDER BY total_visit_count desc)"
    argument : "argument"
    value : "round(total_visit_count,2)"
    sharing_score  : "round((total_visit_count/sum_total_visit_count)*100,2)"
    start_of_month : "start_of_month"
  granularity : ""

l3_digital_customer_combine_favorite_by_category_sql_duration:
  where_clause: ""
  feature_list:
    subscription_identifier : "subscription_identifier"
    mobile_no : "mobile_no"
    category_name : "category_name"
    favorite_by : "'Duration'"
    fav_rank : "ROW_NUMBER() OVER(PARTITION BY subscription_identifier,start_of_month ORDER BY total_visit_duration desc)"
    argument : "argument"
    value : "round(total_visit_duration,2)"
    sharing_score  : "round((total_visit_duration/sum_total_visit_duration)*100,2)"
    start_of_month : "start_of_month"
  granularity : ""

l3_digital_customer_combine_favorite_by_category_sql_volume:
  where_clause: ""
  feature_list:
    subscription_identifier : "subscription_identifier"
    mobile_no : "mobile_no"
    category_name : "category_name"
    favorite_by : "'Volume'"
    fav_rank : "ROW_NUMBER() OVER(PARTITION BY subscription_identifier,start_of_month ORDER BY total_volume_byte desc)"
    argument : "argument"
    value : "round(total_volume_byte,2)"
    sharing_score  : "round((total_volume_byte/sum_total_volume_byte)*100,2)"
    start_of_month : "start_of_month"
  granularity : ""


l3_digital_customer_combine_agg_category_timeband_sql:
  where_clause: ""
  feature_list:
    total_visit_count  : "sum(total_visit_count)"
    total_visit_duration : "sum(total_visit_duration)"
    total_volume_byte : "sum(total_volume_byte)"
    total_download_byte : "sum(total_download_byte)"
    total_upload_byte : "sum(total_upload_byte)"
  granularity: "subscription_identifier,mobile_no,category_name,start_of_month"

l3_digital_customer_combine_agg_category_timeband_sql_share:
  where_clause: ""
  feature_list:
    subscription_identifier : "subscription_identifier"
    mobile_no : "mobile_no"
    category_name : "category_name"
    # priority : "priority"
    total_visit_count  : "total_visit_count"
    total_visit_duration : "total_visit_duration"
    total_volume_byte : "total_volume_byte"
    total_download_byte : "total_download_byte"
    total_upload_byte : "total_upload_byte"
    share_total_visit_count  : "round((total_visit_count/total_visit_count_monthly)*100,2)"
    share_total_visit_duration : "round((total_visit_duration/total_visit_duration_monthly)*100,2)"
    share_total_volume_byte : "round((total_volume_byte/total_volume_byte_monthly)*100,2)"
    share_total_download_byte : "round((total_download_byte/total_download_byte_monthly)*100,2)"
    share_total_upload_byte : "round((total_upload_byte/total_upload_byte_monthly)*100,2)"
    start_of_month : "start_of_month"
  granularity: ""

l3_digital_cxense_category_agg_sql:
  where_clause: ""
  feature_list:
    subscription_identifier: "subscription_identifier"
    mobile_no: "mobile_no"
    url: "url"
    category_name: "category_name"
    priority: "priority"
    total_visit_count  : "total_visit_count"
    total_visit_duration : "total_visit_duration"
    start_of_month: "start_of_month"
  granularity: ""
>>>>>>> 6693d1aa
<|MERGE_RESOLUTION|>--- conflicted
+++ resolved
@@ -237,9 +237,6 @@
     total_volume_byte : "sum(total_volume_byte)"
     total_download_byte : "sum(total_download_byte)"
     total_upload_byte : "sum(total_upload_byte)"
-<<<<<<< HEAD
-  granularity : "subscription_identifier,mobile_no,category_name,start_of_month,priority"
-=======
   granularity : "subscription_identifier,mobile_no,category_name,start_of_month"
 
 l3_digital_mobile_app_category_favorite_total_monthly:
@@ -821,4 +818,3 @@
     total_visit_duration : "total_visit_duration"
     start_of_month: "start_of_month"
   granularity: ""
->>>>>>> 6693d1aa

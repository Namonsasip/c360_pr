--- conflicted
+++ resolved
@@ -596,63 +596,60 @@
     start_of_month : "start_of_month"
   granularity : ""
 
-<<<<<<< HEAD
-
 l3_digital_customer_app_score_sql:
-=======
-#============== Web agg by domain Fav ============== #
-l3_digital_customer_web_favorite_by_category_sql:
-  where_clause: ""
-  feature_list:
-    sum_total_visit_count  : "sum(total_visit_count)"
-    sum_total_visit_duration : "sum(total_visit_duration)"
-    sum_total_volume_byte : "sum(total_volume_byte)"
-  granularity : "subscription_identifier,mobile_no,start_of_month,domain"
-
-l3_digital_customer_web_favorite_by_category_sql_transaction:
-  where_clause: ""
-  feature_list:
-    subscription_identifier : "subscription_identifier"
-    category_name : "category_name"
-    favorite_by : "'Transaction'"
-    fav_rank : "ROW_NUMBER() OVER(PARTITION BY subscription_identifier,start_of_month ORDER BY total_visit_count desc)"
-    domain : "domain"
-    value : "round(total_visit_count,2)"
-    sharing_score  : "round((total_visit_count/sum_total_visit_count)*100,2)"
-    start_of_month : "start_of_month"
-  granularity : ""
-
-l3_digital_customer_web_favorite_by_category_sql_duration:
-  where_clause: ""
-  feature_list:
-    subscription_identifier : "subscription_identifier"
-    category_name : "category_name"
-    favorite_by : "'Duration'"
-    fav_rank : "ROW_NUMBER() OVER(PARTITION BY subscription_identifier,start_of_month ORDER BY total_visit_duration desc)"
-    domain : "domain"
-    value : "round(total_visit_duration,2)"
-    sharing_score  : "round((total_visit_duration/sum_total_visit_duration)*100,2)"
-    start_of_month : "start_of_month"
-  granularity : ""
-
-l3_digital_customer_web_favorite_by_category_sql_volume:
->>>>>>> 9663b987
-  where_clause: ""
-  feature_list:
-    subscription_identifier : "subscription_identifier"
-    category_name : "category_name"
-<<<<<<< HEAD
+  where_clause: ""
+  feature_list:
+    subscription_identifier : "subscription_identifier"
+    category_name : "category_name"
     score_transaction : "score_transaction"
     score_duration : "score_duration"
     score_volume : "score_volume"
     sum_score : "score_transaction+score_duration+score_volume"
     final_score : "(score_transaction+score_duration+score_volume)/3"
-=======
+    start_of_month : "start_of_month"
+  granularity : ""
+
+#============== Web agg by domain Fav ============== #
+l3_digital_customer_web_favorite_by_category_sql:
+  where_clause: ""
+  feature_list:
+    sum_total_visit_count  : "sum(total_visit_count)"
+    sum_total_visit_duration : "sum(total_visit_duration)"
+    sum_total_volume_byte : "sum(total_volume_byte)"
+  granularity : "subscription_identifier,mobile_no,start_of_month,domain"
+
+l3_digital_customer_web_favorite_by_category_sql_transaction:
+  where_clause: ""
+  feature_list:
+    subscription_identifier : "subscription_identifier"
+    category_name : "category_name"
+    favorite_by : "'Transaction'"
+    fav_rank : "ROW_NUMBER() OVER(PARTITION BY subscription_identifier,start_of_month ORDER BY total_visit_count desc)"
+    domain : "domain"
+    value : "round(total_visit_count,2)"
+    sharing_score  : "round((total_visit_count/sum_total_visit_count)*100,2)"
+    start_of_month : "start_of_month"
+  granularity : ""
+
+l3_digital_customer_web_favorite_by_category_sql_duration:
+  where_clause: ""
+  feature_list:
+    subscription_identifier : "subscription_identifier"
+    category_name : "category_name"
+    favorite_by : "'Duration'"
+    fav_rank : "ROW_NUMBER() OVER(PARTITION BY subscription_identifier,start_of_month ORDER BY total_visit_duration desc)"
+    domain : "domain"
+    value : "round(total_visit_duration,2)"
+    sharing_score  : "round((total_visit_duration/sum_total_visit_duration)*100,2)"
+    start_of_month : "start_of_month"
+  granularity : ""
+
+l3_digital_customer_web_favorite_by_category_sql_volume:
+  where_clause: ""
+  feature_list:
     favorite_by : "'Volume'"
     fav_rank : "ROW_NUMBER() OVER(PARTITION BY subscription_identifier,start_of_month ORDER BY total_volume_byte desc)"
     domain : "domain"
     value : "round(total_volume_byte,2)"
     sharing_score  : "round((total_volume_byte/sum_total_volume_byte)*100,2)"
->>>>>>> 9663b987
-    start_of_month : "start_of_month"
   granularity : ""
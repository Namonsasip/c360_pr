l3_digital_cxenxse_user_profile_monthly:
  filepath: base_path/DIGITAL/l3_features/l3_digital_cxenxse_user_profile_monthly/
  type: datasets.spark_dbfs_dataset.SparkDbfsDataSet
  file_format: parquet
  metadata_table_path: 'metadata_path'
  load_args:
    increment_flag: 'yes'
    lookup_table_name: 'l4_digital_cxenzxse_user_profile_monthly_features'
    read_layer: 'l3_monthly'
    target_layer: 'l4_monthly'
    lookback: '3'
  save_args:
    increment_flag: 'yes'
    mode: "overwrite"
    partitionBy: "start_of_month"
    read_layer: 'l0_monthly'
    target_layer: 'l3_monthly'

<<<<<<< HEAD
l3_digital_customer_app_category_agg_timeband_morning_catlv_1:
  filepath: base_path/DIGITAL/l3_features/l3_digital_customer_app_category_agg_timeband/category_level=level_1/timeband=morning
=======
#web monthly
l3_digital_customer_web_category_agg_monthly_catlv_1:
  filepath: base_path/DIGITAL/l3_features/l3_digital_customer_web_category_agg_monthly/category_level=level_1
  type: datasets.spark_dbfs_dataset.SparkDbfsDataSet
  file_format: parquet
  metadata_table_path: 'metadata_path'
  load_args:
    increment_flag: "no"
    read_layer: 'l3_monthly'
    target_layer: 'l3_monthly'
    lookback: '1'
  save_args:
    mode: "overwrite"
    partitionBy: "start_of_month"
    increment_flag: "yes"
    read_layer: 'l1_daily'
    target_layer: 'l3_monthly'
    date_column: start_of_month

l3_digital_customer_web_category_agg_monthly_catlv_2:
  filepath: base_path/DIGITAL/l3_features/l3_digital_customer_web_category_agg_monthly/category_level=level_2
  type: datasets.spark_dbfs_dataset.SparkDbfsDataSet
  file_format: parquet
  metadata_table_path: 'metadata_path'
  load_args:
    increment_flag: "no"
    read_layer: 'l3_monthly'
    target_layer: 'l3_monthly'
    lookback: '1'
  save_args:
    mode: "overwrite"
    partitionBy: "start_of_month"
    increment_flag: "yes"
    read_layer: 'l1_daily'
    target_layer: 'l3_monthly'
    date_column: start_of_month

l3_digital_customer_web_category_agg_monthly_catlv_3:
  filepath: base_path/DIGITAL/l3_features/l3_digital_customer_web_category_agg_monthly/category_level=level_3
  type: datasets.spark_dbfs_dataset.SparkDbfsDataSet
  file_format: parquet
  metadata_table_path: 'metadata_path'
  load_args:
    increment_flag: "no"
    read_layer: 'l3_monthly'
    target_layer: 'l3_monthly'
    lookback: '1'
  save_args:
    mode: "overwrite"
    partitionBy: "start_of_month"
    increment_flag: "yes"
    read_layer: 'l1_daily'
    target_layer: 'l3_monthly'
    date_column: start_of_month

l3_digital_customer_web_category_agg_monthly_catlv_4:
  filepath: base_path/DIGITAL/l3_features/l3_digital_customer_web_category_agg_monthly/category_level=level_4
  type: datasets.spark_dbfs_dataset.SparkDbfsDataSet
  file_format: parquet
  metadata_table_path: 'metadata_path'
  load_args:
    increment_flag: "no"
    read_layer: 'l3_monthly'
    target_layer: 'l3_monthly'
    lookback: '1'
  save_args:
    mode: "overwrite"
    partitionBy: "start_of_month"
    increment_flag: "yes"
    read_layer: 'l1_daily'
    target_layer: 'l3_monthly'
    date_column: start_of_month

l3_digital_customer_web_category_agg_monthly_for_l4_digital_customer_web_category_agg_monthly_catlv_1 :
  filepath: base_path/DIGITAL/l3_features/l3_digital_customer_web_category_agg_monthly/category_level=level_1
  type: datasets.spark_dbfs_dataset.SparkDbfsDataSet
  file_format: parquet
  metadata_table_path: 'metadata_path'
  load_args:
    increment_flag: "yes"
    lookup_table_name: 'l4_digital_customer_web_category_agg_monthly_catlv_1'
    read_layer: 'l3_monthly'
    target_layer: 'l4_monthly'
    lookback: '3'

l3_digital_customer_web_category_agg_monthly_for_l4_digital_customer_web_category_agg_monthly_catlv_2 :
  filepath: base_path/DIGITAL/l3_features/l3_digital_customer_web_category_agg_monthly/category_level=level_2
  type: datasets.spark_dbfs_dataset.SparkDbfsDataSet
  file_format: parquet
  metadata_table_path: 'metadata_path'
  load_args:
    increment_flag: "yes"
    lookup_table_name: 'l4_digital_customer_web_category_agg_monthly_catlv_2'
    read_layer: 'l3_monthly'
    target_layer: 'l4_monthly'
    lookback: '3'

l3_digital_customer_web_category_agg_monthly_for_l4_digital_customer_web_category_agg_monthly_catlv_3 :
  filepath: base_path/DIGITAL/l3_features/l3_digital_customer_web_category_agg_monthly/category_level=level_3
  type: datasets.spark_dbfs_dataset.SparkDbfsDataSet
  file_format: parquet
  metadata_table_path: 'metadata_path'
  load_args:
    increment_flag: "yes"
    lookup_table_name: 'l4_digital_customer_web_category_agg_monthly_catlv_3'
    read_layer: 'l3_monthly'
    target_layer: 'l4_monthly'
    lookback: '3'

l3_digital_customer_web_category_agg_monthly_for_l4_digital_customer_web_category_agg_monthly_catlv_4 :
  filepath: base_path/DIGITAL/l3_features/l3_digital_customer_web_category_agg_monthly/category_level=level_4
  type: datasets.spark_dbfs_dataset.SparkDbfsDataSet
  file_format: parquet
  metadata_table_path: 'metadata_path'
  load_args:
    increment_flag: "yes"
    lookup_table_name: 'l4_digital_customer_web_category_agg_monthly_catlv_4'
    read_layer: 'l3_monthly'
    target_layer: 'l4_monthly'
    lookback: '3'

l3_digital_customer_web_category_agg_monthly_for_l3_digital_mobile_web_category_agg_timeband_catlv_1 :
  filepath: base_path/DIGITAL/l3_features/l3_digital_customer_web_category_agg_monthly/category_level=level_1
  type: datasets.spark_dbfs_dataset.SparkDbfsDataSet
  file_format: parquet
  metadata_table_path: 'metadata_path'
  load_args:
    increment_flag: "no"
    read_layer: 'l3_monthly'
    target_layer: 'l3_monthly'
    lookback: '0'

l3_digital_customer_web_category_agg_monthly_for_l3_digital_mobile_web_category_agg_timeband_catlv_2 :
  filepath: base_path/DIGITAL/l3_features/l3_digital_customer_web_category_agg_monthly/category_level=level_2
  type: datasets.spark_dbfs_dataset.SparkDbfsDataSet
  file_format: parquet
  metadata_table_path: 'metadata_path'
  load_args:
    increment_flag: "no"
    read_layer: 'l3_monthly'
    target_layer: 'l3_monthly'
    lookback: '0'

l3_digital_customer_web_category_agg_monthly_for_l3_digital_mobile_web_category_agg_timeband_catlv_3 :
  filepath: base_path/DIGITAL/l3_features/l3_digital_customer_web_category_agg_monthly/category_level=level_3
  type: datasets.spark_dbfs_dataset.SparkDbfsDataSet
  file_format: parquet
  metadata_table_path: 'metadata_path'
  load_args:
    increment_flag: "no"
    read_layer: 'l3_monthly'
    target_layer: 'l3_monthly'
    lookback: '0'

l3_digital_customer_web_category_agg_monthly_for_l3_digital_mobile_web_category_agg_timeband_catlv_4 :
  filepath: base_path/DIGITAL/l3_features/l3_digital_customer_web_category_agg_monthly/category_level=level_4
  type: datasets.spark_dbfs_dataset.SparkDbfsDataSet
  file_format: parquet
  metadata_table_path: 'metadata_path'
  load_args:
    increment_flag: "no"
    read_layer: 'l3_monthly'
    target_layer: 'l3_monthly'
    lookback: '0'

l3_digital_customer_web_category_agg_timeband_morning_catlv_1 :
  filepath: base_path/DIGITAL/l3_features/l3_digital_customer_web_category_agg_timeband_monthly/category_level=level_1/timeband=morning/
  type: datasets.spark_dbfs_dataset.SparkDbfsDataSet
  file_format: parquet
  metadata_table_path: 'metadata_path'
  save_args:
    increment_flag: 'yes'
    mode: "overwrite"
    partitionBy: "start_of_month"
    read_layer: 'l1_daily'
    target_layer: 'l3_monthly'
  load_args:
    increment_flag: 'no'
    lookup_table_name: 'l3_digital_customer_web_category_favorite_timeband_monthly_morning_catlv_1'
    read_layer: 'l3_monthly'
    target_layer: 'l3_monthly'

l3_digital_customer_web_category_agg_timeband_afternoon_catlv_1 :
  filepath: base_path/DIGITAL/l3_features/l3_digital_customer_web_category_agg_timeband_monthly/category_level=level_1/timeband=afternoon/
  type: datasets.spark_dbfs_dataset.SparkDbfsDataSet
  file_format: parquet
  metadata_table_path: 'metadata_path'
  save_args:
    increment_flag: 'yes'
    mode: "overwrite"
    partitionBy: "start_of_month"
    read_layer: 'l1_daily'
    target_layer: 'l3_monthly'
  load_args:
    increment_flag: 'no'
    lookup_table_name: 'l3_digital_customer_web_category_favorite_timeband_monthly_afternoon_catlv_1'
    read_layer: 'l3_monthly'
    target_layer: 'l3_monthly'

l3_digital_customer_web_category_agg_timeband_evening_catlv_1 :
  filepath: base_path/DIGITAL/l3_features/l3_digital_customer_web_category_agg_timeband_monthly/category_level=level_1/timeband=evening/
  type: datasets.spark_dbfs_dataset.SparkDbfsDataSet
  file_format: parquet
  metadata_table_path: 'metadata_path'
  save_args:
    increment_flag: 'yes'
    mode: "overwrite"
    partitionBy: "start_of_month"
    read_layer: 'l1_daily'
    target_layer: 'l3_monthly'
  load_args:
    increment_flag: 'no'
    lookup_table_name: 'l3_digital_customer_web_category_favorite_timeband_monthly_evening_catlv_1'
    read_layer: 'l3_monthly'
    target_layer: 'l3_monthly'

l3_digital_customer_web_category_agg_timeband_night_catlv_1 :
  filepath: base_path/DIGITAL/l3_features/l3_digital_customer_web_category_agg_timeband_monthly/category_level=level_1/timeband=night/
  type: datasets.spark_dbfs_dataset.SparkDbfsDataSet
  file_format: parquet
  metadata_table_path: 'metadata_path'
  save_args:
    increment_flag: 'yes'
    mode: "overwrite"
    partitionBy: "start_of_month"
    read_layer: 'l1_daily'
    target_layer: 'l3_monthly'
  load_args:
    increment_flag: 'no'
    lookup_table_name: 'l3_digital_customer_web_category_favorite_timeband_monthly_night_catlv_1'
    read_layer: 'l3_monthly'
    target_layer: 'l3_monthly'

l3_digital_customer_web_category_agg_timeband_morning_catlv_2 :
  filepath: base_path/DIGITAL/l3_features/l3_digital_customer_web_category_agg_timeband_monthly/category_level=level_2/timeband=morning/
  type: datasets.spark_dbfs_dataset.SparkDbfsDataSet
  file_format: parquet
  metadata_table_path: 'metadata_path'
  save_args:
    increment_flag: 'yes'
    mode: "overwrite"
    partitionBy: "start_of_month"
    read_layer: 'l1_daily'
    target_layer: 'l3_monthly'
  load_args:
    increment_flag: 'no'
    lookup_table_name: 'l3_digital_customer_web_category_favorite_timeband_monthly_morning_catlv_1'
    read_layer: 'l3_monthly'
    target_layer: 'l3_monthly'

l3_digital_customer_web_category_agg_timeband_afternoon_catlv_2 :
  filepath: base_path/DIGITAL/l3_features/l3_digital_customer_web_category_agg_timeband_monthly/category_level=level_2/timeband=afternoon/
  type: datasets.spark_dbfs_dataset.SparkDbfsDataSet
  file_format: parquet
  metadata_table_path: 'metadata_path'
  save_args:
    increment_flag: 'yes'
    mode: "overwrite"
    partitionBy: "start_of_month"
    read_layer: 'l1_daily'
    target_layer: 'l3_monthly'
  load_args:
    increment_flag: 'no'
    lookup_table_name: 'l3_digital_customer_web_category_favorite_timeband_monthly_afternoon_catlv_2'
    read_layer: 'l3_monthly'
    target_layer: 'l3_monthly'

l3_digital_customer_web_category_agg_timeband_evening_catlv_2 :
  filepath: base_path/DIGITAL/l3_features/l3_digital_customer_web_category_agg_timeband_monthly/category_level=level_2/timeband=evening/
  type: datasets.spark_dbfs_dataset.SparkDbfsDataSet
  file_format: parquet
  metadata_table_path: 'metadata_path'
  save_args:
    increment_flag: 'yes'
    mode: "overwrite"
    partitionBy: "start_of_month"
    read_layer: 'l1_daily'
    target_layer: 'l3_monthly'
  load_args:
    increment_flag: 'no'
    lookup_table_name: 'l3_digital_customer_web_category_favorite_timeband_monthly_evening_catlv_2'
    read_layer: 'l3_monthly'
    target_layer: 'l3_monthly'

l3_digital_customer_web_category_agg_timeband_night_catlv_2 :
  filepath: base_path/DIGITAL/l3_features/l3_digital_customer_web_category_agg_timeband_monthly/category_level=level_2/timeband=night/
  type: datasets.spark_dbfs_dataset.SparkDbfsDataSet
  file_format: parquet
  metadata_table_path: 'metadata_path'
  save_args:
    increment_flag: 'yes'
    mode: "overwrite"
    partitionBy: "start_of_month"
    read_layer: 'l1_daily'
    target_layer: 'l3_monthly'
  load_args:
    increment_flag: 'no'
    lookup_table_name: 'l3_digital_customer_web_category_favorite_timeband_monthly_night_catlv_2'
    read_layer: 'l3_monthly'
    target_layer: 'l3_monthly'

l3_digital_customer_web_category_agg_timeband_morning_catlv_3 :
  filepath: base_path/DIGITAL/l3_features/l3_digital_customer_web_category_agg_timeband_monthly/category_level=level_3/timeband=morning/
  type: datasets.spark_dbfs_dataset.SparkDbfsDataSet
  file_format: parquet
  metadata_table_path: 'metadata_path'
  save_args:
    increment_flag: 'yes'
    mode: "overwrite"
    partitionBy: "start_of_month"
    read_layer: 'l1_daily'
    target_layer: 'l3_monthly'
  load_args:
    increment_flag: 'no'
    lookup_table_name: 'l3_digital_customer_web_category_favorite_timeband_monthly_morning_catlv_3'
    read_layer: 'l3_monthly'
    target_layer: 'l3_monthly'

l3_digital_customer_web_category_agg_timeband_afternoon_catlv_3 :
  filepath: base_path/DIGITAL/l3_features/l3_digital_customer_web_category_agg_timeband_monthly/category_level=level_3/timeband=afternoon/
  type: datasets.spark_dbfs_dataset.SparkDbfsDataSet
  file_format: parquet
  metadata_table_path: 'metadata_path'
  save_args:
    increment_flag: 'yes'
    mode: "overwrite"
    partitionBy: "start_of_month"
    read_layer: 'l1_daily'
    target_layer: 'l3_monthly'
  load_args:
    increment_flag: 'no'
    lookup_table_name: 'l3_digital_customer_web_category_favorite_timeband_monthly_afternoon_catlv_3'
    read_layer: 'l3_monthly'
    target_layer: 'l3_monthly'

l3_digital_customer_web_category_agg_timeband_evening_catlv_3 :
  filepath: base_path/DIGITAL/l3_features/l3_digital_customer_web_category_agg_timeband_monthly/category_level=level_3/timeband=evening/
  type: datasets.spark_dbfs_dataset.SparkDbfsDataSet
  file_format: parquet
  metadata_table_path: 'metadata_path'
  save_args:
    increment_flag: 'yes'
    mode: "overwrite"
    partitionBy: "start_of_month"
    read_layer: 'l1_daily'
    target_layer: 'l3_monthly'
  load_args:
    increment_flag: 'no'
    lookup_table_name: 'l3_digital_customer_web_category_favorite_timeband_monthly_evening_catlv_3'
    read_layer: 'l3_monthly'
    target_layer: 'l3_monthly'

l3_digital_customer_web_category_agg_timeband_night_catlv_3 :
  filepath: base_path/DIGITAL/l3_features/l3_digital_customer_web_category_agg_timeband_monthly/category_level=level_3/timeband=night/
  type: datasets.spark_dbfs_dataset.SparkDbfsDataSet
  file_format: parquet
  metadata_table_path: 'metadata_path'
  save_args:
    increment_flag: 'yes'
    mode: "overwrite"
    partitionBy: "start_of_month"
    read_layer: 'l1_daily'
    target_layer: 'l3_monthly'
  load_args:
    increment_flag: 'no'
    lookup_table_name: 'l3_digital_customer_web_category_favorite_timeband_monthly_night_catlv_3'
    read_layer: 'l3_monthly'
    target_layer: 'l3_monthly'

l3_digital_customer_web_category_agg_timeband_morning_catlv_4 :
  filepath: base_path/DIGITAL/l3_features/l3_digital_customer_web_category_agg_timeband_monthly/category_level=level_4/timeband=morning/
  type: datasets.spark_dbfs_dataset.SparkDbfsDataSet
  file_format: parquet
  metadata_table_path: 'metadata_path'
  save_args:
    increment_flag: 'yes'
    mode: "overwrite"
    partitionBy: "start_of_month"
    read_layer: 'l1_daily'
    target_layer: 'l3_monthly'
  load_args:
    increment_flag: 'no'
    lookup_table_name: 'l3_digital_customer_web_category_favorite_timeband_monthly_morning_catlv_4'
    read_layer: 'l3_monthly'
    target_layer: 'l3_monthly'

l3_digital_customer_web_category_agg_timeband_afternoon_catlv_4 :
  filepath: base_path/DIGITAL/l3_features/l3_digital_customer_web_category_agg_timeband_monthly/category_level=level_4/timeband=afternoon/
  type: datasets.spark_dbfs_dataset.SparkDbfsDataSet
  file_format: parquet
  metadata_table_path: 'metadata_path'
  save_args:
    increment_flag: 'yes'
    mode: "overwrite"
    partitionBy: "start_of_month"
    read_layer: 'l1_daily'
    target_layer: 'l3_monthly'
  load_args:
    increment_flag: 'no'
    lookup_table_name: 'l3_digital_customer_web_category_favorite_timeband_monthly_afternoon_catlv_4'
    read_layer: 'l3_monthly'
    target_layer: 'l3_monthly'

l3_digital_customer_web_category_agg_timeband_evening_catlv_4 :
  filepath: base_path/DIGITAL/l3_features/l3_digital_customer_web_category_agg_timeband_monthly/category_level=level_4/timeband=evening/
  type: datasets.spark_dbfs_dataset.SparkDbfsDataSet
  file_format: parquet
  metadata_table_path: 'metadata_path'
  save_args:
    increment_flag: 'yes'
    mode: "overwrite"
    partitionBy: "start_of_month"
    read_layer: 'l1_daily'
    target_layer: 'l3_monthly'
  load_args:
    increment_flag: 'no'
    lookup_table_name: 'l3_digital_customer_web_category_favorite_timeband_monthly_evening_catlv_4'
    read_layer: 'l3_monthly'
    target_layer: 'l3_monthly'

l3_digital_customer_web_category_agg_timeband_night_catlv_4 :
  filepath: base_path/DIGITAL/l3_features/l3_digital_customer_web_category_agg_timeband_monthly/category_level=level_4/timeband=night/
  type: datasets.spark_dbfs_dataset.SparkDbfsDataSet
  file_format: parquet
  metadata_table_path: 'metadata_path'
  save_args:
    increment_flag: 'yes'
    mode: "overwrite"
    partitionBy: "start_of_month"
    read_layer: 'l1_daily'
    target_layer: 'l3_monthly'
  load_args:
    increment_flag: 'no'
    lookup_table_name: 'l3_digital_customer_web_category_favorite_timeband_monthly_night_catlv_4'
    read_layer: 'l3_monthly'
    target_layer: 'l3_monthly'

l3_digital_customer_web_category_agg_timeband_for_l4_digital_customer_web_category_agg_timeband_morning_catlv_1 :
  filepath: base_path/DIGITAL/l3_features/l3_digital_customer_web_category_agg_timeband_monthly/category_level=level_1/timeband=morning/
  type: datasets.spark_dbfs_dataset.SparkDbfsDataSet
  file_format: parquet
  metadata_table_path: 'metadata_path'
  load_args:
    increment_flag: 'yes'
    lookup_table_name: 'l4_digital_customer_web_category_agg_timeband_morning_catlv_1'
    read_layer: 'l3_monthly'
    target_layer: 'l4_monthly'
    lookback: '3'

l3_digital_customer_web_category_agg_timeband_for_l4_digital_customer_web_category_agg_timeband_afternoon_catlv_1 :
  filepath: base_path/DIGITAL/l3_features/l3_digital_customer_web_category_agg_timeband_monthly/category_level=level_1/timeband=afternoon/
  type: datasets.spark_dbfs_dataset.SparkDbfsDataSet
  file_format: parquet
  metadata_table_path: 'metadata_path'
  load_args:
    increment_flag: 'yes'
    lookup_table_name: 'l4_digital_customer_web_category_agg_timeband_afternoon_catlv_1'
    read_layer: 'l3_monthly'
    target_layer: 'l4_monthly'
    lookback: '3'


l3_digital_customer_web_category_agg_timeband_for_l4_digital_customer_web_category_agg_timeband_evening_catlv_1 :
  filepath: base_path/DIGITAL/l3_features/l3_digital_customer_web_category_agg_timeband_monthly/category_level=level_1/timeband=evening/
  type: datasets.spark_dbfs_dataset.SparkDbfsDataSet
  file_format: parquet
  metadata_table_path: 'metadata_path'
  load_args:
    increment_flag: 'yes'
    lookup_table_name: 'l4_digital_customer_web_category_agg_timeband_evening_catlv_1'
    read_layer: 'l3_monthly'
    target_layer: 'l4_monthly'
    lookback: '3'

l3_digital_customer_web_category_agg_timeband_for_l4_digital_customer_web_category_agg_timeband_night_catlv_1 :
  filepath: base_path/DIGITAL/l3_features/l3_digital_customer_web_category_agg_timeband_monthly/category_level=level_1/timeband=night/
  type: datasets.spark_dbfs_dataset.SparkDbfsDataSet
  file_format: parquet
  metadata_table_path: 'metadata_path'
  load_args:
    increment_flag: 'yes'
    lookup_table_name: 'l4_digital_customer_web_category_agg_timeband_night_catlv_1'
    read_layer: 'l3_monthly'
    target_layer: 'l4_monthly'
    lookback: '3'

l3_digital_customer_web_category_agg_timeband_for_l4_digital_customer_web_category_agg_timeband_morning_catlv_2 :
  filepath: base_path/DIGITAL/l3_features/l3_digital_customer_web_category_agg_timeband_monthly/category_level=level_2/timeband=morning/
  type: datasets.spark_dbfs_dataset.SparkDbfsDataSet
  file_format: parquet
  metadata_table_path: 'metadata_path'
  load_args:
    increment_flag: 'yes'
    lookup_table_name: 'l4_digital_customer_web_category_agg_timeband_morning_catlv_2'
    read_layer: 'l3_monthly'
    target_layer: 'l4_monthly'
    lookback: '3'

l3_digital_customer_web_category_agg_timeband_for_l4_digital_customer_web_category_agg_timeband_afternoon_catlv_2 :
  filepath: base_path/DIGITAL/l3_features/l3_digital_customer_web_category_agg_timeband_monthly/category_level=level_2/timeband=afternoon/
  type: datasets.spark_dbfs_dataset.SparkDbfsDataSet
  file_format: parquet
  metadata_table_path: 'metadata_path'
  load_args:
    increment_flag: 'yes'
    lookup_table_name: 'l4_digital_customer_web_category_agg_timeband_afternoon_catlv_2'
    read_layer: 'l3_monthly'
    target_layer: 'l4_monthly'
    lookback: '3'


l3_digital_customer_web_category_agg_timeband_for_l4_digital_customer_web_category_agg_timeband_evening_catlv_2 :
  filepath: base_path/DIGITAL/l3_features/l3_digital_customer_web_category_agg_timeband_monthly/category_level=level_2/timeband=evening/
  type: datasets.spark_dbfs_dataset.SparkDbfsDataSet
  file_format: parquet
  metadata_table_path: 'metadata_path'
  load_args:
    increment_flag: 'yes'
    lookup_table_name: 'l4_digital_customer_web_category_agg_timeband_evening_catlv_2'
    read_layer: 'l3_monthly'
    target_layer: 'l4_monthly'
    lookback: '3'

l3_digital_customer_web_category_agg_timeband_for_l4_digital_customer_web_category_agg_timeband_night_catlv_2 :
  filepath: base_path/DIGITAL/l3_features/l3_digital_customer_web_category_agg_timeband_monthly/category_level=level_2/timeband=night/
  type: datasets.spark_dbfs_dataset.SparkDbfsDataSet
  file_format: parquet
  metadata_table_path: 'metadata_path'
  load_args:
    increment_flag: 'yes'
    lookup_table_name: 'l4_digital_customer_web_category_agg_timeband_night_catlv_2'
    read_layer: 'l3_monthly'
    target_layer: 'l4_monthly'
    lookback: '3'

l3_digital_customer_web_category_agg_timeband_for_l4_digital_customer_web_category_agg_timeband_morning_catlv_3 :
  filepath: base_path/DIGITAL/l3_features/l3_digital_customer_web_category_agg_timeband_monthly/category_level=level_3/timeband=morning/
  type: datasets.spark_dbfs_dataset.SparkDbfsDataSet
  file_format: parquet
  metadata_table_path: 'metadata_path'
  load_args:
    increment_flag: 'yes'
    lookup_table_name: 'l4_digital_customer_web_category_agg_timeband_morning_catlv_3'
    read_layer: 'l3_monthly'
    target_layer: 'l4_monthly'
    lookback: '3'

l3_digital_customer_web_category_agg_timeband_for_l4_digital_customer_web_category_agg_timeband_afternoon_catlv_3 :
  filepath: base_path/DIGITAL/l3_features/l3_digital_customer_web_category_agg_timeband_monthly/category_level=level_3/timeband=afternoon/
  type: datasets.spark_dbfs_dataset.SparkDbfsDataSet
  file_format: parquet
  metadata_table_path: 'metadata_path'
  load_args:
    increment_flag: 'yes'
    lookup_table_name: 'l4_digital_customer_web_category_agg_timeband_afternoon_catlv_3'
    read_layer: 'l3_monthly'
    target_layer: 'l4_monthly'
    lookback: '3'


l3_digital_customer_web_category_agg_timeband_for_l4_digital_customer_web_category_agg_timeband_evening_catlv_3 :
  filepath: base_path/DIGITAL/l3_features/l3_digital_customer_web_category_agg_timeband_monthly/category_level=level_3/timeband=evening/
  type: datasets.spark_dbfs_dataset.SparkDbfsDataSet
  file_format: parquet
  metadata_table_path: 'metadata_path'
  load_args:
    increment_flag: 'yes'
    lookup_table_name: 'l4_digital_customer_web_category_agg_timeband_evening_catlv_3'
    read_layer: 'l3_monthly'
    target_layer: 'l4_monthly'
    lookback: '3'

l3_digital_customer_web_category_agg_timeband_for_l4_digital_customer_web_category_agg_timeband_night_catlv_3 :
  filepath: base_path/DIGITAL/l3_features/l3_digital_customer_web_category_agg_timeband_monthly/category_level=level_3/timeband=night/
  type: datasets.spark_dbfs_dataset.SparkDbfsDataSet
  file_format: parquet
  metadata_table_path: 'metadata_path'
  load_args:
    increment_flag: 'yes'
    lookup_table_name: 'l4_digital_customer_web_category_agg_timeband_night_catlv_3'
    read_layer: 'l3_monthly'
    target_layer: 'l4_monthly'
    lookback: '3'

l3_digital_customer_web_category_agg_timeband_for_l4_digital_customer_web_category_agg_timeband_morning_catlv_4 :
  filepath: base_path/DIGITAL/l3_features/l3_digital_customer_web_category_agg_timeband_monthly/category_level=level_4/timeband=morning/
  type: datasets.spark_dbfs_dataset.SparkDbfsDataSet
  file_format: parquet
  metadata_table_path: 'metadata_path'
  load_args:
    increment_flag: 'yes'
    lookup_table_name: 'l4_digital_customer_web_category_agg_timeband_morning_catlv_4'
    read_layer: 'l3_monthly'
    target_layer: 'l4_monthly'
    lookback: '3'

l3_digital_customer_web_category_agg_timeband_for_l4_digital_customer_web_category_agg_timeband_afternoon_catlv_4 :
  filepath: base_path/DIGITAL/l3_features/l3_digital_customer_web_category_agg_timeband_monthly/category_level=level_4/timeband=afternoon/
  type: datasets.spark_dbfs_dataset.SparkDbfsDataSet
  file_format: parquet
  metadata_table_path: 'metadata_path'
  load_args:
    increment_flag: 'yes'
    lookup_table_name: 'l4_digital_customer_web_category_agg_timeband_afternoon_catlv_4'
    read_layer: 'l3_monthly'
    target_layer: 'l4_monthly'
    lookback: '3'


l3_digital_customer_web_category_agg_timeband_for_l4_digital_customer_web_category_agg_timeband_evening_catlv_4 :
  filepath: base_path/DIGITAL/l3_features/l3_digital_customer_web_category_agg_timeband_monthly/category_level=level_4/timeband=evening/
  type: datasets.spark_dbfs_dataset.SparkDbfsDataSet
  file_format: parquet
  metadata_table_path: 'metadata_path'
  load_args:
    increment_flag: 'yes'
    lookup_table_name: 'l4_digital_customer_web_category_agg_timeband_evening_catlv_4'
    read_layer: 'l3_monthly'
    target_layer: 'l4_monthly'
    lookback: '3'

l3_digital_customer_web_category_agg_timeband_for_l4_digital_customer_web_category_agg_timeband_night_catlv_4 :
  filepath: base_path/DIGITAL/l3_features/l3_digital_customer_web_category_agg_timeband_monthly/category_level=level_4/timeband=night/
  type: datasets.spark_dbfs_dataset.SparkDbfsDataSet
  file_format: parquet
  metadata_table_path: 'metadata_path'
  load_args:
    increment_flag: 'yes'
    lookup_table_name: 'l4_digital_customer_web_category_agg_timeband_night_catlv_4'
    read_layer: 'l3_monthly'
    target_layer: 'l4_monthly'
    lookback: '3'

l3_digital_customer_web_category_favorite_timeband_monthly_morning_catlv_1:
  type: datasets.spark_dbfs_dataset.SparkDbfsDataSet
  filepath: base_path/DIGITAL/l3_features/l3_digital_customer_web_category_favorite_timeband_monthly/category_level=level_1/timeband=morning/
  file_format: parquet
  metadata_table_path: 'metadata_path'
  save_args:
    mode: "overwrite"
    partitionBy: "start_of_month"
    increment_flag: 'no'
    read_layer: 'l3_monthly'
    target_layer: 'l3_monthly'

l3_digital_customer_web_category_favorite_timeband_monthly_afternoon_catlv_1:
  type: datasets.spark_dbfs_dataset.SparkDbfsDataSet
  filepath: base_path/DIGITAL/l3_features/l3_digital_customer_web_category_favorite_timeband_monthly/category_level=level_1/timeband=afternoon/
  file_format: parquet
  metadata_table_path: 'metadata_path'
  save_args:
    mode: "overwrite"
    partitionBy: "start_of_month"
    increment_flag: 'no'
    read_layer: 'l3_monthly'
    target_layer: 'l3_monthly'

l3_digital_customer_web_category_favorite_timeband_monthly_evening_catlv_1:
  type: datasets.spark_dbfs_dataset.SparkDbfsDataSet
  filepath: base_path/DIGITAL/l3_features/l3_digital_customer_web_category_favorite_timeband_monthly/category_level=level_1/timeband=evening/
  file_format: parquet
  metadata_table_path: 'metadata_path'
  save_args:
    mode: "overwrite"
    partitionBy: "start_of_month"
    increment_flag: 'no'
    read_layer: 'l3_monthly'
    target_layer: 'l3_monthly'

l3_digital_customer_web_category_favorite_timeband_monthly_night_catlv_1:
  type: datasets.spark_dbfs_dataset.SparkDbfsDataSet
  filepath: base_path/DIGITAL/l3_features/l3_digital_customer_web_category_favorite_timeband_monthly/category_level=level_1/timeband=night/
  file_format: parquet
  metadata_table_path: 'metadata_path'
  save_args:
    mode: "overwrite"
    partitionBy: "start_of_month"
    increment_flag: 'no'
    read_layer: 'l3_monthly'
    target_layer: 'l3_monthly'

l3_digital_customer_web_category_favorite_timeband_monthly_morning_catlv_2:
  type: datasets.spark_dbfs_dataset.SparkDbfsDataSet
  filepath: base_path/DIGITAL/l3_features/l3_digital_customer_web_category_favorite_timeband_monthly/category_level=level_2/timeband=morning/
  file_format: parquet
  metadata_table_path: 'metadata_path'
  save_args:
    mode: "overwrite"
    partitionBy: "start_of_month"
    increment_flag: 'no'
    read_layer: 'l3_monthly'
    target_layer: 'l3_monthly'

l3_digital_customer_web_category_favorite_timeband_monthly_afternoon_catlv_2:
  type: datasets.spark_dbfs_dataset.SparkDbfsDataSet
  filepath: base_path/DIGITAL/l3_features/l3_digital_customer_web_category_favorite_timeband_monthly/category_level=level_2/timeband=afternoon/
  file_format: parquet
  metadata_table_path: 'metadata_path'
  save_args:
    mode: "overwrite"
    partitionBy: "start_of_month"
    increment_flag: 'no'
    read_layer: 'l3_monthly'
    target_layer: 'l3_monthly'

l3_digital_customer_web_category_favorite_timeband_monthly_evening_catlv_2:
  type: datasets.spark_dbfs_dataset.SparkDbfsDataSet
  filepath: base_path/DIGITAL/l3_features/l3_digital_customer_web_category_favorite_timeband_monthly/category_level=level_2/timeband=evening/
  file_format: parquet
  metadata_table_path: 'metadata_path'
  save_args:
    mode: "overwrite"
    partitionBy: "start_of_month"
    increment_flag: 'no'
    read_layer: 'l3_monthly'
    target_layer: 'l3_monthly'

l3_digital_customer_web_category_favorite_timeband_monthly_night_catlv_2:
  type: datasets.spark_dbfs_dataset.SparkDbfsDataSet
  filepath: base_path/DIGITAL/l3_features/l3_digital_customer_web_category_favorite_timeband_monthly/category_level=level_2/timeband=night/
  file_format: parquet
  metadata_table_path: 'metadata_path'
  save_args:
    mode: "overwrite"
    partitionBy: "start_of_month"
    increment_flag: 'no'
    read_layer: 'l3_monthly'
    target_layer: 'l3_monthly'

l3_digital_customer_web_category_favorite_timeband_monthly_morning_catlv_3:
  type: datasets.spark_dbfs_dataset.SparkDbfsDataSet
  filepath: base_path/DIGITAL/l3_features/l3_digital_customer_web_category_favorite_timeband_monthly/category_level=level_3/timeband=morning/
  file_format: parquet
  metadata_table_path: 'metadata_path'
  save_args:
    mode: "overwrite"
    partitionBy: "start_of_month"
    increment_flag: 'no'
    read_layer: 'l3_monthly'
    target_layer: 'l3_monthly'

l3_digital_customer_web_category_favorite_timeband_monthly_afternoon_catlv_3:
  type: datasets.spark_dbfs_dataset.SparkDbfsDataSet
  filepath: base_path/DIGITAL/l3_features/l3_digital_customer_web_category_favorite_timeband_monthly/category_level=level_3/timeband=afternoon/
  file_format: parquet
  metadata_table_path: 'metadata_path'
  save_args:
    mode: "overwrite"
    partitionBy: "start_of_month"
    increment_flag: 'no'
    read_layer: 'l3_monthly'
    target_layer: 'l3_monthly'

l3_digital_customer_web_category_favorite_timeband_monthly_evening_catlv_3:
  type: datasets.spark_dbfs_dataset.SparkDbfsDataSet
  filepath: base_path/DIGITAL/l3_features/l3_digital_customer_web_category_favorite_timeband_monthly/category_level=level_3/timeband=evening/
  file_format: parquet
  metadata_table_path: 'metadata_path'
  save_args:
    mode: "overwrite"
    partitionBy: "start_of_month"
    increment_flag: 'no'
    read_layer: 'l3_monthly'
    target_layer: 'l3_monthly'

l3_digital_customer_web_category_favorite_timeband_monthly_night_catlv_3:
  type: datasets.spark_dbfs_dataset.SparkDbfsDataSet
  filepath: base_path/DIGITAL/l3_features/l3_digital_customer_web_category_favorite_timeband_monthly/category_level=level_3/timeband=night/
  file_format: parquet
  metadata_table_path: 'metadata_path'
  save_args:
    mode: "overwrite"
    partitionBy: "start_of_month"
    increment_flag: 'no'
    read_layer: 'l3_monthly'
    target_layer: 'l3_monthly'

l3_digital_customer_web_category_favorite_timeband_monthly_morning_catlv_4:
  type: datasets.spark_dbfs_dataset.SparkDbfsDataSet
  filepath: base_path/DIGITAL/l3_features/l3_digital_customer_web_category_favorite_timeband_monthly/category_level=level_4/timeband=morning/
  file_format: parquet
  metadata_table_path: 'metadata_path'
  save_args:
    mode: "overwrite"
    partitionBy: "start_of_month"
    increment_flag: 'no'
    read_layer: 'l3_monthly'
    target_layer: 'l3_monthly'

l3_digital_customer_web_category_favorite_timeband_monthly_afternoon_catlv_4:
  type: datasets.spark_dbfs_dataset.SparkDbfsDataSet
  filepath: base_path/DIGITAL/l3_features/l3_digital_customer_web_category_favorite_timeband_monthly/category_level=level_4/timeband=afternoon/
  file_format: parquet
  metadata_table_path: 'metadata_path'
  save_args:
    mode: "overwrite"
    partitionBy: "start_of_month"
    increment_flag: 'no'
    read_layer: 'l3_monthly'
    target_layer: 'l3_monthly'

l3_digital_customer_web_category_favorite_timeband_monthly_evening_catlv_4:
  type: datasets.spark_dbfs_dataset.SparkDbfsDataSet
  filepath: base_path/DIGITAL/l3_features/l3_digital_customer_web_category_favorite_timeband_monthly/category_level=level_4/timeband=evening/
  file_format: parquet
  metadata_table_path: 'metadata_path'
  save_args:
    mode: "overwrite"
    partitionBy: "start_of_month"
    increment_flag: 'no'
    read_layer: 'l3_monthly'
    target_layer: 'l3_monthly'

l3_digital_customer_web_category_favorite_timeband_monthly_night_catlv_4:
  type: datasets.spark_dbfs_dataset.SparkDbfsDataSet
  filepath: base_path/DIGITAL/l3_features/l3_digital_customer_web_category_favorite_timeband_monthly/category_level=level_4/timeband=night/
  file_format: parquet
  metadata_table_path: 'metadata_path'
  save_args:
    mode: "overwrite"
    partitionBy: "start_of_month"
    increment_flag: 'no'
    read_layer: 'l3_monthly'
    target_layer: 'l3_monthly'

l3_soc_web_monthly_features@output:
  type: datasets.spark_dbfs_dataset.SparkDbfsDataSet
  filepath: base_path/STREAM/l3_features/l3_soc_web_monthly_features/
  file_format: parquet
  metadata_table_path: 'metadata_path'
  save_args:
    increment_flag: 'yes'
    mode: "overwrite"
    partitionBy: "start_of_month"
    read_layer: 'l1_daily'
    target_layer: 'l3_monthly'
    date_column: start_of_month

l3_digital_customer_relay_conversion_agg_monthly:
  type: datasets.spark_dbfs_dataset.SparkDbfsDataSet
  filepath: base_path/DIGITAL/l3_features/l3_digital_customer_relay_conversion_agg_monthly/
  file_format: parquet
  metadata_table_path: 'metadata_path'
  load_args:
    increment_flag: 'no'
    lookup_table_name: 'l4_digital_customer_relay_conversion_agg_monthly'
    read_layer: 'l3_monthly'
    target_layer: 'l4_monthly'
    lookback: '3'
    date_column: start_of_month
  save_args:
    mode: "overwrite"
    partitionBy: "start_of_month"
    increment_flag: "yes"
    read_layer: 'l0_daily'
    target_layer: 'l3_monthly'
    date_column: start_of_month

l3_digital_customer_relay_pageview_fav_monthly:
  type: datasets.spark_dbfs_dataset.SparkDbfsDataSet
  filepath: base_path/DIGITAL/l3_features/l3_digital_customer_relay_pageview_fav_monthly/
  file_format: parquet
  metadata_table_path: 'metadata_path'
  load_args:
    increment_flag: 'no'
    lookup_table_name: 'l4_digital_customer_relay_pageview_agg_monthly'
    read_layer: 'l3_monthly'
    target_layer: 'l4_monthly'
    lookback: '3'
    date_column: start_of_month
  save_args:
    mode: "overwrite"
    partitionBy: "start_of_month"
    increment_flag: "yes"
    read_layer: 'l0_daily'
    target_layer: 'l3_monthly'
    date_column: start_of_month

l3_digital_customer_relay_conversion_fav_monthly:
  type: datasets.spark_dbfs_dataset.SparkDbfsDataSet
  filepath: base_path/DIGITAL/l3_features/l3_digital_customer_relay_conversion_fav_monthly/
  file_format: parquet
  metadata_table_path: 'metadata_path'
  save_args:
    mode: "overwrite"
    partitionBy: "start_of_month"
    increment_flag: "yes"
    read_layer: 'l0_daily'
    target_layer: 'l3_monthly'
    date_column: start_of_month

l3_digital_customer_relay_conversion_package_fav_monthly:
  type: datasets.spark_dbfs_dataset.SparkDbfsDataSet
  filepath: base_path/DIGITAL/l3_features/l3_digital_customer_relay_conversion_package_fav_monthly/
  file_format: parquet
  metadata_table_path: 'metadata_path'
  save_args:
    mode: "overwrite"
    partitionBy: "start_of_month"
    increment_flag: "yes"
    read_layer: 'l0_daily'
    target_layer: 'l3_monthly'
    date_column: start_of_month

l3_digital_customer_combine_category_agg_monthly_catlv_1:
  type: datasets.spark_dbfs_dataset.SparkDbfsDataSet
  filepath: base_path/DIGITAL/l3_features/l3_digital_customer_combine_category_agg_monthly/category_level=level_1
  file_format: parquet
  metadata_table_path: 'metadata_path'
  load_args:
    increment_flag: "no"
    read_layer: 'l3_monthly'
    target_layer: 'l3_monthly'
    lookback: '0'
    date_column: start_of_month
  save_args:
    mode: "overwrite"
    partitionBy: "start_of_month"
    increment_flag: "yes"
    read_layer: 'l1_daily'
    target_layer: 'l3_monthly'
    date_column: start_of_month

l3_digital_customer_combine_category_agg_monthly_catlv_2:
  type: datasets.spark_dbfs_dataset.SparkDbfsDataSet
  filepath: base_path/DIGITAL/l3_features/l3_digital_customer_combine_category_agg_monthly/category_level=level_2
  file_format: parquet
  metadata_table_path: 'metadata_path'
  load_args:
    increment_flag: "no"
    read_layer: 'l3_monthly'
    target_layer: 'l3_monthly'
    lookback: '0'
    date_column: start_of_month
  save_args:
    mode: "overwrite"
    partitionBy: "start_of_month"
    increment_flag: "yes"
    read_layer: 'l1_daily'
    target_layer: 'l3_monthly'
    date_column: start_of_month

l3_digital_customer_combine_category_agg_monthly_catlv_3:
  type: datasets.spark_dbfs_dataset.SparkDbfsDataSet
  filepath: base_path/DIGITAL/l3_features/l3_digital_customer_combine_category_agg_monthly/category_level=level_3
  file_format: parquet
  metadata_table_path: 'metadata_path'
  load_args:
    increment_flag: "no"
    read_layer: 'l3_monthly'
    target_layer: 'l3_monthly'
    lookback: '0'
    date_column: start_of_month
  save_args:
    mode: "overwrite"
    partitionBy: "start_of_month"
    increment_flag: "yes"
    read_layer: 'l1_daily'
    target_layer: 'l3_monthly'
    date_column: start_of_month

l3_digital_customer_combine_category_agg_monthly_catlv_4:
  type: datasets.spark_dbfs_dataset.SparkDbfsDataSet
  filepath: base_path/DIGITAL/l3_features/l3_digital_customer_combine_category_agg_monthly/category_level=level_4
  file_format: parquet
  metadata_table_path: 'metadata_path'
  load_args:
    increment_flag: "no"
    read_layer: 'l3_monthly'
    target_layer: 'l3_monthly'
    lookback: '0'
    date_column: start_of_month
  save_args:
    mode: "overwrite"
    partitionBy: "start_of_month"
    increment_flag: "yes"
    read_layer: 'l1_daily'
    target_layer: 'l3_monthly'
    date_column: start_of_month

l3_digital_customer_app_agg_monthly:
  type: datasets.spark_dbfs_dataset.SparkDbfsDataSet
  filepath: base_path/DIGITAL/l3_features/l3_digital_customer_app_agg_monthly/
  file_format: parquet
  metadata_table_path: 'metadata_path'
  load_args:
    increment_flag: "no"
    read_layer: 'l3_monthly'
    target_layer: 'l3_monthly'
    lookback: '0'
  save_args:
    mode: "overwrite"
    partitionBy: "start_of_month"
    increment_flag: "yes"
    read_layer: 'l0_daily'
    target_layer: 'l3_monthly'
    date_column: start_of_month

l3_digital_customer_web_agg_monthly:
  type: datasets.spark_dbfs_dataset.SparkDbfsDataSet
  filepath: base_path/DIGITAL/l3_features/l3_digital_customer_web_agg_monthly/
  file_format: parquet
  metadata_table_path: 'metadata_path'
  load_args:
    increment_flag: "no"
    read_layer: 'l3_monthly'
    target_layer: 'l3_monthly'
    lookback: '0'
  save_args:
    mode: "overwrite"
    partitionBy: "start_of_month"
    increment_flag: "yes"
    read_layer: 'l0_daily'
    target_layer: 'l3_monthly'
    date_column: start_of_month

int_l3_digital_customer_web_agg_monthly:
  type: datasets.spark_dbfs_dataset.SparkDbfsDataSet
  filepath: base_path/DIGITAL/l3_features/int_l3_digital_customer_web_agg_monthly/
  file_format: parquet
  metadata_table_path: 'metadata_path'
  load_args:
    increment_flag: "no"
    read_layer: 'l3_monthly'
    target_layer: 'l3_monthly'
    lookback: '0'
  save_args:
    mode: "overwrite"
    partitionBy: "start_of_month"
    increment_flag: "yes"
    read_layer: 'l0_daily'
    target_layer: 'l3_monthly'
    date_column: start_of_month


l3_digital_customer_app_category_favorite_monthly_catlv_1:
  type: datasets.spark_dbfs_dataset.SparkDbfsDataSet
  filepath: base_path/DIGITAL/l3_features/l3_digital_customer_app_category_favorite_monthly/category_level=level_1
  file_format: parquet
  metadata_table_path: 'metadata_path'
  save_args:
    mode: "overwrite"
    partitionBy: "start_of_month"
    increment_flag: "no"
    read_layer: 'l3_monthly'
    target_layer: 'l3_monthly'
    date_column: start_of_month
  load_args:
    increment_flag: "no"
    read_layer: 'l3_monthly'
    target_layer: 'l3_monthly'
    lookback: '0'

l3_digital_customer_app_category_favorite_monthly_catlv_2:
  type: datasets.spark_dbfs_dataset.SparkDbfsDataSet
  filepath: base_path/DIGITAL/l3_features/l3_digital_customer_app_category_favorite_monthly/category_level=level_2
  file_format: parquet
  metadata_table_path: 'metadata_path'
  save_args:
    mode: "overwrite"
    partitionBy: "start_of_month"
    increment_flag: "no"
    read_layer: 'l3_monthly'
    target_layer: 'l3_monthly'
    date_column: start_of_month
  load_args:
    increment_flag: "no"
    read_layer: 'l3_monthly'
    target_layer: 'l3_monthly'
    lookback: '0'

l3_digital_customer_app_category_favorite_monthly_catlv_3:
  type: datasets.spark_dbfs_dataset.SparkDbfsDataSet
  filepath: base_path/DIGITAL/l3_features/l3_digital_customer_app_category_favorite_monthly/category_level=level_3
  file_format: parquet
  metadata_table_path: 'metadata_path'
  save_args:
    mode: "overwrite"
    partitionBy: "start_of_month"
    increment_flag: "no"
    read_layer: 'l3_monthly'
    target_layer: 'l3_monthly'
    date_column: start_of_month
  load_args:
    increment_flag: "no"
    read_layer: 'l3_monthly'
    target_layer: 'l3_monthly'
    lookback: '0'

l3_digital_customer_app_category_favorite_monthly_catlv_4:
  type: datasets.spark_dbfs_dataset.SparkDbfsDataSet
  filepath: base_path/DIGITAL/l3_features/l3_digital_customer_app_category_favorite_monthly/category_level=level_4
  file_format: parquet
  metadata_table_path: 'metadata_path'
  save_args:
    mode: "overwrite"
    partitionBy: "start_of_month"
    increment_flag: "no"
    read_layer: 'l3_monthly'
    target_layer: 'l3_monthly'
    date_column: start_of_month
  load_args:
    increment_flag: "no"
    read_layer: 'l3_monthly'
    target_layer: 'l3_monthly'
    lookback: '0'

l3_digital_customer_app_category_favorite_monthly_timeband_morning_catlv_1:
  type: datasets.spark_dbfs_dataset.SparkDbfsDataSet
  filepath: base_path/DIGITAL/l3_features/l3_digital_customer_app_category_favorite_timeband_monthly/category_level=level_1/timeband=morning
  file_format: parquet
  metadata_table_path: 'metadata_path'
  save_args:
    mode: "overwrite"
    partitionBy: "start_of_month"
    increment_flag: "no"
    read_layer: 'l3_monthly'
    target_layer: 'l3_monthly'
    date_column: start_of_month

l3_digital_customer_app_category_favorite_monthly_timeband_morning_catlv_2:
  type: datasets.spark_dbfs_dataset.SparkDbfsDataSet
  filepath: base_path/DIGITAL/l3_features/l3_digital_customer_app_category_favorite_timeband_monthly/category_level=level_2/timeband=morning
  file_format: parquet
  metadata_table_path: 'metadata_path'
  save_args:
    mode: "overwrite"
    partitionBy: "start_of_month"
    increment_flag: "no"
    read_layer: 'l3_monthly'
    target_layer: 'l3_monthly'
    date_column: start_of_month

l3_digital_customer_app_category_favorite_monthly_timeband_morning_catlv_3:
  type: datasets.spark_dbfs_dataset.SparkDbfsDataSet
  filepath: base_path/DIGITAL/l3_features/l3_digital_customer_app_category_favorite_timeband_monthly/category_level=level_3/timeband=morning
  file_format: parquet
  metadata_table_path: 'metadata_path'
  save_args:
    mode: "overwrite"
    partitionBy: "start_of_month"
    increment_flag: "no"
    read_layer: 'l3_monthly'
    target_layer: 'l3_monthly'
    date_column: start_of_month

l3_digital_customer_app_category_favorite_monthly_timeband_morning_catlv_4:
  type: datasets.spark_dbfs_dataset.SparkDbfsDataSet
  filepath: base_path/DIGITAL/l3_features/l3_digital_customer_app_category_favorite_timeband_monthly/category_level=level_4/timeband=morning
  file_format: parquet
  metadata_table_path: 'metadata_path'
  save_args:
    mode: "overwrite"
    partitionBy: "start_of_month"
    increment_flag: "no"
    read_layer: 'l3_monthly'
    target_layer: 'l3_monthly'
    date_column: start_of_month

l3_digital_customer_app_category_favorite_monthly_timeband_afternoon_catlv_1:
  type: datasets.spark_dbfs_dataset.SparkDbfsDataSet
  filepath: base_path/DIGITAL/l3_features/l3_digital_customer_app_category_favorite_timeband_monthly/category_level=level_1/timeband=afternoon
  file_format: parquet
  metadata_table_path: 'metadata_path'
  save_args:
    mode: "overwrite"
    partitionBy: "start_of_month"
    increment_flag: "no"
    read_layer: 'l3_monthly'
    target_layer: 'l3_monthly'
    date_column: start_of_month

l3_digital_customer_app_category_favorite_monthly_timeband_afternoon_catlv_2:
  type: datasets.spark_dbfs_dataset.SparkDbfsDataSet
  filepath: base_path/DIGITAL/l3_features/l3_digital_customer_app_category_favorite_timeband_monthly/category_level=level_2/timeband=afternoon
  file_format: parquet
  metadata_table_path: 'metadata_path'
  save_args:
    mode: "overwrite"
    partitionBy: "start_of_month"
    increment_flag: "no"
    read_layer: 'l3_monthly'
    target_layer: 'l3_monthly'
    date_column: start_of_month

l3_digital_customer_app_category_favorite_monthly_timeband_afternoon_catlv_3:
  type: datasets.spark_dbfs_dataset.SparkDbfsDataSet
  filepath: base_path/DIGITAL/l3_features/l3_digital_customer_app_category_favorite_timeband_monthly/category_level=level_3/timeband=afternoon
  file_format: parquet
  metadata_table_path: 'metadata_path'
  save_args:
    mode: "overwrite"
    partitionBy: "start_of_month"
    increment_flag: "no"
    read_layer: 'l3_monthly'
    target_layer: 'l3_monthly'
    date_column: start_of_month

l3_digital_customer_app_category_favorite_monthly_timeband_afternoon_catlv_4:
  type: datasets.spark_dbfs_dataset.SparkDbfsDataSet
  filepath: base_path/DIGITAL/l3_features/l3_digital_customer_app_category_favorite_timeband_monthly/category_level=level_4/timeband=afternoon
  file_format: parquet
  metadata_table_path: 'metadata_path'
  save_args:
    mode: "overwrite"
    partitionBy: "start_of_month"
    increment_flag: "no"
    read_layer: 'l3_monthly'
    target_layer: 'l3_monthly'
    date_column: start_of_month

l3_digital_customer_app_category_favorite_monthly_timeband_evening_catlv_1:
  type: datasets.spark_dbfs_dataset.SparkDbfsDataSet
  filepath: base_path/DIGITAL/l3_features/l3_digital_customer_app_category_favorite_timeband_monthly/category_level=level_1/timeband=evening
  file_format: parquet
  metadata_table_path: 'metadata_path'
  save_args:
    mode: "overwrite"
    partitionBy: "start_of_month"
    increment_flag: "no"
    read_layer: 'l3_monthly'
    target_layer: 'l3_monthly'
    date_column: start_of_month

l3_digital_customer_app_category_favorite_monthly_timeband_evening_catlv_2:
  type: datasets.spark_dbfs_dataset.SparkDbfsDataSet
  filepath: base_path/DIGITAL/l3_features/l3_digital_customer_app_category_favorite_timeband_monthly/category_level=level_2/timeband=evening
  file_format: parquet
  metadata_table_path: 'metadata_path'
  save_args:
    mode: "overwrite"
    partitionBy: "start_of_month"
    increment_flag: "no"
    read_layer: 'l3_monthly'
    target_layer: 'l3_monthly'
    date_column: start_of_month

l3_digital_customer_app_category_favorite_monthly_timeband_evening_catlv_3:
  type: datasets.spark_dbfs_dataset.SparkDbfsDataSet
  filepath: base_path/DIGITAL/l3_features/l3_digital_customer_app_category_favorite_timeband_monthly/category_level=level_3/timeband=evening
  file_format: parquet
  metadata_table_path: 'metadata_path'
  save_args:
    mode: "overwrite"
    partitionBy: "start_of_month"
    increment_flag: "no"
    read_layer: 'l3_monthly'
    target_layer: 'l3_monthly'
    date_column: start_of_month

l3_digital_customer_app_category_favorite_monthly_timeband_evening_catlv_4:
  type: datasets.spark_dbfs_dataset.SparkDbfsDataSet
  filepath: base_path/DIGITAL/l3_features/l3_digital_customer_app_category_favorite_timeband_monthly/category_level=level_4/timeband=evening
  file_format: parquet
  metadata_table_path: 'metadata_path'
  save_args:
    mode: "overwrite"
    partitionBy: "start_of_month"
    increment_flag: "no"
    read_layer: 'l3_monthly'
    target_layer: 'l3_monthly'
    date_column: start_of_month

l3_digital_customer_app_category_favorite_monthly_timeband_night_catlv_1:
  type: datasets.spark_dbfs_dataset.SparkDbfsDataSet
  filepath: base_path/DIGITAL/l3_features/l3_digital_customer_app_category_favorite_timeband_monthly/category_level=level_1/timeband=night
  file_format: parquet
  metadata_table_path: 'metadata_path'
  save_args:
    mode: "overwrite"
    partitionBy: "start_of_month"
    increment_flag: "no"
    read_layer: 'l3_monthly'
    target_layer: 'l3_monthly'
    date_column: start_of_month

l3_digital_customer_app_category_favorite_monthly_timeband_night_catlv_2:
  type: datasets.spark_dbfs_dataset.SparkDbfsDataSet
  filepath: base_path/DIGITAL/l3_features/l3_digital_customer_app_category_favorite_timeband_monthly/category_level=level_2/timeband=night
  file_format: parquet
  metadata_table_path: 'metadata_path'
  save_args:
    mode: "overwrite"
    partitionBy: "start_of_month"
    increment_flag: "no"
    read_layer: 'l3_monthly'
    target_layer: 'l3_monthly'
    date_column: start_of_month

l3_digital_customer_app_category_favorite_monthly_timeband_night_catlv_3:
  type: datasets.spark_dbfs_dataset.SparkDbfsDataSet
  filepath: base_path/DIGITAL/l3_features/l3_digital_customer_app_category_favorite_timeband_monthly/category_level=level_3/timeband=night
  file_format: parquet
  metadata_table_path: 'metadata_path'
  save_args:
    mode: "overwrite"
    partitionBy: "start_of_month"
    increment_flag: "no"
    read_layer: 'l3_monthly'
    target_layer: 'l3_monthly'
    date_column: start_of_month

l3_digital_customer_app_category_favorite_monthly_timeband_night_catlv_4:
  type: datasets.spark_dbfs_dataset.SparkDbfsDataSet
  filepath: base_path/DIGITAL/l3_features/l3_digital_customer_app_category_favorite_timeband_monthly/category_level=level_4/timeband=night
  file_format: parquet
  metadata_table_path: 'metadata_path'
  save_args:
    mode: "overwrite"
    partitionBy: "start_of_month"
    increment_flag: "no"
    read_layer: 'l3_monthly'
    target_layer: 'l3_monthly'
    date_column: start_of_month

l3_digital_customer_web_category_favorite_monthly_catlv_1:
  type: datasets.spark_dbfs_dataset.SparkDbfsDataSet
  filepath: base_path/DIGITAL/l3_features/l3_digital_customer_web_category_favorite_monthly/category_level=level_1
  file_format: parquet
  metadata_table_path: 'metadata_path'
  save_args:
    mode: "overwrite"
    partitionBy: "start_of_month"
    # increment_flag: "yes"
    read_layer: 'l3_monthly'
    target_layer: 'l3_monthly'
    date_column: start_of_month
  load_args:
    increment_flag: "no"
    read_layer: 'l3_monthly'
    target_layer: 'l3_monthly'
    lookback: '0'

l3_digital_customer_web_category_favorite_monthly_catlv_2:
  type: datasets.spark_dbfs_dataset.SparkDbfsDataSet
  filepath: base_path/DIGITAL/l3_features/l3_digital_customer_web_category_favorite_monthly/category_level=level_2
  file_format: parquet
  metadata_table_path: 'metadata_path'
  save_args:
    mode: "overwrite"
    partitionBy: "start_of_month"
    # increment_flag: "yes"
    read_layer: 'l3_monthly'
    target_layer: 'l3_monthly'
    date_column: start_of_month
  load_args:
    increment_flag: "no"
    read_layer: 'l3_monthly'
    target_layer: 'l3_monthly'
    lookback: '0'

l3_digital_customer_web_category_favorite_monthly_catlv_3:
  type: datasets.spark_dbfs_dataset.SparkDbfsDataSet
  filepath: base_path/DIGITAL/l3_features/l3_digital_customer_web_category_favorite_monthly/category_level=level_3
  file_format: parquet
  metadata_table_path: 'metadata_path'
  save_args:
    mode: "overwrite"
    partitionBy: "start_of_month"
    # increment_flag: "yes"
    read_layer: 'l3_monthly'
    target_layer: 'l3_monthly'
    date_column: start_of_month
  load_args:
    increment_flag: "no"
    read_layer: 'l3_monthly'
    target_layer: 'l3_monthly'
    lookback: '0'

l3_digital_customer_web_category_favorite_monthly_catlv_4:
  type: datasets.spark_dbfs_dataset.SparkDbfsDataSet
  filepath: base_path/DIGITAL/l3_features/l3_digital_customer_web_category_favorite_monthly/category_level=level_4
  file_format: parquet
  metadata_table_path: 'metadata_path'
  save_args:
    mode: "overwrite"
    partitionBy: "start_of_month"
    # increment_flag: "yes"
    read_layer: 'l3_monthly'
    target_layer: 'l3_monthly'
    date_column: start_of_month
  load_args:
    increment_flag: "no"
    read_layer: 'l3_monthly'
    target_layer: 'l3_monthly'
    lookback: '0'

l3_digital_customer_app_category_agg_monthly_catlv_1:
  filepath: base_path/DIGITAL/l3_features/l3_digital_customer_app_category_agg_monthly/category_level=level_1/
  type: datasets.spark_dbfs_dataset.SparkDbfsDataSet
  file_format: parquet
  metadata_table_path: 'metadata_path'
  save_args:
    increment_flag: 'yes'
    mode: "overwrite"
    partitionBy: "start_of_month"
    read_layer: 'l1_daily'
    target_layer: 'l3_monthly'
  load_args:
    increment_flag: 'no'
    read_layer: 'l3_monthly'
    target_layer: 'l3_monthly'
    lookback: '0'

l3_digital_customer_app_category_agg_for_l3_monthly_morning_catlv_1:
  filepath: base_path/DIGITAL/l3_features/l3_digital_customer_app_category_agg_monthly/category_level=level_1/
  type: datasets.spark_dbfs_dataset.SparkDbfsDataSet
  file_format: parquet
  metadata_table_path: 'metadata_path'
  load_args:
    increment_flag: 'no'
    lookup_table_name : "l3_digital_customer_app_category_agg_timeband_monthly_morning_catlv_1"
    read_layer: 'l3_monthly'
    target_layer: 'l3_monthly'
    lookback: '0'

l3_digital_customer_app_category_agg_for_l3_monthly_afternoon_catlv_1:
  filepath: base_path/DIGITAL/l3_features/l3_digital_customer_app_category_agg_monthly/category_level=level_1/
  type: datasets.spark_dbfs_dataset.SparkDbfsDataSet
  file_format: parquet
  metadata_table_path: 'metadata_path'
  load_args:
    increment_flag: 'no'
    lookup_table_name : "l3_digital_customer_app_category_agg_timeband_monthly_afternoon_catlv_1"
    read_layer: 'l3_monthly'
    target_layer: 'l3_monthly'
    lookback: '0'

l3_digital_customer_app_category_agg_for_l3_monthly_evening_catlv_1:
  filepath: base_path/DIGITAL/l3_features/l3_digital_customer_app_category_agg_monthly/category_level=level_1/
  type: datasets.spark_dbfs_dataset.SparkDbfsDataSet
  file_format: parquet
  metadata_table_path: 'metadata_path'
  load_args:
    increment_flag: 'no'
    lookup_table_name : "l3_digital_customer_app_category_agg_timeband_monthly_evening_catlv_1"
    read_layer: 'l3_monthly'
    target_layer: 'l3_monthly'
    lookback: '0'

l3_digital_customer_app_category_agg_for_l3_monthly_night_catlv_1:
  filepath: base_path/DIGITAL/l3_features/l3_digital_customer_app_category_agg_monthly/category_level=level_1/
  type: datasets.spark_dbfs_dataset.SparkDbfsDataSet
  file_format: parquet
  metadata_table_path: 'metadata_path'
  load_args:
    increment_flag: 'no'
    lookup_table_name : "l3_digital_customer_app_category_agg_timeband_monthly_night_catlv_1"
    read_layer: 'l3_monthly'
    target_layer: 'l3_monthly'
    lookback: '0'

l3_digital_customer_app_category_agg_for_l3_monthly_morning_catlv_2:
  filepath: base_path/DIGITAL/l3_features/l3_digital_customer_app_category_agg_monthly/category_level=level_2/
  type: datasets.spark_dbfs_dataset.SparkDbfsDataSet
  file_format: parquet
  metadata_table_path: 'metadata_path'
  load_args:
    increment_flag: 'no'
    lookup_table_name : "l3_digital_customer_app_category_agg_timeband_monthly_morning_catlv_2"
    read_layer: 'l3_monthly'
    target_layer: 'l3_monthly'
    lookback: '0'

l3_digital_customer_app_category_agg_for_l3_monthly_afternoon_catlv_2:
  filepath: base_path/DIGITAL/l3_features/l3_digital_customer_app_category_agg_monthly/category_level=level_2/
  type: datasets.spark_dbfs_dataset.SparkDbfsDataSet
  file_format: parquet
  metadata_table_path: 'metadata_path'
  load_args:
    increment_flag: 'no'
    lookup_table_name : "l3_digital_customer_app_category_agg_timeband_monthly_afternoon_catlv_2"
    read_layer: 'l3_monthly'
    target_layer: 'l3_monthly'
    lookback: '0'

l3_digital_customer_app_category_agg_for_l3_monthly_evening_catlv_2:
  filepath: base_path/DIGITAL/l3_features/l3_digital_customer_app_category_agg_monthly/category_level=level_2/
  type: datasets.spark_dbfs_dataset.SparkDbfsDataSet
  file_format: parquet
  metadata_table_path: 'metadata_path'
  load_args:
    increment_flag: 'no'
    lookup_table_name : "l3_digital_customer_app_category_agg_timeband_monthly_evening_catlv_2"
    read_layer: 'l3_monthly'
    target_layer: 'l3_monthly'
    lookback: '0'

l3_digital_customer_app_category_agg_for_l3_monthly_night_catlv_2:
  filepath: base_path/DIGITAL/l3_features/l3_digital_customer_app_category_agg_monthly/category_level=level_2/
  type: datasets.spark_dbfs_dataset.SparkDbfsDataSet
  file_format: parquet
  metadata_table_path: 'metadata_path'
  load_args:
    increment_flag: 'no'
    lookup_table_name : "l3_digital_customer_app_category_agg_timeband_monthly_night_catlv_2"
    read_layer: 'l3_monthly'
    target_layer: 'l3_monthly'
    lookback: '0'

l3_digital_customer_app_category_agg_for_l3_monthly_morning_catlv_3:
  filepath: base_path/DIGITAL/l3_features/l3_digital_customer_app_category_agg_monthly/category_level=level_3/
  type: datasets.spark_dbfs_dataset.SparkDbfsDataSet
  file_format: parquet
  metadata_table_path: 'metadata_path'
  load_args:
    increment_flag: 'no'
    lookup_table_name : "l3_digital_customer_app_category_agg_timeband_monthly_morning_catlv_3"
    read_layer: 'l3_monthly'
    target_layer: 'l3_monthly'
    lookback: '0'

l3_digital_customer_app_category_agg_for_l3_monthly_afternoon_catlv_3:
  filepath: base_path/DIGITAL/l3_features/l3_digital_customer_app_category_agg_monthly/category_level=level_3/
  type: datasets.spark_dbfs_dataset.SparkDbfsDataSet
  file_format: parquet
  metadata_table_path: 'metadata_path'
  load_args:
    increment_flag: 'no'
    lookup_table_name : "l3_digital_customer_app_category_agg_timeband_monthly_afternoon_catlv_3"
    read_layer: 'l3_monthly'
    target_layer: 'l3_monthly'
    lookback: '0'

l3_digital_customer_app_category_agg_for_l3_monthly_evening_catlv_3:
  filepath: base_path/DIGITAL/l3_features/l3_digital_customer_app_category_agg_monthly/category_level=level_3/
  type: datasets.spark_dbfs_dataset.SparkDbfsDataSet
  file_format: parquet
  metadata_table_path: 'metadata_path'
  load_args:
    increment_flag: 'no'
    lookup_table_name : "l3_digital_customer_app_category_agg_timeband_monthly_evening_catlv_3"
    read_layer: 'l3_monthly'
    target_layer: 'l3_monthly'
    lookback: '0'

l3_digital_customer_app_category_agg_for_l3_monthly_night_catlv_3:
  filepath: base_path/DIGITAL/l3_features/l3_digital_customer_app_category_agg_monthly/category_level=level_3/
  type: datasets.spark_dbfs_dataset.SparkDbfsDataSet
  file_format: parquet
  metadata_table_path: 'metadata_path'
  load_args:
    increment_flag: 'no'
    lookup_table_name : "l3_digital_customer_app_category_agg_timeband_monthly_night_catlv_3"
    read_layer: 'l3_monthly'
    target_layer: 'l3_monthly'
    lookback: '0'

l3_digital_customer_app_category_agg_for_l3_monthly_morning_catlv_4:
  filepath: base_path/DIGITAL/l3_features/l3_digital_customer_app_category_agg_monthly/category_level=level_4/
  type: datasets.spark_dbfs_dataset.SparkDbfsDataSet
  file_format: parquet
  metadata_table_path: 'metadata_path'
  load_args:
    increment_flag: 'no'
    lookup_table_name : "l3_digital_customer_app_category_agg_timeband_monthly_morning_catlv_4"
    read_layer: 'l3_monthly'
    target_layer: 'l3_monthly'
    lookback: '0'

l3_digital_customer_app_category_agg_for_l3_monthly_afternoon_catlv_4:
  filepath: base_path/DIGITAL/l3_features/l3_digital_customer_app_category_agg_monthly/category_level=level_4/
  type: datasets.spark_dbfs_dataset.SparkDbfsDataSet
  file_format: parquet
  metadata_table_path: 'metadata_path'
  load_args:
    increment_flag: 'no'
    lookup_table_name : "l3_digital_customer_app_category_agg_timeband_monthly_afternoon_catlv_4"
    read_layer: 'l3_monthly'
    target_layer: 'l3_monthly'
    lookback: '0'

l3_digital_customer_app_category_agg_for_l3_monthly_evening_catlv_4:
  filepath: base_path/DIGITAL/l3_features/l3_digital_customer_app_category_agg_monthly/category_level=level_4/
  type: datasets.spark_dbfs_dataset.SparkDbfsDataSet
  file_format: parquet
  metadata_table_path: 'metadata_path'
  load_args:
    increment_flag: 'no'
    lookup_table_name : "l3_digital_customer_app_category_agg_timeband_monthly_evening_catlv_4"
    read_layer: 'l3_monthly'
    target_layer: 'l3_monthly'
    lookback: '0'

l3_digital_customer_app_category_agg_for_l3_monthly_night_catlv_4:
  filepath: base_path/DIGITAL/l3_features/l3_digital_customer_app_category_agg_monthly/category_level=level_4/
  type: datasets.spark_dbfs_dataset.SparkDbfsDataSet
  file_format: parquet
  metadata_table_path: 'metadata_path'
  load_args:
    increment_flag: 'no'
    lookup_table_name : "l3_digital_customer_app_category_agg_timeband_monthly_night_catlv_4"
    read_layer: 'l3_monthly'
    target_layer: 'l3_monthly'
    lookback: '0'

l3_digital_customer_app_category_agg_monthly_catlv_2:
  filepath: base_path/DIGITAL/l3_features/l3_digital_customer_app_category_agg_monthly/category_level=level_2/
  type: datasets.spark_dbfs_dataset.SparkDbfsDataSet
  file_format: parquet
  metadata_table_path: 'metadata_path'
  save_args:
    increment_flag: 'yes'
    mode: "overwrite"
    partitionBy: "start_of_month"
    read_layer: 'l1_daily'
    target_layer: 'l3_monthly'
  load_args:
    increment_flag: 'no'
    read_layer: 'l3_monthly'
    target_layer: 'l3_monthly'
    lookback: '0'

l3_digital_customer_app_category_agg_monthly_catlv_3:
  filepath: base_path/DIGITAL/l3_features/l3_digital_customer_app_category_agg_monthly/category_level=level_3/
  type: datasets.spark_dbfs_dataset.SparkDbfsDataSet
  file_format: parquet
  metadata_table_path: 'metadata_path'
  save_args:
    increment_flag: 'yes'
    mode: "overwrite"
    partitionBy: "start_of_month"
    read_layer: 'l1_daily'
    target_layer: 'l3_monthly'
  load_args:
    increment_flag: 'no'
    read_layer: 'l3_monthly'
    target_layer: 'l3_monthly'
    lookback: '0'

l3_digital_customer_app_category_agg_monthly_catlv_4:
  filepath: base_path/DIGITAL/l3_features/l3_digital_customer_app_category_agg_monthly/category_level=level_4/
  type: datasets.spark_dbfs_dataset.SparkDbfsDataSet
  file_format: parquet
  metadata_table_path: 'metadata_path'
  save_args:
    increment_flag: 'yes'
    mode: "overwrite"
    partitionBy: "start_of_month"
    read_layer: 'l1_daily'
    target_layer: 'l3_monthly'
  load_args:
    increment_flag: 'no'
    read_layer: 'l3_monthly'
    target_layer: 'l3_monthly'
    lookback: '0'

l3_digital_customer_app_category_agg_timeband_monthly_morning_catlv_1:
  filepath: base_path/DIGITAL/l3_features/l3_digital_customer_app_category_agg_timeband_monthly/category_level=level_1/timeband=morning
  type: datasets.spark_dbfs_dataset.SparkDbfsDataSet
  file_format: parquet
  metadata_table_path: 'metadata_path'
  save_args:
    increment_flag: 'yes'
    mode: "overwrite"
    partitionBy: "start_of_month"
    read_layer: 'l1_daily'
    target_layer: 'l3_monthly'
  load_args:
    increment_flag: 'yes'
    read_layer: 'l3_monthly'
    target_layer: 'l4_monthly'
    lookback: '3'

l3_digital_customer_app_category_agg_timeband_monthly_afternoon_catlv_1:
  filepath: base_path/DIGITAL/l3_features/l3_digital_customer_app_category_agg_timeband_monthly/category_level=level_1/timeband=afternoon
  type: datasets.spark_dbfs_dataset.SparkDbfsDataSet
  file_format: parquet
  metadata_table_path: 'metadata_path'
  save_args:
    increment_flag: 'yes'
    mode: "overwrite"
    partitionBy: "start_of_month"
    read_layer: 'l1_daily'
    target_layer: 'l3_monthly'
  load_args:
    increment_flag: 'yes'
    read_layer: 'l3_monthly'
    target_layer: 'l4_monthly'
    lookback: '3'

l3_digital_customer_app_category_agg_timeband_monthly_evening_catlv_1:
  filepath: base_path/DIGITAL/l3_features/l3_digital_customer_app_category_agg_timeband_monthly/category_level=level_1/timeband=evening
  type: datasets.spark_dbfs_dataset.SparkDbfsDataSet
  file_format: parquet
  metadata_table_path: 'metadata_path'
  save_args:
    increment_flag: 'yes'
    mode: "overwrite"
    partitionBy: "start_of_month"
    read_layer: 'l1_daily'
    target_layer: 'l3_monthly'
  load_args:
    increment_flag: 'yes'
    read_layer: 'l3_monthly'
    target_layer: 'l4_monthly'
    lookback: '3'

l3_digital_customer_app_category_agg_timeband_monthly_night_catlv_1:
  filepath: base_path/DIGITAL/l3_features/l3_digital_customer_app_category_agg_timeband_monthly/category_level=level_1/timeband=night
  type: datasets.spark_dbfs_dataset.SparkDbfsDataSet
  file_format: parquet
  metadata_table_path: 'metadata_path'
  save_args:
    increment_flag: 'yes'
    mode: "overwrite"
    partitionBy: "start_of_month"
    read_layer: 'l1_daily'
    target_layer: 'l3_monthly'
  load_args:
    increment_flag: 'yes'
    read_layer: 'l3_monthly'
    target_layer: 'l4_monthly'
    lookback: '3'

l3_digital_customer_app_category_agg_timeband_monthly_morning_catlv_2:
  filepath: base_path/DIGITAL/l3_features/l3_digital_customer_app_category_agg_timeband_monthly/category_level=level_2/timeband=morning
  type: datasets.spark_dbfs_dataset.SparkDbfsDataSet
  file_format: parquet
  metadata_table_path: 'metadata_path'
  save_args:
    increment_flag: 'yes'
    mode: "overwrite"
    partitionBy: "start_of_month"
    read_layer: 'l1_daily'
    target_layer: 'l3_monthly'
  load_args:
    increment_flag: 'yes'
    read_layer: 'l3_monthly'
    target_layer: 'l4_monthly'
    lookback: '3'

l3_digital_customer_app_category_agg_timeband_monthly_afternoon_catlv_2:
  filepath: base_path/DIGITAL/l3_features/l3_digital_customer_app_category_agg_timeband_monthly/category_level=level_2/timeband=afternoon
  type: datasets.spark_dbfs_dataset.SparkDbfsDataSet
  file_format: parquet
  metadata_table_path: 'metadata_path'
  save_args:
    increment_flag: 'yes'
    mode: "overwrite"
    partitionBy: "start_of_month"
    read_layer: 'l1_daily'
    target_layer: 'l3_monthly'
  load_args:
    increment_flag: 'yes'
    read_layer: 'l3_monthly'
    target_layer: 'l4_monthly'
    lookback: '3'

l3_digital_customer_app_category_agg_timeband_monthly_evening_catlv_2:
  filepath: base_path/DIGITAL/l3_features/l3_digital_customer_app_category_agg_timeband_monthly/category_level=level_2/timeband=evening
  type: datasets.spark_dbfs_dataset.SparkDbfsDataSet
  file_format: parquet
  metadata_table_path: 'metadata_path'
  save_args:
    increment_flag: 'yes'
    mode: "overwrite"
    partitionBy: "start_of_month"
    read_layer: 'l1_daily'
    target_layer: 'l3_monthly'
  load_args:
    increment_flag: 'yes'
    read_layer: 'l3_monthly'
    target_layer: 'l4_monthly'
    lookback: '3'

l3_digital_customer_app_category_agg_timeband_monthly_night_catlv_2:
  filepath: base_path/DIGITAL/l3_features/l3_digital_customer_app_category_agg_timeband_monthly/category_level=level_2/timeband=night
  type: datasets.spark_dbfs_dataset.SparkDbfsDataSet
  file_format: parquet
  metadata_table_path: 'metadata_path'
  save_args:
    increment_flag: 'yes'
    mode: "overwrite"
    partitionBy: "start_of_month"
    read_layer: 'l1_daily'
    target_layer: 'l3_monthly'
  load_args:
    increment_flag: 'yes'
    read_layer: 'l3_monthly'
    target_layer: 'l4_monthly'
    lookback: '3'

l3_digital_customer_app_category_agg_timeband_monthly_morning_catlv_3:
  filepath: base_path/DIGITAL/l3_features/l3_digital_customer_app_category_agg_timeband_monthly/category_level=level_3/timeband=morning
  type: datasets.spark_dbfs_dataset.SparkDbfsDataSet
  file_format: parquet
  metadata_table_path: 'metadata_path'
  save_args:
    increment_flag: 'yes'
    mode: "overwrite"
    partitionBy: "start_of_month"
    read_layer: 'l1_daily'
    target_layer: 'l3_monthly'
  load_args:
    increment_flag: 'yes'
    read_layer: 'l3_monthly'
    target_layer: 'l4_monthly'
    lookback: '3'

l3_digital_customer_app_category_agg_timeband_monthly_afternoon_catlv_3:
  filepath: base_path/DIGITAL/l3_features/l3_digital_customer_app_category_agg_timeband_monthly/category_level=level_3/timeband=afternoon
  type: datasets.spark_dbfs_dataset.SparkDbfsDataSet
  file_format: parquet
  metadata_table_path: 'metadata_path'
  save_args:
    increment_flag: 'yes'
    mode: "overwrite"
    partitionBy: "start_of_month"
    read_layer: 'l1_daily'
    target_layer: 'l3_monthly'
  load_args:
    increment_flag: 'yes'
    read_layer: 'l3_monthly'
    target_layer: 'l4_monthly'
    lookback: '3'

l3_digital_customer_app_category_agg_timeband_monthly_evening_catlv_3:
  filepath: base_path/DIGITAL/l3_features/l3_digital_customer_app_category_agg_timeband_monthly/category_level=level_3/timeband=evening
  type: datasets.spark_dbfs_dataset.SparkDbfsDataSet
  file_format: parquet
  metadata_table_path: 'metadata_path'
  save_args:
    increment_flag: 'yes'
    mode: "overwrite"
    partitionBy: "start_of_month"
    read_layer: 'l1_daily'
    target_layer: 'l3_monthly'
  load_args:
    increment_flag: 'yes'
    read_layer: 'l3_monthly'
    target_layer: 'l4_monthly'
    lookback: '3'

l3_digital_customer_app_category_agg_timeband_monthly_night_catlv_3:
  filepath: base_path/DIGITAL/l3_features/l3_digital_customer_app_category_agg_timeband_monthly/category_level=level_3/timeband=night
  type: datasets.spark_dbfs_dataset.SparkDbfsDataSet
  file_format: parquet
  metadata_table_path: 'metadata_path'
  save_args:
    increment_flag: 'yes'
    mode: "overwrite"
    partitionBy: "start_of_month"
    read_layer: 'l1_daily'
    target_layer: 'l3_monthly'
  load_args:
    increment_flag: 'yes'
    read_layer: 'l3_monthly'
    target_layer: 'l4_monthly'
    lookback: '3'

l3_digital_customer_app_category_agg_timeband_monthly_morning_catlv_4:
  filepath: base_path/DIGITAL/l3_features/l3_digital_customer_app_category_agg_timeband_monthly/category_level=level_4/timeband=morning
  type: datasets.spark_dbfs_dataset.SparkDbfsDataSet
  file_format: parquet
  metadata_table_path: 'metadata_path'
  save_args:
    increment_flag: 'yes'
    mode: "overwrite"
    partitionBy: "start_of_month"
    read_layer: 'l1_daily'
    target_layer: 'l3_monthly'
  load_args:
    increment_flag: 'yes'
    read_layer: 'l3_monthly'
    target_layer: 'l4_monthly'
    lookback: '3'

l3_digital_customer_app_category_agg_timeband_monthly_afternoon_catlv_4:
  filepath: base_path/DIGITAL/l3_features/l3_digital_customer_app_category_agg_timeband_monthly/category_level=level_4/timeband=afternoon
  type: datasets.spark_dbfs_dataset.SparkDbfsDataSet
  file_format: parquet
  metadata_table_path: 'metadata_path'
  save_args:
    increment_flag: 'yes'
    mode: "overwrite"
    partitionBy: "start_of_month"
    read_layer: 'l1_daily'
    target_layer: 'l3_monthly'
  load_args:
    increment_flag: 'yes'
    read_layer: 'l3_monthly'
    target_layer: 'l4_monthly'
    lookback: '3'

l3_digital_customer_app_category_agg_timeband_monthly_evening_catlv_4:
  filepath: base_path/DIGITAL/l3_features/l3_digital_customer_app_category_agg_timeband_monthly/category_level=level_4/timeband=evening
>>>>>>> 8b8ded11
  type: datasets.spark_dbfs_dataset.SparkDbfsDataSet
  file_format: parquet
  metadata_table_path: 'metadata_path'
  save_args:
    increment_flag: 'yes'
    mode: "overwrite"
    partitionBy: "start_of_month"
    read_layer: 'l1_daily'
    target_layer: 'l3_monthly'
<<<<<<< HEAD

l3_digital_customer_app_category_agg_timeband_afternoon_catlv_1:
  filepath: base_path/DIGITAL/l3_features/l3_digital_customer_app_category_agg_timeband/category_level=level_1/timeband=afternoon
=======
  load_args:
    increment_flag: 'yes'
    read_layer: 'l3_monthly'
    target_layer: 'l4_monthly'
    lookback: '3'

l3_digital_customer_app_category_agg_timeband_monthly_night_catlv_4:
  filepath: base_path/DIGITAL/l3_features/l3_digital_customer_app_category_agg_timeband_monthly/category_level=level_4/timeband=night
>>>>>>> 8b8ded11
  type: datasets.spark_dbfs_dataset.SparkDbfsDataSet
  file_format: parquet
  metadata_table_path: 'metadata_path'
  save_args:
    increment_flag: 'yes'
    mode: "overwrite"
    partitionBy: "start_of_month"
    read_layer: 'l1_daily'
    target_layer: 'l3_monthly'
<<<<<<< HEAD

l3_digital_customer_app_category_agg_timeband_evening_catlv_1:
  filepath: base_path/DIGITAL/l3_features/l3_digital_customer_app_category_agg_timeband/category_level=level_1/timeband=evening
=======
  load_args:
    increment_flag: 'yes'
    read_layer: 'l3_monthly'
    target_layer: 'l4_monthly'
    lookback: '3'

l3_digital_customer_combine_category_favorite_monthly_catlv_1:
  type: datasets.spark_dbfs_dataset.SparkDbfsDataSet
  filepath: base_path/DIGITAL/l3_features/l3_digital_customer_combine_category_favorite_monthly/category_level=level_1
  file_format: parquet
  metadata_table_path: 'metadata_path'
  save_args:
    mode: "overwrite"
    partitionBy: "start_of_month"
    # increment_flag: "yes"
    read_layer: 'l3_monthly'
    target_layer: 'l3_monthly'
    date_column: start_of_month

l3_digital_customer_combine_category_favorite_monthly_catlv_2:
  type: datasets.spark_dbfs_dataset.SparkDbfsDataSet
  filepath: base_path/DIGITAL/l3_features/l3_digital_customer_combine_category_favorite_monthly/category_level=level_2
  file_format: parquet
  metadata_table_path: 'metadata_path'
  save_args:
    mode: "overwrite"
    partitionBy: "start_of_month"
    # increment_flag: "yes"
    read_layer: 'l3_monthly'
    target_layer: 'l3_monthly'
    date_column: start_of_month

l3_digital_customer_combine_category_favorite_monthly_catlv_3:
  type: datasets.spark_dbfs_dataset.SparkDbfsDataSet
  filepath: base_path/DIGITAL/l3_features/l3_digital_customer_combine_category_favorite_monthly/category_level=level_3
  file_format: parquet
  metadata_table_path: 'metadata_path'
  save_args:
    mode: "overwrite"
    partitionBy: "start_of_month"
    # increment_flag: "yes"
    read_layer: 'l3_monthly'
    target_layer: 'l3_monthly'
    date_column: start_of_month

l3_digital_customer_combine_category_favorite_monthly_catlv_4:
  type: datasets.spark_dbfs_dataset.SparkDbfsDataSet
  filepath: base_path/DIGITAL/l3_features/l3_digital_customer_combine_category_favorite_monthly/category_level=level_4
  file_format: parquet
  metadata_table_path: 'metadata_path'
  save_args:
    mode: "overwrite"
    partitionBy: "start_of_month"
    # increment_flag: "yes"
    read_layer: 'l3_monthly'
    target_layer: 'l3_monthly'
    date_column: start_of_month

l3_digital_customer_app_category_favorite_by_category_monthly_catlv_1:
  type: datasets.spark_dbfs_dataset.SparkDbfsDataSet
  filepath: base_path/DIGITAL/l3_features/l3_digital_customer_app_category_favorite_by_category_monthly/category_level=level_1/
  file_format: parquet
  metadata_table_path: 'metadata_path'
  save_args:
    mode: "overwrite"
    partitionBy: "start_of_month"
    increment_flag: "no"
    read_layer: 'l3_monthly'
    target_layer: 'l3_monthly'
    date_column: start_of_month

l3_digital_customer_app_category_favorite_by_category_monthly_catlv_2:
  type: datasets.spark_dbfs_dataset.SparkDbfsDataSet
  filepath: base_path/DIGITAL/l3_features/l3_digital_customer_app_category_favorite_by_category_monthly/category_level=level_2/
  file_format: parquet
  metadata_table_path: 'metadata_path'
  save_args:
    mode: "overwrite"
    partitionBy: "start_of_month"
    increment_flag: "no"
    read_layer: 'l3_monthly'
    target_layer: 'l3_monthly'
    date_column: start_of_month

l3_digital_customer_app_category_favorite_by_category_monthly_catlv_3:
  type: datasets.spark_dbfs_dataset.SparkDbfsDataSet
  filepath: base_path/DIGITAL/l3_features/l3_digital_customer_app_category_favorite_by_category_monthly/category_level=level_3/
  file_format: parquet
  metadata_table_path: 'metadata_path'
  save_args:
    mode: "overwrite"
    partitionBy: "start_of_month"
    increment_flag: "no"
    read_layer: 'l3_monthly'
    target_layer: 'l3_monthly'
    date_column: start_of_month

l3_digital_customer_app_category_favorite_by_category_monthly_catlv_4:
  type: datasets.spark_dbfs_dataset.SparkDbfsDataSet
  filepath: base_path/DIGITAL/l3_features/l3_digital_customer_app_category_favorite_by_category_monthly/category_level=level_4/
  file_format: parquet
  metadata_table_path: 'metadata_path'
  save_args:
    mode: "overwrite"
    partitionBy: "start_of_month"
    increment_flag: "no"
    read_layer: 'l3_monthly'
    target_layer: 'l3_monthly'
    date_column: start_of_month

l3_digital_customer_web_category_favorite_by_category_monthly_catlv_1:
  type: datasets.spark_dbfs_dataset.SparkDbfsDataSet
  filepath: base_path/DIGITAL/l3_features/l3_digital_customer_web_category_favorite_by_category_monthly/category_level=level_1/
  file_format: parquet
  metadata_table_path: 'metadata_path'
  save_args:
    mode: "overwrite"
    partitionBy: "start_of_month"
    increment_flag: "no"
    read_layer: 'l3_monthly'
    target_layer: 'l3_monthly'
    date_column: start_of_month

l3_digital_customer_web_category_favorite_by_category_monthly_catlv_2:
  type: datasets.spark_dbfs_dataset.SparkDbfsDataSet
  filepath: base_path/DIGITAL/l3_features/l3_digital_customer_web_category_favorite_by_category_monthly/category_level=level_2/
  file_format: parquet
  metadata_table_path: 'metadata_path'
  save_args:
    mode: "overwrite"
    partitionBy: "start_of_month"
    increment_flag: "no"
    read_layer: 'l3_monthly'
    target_layer: 'l3_monthly'
    date_column: start_of_month

l3_digital_customer_web_category_favorite_by_category_monthly_catlv_3:
  type: datasets.spark_dbfs_dataset.SparkDbfsDataSet
  filepath: base_path/DIGITAL/l3_features/l3_digital_customer_web_category_favorite_by_category_monthly/category_level=level_3/
  file_format: parquet
  metadata_table_path: 'metadata_path'
  save_args:
    mode: "overwrite"
    partitionBy: "start_of_month"
    increment_flag: "no"
    read_layer: 'l3_monthly'
    target_layer: 'l3_monthly'
    date_column: start_of_month

l3_digital_customer_web_category_favorite_by_category_monthly_catlv_4:
  type: datasets.spark_dbfs_dataset.SparkDbfsDataSet
  filepath: base_path/DIGITAL/l3_features/l3_digital_customer_web_category_favorite_by_category_monthly/category_level=level_4/
  file_format: parquet
  metadata_table_path: 'metadata_path'
  save_args:
    mode: "overwrite"
    partitionBy: "start_of_month"
    increment_flag: "no"
    read_layer: 'l3_monthly'
    target_layer: 'l3_monthly'
    date_column: start_of_month

l3_digital_customer_app_category_score_monthly_catlv_1:
  type: datasets.spark_dbfs_dataset.SparkDbfsDataSet
  filepath: base_path/DIGITAL/l3_features/l3_digital_customer_app_category_score_monthly/category_level=level_1/
  file_format: parquet
  metadata_table_path: 'metadata_path'
  save_args:
    mode: "overwrite"
    partitionBy: "start_of_month"
    increment_flag: "no"
    read_layer: 'l3_monthly'
    target_layer: 'l3_monthly'
    date_column: start_of_month
  load_args:
    increment_flag: 'no'
    read_layer: 'l3_monthly'
    target_layer: 'l4_monthly'
    lookback: '3'

l3_digital_customer_app_category_score_monthly_catlv_2:
  type: datasets.spark_dbfs_dataset.SparkDbfsDataSet
  filepath: base_path/DIGITAL/l3_features/l3_digital_customer_app_category_score_monthly/category_level=level_2/
  file_format: parquet
  metadata_table_path: 'metadata_path'
  save_args:
    mode: "overwrite"
    partitionBy: "start_of_month"
    increment_flag: "no"
    read_layer: 'l3_monthly'
    target_layer: 'l3_monthly'
    date_column: start_of_month
  load_args:
    increment_flag: 'no'
    read_layer: 'l3_monthly'
    target_layer: 'l4_monthly'
    lookback: '3'

l3_digital_customer_app_category_score_monthly_catlv_3:
  type: datasets.spark_dbfs_dataset.SparkDbfsDataSet
  filepath: base_path/DIGITAL/l3_features/l3_digital_customer_app_category_score_monthly/category_level=level_3/
  file_format: parquet
  metadata_table_path: 'metadata_path'
  save_args:
    mode: "overwrite"
    partitionBy: "start_of_month"
    increment_flag: "no"
    read_layer: 'l3_monthly'
    target_layer: 'l3_monthly'
    date_column: start_of_month
  load_args:
    increment_flag: 'no'
    read_layer: 'l3_monthly'
    target_layer: 'l4_monthly'
    lookback: '3'

l3_digital_customer_app_category_score_monthly_catlv_4:
  type: datasets.spark_dbfs_dataset.SparkDbfsDataSet
  filepath: base_path/DIGITAL/l3_features/l3_digital_customer_app_category_score_monthly/category_level=level_4/
  file_format: parquet
  metadata_table_path: 'metadata_path'
  save_args:
    mode: "overwrite"
    partitionBy: "start_of_month"
    increment_flag: "no"
    read_layer: 'l3_monthly'
    target_layer: 'l3_monthly'
    date_column: start_of_month
  load_args:
    increment_flag: 'no'
    read_layer: 'l3_monthly'
    target_layer: 'l4_monthly'
    lookback: '3'

l3_digital_customer_web_category_score_monthly_catlv_1:
  type: datasets.spark_dbfs_dataset.SparkDbfsDataSet
  filepath: base_path/DIGITAL/l3_features/l3_digital_customer_web_category_score_monthly/category_level=level_1/
  file_format: parquet
  metadata_table_path: 'metadata_path'
  save_args:
    mode: "overwrite"
    partitionBy: "start_of_month"
    increment_flag: "no"
    read_layer: 'l3_monthly'
    target_layer: 'l3_monthly'
    date_column: start_of_month
  load_args:
    increment_flag: 'yes'
    read_layer: 'l3_monthly'
    target_layer: 'l4_monthly'
    lookback: '3'

l3_digital_customer_web_category_score_monthly_catlv_2:
  type: datasets.spark_dbfs_dataset.SparkDbfsDataSet
  filepath: base_path/DIGITAL/l3_features/l3_digital_customer_web_category_score_monthly/category_level=level_2/
  file_format: parquet
  metadata_table_path: 'metadata_path'
  save_args:
    mode: "overwrite"
    partitionBy: "start_of_month"
    increment_flag: "no"
    read_layer: 'l3_monthly'
    target_layer: 'l3_monthly'
    date_column: start_of_month
  load_args:
    increment_flag: 'yes'
    read_layer: 'l3_monthly'
    target_layer: 'l4_monthly'
    lookback: '3'

l3_digital_customer_web_category_score_monthly_catlv_3:
  type: datasets.spark_dbfs_dataset.SparkDbfsDataSet
  filepath: base_path/DIGITAL/l3_features/l3_digital_customer_web_category_score_monthly/category_level=level_3/
  file_format: parquet
  metadata_table_path: 'metadata_path'
  save_args:
    mode: "overwrite"
    partitionBy: "start_of_month"
    increment_flag: "no"
    read_layer: 'l3_monthly'
    target_layer: 'l3_monthly'
    date_column: start_of_month
  load_args:
    increment_flag: 'yes'
    read_layer: 'l3_monthly'
    target_layer: 'l4_monthly'
    lookback: '3'

l3_digital_customer_web_category_score_monthly_catlv_4:
  type: datasets.spark_dbfs_dataset.SparkDbfsDataSet
  filepath: base_path/DIGITAL/l3_features/l3_digital_customer_web_category_score_monthly/category_level=level_4/
  file_format: parquet
  metadata_table_path: 'metadata_path'
  save_args:
    mode: "overwrite"
    partitionBy: "start_of_month"
    increment_flag: "no"
    read_layer: 'l3_monthly'
    target_layer: 'l3_monthly'
    date_column: start_of_month
  load_args:
    increment_flag: 'yes'
    read_layer: 'l3_monthly'
    target_layer: 'l4_monthly'
    lookback: '3'

l3_digital_customer_combine_category_score_monthly_catlv_1:
  type: datasets.spark_dbfs_dataset.SparkDbfsDataSet
  filepath: base_path/DIGITAL/l3_features/l3_digital_customer_combine_category_score_monthly/category_level=level_1
  file_format: parquet
  metadata_table_path: 'metadata_path'
  save_args:
    mode: "overwrite"
    partitionBy: "start_of_month"
    read_layer: 'l3_monthly'
    target_layer: 'l3_monthly'
    date_column: start_of_month

l3_digital_customer_combine_category_score_monthly_catlv_2:
  type: datasets.spark_dbfs_dataset.SparkDbfsDataSet
  filepath: base_path/DIGITAL/l3_features/l3_digital_customer_combine_category_score_monthly/category_level=level_2
  file_format: parquet
  metadata_table_path: 'metadata_path'
  save_args:
    mode: "overwrite"
    partitionBy: "start_of_month"
    read_layer: 'l3_monthly'
    target_layer: 'l3_monthly'
    date_column: start_of_month

l3_digital_customer_combine_category_score_monthly_catlv_3:
  type: datasets.spark_dbfs_dataset.SparkDbfsDataSet
  filepath: base_path/DIGITAL/l3_features/l3_digital_customer_combine_category_score_monthly/category_level=level_3
  file_format: parquet
  metadata_table_path: 'metadata_path'
  save_args:
    mode: "overwrite"
    partitionBy: "start_of_month"
    read_layer: 'l3_monthly'
    target_layer: 'l3_monthly'
    date_column: start_of_month

l3_digital_customer_combine_category_score_monthly_catlv_4:
  type: datasets.spark_dbfs_dataset.SparkDbfsDataSet
  filepath: base_path/DIGITAL/l3_features/l3_digital_customer_combine_category_score_monthly/category_level=level_4
  file_format: parquet
  metadata_table_path: 'metadata_path'
  save_args:
    mode: "overwrite"
    partitionBy: "start_of_month"
    read_layer: 'l3_monthly'
    target_layer: 'l3_monthly'
    date_column: start_of_month

l3_digital_customer_app_category_agg_monthly_for_l4_windows_app_category_agg_monthly_catlv_1:
  type: datasets.spark_dbfs_dataset.SparkDbfsDataSet
  filepath: base_path/DIGITAL/l3_features/l3_digital_customer_app_category_agg_monthly/category_level=level_1
  file_format: parquet
  metadata_table_path: 'metadata_path'
  load_args:
    increment_flag: "yes"
    read_layer: 'l3_monthly'
    target_layer: 'l4_monthly'
    lookback: '0'
    date_column: start_of_month

l3_digital_customer_app_category_agg_monthly_for_l4_windows_app_category_agg_monthly_catlv_2:
  type: datasets.spark_dbfs_dataset.SparkDbfsDataSet
  filepath: base_path/DIGITAL/l3_features/l3_digital_customer_app_category_agg_monthly/category_level=level_2
  file_format: parquet
  metadata_table_path: 'metadata_path'
  load_args:
    increment_flag: "yes"
    read_layer: 'l3_monthly'
    target_layer: 'l4_monthly'
    lookback: '0'
    date_column: start_of_month

l3_digital_customer_app_category_agg_monthly_for_l4_windows_app_category_agg_monthly_catlv_3:
  type: datasets.spark_dbfs_dataset.SparkDbfsDataSet
  filepath: base_path/DIGITAL/l3_features/l3_digital_customer_app_category_agg_monthly/category_level=level_3
  file_format: parquet
  metadata_table_path: 'metadata_path'
  load_args:
    increment_flag: "yes"
    read_layer: 'l3_monthly'
    target_layer: 'l4_monthly'
    lookback: '0'
    date_column: start_of_month

l3_digital_customer_app_category_agg_monthly_for_l4_windows_app_category_agg_monthly_catlv_4:
  type: datasets.spark_dbfs_dataset.SparkDbfsDataSet
  filepath: base_path/DIGITAL/l3_features/l3_digital_customer_app_category_agg_monthly/category_level=level_4
  file_format: parquet
  metadata_table_path: 'metadata_path'
  load_args:
    increment_flag: "yes"
    read_layer: 'l3_monthly'
    target_layer: 'l4_monthly'
    lookback: '0'
    date_column: start_of_month

l3_digital_customer_combine_favorite_by_category_monthly_catlv_1:
  type: datasets.spark_dbfs_dataset.SparkDbfsDataSet
  filepath: base_path/DIGITAL/l3_features/l3_digital_customer_combine_favorite_by_category_monthly/category_level=level_1
  file_format: parquet
  metadata_table_path: 'metadata_path'
  save_args:
    mode: "overwrite"
    partitionBy: "start_of_month"
    read_layer: 'l3_monthly'
    target_layer: 'l3_monthly'
    date_column: start_of_month

l3_digital_customer_combine_favorite_by_category_monthly_catlv_2:
  type: datasets.spark_dbfs_dataset.SparkDbfsDataSet
  filepath: base_path/DIGITAL/l3_features/l3_digital_customer_combine_favorite_by_category_monthly/category_level=level_2
  file_format: parquet
  metadata_table_path: 'metadata_path'
  save_args:
    mode: "overwrite"
    partitionBy: "start_of_month"
    read_layer: 'l3_monthly'
    target_layer: 'l3_monthly'
    date_column: start_of_month

l3_digital_customer_combine_favorite_by_category_monthly_catlv_3:
  type: datasets.spark_dbfs_dataset.SparkDbfsDataSet
  filepath: base_path/DIGITAL/l3_features/l3_digital_customer_combine_favorite_by_category_monthly/category_level=level_3
  file_format: parquet
  metadata_table_path: 'metadata_path'
  save_args:
    mode: "overwrite"
    partitionBy: "start_of_month"
    read_layer: 'l3_monthly'
    target_layer: 'l3_monthly'
    date_column: start_of_month

l3_digital_customer_combine_favorite_by_category_monthly_catlv_4:
  type: datasets.spark_dbfs_dataset.SparkDbfsDataSet
  filepath: base_path/DIGITAL/l3_features/l3_digital_customer_combine_favorite_by_category_monthly/category_level=level_4
  file_format: parquet
  metadata_table_path: 'metadata_path'
  save_args:
    mode: "overwrite"
    partitionBy: "start_of_month"
    read_layer: 'l3_monthly'
    target_layer: 'l3_monthly'
    date_column: start_of_month

l3_digital_customer_combine_category_agg_timeband_monthly_morning_catlv_1:
  type: datasets.spark_dbfs_dataset.SparkDbfsDataSet
  filepath: base_path/DIGITAL/l3_features/l3_digital_customer_combine_category_agg_timeband_monthly/category_level=level_1/timeband=morning
  file_format: parquet
  metadata_table_path: 'metadata_path'
  save_args:
    mode: "overwrite"
    partitionBy: "start_of_month"
    read_layer: 'l3_monthly'
    target_layer: 'l3_monthly'
    date_column: start_of_month
  load_args:
    increment_flag: "no"
    read_layer: 'l3_monthly'
    target_layer: 'l4_monthly'
    lookback: '3'
    date_column: start_of_month

l3_digital_customer_combine_category_agg_timeband_monthly_afternoon_catlv_1:
>>>>>>> 8b8ded11
  type: datasets.spark_dbfs_dataset.SparkDbfsDataSet
  filepath: base_path/DIGITAL/l3_features/l3_digital_customer_combine_category_agg_timeband_monthly/category_level=level_1/timeband=afternoon
  file_format: parquet
  metadata_table_path: 'metadata_path'
  save_args:
    mode: "overwrite"
    partitionBy: "start_of_month"
    read_layer: 'l3_monthly'
    target_layer: 'l3_monthly'
    date_column: start_of_month
  load_args:
    increment_flag: "no"
    read_layer: 'l3_monthly'
    target_layer: 'l4_monthly'
    lookback: '3'
    date_column: start_of_month

<<<<<<< HEAD
l3_digital_customer_app_category_agg_timeband_night_catlv_1:
  filepath: base_path/DIGITAL/l3_features/l3_digital_customer_app_category_agg_timeband/category_level=level_1/timeband=night
  type: datasets.spark_dbfs_dataset.SparkDbfsDataSet
  file_format: parquet
  metadata_table_path: 'metadata_path'
  save_args:
    increment_flag: 'yes'
    mode: "overwrite"
    partitionBy: "start_of_month"
    read_layer: 'l1_daily'
    target_layer: 'l3_monthly'
=======
l3_digital_customer_combine_category_agg_timeband_monthly_evening_catlv_1:
  type: datasets.spark_dbfs_dataset.SparkDbfsDataSet
  filepath: base_path/DIGITAL/l3_features/l3_digital_customer_combine_category_agg_timeband_monthly/category_level=level_1/timeband=evening
  file_format: parquet
  metadata_table_path: 'metadata_path'
  save_args:
    mode: "overwrite"
    partitionBy: "start_of_month"
    read_layer: 'l3_monthly'
    target_layer: 'l3_monthly'
    date_column: start_of_month
  load_args:
    increment_flag: "no"
    read_layer: 'l3_monthly'
    target_layer: 'l4_monthly'
    lookback: '3'
    date_column: start_of_month
>>>>>>> 8b8ded11

l3_digital_customer_combine_category_agg_timeband_monthly_night_catlv_1:
  type: datasets.spark_dbfs_dataset.SparkDbfsDataSet
  filepath: base_path/DIGITAL/l3_features/l3_digital_customer_combine_category_agg_timeband_monthly/category_level=level_1/timeband=night
  file_format: parquet
  metadata_table_path: 'metadata_path'
  save_args:
    mode: "overwrite"
    partitionBy: "start_of_month"
    read_layer: 'l3_monthly'
    target_layer: 'l3_monthly'
  load_args:
    increment_flag: "no"
    read_layer: 'l3_monthly'
    target_layer: 'l4_monthly'
    lookback: '3'
    date_column: start_of_month

l3_digital_customer_combine_category_agg_timeband_monthly_morning_catlv_2:
  type: datasets.spark_dbfs_dataset.SparkDbfsDataSet
  filepath: base_path/DIGITAL/l3_features/l3_digital_customer_combine_category_agg_timeband_monthly/category_level=level_2/timeband=morning
  file_format: parquet
  metadata_table_path: 'metadata_path'
  save_args:
    mode: "overwrite"
    partitionBy: "start_of_month"
    read_layer: 'l3_monthly'
    target_layer: 'l3_monthly'
    date_column: start_of_month
  load_args:
    increment_flag: "no"
    read_layer: 'l3_monthly'
    target_layer: 'l4_monthly'
    lookback: '3'
    date_column: start_of_month

l3_digital_customer_combine_category_agg_timeband_monthly_afternoon_catlv_2:
  type: datasets.spark_dbfs_dataset.SparkDbfsDataSet
  filepath: base_path/DIGITAL/l3_features/l3_digital_customer_combine_category_agg_timeband_monthly/category_level=level_2/timeband=afternoon
  file_format: parquet
  metadata_table_path: 'metadata_path'
  save_args:
    mode: "overwrite"
    partitionBy: "start_of_month"
    read_layer: 'l3_monthly'
    target_layer: 'l3_monthly'
    date_column: start_of_month
  load_args:
    increment_flag: "no"
    read_layer: 'l3_monthly'
    target_layer: 'l4_monthly'
    lookback: '3'
    date_column: start_of_month

l3_digital_customer_combine_category_agg_timeband_monthly_evening_catlv_2:
  type: datasets.spark_dbfs_dataset.SparkDbfsDataSet
  filepath: base_path/DIGITAL/l3_features/l3_digital_customer_combine_category_agg_timeband_monthly/category_level=level_2/timeband=evening
  file_format: parquet
  metadata_table_path: 'metadata_path'
  save_args:
    mode: "overwrite"
    partitionBy: "start_of_month"
    read_layer: 'l3_monthly'
    target_layer: 'l3_monthly'
    date_column: start_of_month
  load_args:
    increment_flag: "no"
    read_layer: 'l3_monthly'
    target_layer: 'l4_monthly'
    lookback: '3'
    date_column: start_of_month

l3_digital_customer_combine_category_agg_timeband_monthly_night_catlv_2:
  type: datasets.spark_dbfs_dataset.SparkDbfsDataSet
  filepath: base_path/DIGITAL/l3_features/l3_digital_customer_combine_category_agg_timeband_monthly/category_level=level_2/timeband=night
  file_format: parquet
  metadata_table_path: 'metadata_path'
  save_args:
    mode: "overwrite"
    partitionBy: "start_of_month"
    read_layer: 'l3_monthly'
    target_layer: 'l3_monthly'
  load_args:
    increment_flag: "no"
    read_layer: 'l3_monthly'
    target_layer: 'l4_monthly'
    lookback: '3'
    date_column: start_of_month

l3_digital_customer_combine_category_agg_timeband_monthly_morning_catlv_3:
  type: datasets.spark_dbfs_dataset.SparkDbfsDataSet
  filepath: base_path/DIGITAL/l3_features/l3_digital_customer_combine_category_agg_timeband_monthly/category_level=level_3/timeband=morning
  file_format: parquet
  metadata_table_path: 'metadata_path'
  save_args:
    mode: "overwrite"
    partitionBy: "start_of_month"
    read_layer: 'l3_monthly'
    target_layer: 'l3_monthly'
    date_column: start_of_month
  load_args:
    increment_flag: "no"
    read_layer: 'l3_monthly'
    target_layer: 'l4_monthly'
    lookback: '3'
    date_column: start_of_month

l3_digital_customer_combine_category_agg_timeband_monthly_afternoon_catlv_3:
  type: datasets.spark_dbfs_dataset.SparkDbfsDataSet
  filepath: base_path/DIGITAL/l3_features/l3_digital_customer_combine_category_agg_timeband_monthly/category_level=level_3/timeband=afternoon
  file_format: parquet
  metadata_table_path: 'metadata_path'
  save_args:
    mode: "overwrite"
    partitionBy: "start_of_month"
    read_layer: 'l3_monthly'
    target_layer: 'l3_monthly'
    date_column: start_of_month
  load_args:
    increment_flag: "no"
    read_layer: 'l3_monthly'
    target_layer: 'l4_monthly'
    lookback: '3'
    date_column: start_of_month

l3_digital_customer_combine_category_agg_timeband_monthly_evening_catlv_3:
  type: datasets.spark_dbfs_dataset.SparkDbfsDataSet
  filepath: base_path/DIGITAL/l3_features/l3_digital_customer_combine_category_agg_timeband_monthly/category_level=level_3/timeband=evening
  file_format: parquet
  metadata_table_path: 'metadata_path'
  save_args:
    mode: "overwrite"
    partitionBy: "start_of_month"
    read_layer: 'l3_monthly'
    target_layer: 'l3_monthly'
    date_column: start_of_month
  load_args:
    increment_flag: "no"
    read_layer: 'l3_monthly'
    target_layer: 'l4_monthly'
    lookback: '3'
    date_column: start_of_month

l3_digital_customer_combine_category_agg_timeband_monthly_night_catlv_3:
  type: datasets.spark_dbfs_dataset.SparkDbfsDataSet
  filepath: base_path/DIGITAL/l3_features/l3_digital_customer_combine_category_agg_timeband_monthly/category_level=level_3/timeband=night
  file_format: parquet
  metadata_table_path: 'metadata_path'
  save_args:
    mode: "overwrite"
    partitionBy: "start_of_month"
    read_layer: 'l3_monthly'
    target_layer: 'l3_monthly'
  load_args:
    increment_flag: "no"
    read_layer: 'l3_monthly'
    target_layer: 'l4_monthly'
    lookback: '3'
    date_column: start_of_month

l3_digital_customer_combine_category_agg_timeband_monthly_morning_catlv_4:
  type: datasets.spark_dbfs_dataset.SparkDbfsDataSet
  filepath: base_path/DIGITAL/l3_features/l3_digital_customer_combine_category_agg_timeband_monthly/category_level=level_4/timeband=morning
  file_format: parquet
  metadata_table_path: 'metadata_path'
  save_args:
    mode: "overwrite"
    partitionBy: "start_of_month"
    read_layer: 'l3_monthly'
    target_layer: 'l3_monthly'
    date_column: start_of_month
  load_args:
    increment_flag: "no"
    read_layer: 'l3_monthly'
    target_layer: 'l4_monthly'
    lookback: '3'
    date_column: start_of_month

l3_digital_customer_combine_category_agg_timeband_monthly_afternoon_catlv_4:
  type: datasets.spark_dbfs_dataset.SparkDbfsDataSet
  filepath: base_path/DIGITAL/l3_features/l3_digital_customer_combine_category_agg_timeband_monthly/category_level=level_4/timeband=afternoon
  file_format: parquet
  metadata_table_path: 'metadata_path'
  save_args:
    mode: "overwrite"
    partitionBy: "start_of_month"
    read_layer: 'l3_monthly'
    target_layer: 'l3_monthly'
    date_column: start_of_month
  load_args:
    increment_flag: "no"
    read_layer: 'l3_monthly'
    target_layer: 'l4_monthly'
    lookback: '3'
    date_column: start_of_month

l3_digital_customer_combine_category_agg_timeband_monthly_evening_catlv_4:
  type: datasets.spark_dbfs_dataset.SparkDbfsDataSet
  filepath: base_path/DIGITAL/l3_features/l3_digital_customer_combine_category_agg_timeband_monthly/category_level=level_4/timeband=evening
  file_format: parquet
  metadata_table_path: 'metadata_path'
  save_args:
    mode: "overwrite"
    partitionBy: "start_of_month"
    read_layer: 'l3_monthly'
    target_layer: 'l3_monthly'
    date_column: start_of_month
  load_args:
    increment_flag: "no"
    read_layer: 'l3_monthly'
    target_layer: 'l4_monthly'
    lookback: '3'
    date_column: start_of_month

l3_digital_customer_combine_category_agg_timeband_monthly_night_catlv_4:
  type: datasets.spark_dbfs_dataset.SparkDbfsDataSet
  filepath: base_path/DIGITAL/l3_features/l3_digital_customer_combine_category_agg_timeband_monthly/category_level=level_4/timeband=night
  file_format: parquet
  metadata_table_path: 'metadata_path'
  save_args:
    mode: "overwrite"
    partitionBy: "start_of_month"
    read_layer: 'l3_monthly'
    target_layer: 'l3_monthly'
  load_args:
    increment_flag: "no"
    read_layer: 'l3_monthly'
    target_layer: 'l4_monthly'
    lookback: '3'
    date_column: start_of_month

l3_digital_customer_combine_category_agg_monthly_catlv_1_for_l4_windows_combine_agg_monthly_catlv_1:
  type: datasets.spark_dbfs_dataset.SparkDbfsDataSet
  filepath: base_path/DIGITAL/l3_features/l3_digital_customer_combine_category_agg_monthly/category_level=level_1
  file_format: parquet
  metadata_table_path: 'metadata_path'
  load_args:
    increment_flag: "no"
    lookup_table_name: 'l4_digital_customer_combine_category_agg_monthly_catlv_1'
    read_layer: 'l3_monthly'
    target_layer: 'l4_monthly'
    lookback: '3'
    date_column: start_of_month

l3_digital_customer_combine_category_agg_monthly_catlv_2_for_l4_windows_combine_agg_monthly_catlv_2:
  type: datasets.spark_dbfs_dataset.SparkDbfsDataSet
  filepath: base_path/DIGITAL/l3_features/l3_digital_customer_combine_category_agg_monthly/category_level=level_2
  file_format: parquet
  metadata_table_path: 'metadata_path'
  load_args:
    increment_flag: "no"
    lookup_table_name: 'l4_digital_customer_combine_category_agg_monthly_catlv_2'
    read_layer: 'l3_monthly'
    target_layer: 'l4_monthly'
    lookback: '3'
    date_column: start_of_month

l3_digital_customer_combine_category_agg_monthly_catlv_3_for_l4_windows_combine_agg_monthly_catlv_3:
  type: datasets.spark_dbfs_dataset.SparkDbfsDataSet
  filepath: base_path/DIGITAL/l3_features/l3_digital_customer_combine_category_agg_monthly/category_level=level_3
  file_format: parquet
  metadata_table_path: 'metadata_path'
  load_args:
    increment_flag: "no"
    lookup_table_name: 'l4_digital_customer_combine_category_agg_monthly_catlv_3'
    read_layer: 'l3_monthly'
    target_layer: 'l4_monthly'
    lookback: '3'
    date_column: start_of_month

l3_digital_customer_combine_category_agg_monthly_catlv_4_for_l4_windows_combine_agg_monthly_catlv_4:
  type: datasets.spark_dbfs_dataset.SparkDbfsDataSet
  filepath: base_path/DIGITAL/l3_features/l3_digital_customer_combine_category_agg_monthly/category_level=level_4
  file_format: parquet
  metadata_table_path: 'metadata_path'
  load_args:
    increment_flag: "no"
    lookup_table_name: 'l4_digital_customer_combine_category_agg_monthly_catlv_4'
    read_layer: 'l3_monthly'
    target_layer: 'l4_monthly'
    lookback: '3'
    date_column: start_of_month

l3_digital_cxense_category_agg_monthly_morning_catlv_1:
  type: datasets.spark_dbfs_dataset.SparkDbfsDataSet
  filepath: base_path/DIGITAL/l3_features/l3_digital_cxense_category_agg_monthly/category_level=level_1/timeband=morning
  file_format: parquet
  metadata_table_path: 'metadata_path'
  save_args:
    mode: "overwrite"
    partitionBy: "start_of_month"
    read_layer: 'l1_daily'
    target_layer: 'l3_monthly'

l3_digital_cxense_category_agg_monthly_afternoon_catlv_1:
  type: datasets.spark_dbfs_dataset.SparkDbfsDataSet
  filepath: base_path/DIGITAL/l3_features/l3_digital_cxense_category_agg_monthly/category_level=level_1/timeband=afternoon
  file_format: parquet
  metadata_table_path: 'metadata_path'
  save_args:
    mode: "overwrite"
    partitionBy: "start_of_month"
    read_layer: 'l1_daily'
    target_layer: 'l3_monthly'

l3_digital_cxense_category_agg_monthly_evening_catlv_1:
  type: datasets.spark_dbfs_dataset.SparkDbfsDataSet
  filepath: base_path/DIGITAL/l3_features/l3_digital_cxense_category_agg_monthly/category_level=level_1/timeband=evening
  file_format: parquet
  metadata_table_path: 'metadata_path'
  save_args:
    mode: "overwrite"
    partitionBy: "start_of_month"
    read_layer: 'l1_daily'
    target_layer: 'l3_monthly'
<<<<<<< HEAD
    date_column: start_of_month

l3_digital_customer_app_category_agg_monthly:
  type: datasets.spark_dbfs_dataset.SparkDbfsDataSet
  filepath: base_path/DIGITAL/l3_features/l3_digital_customer_app_category_agg_monthly/category_level=level_1
  file_format: parquet
  metadata_table_path: 'metadata_path'
  load_args:
    increment_flag: 'yes'
    lookup_table_name: 'l4_digital_customer_app_category_agg_monthly'
    read_layer: 'l3_monthly'
    target_layer: 'l4_monthly'
    lookback: '3'
=======

l3_digital_cxense_category_agg_monthly_night_catlv_1:
  type: datasets.spark_dbfs_dataset.SparkDbfsDataSet
  filepath: base_path/DIGITAL/l3_features/l3_digital_cxense_category_agg_monthly/category_level=level_1/timeband=night
  file_format: parquet
  metadata_table_path: 'metadata_path'
  save_args:
    mode: "overwrite"
    partitionBy: "start_of_month"
    read_layer: 'l1_daily'
    target_layer: 'l3_monthly'

l3_digital_customer_multi_company_sim_monthly:
  type: datasets.spark_dbfs_dataset.SparkDbfsDataSet
  filepath: base_path/DIGITAL/l3_features/l3_digital_customer_multi_company_sim_monthly/
  file_format: "parquet"
  metadata_table_path: 'metadata_path'
  save_args:
    mode: "overwrite"
    partitionBy: "start_of_month"
    read_layer: 'l1_daily'
    target_layer: 'l3_monthly'
>>>>>>> 8b8ded11
<|MERGE_RESOLUTION|>--- conflicted
+++ resolved
@@ -16,10 +16,6 @@
     read_layer: 'l0_monthly'
     target_layer: 'l3_monthly'
 
-<<<<<<< HEAD
-l3_digital_customer_app_category_agg_timeband_morning_catlv_1:
-  filepath: base_path/DIGITAL/l3_features/l3_digital_customer_app_category_agg_timeband/category_level=level_1/timeband=morning
-=======
 #web monthly
 l3_digital_customer_web_category_agg_monthly_catlv_1:
   filepath: base_path/DIGITAL/l3_features/l3_digital_customer_web_category_agg_monthly/category_level=level_1
@@ -1907,21 +1903,15 @@
 
 l3_digital_customer_app_category_agg_timeband_monthly_evening_catlv_4:
   filepath: base_path/DIGITAL/l3_features/l3_digital_customer_app_category_agg_timeband_monthly/category_level=level_4/timeband=evening
->>>>>>> 8b8ded11
-  type: datasets.spark_dbfs_dataset.SparkDbfsDataSet
-  file_format: parquet
-  metadata_table_path: 'metadata_path'
-  save_args:
-    increment_flag: 'yes'
-    mode: "overwrite"
-    partitionBy: "start_of_month"
-    read_layer: 'l1_daily'
-    target_layer: 'l3_monthly'
-<<<<<<< HEAD
-
-l3_digital_customer_app_category_agg_timeband_afternoon_catlv_1:
-  filepath: base_path/DIGITAL/l3_features/l3_digital_customer_app_category_agg_timeband/category_level=level_1/timeband=afternoon
-=======
+  type: datasets.spark_dbfs_dataset.SparkDbfsDataSet
+  file_format: parquet
+  metadata_table_path: 'metadata_path'
+  save_args:
+    increment_flag: 'yes'
+    mode: "overwrite"
+    partitionBy: "start_of_month"
+    read_layer: 'l1_daily'
+    target_layer: 'l3_monthly'
   load_args:
     increment_flag: 'yes'
     read_layer: 'l3_monthly'
@@ -1930,21 +1920,15 @@
 
 l3_digital_customer_app_category_agg_timeband_monthly_night_catlv_4:
   filepath: base_path/DIGITAL/l3_features/l3_digital_customer_app_category_agg_timeband_monthly/category_level=level_4/timeband=night
->>>>>>> 8b8ded11
-  type: datasets.spark_dbfs_dataset.SparkDbfsDataSet
-  file_format: parquet
-  metadata_table_path: 'metadata_path'
-  save_args:
-    increment_flag: 'yes'
-    mode: "overwrite"
-    partitionBy: "start_of_month"
-    read_layer: 'l1_daily'
-    target_layer: 'l3_monthly'
-<<<<<<< HEAD
-
-l3_digital_customer_app_category_agg_timeband_evening_catlv_1:
-  filepath: base_path/DIGITAL/l3_features/l3_digital_customer_app_category_agg_timeband/category_level=level_1/timeband=evening
-=======
+  type: datasets.spark_dbfs_dataset.SparkDbfsDataSet
+  file_format: parquet
+  metadata_table_path: 'metadata_path'
+  save_args:
+    increment_flag: 'yes'
+    mode: "overwrite"
+    partitionBy: "start_of_month"
+    read_layer: 'l1_daily'
+    target_layer: 'l3_monthly'
   load_args:
     increment_flag: 'yes'
     read_layer: 'l3_monthly'
@@ -2414,7 +2398,6 @@
     date_column: start_of_month
 
 l3_digital_customer_combine_category_agg_timeband_monthly_afternoon_catlv_1:
->>>>>>> 8b8ded11
   type: datasets.spark_dbfs_dataset.SparkDbfsDataSet
   filepath: base_path/DIGITAL/l3_features/l3_digital_customer_combine_category_agg_timeband_monthly/category_level=level_1/timeband=afternoon
   file_format: parquet
@@ -2432,19 +2415,6 @@
     lookback: '3'
     date_column: start_of_month
 
-<<<<<<< HEAD
-l3_digital_customer_app_category_agg_timeband_night_catlv_1:
-  filepath: base_path/DIGITAL/l3_features/l3_digital_customer_app_category_agg_timeband/category_level=level_1/timeband=night
-  type: datasets.spark_dbfs_dataset.SparkDbfsDataSet
-  file_format: parquet
-  metadata_table_path: 'metadata_path'
-  save_args:
-    increment_flag: 'yes'
-    mode: "overwrite"
-    partitionBy: "start_of_month"
-    read_layer: 'l1_daily'
-    target_layer: 'l3_monthly'
-=======
 l3_digital_customer_combine_category_agg_timeband_monthly_evening_catlv_1:
   type: datasets.spark_dbfs_dataset.SparkDbfsDataSet
   filepath: base_path/DIGITAL/l3_features/l3_digital_customer_combine_category_agg_timeband_monthly/category_level=level_1/timeband=evening
@@ -2462,7 +2432,6 @@
     target_layer: 'l4_monthly'
     lookback: '3'
     date_column: start_of_month
->>>>>>> 8b8ded11
 
 l3_digital_customer_combine_category_agg_timeband_monthly_night_catlv_1:
   type: datasets.spark_dbfs_dataset.SparkDbfsDataSet
@@ -2778,21 +2747,6 @@
     partitionBy: "start_of_month"
     read_layer: 'l1_daily'
     target_layer: 'l3_monthly'
-<<<<<<< HEAD
-    date_column: start_of_month
-
-l3_digital_customer_app_category_agg_monthly:
-  type: datasets.spark_dbfs_dataset.SparkDbfsDataSet
-  filepath: base_path/DIGITAL/l3_features/l3_digital_customer_app_category_agg_monthly/category_level=level_1
-  file_format: parquet
-  metadata_table_path: 'metadata_path'
-  load_args:
-    increment_flag: 'yes'
-    lookup_table_name: 'l4_digital_customer_app_category_agg_monthly'
-    read_layer: 'l3_monthly'
-    target_layer: 'l4_monthly'
-    lookback: '3'
-=======
 
 l3_digital_cxense_category_agg_monthly_night_catlv_1:
   type: datasets.spark_dbfs_dataset.SparkDbfsDataSet
@@ -2814,5 +2768,4 @@
     mode: "overwrite"
     partitionBy: "start_of_month"
     read_layer: 'l1_daily'
-    target_layer: 'l3_monthly'
->>>>>>> 8b8ded11
+    target_layer: 'l3_monthly'
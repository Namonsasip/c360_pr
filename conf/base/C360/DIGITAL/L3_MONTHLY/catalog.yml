--- conflicted
+++ resolved
@@ -15,23 +15,13 @@
     partitionBy: "start_of_month"
     read_layer: 'l0_monthly'
     target_layer: 'l3_monthly'
-
-<<<<<<< HEAD
 l3_digital_mobile_app_category_agg_timeband_morning_catlv_1:
-=======
-
-l3_digital_customer_web_category_agg_monthly :
-  filepath: base_path/DIGITAL/l3_features/l3_digital_customer_web_category_agg_monthly/category_level=level_1
->>>>>>> 3efb8aa8
   type: datasets.spark_dbfs_dataset.SparkDbfsDataSet
   file_format: "parquet"
   filepath: base_path/DIGITAL/l3_features/l3_digital_mobile_app_category_agg_timeband/category_level=level_1/timeband=morning
   save_args:
     increment_flag: 'yes'
     mode: "overwrite"
-<<<<<<< HEAD
-    partitionBy: "start_of_month"
-=======
     partitionBy: "start_of_month"
     read_layer: 'l1_daily'
     target_layer: 'l3_monthly'
@@ -140,5 +130,4 @@
     increment_flag: "yes"
     read_layer: 'l1_daily'
     target_layer: 'l3_monthly'
-    date_column: start_of_month
->>>>>>> 3efb8aa8
+    date_column: start_of_month
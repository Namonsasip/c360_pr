l3_digital_cxenxse_user_profile_monthly:
  filepath: base_path/DIGITAL/l3_features/l3_digital_cxenxse_user_profile_monthly/
  type: datasets.spark_dbfs_dataset.SparkDbfsDataSet
  file_format: parquet
  metadata_table_path: 'metadata_path'
  load_args:
    increment_flag: 'yes'
    lookup_table_name: 'l4_digital_cxenzxse_user_profile_monthly_features'
    read_layer: 'l3_monthly'
    target_layer: 'l4_monthly'
    lookback: '3'
  save_args:
    increment_flag: 'yes'
    mode: "overwrite"
    partitionBy: "start_of_month"
    read_layer: 'l0_monthly'
    target_layer: 'l3_monthly'

<<<<<<< HEAD
l3_digital_customer_relay_pageview_agg_monthly:
  type: datasets.spark_dbfs_dataset.SparkDbfsDataSet
  filepath: base_path/DIGITAL/l3_features/l3_digital_customer_relay_pageview_agg_monthly/
  file_format: parquet
  metadata_table_path: 'metadata_path'
  load_args:
    increment_flag: 'no'
    lookup_table_name: 'l1_digital_customer_relay_pageview_agg_monthly_features'
=======
#web monthly
l3_digital_customer_web_category_agg_monthly_catlv_1:
  filepath: base_path/DIGITAL/l3_features/l3_digital_customer_web_category_agg_monthly/category_level=level_1
  type: datasets.spark_dbfs_dataset.SparkDbfsDataSet
  file_format: parquet
  metadata_table_path: 'metadata_path'
  load_args:
    increment_flag: "no"
    read_layer: 'l3_monthly'
    target_layer: 'l3_monthly'
    lookback: '1'
  save_args:
    mode: "overwrite"
    partitionBy: "start_of_month"
    increment_flag: "yes"
    read_layer: 'l1_daily'
    target_layer: 'l3_monthly'
    date_column: start_of_month

l3_digital_customer_web_category_agg_monthly_catlv_2:
  filepath: base_path/DIGITAL/l3_features/l3_digital_customer_web_category_agg_monthly/category_level=level_2
  type: datasets.spark_dbfs_dataset.SparkDbfsDataSet
  file_format: parquet
  metadata_table_path: 'metadata_path'
  load_args:
    increment_flag: "no"
    read_layer: 'l3_monthly'
    target_layer: 'l3_monthly'
    lookback: '1'
  save_args:
    mode: "overwrite"
    partitionBy: "start_of_month"
    increment_flag: "yes"
    read_layer: 'l1_daily'
    target_layer: 'l3_monthly'
    date_column: start_of_month

l3_digital_customer_web_category_agg_monthly_catlv_3:
  filepath: base_path/DIGITAL/l3_features/l3_digital_customer_web_category_agg_monthly/category_level=level_3
  type: datasets.spark_dbfs_dataset.SparkDbfsDataSet
  file_format: parquet
  metadata_table_path: 'metadata_path'
  load_args:
    increment_flag: "no"
    read_layer: 'l3_monthly'
    target_layer: 'l3_monthly'
    lookback: '1'
  save_args:
    mode: "overwrite"
    partitionBy: "start_of_month"
    increment_flag: "yes"
    read_layer: 'l1_daily'
    target_layer: 'l3_monthly'
    date_column: start_of_month

l3_digital_customer_web_category_agg_monthly_catlv_4:
  filepath: base_path/DIGITAL/l3_features/l3_digital_customer_web_category_agg_monthly/category_level=level_4
  type: datasets.spark_dbfs_dataset.SparkDbfsDataSet
  file_format: parquet
  metadata_table_path: 'metadata_path'
  load_args:
    increment_flag: "no"
    read_layer: 'l3_monthly'
    target_layer: 'l3_monthly'
    lookback: '1'
  save_args:
    mode: "overwrite"
    partitionBy: "start_of_month"
    increment_flag: "yes"
    read_layer: 'l1_daily'
    target_layer: 'l3_monthly'
    date_column: start_of_month

l3_digital_customer_web_category_agg_monthly_for_l4_digital_customer_web_category_agg_monthly_catlv_1 :
  filepath: base_path/DIGITAL/l3_features/l3_digital_customer_web_category_agg_monthly/category_level=level_1
  type: datasets.spark_dbfs_dataset.SparkDbfsDataSet
  file_format: parquet
  metadata_table_path: 'metadata_path'
  load_args:
    increment_flag: "yes"
    lookup_table_name: 'l4_digital_customer_web_category_agg_monthly_catlv_1'
    read_layer: 'l3_monthly'
    target_layer: 'l4_monthly'
    lookback: '3'

l3_digital_customer_web_category_agg_monthly_for_l4_digital_customer_web_category_agg_monthly_catlv_2 :
  filepath: base_path/DIGITAL/l3_features/l3_digital_customer_web_category_agg_monthly/category_level=level_2
  type: datasets.spark_dbfs_dataset.SparkDbfsDataSet
  file_format: parquet
  metadata_table_path: 'metadata_path'
  load_args:
    increment_flag: "yes"
    lookup_table_name: 'l4_digital_customer_web_category_agg_monthly_catlv_2'
    read_layer: 'l3_monthly'
    target_layer: 'l4_monthly'
    lookback: '3'

l3_digital_customer_web_category_agg_monthly_for_l4_digital_customer_web_category_agg_monthly_catlv_3 :
  filepath: base_path/DIGITAL/l3_features/l3_digital_customer_web_category_agg_monthly/category_level=level_3
  type: datasets.spark_dbfs_dataset.SparkDbfsDataSet
  file_format: parquet
  metadata_table_path: 'metadata_path'
  load_args:
    increment_flag: "yes"
    lookup_table_name: 'l4_digital_customer_web_category_agg_monthly_catlv_3'
    read_layer: 'l3_monthly'
    target_layer: 'l4_monthly'
    lookback: '3'

l3_digital_customer_web_category_agg_monthly_for_l4_digital_customer_web_category_agg_monthly_catlv_4 :
  filepath: base_path/DIGITAL/l3_features/l3_digital_customer_web_category_agg_monthly/category_level=level_4
  type: datasets.spark_dbfs_dataset.SparkDbfsDataSet
  file_format: parquet
  metadata_table_path: 'metadata_path'
  load_args:
    increment_flag: "yes"
    lookup_table_name: 'l4_digital_customer_web_category_agg_monthly_catlv_4'
    read_layer: 'l3_monthly'
    target_layer: 'l4_monthly'
    lookback: '3'

l3_digital_customer_web_category_agg_monthly_for_l3_digital_mobile_web_category_agg_timeband_catlv_1 :
  filepath: base_path/DIGITAL/l3_features/l3_digital_customer_web_category_agg_monthly/category_level=level_1
  type: datasets.spark_dbfs_dataset.SparkDbfsDataSet
  file_format: parquet
  metadata_table_path: 'metadata_path'
  load_args:
    increment_flag: "no"
    read_layer: 'l3_monthly'
    target_layer: 'l3_monthly'
    lookback: '0'

l3_digital_customer_web_category_agg_monthly_for_l3_digital_mobile_web_category_agg_timeband_catlv_2 :
  filepath: base_path/DIGITAL/l3_features/l3_digital_customer_web_category_agg_monthly/category_level=level_2
  type: datasets.spark_dbfs_dataset.SparkDbfsDataSet
  file_format: parquet
  metadata_table_path: 'metadata_path'
  load_args:
    increment_flag: "no"
    read_layer: 'l3_monthly'
    target_layer: 'l3_monthly'
    lookback: '0'

l3_digital_customer_web_category_agg_monthly_for_l3_digital_mobile_web_category_agg_timeband_catlv_3 :
  filepath: base_path/DIGITAL/l3_features/l3_digital_customer_web_category_agg_monthly/category_level=level_3
  type: datasets.spark_dbfs_dataset.SparkDbfsDataSet
  file_format: parquet
  metadata_table_path: 'metadata_path'
  load_args:
    increment_flag: "no"
    read_layer: 'l3_monthly'
    target_layer: 'l3_monthly'
    lookback: '0'

l3_digital_customer_web_category_agg_monthly_for_l3_digital_mobile_web_category_agg_timeband_catlv_4 :
  filepath: base_path/DIGITAL/l3_features/l3_digital_customer_web_category_agg_monthly/category_level=level_4
  type: datasets.spark_dbfs_dataset.SparkDbfsDataSet
  file_format: parquet
  metadata_table_path: 'metadata_path'
  load_args:
    increment_flag: "no"
    read_layer: 'l3_monthly'
    target_layer: 'l3_monthly'
    lookback: '0'

l3_digital_customer_web_category_agg_timeband_morning_catlv_1 :
  filepath: base_path/DIGITAL/l3_features/l3_digital_customer_web_category_agg_timeband_monthly/category_level=level_1/timeband=morning/
  type: datasets.spark_dbfs_dataset.SparkDbfsDataSet
  file_format: parquet
  metadata_table_path: 'metadata_path'
  save_args:
    increment_flag: 'yes'
    mode: "overwrite"
    partitionBy: "start_of_month"
    read_layer: 'l1_daily'
    target_layer: 'l3_monthly'
  load_args:
    increment_flag: 'no'
    lookup_table_name: 'l3_digital_customer_web_category_favorite_timeband_monthly_morning_catlv_1'
    read_layer: 'l3_monthly'
    target_layer: 'l3_monthly'

l3_digital_customer_web_category_agg_timeband_afternoon_catlv_1 :
  filepath: base_path/DIGITAL/l3_features/l3_digital_customer_web_category_agg_timeband_monthly/category_level=level_1/timeband=afternoon/
  type: datasets.spark_dbfs_dataset.SparkDbfsDataSet
  file_format: parquet
  metadata_table_path: 'metadata_path'
  save_args:
    increment_flag: 'yes'
    mode: "overwrite"
    partitionBy: "start_of_month"
    read_layer: 'l1_daily'
    target_layer: 'l3_monthly'
  load_args:
    increment_flag: 'no'
    lookup_table_name: 'l3_digital_customer_web_category_favorite_timeband_monthly_afternoon_catlv_1'
    read_layer: 'l3_monthly'
    target_layer: 'l3_monthly'

l3_digital_customer_web_category_agg_timeband_evening_catlv_1 :
  filepath: base_path/DIGITAL/l3_features/l3_digital_customer_web_category_agg_timeband_monthly/category_level=level_1/timeband=evening/
  type: datasets.spark_dbfs_dataset.SparkDbfsDataSet
  file_format: parquet
  metadata_table_path: 'metadata_path'
  save_args:
    increment_flag: 'yes'
    mode: "overwrite"
    partitionBy: "start_of_month"
    read_layer: 'l1_daily'
    target_layer: 'l3_monthly'
  load_args:
    increment_flag: 'no'
    lookup_table_name: 'l3_digital_customer_web_category_favorite_timeband_monthly_evening_catlv_1'
    read_layer: 'l3_monthly'
    target_layer: 'l3_monthly'

l3_digital_customer_web_category_agg_timeband_night_catlv_1 :
  filepath: base_path/DIGITAL/l3_features/l3_digital_customer_web_category_agg_timeband_monthly/category_level=level_1/timeband=night/
  type: datasets.spark_dbfs_dataset.SparkDbfsDataSet
  file_format: parquet
  metadata_table_path: 'metadata_path'
  save_args:
    increment_flag: 'yes'
    mode: "overwrite"
    partitionBy: "start_of_month"
    read_layer: 'l1_daily'
    target_layer: 'l3_monthly'
  load_args:
    increment_flag: 'no'
    lookup_table_name: 'l3_digital_customer_web_category_favorite_timeband_monthly_night_catlv_1'
    read_layer: 'l3_monthly'
    target_layer: 'l3_monthly'

l3_digital_customer_web_category_agg_timeband_morning_catlv_2 :
  filepath: base_path/DIGITAL/l3_features/l3_digital_customer_web_category_agg_timeband_monthly/category_level=level_2/timeband=morning/
  type: datasets.spark_dbfs_dataset.SparkDbfsDataSet
  file_format: parquet
  metadata_table_path: 'metadata_path'
  save_args:
    increment_flag: 'yes'
    mode: "overwrite"
    partitionBy: "start_of_month"
    read_layer: 'l1_daily'
    target_layer: 'l3_monthly'
  load_args:
    increment_flag: 'no'
    lookup_table_name: 'l3_digital_customer_web_category_favorite_timeband_monthly_morning_catlv_1'
    read_layer: 'l3_monthly'
    target_layer: 'l3_monthly'

l3_digital_customer_web_category_agg_timeband_afternoon_catlv_2 :
  filepath: base_path/DIGITAL/l3_features/l3_digital_customer_web_category_agg_timeband_monthly/category_level=level_2/timeband=afternoon/
  type: datasets.spark_dbfs_dataset.SparkDbfsDataSet
  file_format: parquet
  metadata_table_path: 'metadata_path'
  save_args:
    increment_flag: 'yes'
    mode: "overwrite"
    partitionBy: "start_of_month"
    read_layer: 'l1_daily'
    target_layer: 'l3_monthly'
  load_args:
    increment_flag: 'no'
    lookup_table_name: 'l3_digital_customer_web_category_favorite_timeband_monthly_afternoon_catlv_2'
    read_layer: 'l3_monthly'
    target_layer: 'l3_monthly'

l3_digital_customer_web_category_agg_timeband_evening_catlv_2 :
  filepath: base_path/DIGITAL/l3_features/l3_digital_customer_web_category_agg_timeband_monthly/category_level=level_2/timeband=evening/
  type: datasets.spark_dbfs_dataset.SparkDbfsDataSet
  file_format: parquet
  metadata_table_path: 'metadata_path'
  save_args:
    increment_flag: 'yes'
    mode: "overwrite"
    partitionBy: "start_of_month"
    read_layer: 'l1_daily'
    target_layer: 'l3_monthly'
  load_args:
    increment_flag: 'no'
    lookup_table_name: 'l3_digital_customer_web_category_favorite_timeband_monthly_evening_catlv_2'
    read_layer: 'l3_monthly'
    target_layer: 'l3_monthly'

l3_digital_customer_web_category_agg_timeband_night_catlv_2 :
  filepath: base_path/DIGITAL/l3_features/l3_digital_customer_web_category_agg_timeband_monthly/category_level=level_2/timeband=night/
  type: datasets.spark_dbfs_dataset.SparkDbfsDataSet
  file_format: parquet
  metadata_table_path: 'metadata_path'
  save_args:
    increment_flag: 'yes'
    mode: "overwrite"
    partitionBy: "start_of_month"
    read_layer: 'l1_daily'
    target_layer: 'l3_monthly'
  load_args:
    increment_flag: 'no'
    lookup_table_name: 'l3_digital_customer_web_category_favorite_timeband_monthly_night_catlv_2'
    read_layer: 'l3_monthly'
    target_layer: 'l3_monthly'

l3_digital_customer_web_category_agg_timeband_morning_catlv_3 :
  filepath: base_path/DIGITAL/l3_features/l3_digital_customer_web_category_agg_timeband_monthly/category_level=level_3/timeband=morning/
  type: datasets.spark_dbfs_dataset.SparkDbfsDataSet
  file_format: parquet
  metadata_table_path: 'metadata_path'
  save_args:
    increment_flag: 'yes'
    mode: "overwrite"
    partitionBy: "start_of_month"
    read_layer: 'l1_daily'
    target_layer: 'l3_monthly'
  load_args:
    increment_flag: 'no'
    lookup_table_name: 'l3_digital_customer_web_category_favorite_timeband_monthly_morning_catlv_3'
    read_layer: 'l3_monthly'
    target_layer: 'l3_monthly'

l3_digital_customer_web_category_agg_timeband_afternoon_catlv_3 :
  filepath: base_path/DIGITAL/l3_features/l3_digital_customer_web_category_agg_timeband_monthly/category_level=level_3/timeband=afternoon/
  type: datasets.spark_dbfs_dataset.SparkDbfsDataSet
  file_format: parquet
  metadata_table_path: 'metadata_path'
  save_args:
    increment_flag: 'yes'
    mode: "overwrite"
    partitionBy: "start_of_month"
    read_layer: 'l1_daily'
    target_layer: 'l3_monthly'
  load_args:
    increment_flag: 'no'
    lookup_table_name: 'l3_digital_customer_web_category_favorite_timeband_monthly_afternoon_catlv_3'
    read_layer: 'l3_monthly'
    target_layer: 'l3_monthly'

l3_digital_customer_web_category_agg_timeband_evening_catlv_3 :
  filepath: base_path/DIGITAL/l3_features/l3_digital_customer_web_category_agg_timeband_monthly/category_level=level_3/timeband=evening/
  type: datasets.spark_dbfs_dataset.SparkDbfsDataSet
  file_format: parquet
  metadata_table_path: 'metadata_path'
  save_args:
    increment_flag: 'yes'
    mode: "overwrite"
    partitionBy: "start_of_month"
    read_layer: 'l1_daily'
    target_layer: 'l3_monthly'
  load_args:
    increment_flag: 'no'
    lookup_table_name: 'l3_digital_customer_web_category_favorite_timeband_monthly_evening_catlv_3'
    read_layer: 'l3_monthly'
    target_layer: 'l3_monthly'

l3_digital_customer_web_category_agg_timeband_night_catlv_3 :
  filepath: base_path/DIGITAL/l3_features/l3_digital_customer_web_category_agg_timeband_monthly/category_level=level_3/timeband=night/
  type: datasets.spark_dbfs_dataset.SparkDbfsDataSet
  file_format: parquet
  metadata_table_path: 'metadata_path'
  save_args:
    increment_flag: 'yes'
    mode: "overwrite"
    partitionBy: "start_of_month"
    read_layer: 'l1_daily'
    target_layer: 'l3_monthly'
  load_args:
    increment_flag: 'no'
    lookup_table_name: 'l3_digital_customer_web_category_favorite_timeband_monthly_night_catlv_3'
    read_layer: 'l3_monthly'
    target_layer: 'l3_monthly'

l3_digital_customer_web_category_agg_timeband_morning_catlv_4 :
  filepath: base_path/DIGITAL/l3_features/l3_digital_customer_web_category_agg_timeband_monthly/category_level=level_4/timeband=morning/
  type: datasets.spark_dbfs_dataset.SparkDbfsDataSet
  file_format: parquet
  metadata_table_path: 'metadata_path'
  save_args:
    increment_flag: 'yes'
    mode: "overwrite"
    partitionBy: "start_of_month"
    read_layer: 'l1_daily'
    target_layer: 'l3_monthly'
  load_args:
    increment_flag: 'no'
    lookup_table_name: 'l3_digital_customer_web_category_favorite_timeband_monthly_morning_catlv_4'
    read_layer: 'l3_monthly'
    target_layer: 'l3_monthly'

l3_digital_customer_web_category_agg_timeband_afternoon_catlv_4 :
  filepath: base_path/DIGITAL/l3_features/l3_digital_customer_web_category_agg_timeband_monthly/category_level=level_4/timeband=afternoon/
  type: datasets.spark_dbfs_dataset.SparkDbfsDataSet
  file_format: parquet
  metadata_table_path: 'metadata_path'
  save_args:
    increment_flag: 'yes'
    mode: "overwrite"
    partitionBy: "start_of_month"
    read_layer: 'l1_daily'
    target_layer: 'l3_monthly'
  load_args:
    increment_flag: 'no'
    lookup_table_name: 'l3_digital_customer_web_category_favorite_timeband_monthly_afternoon_catlv_4'
    read_layer: 'l3_monthly'
    target_layer: 'l3_monthly'

l3_digital_customer_web_category_agg_timeband_evening_catlv_4 :
  filepath: base_path/DIGITAL/l3_features/l3_digital_customer_web_category_agg_timeband_monthly/category_level=level_4/timeband=evening/
  type: datasets.spark_dbfs_dataset.SparkDbfsDataSet
  file_format: parquet
  metadata_table_path: 'metadata_path'
  save_args:
    increment_flag: 'yes'
    mode: "overwrite"
    partitionBy: "start_of_month"
    read_layer: 'l1_daily'
    target_layer: 'l3_monthly'
  load_args:
    increment_flag: 'no'
    lookup_table_name: 'l3_digital_customer_web_category_favorite_timeband_monthly_evening_catlv_4'
    read_layer: 'l3_monthly'
    target_layer: 'l3_monthly'

l3_digital_customer_web_category_agg_timeband_night_catlv_4 :
  filepath: base_path/DIGITAL/l3_features/l3_digital_customer_web_category_agg_timeband_monthly/category_level=level_4/timeband=night/
  type: datasets.spark_dbfs_dataset.SparkDbfsDataSet
  file_format: parquet
  metadata_table_path: 'metadata_path'
  save_args:
    increment_flag: 'yes'
    mode: "overwrite"
    partitionBy: "start_of_month"
    read_layer: 'l1_daily'
    target_layer: 'l3_monthly'
  load_args:
    increment_flag: 'no'
    lookup_table_name: 'l3_digital_customer_web_category_favorite_timeband_monthly_night_catlv_4'
    read_layer: 'l3_monthly'
    target_layer: 'l3_monthly'

l3_digital_customer_web_category_agg_timeband_for_l4_digital_customer_web_category_agg_timeband_morning_catlv_1 :
  filepath: base_path/DIGITAL/l3_features/l3_digital_customer_web_category_agg_timeband_monthly/category_level=level_1/timeband=morning/
  type: datasets.spark_dbfs_dataset.SparkDbfsDataSet
  file_format: parquet
  metadata_table_path: 'metadata_path'
  load_args:
    increment_flag: 'yes'
    lookup_table_name: 'l4_digital_customer_web_category_agg_timeband_morning_catlv_1'
    read_layer: 'l3_monthly'
    target_layer: 'l4_monthly'
    lookback: '3'

l3_digital_customer_web_category_agg_timeband_for_l4_digital_customer_web_category_agg_timeband_afternoon_catlv_1 :
  filepath: base_path/DIGITAL/l3_features/l3_digital_customer_web_category_agg_timeband_monthly/category_level=level_1/timeband=afternoon/
  type: datasets.spark_dbfs_dataset.SparkDbfsDataSet
  file_format: parquet
  metadata_table_path: 'metadata_path'
  load_args:
    increment_flag: 'yes'
    lookup_table_name: 'l4_digital_customer_web_category_agg_timeband_afternoon_catlv_1'
    read_layer: 'l3_monthly'
    target_layer: 'l4_monthly'
    lookback: '3'


l3_digital_customer_web_category_agg_timeband_for_l4_digital_customer_web_category_agg_timeband_evening_catlv_1 :
  filepath: base_path/DIGITAL/l3_features/l3_digital_customer_web_category_agg_timeband_monthly/category_level=level_1/timeband=evening/
  type: datasets.spark_dbfs_dataset.SparkDbfsDataSet
  file_format: parquet
  metadata_table_path: 'metadata_path'
  load_args:
    increment_flag: 'yes'
    lookup_table_name: 'l4_digital_customer_web_category_agg_timeband_evening_catlv_1'
    read_layer: 'l3_monthly'
    target_layer: 'l4_monthly'
    lookback: '3'

l3_digital_customer_web_category_agg_timeband_for_l4_digital_customer_web_category_agg_timeband_night_catlv_1 :
  filepath: base_path/DIGITAL/l3_features/l3_digital_customer_web_category_agg_timeband_monthly/category_level=level_1/timeband=night/
  type: datasets.spark_dbfs_dataset.SparkDbfsDataSet
  file_format: parquet
  metadata_table_path: 'metadata_path'
  load_args:
    increment_flag: 'yes'
    lookup_table_name: 'l4_digital_customer_web_category_agg_timeband_night_catlv_1'
    read_layer: 'l3_monthly'
    target_layer: 'l4_monthly'
    lookback: '3'

l3_digital_customer_web_category_agg_timeband_for_l4_digital_customer_web_category_agg_timeband_morning_catlv_2 :
  filepath: base_path/DIGITAL/l3_features/l3_digital_customer_web_category_agg_timeband_monthly/category_level=level_2/timeband=morning/
  type: datasets.spark_dbfs_dataset.SparkDbfsDataSet
  file_format: parquet
  metadata_table_path: 'metadata_path'
  load_args:
    increment_flag: 'yes'
    lookup_table_name: 'l4_digital_customer_web_category_agg_timeband_morning_catlv_2'
    read_layer: 'l3_monthly'
    target_layer: 'l4_monthly'
    lookback: '3'

l3_digital_customer_web_category_agg_timeband_for_l4_digital_customer_web_category_agg_timeband_afternoon_catlv_2 :
  filepath: base_path/DIGITAL/l3_features/l3_digital_customer_web_category_agg_timeband_monthly/category_level=level_2/timeband=afternoon/
  type: datasets.spark_dbfs_dataset.SparkDbfsDataSet
  file_format: parquet
  metadata_table_path: 'metadata_path'
  load_args:
    increment_flag: 'yes'
    lookup_table_name: 'l4_digital_customer_web_category_agg_timeband_afternoon_catlv_2'
    read_layer: 'l3_monthly'
    target_layer: 'l4_monthly'
    lookback: '3'


l3_digital_customer_web_category_agg_timeband_for_l4_digital_customer_web_category_agg_timeband_evening_catlv_2 :
  filepath: base_path/DIGITAL/l3_features/l3_digital_customer_web_category_agg_timeband_monthly/category_level=level_2/timeband=evening/
  type: datasets.spark_dbfs_dataset.SparkDbfsDataSet
  file_format: parquet
  metadata_table_path: 'metadata_path'
  load_args:
    increment_flag: 'yes'
    lookup_table_name: 'l4_digital_customer_web_category_agg_timeband_evening_catlv_2'
    read_layer: 'l3_monthly'
    target_layer: 'l4_monthly'
    lookback: '3'

l3_digital_customer_web_category_agg_timeband_for_l4_digital_customer_web_category_agg_timeband_night_catlv_2 :
  filepath: base_path/DIGITAL/l3_features/l3_digital_customer_web_category_agg_timeband_monthly/category_level=level_2/timeband=night/
  type: datasets.spark_dbfs_dataset.SparkDbfsDataSet
  file_format: parquet
  metadata_table_path: 'metadata_path'
  load_args:
    increment_flag: 'yes'
    lookup_table_name: 'l4_digital_customer_web_category_agg_timeband_night_catlv_2'
    read_layer: 'l3_monthly'
    target_layer: 'l4_monthly'
    lookback: '3'

l3_digital_customer_web_category_agg_timeband_for_l4_digital_customer_web_category_agg_timeband_morning_catlv_3 :
  filepath: base_path/DIGITAL/l3_features/l3_digital_customer_web_category_agg_timeband_monthly/category_level=level_3/timeband=morning/
  type: datasets.spark_dbfs_dataset.SparkDbfsDataSet
  file_format: parquet
  metadata_table_path: 'metadata_path'
  load_args:
    increment_flag: 'yes'
    lookup_table_name: 'l4_digital_customer_web_category_agg_timeband_morning_catlv_3'
    read_layer: 'l3_monthly'
    target_layer: 'l4_monthly'
    lookback: '3'

l3_digital_customer_web_category_agg_timeband_for_l4_digital_customer_web_category_agg_timeband_afternoon_catlv_3 :
  filepath: base_path/DIGITAL/l3_features/l3_digital_customer_web_category_agg_timeband_monthly/category_level=level_3/timeband=afternoon/
  type: datasets.spark_dbfs_dataset.SparkDbfsDataSet
  file_format: parquet
  metadata_table_path: 'metadata_path'
  load_args:
    increment_flag: 'yes'
    lookup_table_name: 'l4_digital_customer_web_category_agg_timeband_afternoon_catlv_3'
    read_layer: 'l3_monthly'
    target_layer: 'l4_monthly'
    lookback: '3'


l3_digital_customer_web_category_agg_timeband_for_l4_digital_customer_web_category_agg_timeband_evening_catlv_3 :
  filepath: base_path/DIGITAL/l3_features/l3_digital_customer_web_category_agg_timeband_monthly/category_level=level_3/timeband=evening/
  type: datasets.spark_dbfs_dataset.SparkDbfsDataSet
  file_format: parquet
  metadata_table_path: 'metadata_path'
  load_args:
    increment_flag: 'yes'
    lookup_table_name: 'l4_digital_customer_web_category_agg_timeband_evening_catlv_3'
    read_layer: 'l3_monthly'
    target_layer: 'l4_monthly'
    lookback: '3'

l3_digital_customer_web_category_agg_timeband_for_l4_digital_customer_web_category_agg_timeband_night_catlv_3 :
  filepath: base_path/DIGITAL/l3_features/l3_digital_customer_web_category_agg_timeband_monthly/category_level=level_3/timeband=night/
  type: datasets.spark_dbfs_dataset.SparkDbfsDataSet
  file_format: parquet
  metadata_table_path: 'metadata_path'
  load_args:
    increment_flag: 'yes'
    lookup_table_name: 'l4_digital_customer_web_category_agg_timeband_night_catlv_3'
    read_layer: 'l3_monthly'
    target_layer: 'l4_monthly'
    lookback: '3'

l3_digital_customer_web_category_agg_timeband_for_l4_digital_customer_web_category_agg_timeband_morning_catlv_4 :
  filepath: base_path/DIGITAL/l3_features/l3_digital_customer_web_category_agg_timeband_monthly/category_level=level_4/timeband=morning/
  type: datasets.spark_dbfs_dataset.SparkDbfsDataSet
  file_format: parquet
  metadata_table_path: 'metadata_path'
  load_args:
    increment_flag: 'yes'
    lookup_table_name: 'l4_digital_customer_web_category_agg_timeband_morning_catlv_4'
    read_layer: 'l3_monthly'
    target_layer: 'l4_monthly'
    lookback: '3'

l3_digital_customer_web_category_agg_timeband_for_l4_digital_customer_web_category_agg_timeband_afternoon_catlv_4 :
  filepath: base_path/DIGITAL/l3_features/l3_digital_customer_web_category_agg_timeband_monthly/category_level=level_4/timeband=afternoon/
  type: datasets.spark_dbfs_dataset.SparkDbfsDataSet
  file_format: parquet
  metadata_table_path: 'metadata_path'
  load_args:
    increment_flag: 'yes'
    lookup_table_name: 'l4_digital_customer_web_category_agg_timeband_afternoon_catlv_4'
    read_layer: 'l3_monthly'
    target_layer: 'l4_monthly'
    lookback: '3'


l3_digital_customer_web_category_agg_timeband_for_l4_digital_customer_web_category_agg_timeband_evening_catlv_4 :
  filepath: base_path/DIGITAL/l3_features/l3_digital_customer_web_category_agg_timeband_monthly/category_level=level_4/timeband=evening/
  type: datasets.spark_dbfs_dataset.SparkDbfsDataSet
  file_format: parquet
  metadata_table_path: 'metadata_path'
  load_args:
    increment_flag: 'yes'
    lookup_table_name: 'l4_digital_customer_web_category_agg_timeband_evening_catlv_4'
    read_layer: 'l3_monthly'
    target_layer: 'l4_monthly'
    lookback: '3'

l3_digital_customer_web_category_agg_timeband_for_l4_digital_customer_web_category_agg_timeband_night_catlv_4 :
  filepath: base_path/DIGITAL/l3_features/l3_digital_customer_web_category_agg_timeband_monthly/category_level=level_4/timeband=night/
  type: datasets.spark_dbfs_dataset.SparkDbfsDataSet
  file_format: parquet
  metadata_table_path: 'metadata_path'
  load_args:
    increment_flag: 'yes'
    lookup_table_name: 'l4_digital_customer_web_category_agg_timeband_night_catlv_4'
    read_layer: 'l3_monthly'
    target_layer: 'l4_monthly'
    lookback: '3'

l3_digital_customer_web_category_favorite_timeband_monthly_morning_catlv_1:
  type: datasets.spark_dbfs_dataset.SparkDbfsDataSet
  filepath: base_path/DIGITAL/l3_features/l3_digital_customer_web_category_favorite_timeband_monthly/category_level=level_1/timeband=morning/
  file_format: parquet
  metadata_table_path: 'metadata_path'
  save_args:
    mode: "overwrite"
    partitionBy: "start_of_month"
    increment_flag: 'no'
    read_layer: 'l3_monthly'
    target_layer: 'l3_monthly'

l3_digital_customer_web_category_favorite_timeband_monthly_afternoon_catlv_1:
  type: datasets.spark_dbfs_dataset.SparkDbfsDataSet
  filepath: base_path/DIGITAL/l3_features/l3_digital_customer_web_category_favorite_timeband_monthly/category_level=level_1/timeband=afternoon/
  file_format: parquet
  metadata_table_path: 'metadata_path'
  save_args:
    mode: "overwrite"
    partitionBy: "start_of_month"
    increment_flag: 'no'
    read_layer: 'l3_monthly'
    target_layer: 'l3_monthly'

l3_digital_customer_web_category_favorite_timeband_monthly_evening_catlv_1:
  type: datasets.spark_dbfs_dataset.SparkDbfsDataSet
  filepath: base_path/DIGITAL/l3_features/l3_digital_customer_web_category_favorite_timeband_monthly/category_level=level_1/timeband=evening/
  file_format: parquet
  metadata_table_path: 'metadata_path'
  save_args:
    mode: "overwrite"
    partitionBy: "start_of_month"
    increment_flag: 'no'
    read_layer: 'l3_monthly'
    target_layer: 'l3_monthly'

l3_digital_customer_web_category_favorite_timeband_monthly_night_catlv_1:
  type: datasets.spark_dbfs_dataset.SparkDbfsDataSet
  filepath: base_path/DIGITAL/l3_features/l3_digital_customer_web_category_favorite_timeband_monthly/category_level=level_1/timeband=night/
  file_format: parquet
  metadata_table_path: 'metadata_path'
  save_args:
    mode: "overwrite"
    partitionBy: "start_of_month"
    increment_flag: 'no'
    read_layer: 'l3_monthly'
    target_layer: 'l3_monthly'

l3_digital_customer_web_category_favorite_timeband_monthly_morning_catlv_2:
  type: datasets.spark_dbfs_dataset.SparkDbfsDataSet
  filepath: base_path/DIGITAL/l3_features/l3_digital_customer_web_category_favorite_timeband_monthly/category_level=level_2/timeband=morning/
  file_format: parquet
  metadata_table_path: 'metadata_path'
  save_args:
    mode: "overwrite"
    partitionBy: "start_of_month"
    increment_flag: 'no'
    read_layer: 'l3_monthly'
    target_layer: 'l3_monthly'

l3_digital_customer_web_category_favorite_timeband_monthly_afternoon_catlv_2:
  type: datasets.spark_dbfs_dataset.SparkDbfsDataSet
  filepath: base_path/DIGITAL/l3_features/l3_digital_customer_web_category_favorite_timeband_monthly/category_level=level_2/timeband=afternoon/
  file_format: parquet
  metadata_table_path: 'metadata_path'
  save_args:
    mode: "overwrite"
    partitionBy: "start_of_month"
    increment_flag: 'no'
    read_layer: 'l3_monthly'
    target_layer: 'l3_monthly'

l3_digital_customer_web_category_favorite_timeband_monthly_evening_catlv_2:
  type: datasets.spark_dbfs_dataset.SparkDbfsDataSet
  filepath: base_path/DIGITAL/l3_features/l3_digital_customer_web_category_favorite_timeband_monthly/category_level=level_2/timeband=evening/
  file_format: parquet
  metadata_table_path: 'metadata_path'
  save_args:
    mode: "overwrite"
    partitionBy: "start_of_month"
    increment_flag: 'no'
    read_layer: 'l3_monthly'
    target_layer: 'l3_monthly'

l3_digital_customer_web_category_favorite_timeband_monthly_night_catlv_2:
  type: datasets.spark_dbfs_dataset.SparkDbfsDataSet
  filepath: base_path/DIGITAL/l3_features/l3_digital_customer_web_category_favorite_timeband_monthly/category_level=level_2/timeband=night/
  file_format: parquet
  metadata_table_path: 'metadata_path'
  save_args:
    mode: "overwrite"
    partitionBy: "start_of_month"
    increment_flag: 'no'
    read_layer: 'l3_monthly'
    target_layer: 'l3_monthly'

l3_digital_customer_web_category_favorite_timeband_monthly_morning_catlv_3:
  type: datasets.spark_dbfs_dataset.SparkDbfsDataSet
  filepath: base_path/DIGITAL/l3_features/l3_digital_customer_web_category_favorite_timeband_monthly/category_level=level_3/timeband=morning/
  file_format: parquet
  metadata_table_path: 'metadata_path'
  save_args:
    mode: "overwrite"
    partitionBy: "start_of_month"
    increment_flag: 'no'
    read_layer: 'l3_monthly'
    target_layer: 'l3_monthly'

l3_digital_customer_web_category_favorite_timeband_monthly_afternoon_catlv_3:
  type: datasets.spark_dbfs_dataset.SparkDbfsDataSet
  filepath: base_path/DIGITAL/l3_features/l3_digital_customer_web_category_favorite_timeband_monthly/category_level=level_3/timeband=afternoon/
  file_format: parquet
  metadata_table_path: 'metadata_path'
  save_args:
    mode: "overwrite"
    partitionBy: "start_of_month"
    increment_flag: 'no'
    read_layer: 'l3_monthly'
    target_layer: 'l3_monthly'

l3_digital_customer_web_category_favorite_timeband_monthly_evening_catlv_3:
  type: datasets.spark_dbfs_dataset.SparkDbfsDataSet
  filepath: base_path/DIGITAL/l3_features/l3_digital_customer_web_category_favorite_timeband_monthly/category_level=level_3/timeband=evening/
  file_format: parquet
  metadata_table_path: 'metadata_path'
  save_args:
    mode: "overwrite"
    partitionBy: "start_of_month"
    increment_flag: 'no'
    read_layer: 'l3_monthly'
    target_layer: 'l3_monthly'

l3_digital_customer_web_category_favorite_timeband_monthly_night_catlv_3:
  type: datasets.spark_dbfs_dataset.SparkDbfsDataSet
  filepath: base_path/DIGITAL/l3_features/l3_digital_customer_web_category_favorite_timeband_monthly/category_level=level_3/timeband=night/
  file_format: parquet
  metadata_table_path: 'metadata_path'
  save_args:
    mode: "overwrite"
    partitionBy: "start_of_month"
    increment_flag: 'no'
    read_layer: 'l3_monthly'
    target_layer: 'l3_monthly'

l3_digital_customer_web_category_favorite_timeband_monthly_morning_catlv_4:
  type: datasets.spark_dbfs_dataset.SparkDbfsDataSet
  filepath: base_path/DIGITAL/l3_features/l3_digital_customer_web_category_favorite_timeband_monthly/category_level=level_4/timeband=morning/
  file_format: parquet
  metadata_table_path: 'metadata_path'
  save_args:
    mode: "overwrite"
    partitionBy: "start_of_month"
    increment_flag: 'no'
    read_layer: 'l3_monthly'
    target_layer: 'l3_monthly'

l3_digital_customer_web_category_favorite_timeband_monthly_afternoon_catlv_4:
  type: datasets.spark_dbfs_dataset.SparkDbfsDataSet
  filepath: base_path/DIGITAL/l3_features/l3_digital_customer_web_category_favorite_timeband_monthly/category_level=level_4/timeband=afternoon/
  file_format: parquet
  metadata_table_path: 'metadata_path'
  save_args:
    mode: "overwrite"
    partitionBy: "start_of_month"
    increment_flag: 'no'
    read_layer: 'l3_monthly'
    target_layer: 'l3_monthly'

l3_digital_customer_web_category_favorite_timeband_monthly_evening_catlv_4:
  type: datasets.spark_dbfs_dataset.SparkDbfsDataSet
  filepath: base_path/DIGITAL/l3_features/l3_digital_customer_web_category_favorite_timeband_monthly/category_level=level_4/timeband=evening/
  file_format: parquet
  metadata_table_path: 'metadata_path'
  save_args:
    mode: "overwrite"
    partitionBy: "start_of_month"
    increment_flag: 'no'
    read_layer: 'l3_monthly'
    target_layer: 'l3_monthly'

l3_digital_customer_web_category_favorite_timeband_monthly_night_catlv_4:
  type: datasets.spark_dbfs_dataset.SparkDbfsDataSet
  filepath: base_path/DIGITAL/l3_features/l3_digital_customer_web_category_favorite_timeband_monthly/category_level=level_4/timeband=night/
  file_format: parquet
  metadata_table_path: 'metadata_path'
  save_args:
    mode: "overwrite"
    partitionBy: "start_of_month"
    increment_flag: 'no'
    read_layer: 'l3_monthly'
    target_layer: 'l3_monthly'

l3_soc_web_monthly_features@output:
  type: datasets.spark_dbfs_dataset.SparkDbfsDataSet
  filepath: base_path/STREAM/l3_features/l3_soc_web_monthly_features/
  file_format: parquet
  metadata_table_path: 'metadata_path'
  save_args:
    increment_flag: 'yes'
    mode: "overwrite"
    partitionBy: "start_of_month"
    read_layer: 'l1_daily'
    target_layer: 'l3_monthly'
    date_column: start_of_month

l3_digital_customer_relay_conversion_agg_monthly:
  type: datasets.spark_dbfs_dataset.SparkDbfsDataSet
  filepath: base_path/DIGITAL/l3_features/l3_digital_customer_relay_conversion_agg_monthly/
  file_format: parquet
  metadata_table_path: 'metadata_path'
  load_args:
    increment_flag: 'no'
    lookup_table_name: 'l4_digital_customer_relay_conversion_agg_monthly'
    read_layer: 'l3_monthly'
    target_layer: 'l4_monthly'
    lookback: '3'
    date_column: start_of_month
  save_args:
    mode: "overwrite"
    partitionBy: "start_of_month"
    increment_flag: "yes"
    read_layer: 'l0_daily'
    target_layer: 'l3_monthly'
    date_column: start_of_month

l3_digital_customer_relay_pageview_fav_monthly:
  type: datasets.spark_dbfs_dataset.SparkDbfsDataSet
  filepath: base_path/DIGITAL/l3_features/l3_digital_customer_relay_pageview_fav_monthly/
  file_format: parquet
  metadata_table_path: 'metadata_path'
  load_args:
    increment_flag: 'no'
    lookup_table_name: 'l4_digital_customer_relay_pageview_agg_monthly'
    read_layer: 'l3_monthly'
    target_layer: 'l4_monthly'
    lookback: '3'
    date_column: start_of_month
  save_args:
    mode: "overwrite"
    partitionBy: "start_of_month"
    increment_flag: "yes"
    read_layer: 'l0_daily'
    target_layer: 'l3_monthly'
    date_column: start_of_month

l3_digital_customer_relay_conversion_fav_monthly:
  type: datasets.spark_dbfs_dataset.SparkDbfsDataSet
  filepath: base_path/DIGITAL/l3_features/l3_digital_customer_relay_conversion_fav_monthly/
  file_format: parquet
  metadata_table_path: 'metadata_path'
  save_args:
    mode: "overwrite"
    partitionBy: "start_of_month"
    increment_flag: "yes"
    read_layer: 'l0_daily'
    target_layer: 'l3_monthly'
    date_column: start_of_month

l3_digital_customer_relay_conversion_package_fav_monthly:
  type: datasets.spark_dbfs_dataset.SparkDbfsDataSet
  filepath: base_path/DIGITAL/l3_features/l3_digital_customer_relay_conversion_package_fav_monthly/
  file_format: parquet
  metadata_table_path: 'metadata_path'
  save_args:
    mode: "overwrite"
    partitionBy: "start_of_month"
    increment_flag: "yes"
    read_layer: 'l0_daily'
    target_layer: 'l3_monthly'
    date_column: start_of_month

l3_digital_customer_combine_category_agg_monthly_catlv_1:
  type: datasets.spark_dbfs_dataset.SparkDbfsDataSet
  filepath: base_path/DIGITAL/l3_features/l3_digital_customer_combine_category_agg_monthly/category_level=level_1
  file_format: parquet
  metadata_table_path: 'metadata_path'
  load_args:
    increment_flag: "no"
    read_layer: 'l3_monthly'
    target_layer: 'l3_monthly'
    lookback: '0'
    date_column: start_of_month
  save_args:
    mode: "overwrite"
    partitionBy: "start_of_month"
    increment_flag: "yes"
    read_layer: 'l1_daily'
    target_layer: 'l3_monthly'
    date_column: start_of_month

l3_digital_customer_combine_category_agg_monthly_catlv_2:
  type: datasets.spark_dbfs_dataset.SparkDbfsDataSet
  filepath: base_path/DIGITAL/l3_features/l3_digital_customer_combine_category_agg_monthly/category_level=level_2
  file_format: parquet
  metadata_table_path: 'metadata_path'
  load_args:
    increment_flag: "no"
    read_layer: 'l3_monthly'
    target_layer: 'l3_monthly'
    lookback: '0'
    date_column: start_of_month
  save_args:
    mode: "overwrite"
    partitionBy: "start_of_month"
    increment_flag: "yes"
    read_layer: 'l1_daily'
    target_layer: 'l3_monthly'
    date_column: start_of_month

l3_digital_customer_combine_category_agg_monthly_catlv_3:
  type: datasets.spark_dbfs_dataset.SparkDbfsDataSet
  filepath: base_path/DIGITAL/l3_features/l3_digital_customer_combine_category_agg_monthly/category_level=level_3
  file_format: parquet
  metadata_table_path: 'metadata_path'
  load_args:
    increment_flag: "no"
    read_layer: 'l3_monthly'
    target_layer: 'l3_monthly'
    lookback: '0'
    date_column: start_of_month
  save_args:
    mode: "overwrite"
    partitionBy: "start_of_month"
    increment_flag: "yes"
    read_layer: 'l1_daily'
    target_layer: 'l3_monthly'
    date_column: start_of_month

l3_digital_customer_combine_category_agg_monthly_catlv_4:
  type: datasets.spark_dbfs_dataset.SparkDbfsDataSet
  filepath: base_path/DIGITAL/l3_features/l3_digital_customer_combine_category_agg_monthly/category_level=level_4
  file_format: parquet
  metadata_table_path: 'metadata_path'
  load_args:
    increment_flag: "no"
    read_layer: 'l3_monthly'
    target_layer: 'l3_monthly'
    lookback: '0'
    date_column: start_of_month
  save_args:
    mode: "overwrite"
    partitionBy: "start_of_month"
    increment_flag: "yes"
    read_layer: 'l1_daily'
    target_layer: 'l3_monthly'
    date_column: start_of_month

l3_digital_customer_app_agg_monthly:
  type: datasets.spark_dbfs_dataset.SparkDbfsDataSet
  filepath: base_path/DIGITAL/l3_features/l3_digital_customer_app_agg_monthly/
  file_format: parquet
  metadata_table_path: 'metadata_path'
  load_args:
    increment_flag: "no"
    read_layer: 'l3_monthly'
    target_layer: 'l3_monthly'
    lookback: '0'
  save_args:
    mode: "overwrite"
    partitionBy: "start_of_month"
    increment_flag: "yes"
    read_layer: 'l0_daily'
    target_layer: 'l3_monthly'
    date_column: start_of_month

l3_digital_customer_web_agg_monthly:
  type: datasets.spark_dbfs_dataset.SparkDbfsDataSet
  filepath: base_path/DIGITAL/l3_features/l3_digital_customer_web_agg_monthly/
  file_format: parquet
  metadata_table_path: 'metadata_path'
  load_args:
    increment_flag: "no"
    read_layer: 'l3_monthly'
    target_layer: 'l3_monthly'
    lookback: '0'
  save_args:
    mode: "overwrite"
    partitionBy: "start_of_month"
    increment_flag: "yes"
    read_layer: 'l0_daily'
    target_layer: 'l3_monthly'
    date_column: start_of_month


l3_digital_customer_app_category_favorite_monthly_catlv_1:
  type: datasets.spark_dbfs_dataset.SparkDbfsDataSet
  filepath: base_path/DIGITAL/l3_features/l3_digital_customer_app_category_favorite_monthly/category_level=level_1
  file_format: parquet
  metadata_table_path: 'metadata_path'
  save_args:
    mode: "overwrite"
    partitionBy: "start_of_month"
    increment_flag: "no"
    read_layer: 'l3_monthly'
    target_layer: 'l3_monthly'
    date_column: start_of_month
  load_args:
    increment_flag: "no"
    read_layer: 'l3_monthly'
    target_layer: 'l3_monthly'
    lookback: '0'

l3_digital_customer_app_category_favorite_monthly_catlv_2:
  type: datasets.spark_dbfs_dataset.SparkDbfsDataSet
  filepath: base_path/DIGITAL/l3_features/l3_digital_customer_app_category_favorite_monthly/category_level=level_2
  file_format: parquet
  metadata_table_path: 'metadata_path'
  save_args:
    mode: "overwrite"
    partitionBy: "start_of_month"
    increment_flag: "no"
    read_layer: 'l3_monthly'
    target_layer: 'l3_monthly'
    date_column: start_of_month
  load_args:
    increment_flag: "no"
    read_layer: 'l3_monthly'
    target_layer: 'l3_monthly'
    lookback: '0'

l3_digital_customer_app_category_favorite_monthly_catlv_3:
  type: datasets.spark_dbfs_dataset.SparkDbfsDataSet
  filepath: base_path/DIGITAL/l3_features/l3_digital_customer_app_category_favorite_monthly/category_level=level_3
  file_format: parquet
  metadata_table_path: 'metadata_path'
  save_args:
    mode: "overwrite"
    partitionBy: "start_of_month"
    increment_flag: "no"
    read_layer: 'l3_monthly'
    target_layer: 'l3_monthly'
    date_column: start_of_month
  load_args:
    increment_flag: "no"
    read_layer: 'l3_monthly'
    target_layer: 'l3_monthly'
    lookback: '0'

l3_digital_customer_app_category_favorite_monthly_catlv_4:
  type: datasets.spark_dbfs_dataset.SparkDbfsDataSet
  filepath: base_path/DIGITAL/l3_features/l3_digital_customer_app_category_favorite_monthly/category_level=level_4
  file_format: parquet
  metadata_table_path: 'metadata_path'
  save_args:
    mode: "overwrite"
    partitionBy: "start_of_month"
    increment_flag: "no"
    read_layer: 'l3_monthly'
    target_layer: 'l3_monthly'
    date_column: start_of_month
  load_args:
    increment_flag: "no"
    read_layer: 'l3_monthly'
    target_layer: 'l3_monthly'
    lookback: '0'

l3_digital_customer_app_category_favorite_monthly_timeband_morning_catlv_1:
  type: datasets.spark_dbfs_dataset.SparkDbfsDataSet
  filepath: base_path/DIGITAL/l3_features/l3_digital_customer_app_category_favorite_timeband_monthly/category_level=level_1/timeband=morning
  file_format: parquet
  metadata_table_path: 'metadata_path'
  save_args:
    mode: "overwrite"
    partitionBy: "start_of_month"
    increment_flag: "no"
    read_layer: 'l3_monthly'
    target_layer: 'l3_monthly'
    date_column: start_of_month

l3_digital_customer_app_category_favorite_monthly_timeband_morning_catlv_2:
  type: datasets.spark_dbfs_dataset.SparkDbfsDataSet
  filepath: base_path/DIGITAL/l3_features/l3_digital_customer_app_category_favorite_timeband_monthly/category_level=level_2/timeband=morning
  file_format: parquet
  metadata_table_path: 'metadata_path'
  save_args:
    mode: "overwrite"
    partitionBy: "start_of_month"
    increment_flag: "no"
    read_layer: 'l3_monthly'
    target_layer: 'l3_monthly'
    date_column: start_of_month

l3_digital_customer_app_category_favorite_monthly_timeband_morning_catlv_3:
  type: datasets.spark_dbfs_dataset.SparkDbfsDataSet
  filepath: base_path/DIGITAL/l3_features/l3_digital_customer_app_category_favorite_timeband_monthly/category_level=level_3/timeband=morning
  file_format: parquet
  metadata_table_path: 'metadata_path'
  save_args:
    mode: "overwrite"
    partitionBy: "start_of_month"
    increment_flag: "no"
    read_layer: 'l3_monthly'
    target_layer: 'l3_monthly'
    date_column: start_of_month

l3_digital_customer_app_category_favorite_monthly_timeband_morning_catlv_4:
  type: datasets.spark_dbfs_dataset.SparkDbfsDataSet
  filepath: base_path/DIGITAL/l3_features/l3_digital_customer_app_category_favorite_timeband_monthly/category_level=level_4/timeband=morning
  file_format: parquet
  metadata_table_path: 'metadata_path'
  save_args:
    mode: "overwrite"
    partitionBy: "start_of_month"
    increment_flag: "no"
    read_layer: 'l3_monthly'
    target_layer: 'l3_monthly'
    date_column: start_of_month

l3_digital_customer_app_category_favorite_monthly_timeband_afternoon_catlv_1:
  type: datasets.spark_dbfs_dataset.SparkDbfsDataSet
  filepath: base_path/DIGITAL/l3_features/l3_digital_customer_app_category_favorite_timeband_monthly/category_level=level_1/timeband=afternoon
  file_format: parquet
  metadata_table_path: 'metadata_path'
  save_args:
    mode: "overwrite"
    partitionBy: "start_of_month"
    increment_flag: "no"
    read_layer: 'l3_monthly'
    target_layer: 'l3_monthly'
    date_column: start_of_month

l3_digital_customer_app_category_favorite_monthly_timeband_afternoon_catlv_2:
  type: datasets.spark_dbfs_dataset.SparkDbfsDataSet
  filepath: base_path/DIGITAL/l3_features/l3_digital_customer_app_category_favorite_timeband_monthly/category_level=level_2/timeband=afternoon
  file_format: parquet
  metadata_table_path: 'metadata_path'
  save_args:
    mode: "overwrite"
    partitionBy: "start_of_month"
    increment_flag: "no"
    read_layer: 'l3_monthly'
    target_layer: 'l3_monthly'
    date_column: start_of_month

l3_digital_customer_app_category_favorite_monthly_timeband_afternoon_catlv_3:
  type: datasets.spark_dbfs_dataset.SparkDbfsDataSet
  filepath: base_path/DIGITAL/l3_features/l3_digital_customer_app_category_favorite_timeband_monthly/category_level=level_3/timeband=afternoon
  file_format: parquet
  metadata_table_path: 'metadata_path'
  save_args:
    mode: "overwrite"
    partitionBy: "start_of_month"
    increment_flag: "no"
    read_layer: 'l3_monthly'
    target_layer: 'l3_monthly'
    date_column: start_of_month

l3_digital_customer_app_category_favorite_monthly_timeband_afternoon_catlv_4:
  type: datasets.spark_dbfs_dataset.SparkDbfsDataSet
  filepath: base_path/DIGITAL/l3_features/l3_digital_customer_app_category_favorite_timeband_monthly/category_level=level_4/timeband=afternoon
  file_format: parquet
  metadata_table_path: 'metadata_path'
  save_args:
    mode: "overwrite"
    partitionBy: "start_of_month"
    increment_flag: "no"
    read_layer: 'l3_monthly'
    target_layer: 'l3_monthly'
    date_column: start_of_month

l3_digital_customer_app_category_favorite_monthly_timeband_evening_catlv_1:
  type: datasets.spark_dbfs_dataset.SparkDbfsDataSet
  filepath: base_path/DIGITAL/l3_features/l3_digital_customer_app_category_favorite_timeband_monthly/category_level=level_1/timeband=evening
  file_format: parquet
  metadata_table_path: 'metadata_path'
  save_args:
    mode: "overwrite"
    partitionBy: "start_of_month"
    increment_flag: "no"
    read_layer: 'l3_monthly'
    target_layer: 'l3_monthly'
    date_column: start_of_month

l3_digital_customer_app_category_favorite_monthly_timeband_evening_catlv_2:
  type: datasets.spark_dbfs_dataset.SparkDbfsDataSet
  filepath: base_path/DIGITAL/l3_features/l3_digital_customer_app_category_favorite_timeband_monthly/category_level=level_2/timeband=evening
  file_format: parquet
  metadata_table_path: 'metadata_path'
  save_args:
    mode: "overwrite"
    partitionBy: "start_of_month"
    increment_flag: "no"
    read_layer: 'l3_monthly'
    target_layer: 'l3_monthly'
    date_column: start_of_month

l3_digital_customer_app_category_favorite_monthly_timeband_evening_catlv_3:
  type: datasets.spark_dbfs_dataset.SparkDbfsDataSet
  filepath: base_path/DIGITAL/l3_features/l3_digital_customer_app_category_favorite_timeband_monthly/category_level=level_3/timeband=evening
  file_format: parquet
  metadata_table_path: 'metadata_path'
  save_args:
    mode: "overwrite"
    partitionBy: "start_of_month"
    increment_flag: "no"
    read_layer: 'l3_monthly'
    target_layer: 'l3_monthly'
    date_column: start_of_month

l3_digital_customer_app_category_favorite_monthly_timeband_evening_catlv_4:
  type: datasets.spark_dbfs_dataset.SparkDbfsDataSet
  filepath: base_path/DIGITAL/l3_features/l3_digital_customer_app_category_favorite_timeband_monthly/category_level=level_4/timeband=evening
  file_format: parquet
  metadata_table_path: 'metadata_path'
  save_args:
    mode: "overwrite"
    partitionBy: "start_of_month"
    increment_flag: "no"
    read_layer: 'l3_monthly'
    target_layer: 'l3_monthly'
    date_column: start_of_month

l3_digital_customer_app_category_favorite_monthly_timeband_night_catlv_1:
  type: datasets.spark_dbfs_dataset.SparkDbfsDataSet
  filepath: base_path/DIGITAL/l3_features/l3_digital_customer_app_category_favorite_timeband_monthly/category_level=level_1/timeband=night
  file_format: parquet
  metadata_table_path: 'metadata_path'
  save_args:
    mode: "overwrite"
    partitionBy: "start_of_month"
    increment_flag: "no"
    read_layer: 'l3_monthly'
    target_layer: 'l3_monthly'
    date_column: start_of_month

l3_digital_customer_app_category_favorite_monthly_timeband_night_catlv_2:
  type: datasets.spark_dbfs_dataset.SparkDbfsDataSet
  filepath: base_path/DIGITAL/l3_features/l3_digital_customer_app_category_favorite_timeband_monthly/category_level=level_2/timeband=night
  file_format: parquet
  metadata_table_path: 'metadata_path'
  save_args:
    mode: "overwrite"
    partitionBy: "start_of_month"
    increment_flag: "no"
    read_layer: 'l3_monthly'
    target_layer: 'l3_monthly'
    date_column: start_of_month

l3_digital_customer_app_category_favorite_monthly_timeband_night_catlv_3:
  type: datasets.spark_dbfs_dataset.SparkDbfsDataSet
  filepath: base_path/DIGITAL/l3_features/l3_digital_customer_app_category_favorite_timeband_monthly/category_level=level_3/timeband=night
  file_format: parquet
  metadata_table_path: 'metadata_path'
  save_args:
    mode: "overwrite"
    partitionBy: "start_of_month"
    increment_flag: "no"
    read_layer: 'l3_monthly'
    target_layer: 'l3_monthly'
    date_column: start_of_month

l3_digital_customer_app_category_favorite_monthly_timeband_night_catlv_4:
  type: datasets.spark_dbfs_dataset.SparkDbfsDataSet
  filepath: base_path/DIGITAL/l3_features/l3_digital_customer_app_category_favorite_timeband_monthly/category_level=level_4/timeband=night
  file_format: parquet
  metadata_table_path: 'metadata_path'
  save_args:
    mode: "overwrite"
    partitionBy: "start_of_month"
    increment_flag: "no"
    read_layer: 'l3_monthly'
    target_layer: 'l3_monthly'
    date_column: start_of_month

l3_digital_customer_web_category_favorite_monthly_catlv_1:
  type: datasets.spark_dbfs_dataset.SparkDbfsDataSet
  filepath: base_path/DIGITAL/l3_features/l3_digital_customer_web_category_favorite_monthly/category_level=level_1
  file_format: parquet
  metadata_table_path: 'metadata_path'
  save_args:
    mode: "overwrite"
    partitionBy: "start_of_month"
    # increment_flag: "yes"
    read_layer: 'l3_monthly'
    target_layer: 'l3_monthly'
    date_column: start_of_month
  load_args:
    increment_flag: "no"
    read_layer: 'l3_monthly'
    target_layer: 'l3_monthly'
    lookback: '0'

l3_digital_customer_web_category_favorite_monthly_catlv_2:
  type: datasets.spark_dbfs_dataset.SparkDbfsDataSet
  filepath: base_path/DIGITAL/l3_features/l3_digital_customer_web_category_favorite_monthly/category_level=level_2
  file_format: parquet
  metadata_table_path: 'metadata_path'
  save_args:
    mode: "overwrite"
    partitionBy: "start_of_month"
    # increment_flag: "yes"
    read_layer: 'l3_monthly'
    target_layer: 'l3_monthly'
    date_column: start_of_month
  load_args:
    increment_flag: "no"
    read_layer: 'l3_monthly'
    target_layer: 'l3_monthly'
    lookback: '0'

l3_digital_customer_web_category_favorite_monthly_catlv_3:
  type: datasets.spark_dbfs_dataset.SparkDbfsDataSet
  filepath: base_path/DIGITAL/l3_features/l3_digital_customer_web_category_favorite_monthly/category_level=level_3
  file_format: parquet
  metadata_table_path: 'metadata_path'
  save_args:
    mode: "overwrite"
    partitionBy: "start_of_month"
    # increment_flag: "yes"
    read_layer: 'l3_monthly'
    target_layer: 'l3_monthly'
    date_column: start_of_month
  load_args:
    increment_flag: "no"
    read_layer: 'l3_monthly'
    target_layer: 'l3_monthly'
    lookback: '0'

l3_digital_customer_web_category_favorite_monthly_catlv_4:
  type: datasets.spark_dbfs_dataset.SparkDbfsDataSet
  filepath: base_path/DIGITAL/l3_features/l3_digital_customer_web_category_favorite_monthly/category_level=level_4
  file_format: parquet
  metadata_table_path: 'metadata_path'
  save_args:
    mode: "overwrite"
    partitionBy: "start_of_month"
    # increment_flag: "yes"
    read_layer: 'l3_monthly'
    target_layer: 'l3_monthly'
    date_column: start_of_month
  load_args:
    increment_flag: "no"
    read_layer: 'l3_monthly'
    target_layer: 'l3_monthly'
    lookback: '0'

l3_digital_customer_app_category_agg_monthly_catlv_1:
  filepath: base_path/DIGITAL/l3_features/l3_digital_customer_app_category_agg_monthly/category_level=level_1/
  type: datasets.spark_dbfs_dataset.SparkDbfsDataSet
  file_format: parquet
  metadata_table_path: 'metadata_path'
  save_args:
    increment_flag: 'yes'
    mode: "overwrite"
    partitionBy: "start_of_month"
    read_layer: 'l1_daily'
    target_layer: 'l3_monthly'
  load_args:
    increment_flag: 'no'
    read_layer: 'l3_monthly'
    target_layer: 'l3_monthly'
    lookback: '0'

l3_digital_customer_app_category_agg_monthly_catlv_2:
  filepath: base_path/DIGITAL/l3_features/l3_digital_customer_app_category_agg_monthly/category_level=level_2/
  type: datasets.spark_dbfs_dataset.SparkDbfsDataSet
  file_format: parquet
  metadata_table_path: 'metadata_path'
  save_args:
    increment_flag: 'yes'
    mode: "overwrite"
    partitionBy: "start_of_month"
    read_layer: 'l1_daily'
    target_layer: 'l3_monthly'
  load_args:
    increment_flag: 'no'
    read_layer: 'l3_monthly'
    target_layer: 'l3_monthly'
    lookback: '0'

l3_digital_customer_app_category_agg_monthly_catlv_3:
  filepath: base_path/DIGITAL/l3_features/l3_digital_customer_app_category_agg_monthly/category_level=level_3/
  type: datasets.spark_dbfs_dataset.SparkDbfsDataSet
  file_format: parquet
  metadata_table_path: 'metadata_path'
  save_args:
    increment_flag: 'yes'
    mode: "overwrite"
    partitionBy: "start_of_month"
    read_layer: 'l1_daily'
    target_layer: 'l3_monthly'
  load_args:
    increment_flag: 'no'
    read_layer: 'l3_monthly'
    target_layer: 'l3_monthly'
    lookback: '0'

l3_digital_customer_app_category_agg_monthly_catlv_4:
  filepath: base_path/DIGITAL/l3_features/l3_digital_customer_app_category_agg_monthly/category_level=level_4/
  type: datasets.spark_dbfs_dataset.SparkDbfsDataSet
  file_format: parquet
  metadata_table_path: 'metadata_path'
  save_args:
    increment_flag: 'yes'
    mode: "overwrite"
    partitionBy: "start_of_month"
    read_layer: 'l1_daily'
    target_layer: 'l3_monthly'
  load_args:
    increment_flag: 'no'
    read_layer: 'l3_monthly'
    target_layer: 'l3_monthly'
    lookback: '0'

l3_digital_customer_app_category_agg_timeband_monthly_morning_catlv_1:
  filepath: base_path/DIGITAL/l3_features/l3_digital_customer_app_category_agg_timeband_monthly/category_level=level_1/timeband=morning
  type: datasets.spark_dbfs_dataset.SparkDbfsDataSet
  file_format: parquet
  metadata_table_path: 'metadata_path'
  save_args:
    increment_flag: 'yes'
    mode: "overwrite"
    partitionBy: "start_of_month"
    read_layer: 'l1_daily'
    target_layer: 'l3_monthly'
  load_args:
    increment_flag: 'yes'
    read_layer: 'l3_monthly'
    target_layer: 'l4_monthly'
    lookback: '3'

l3_digital_customer_app_category_agg_timeband_monthly_afternoon_catlv_1:
  filepath: base_path/DIGITAL/l3_features/l3_digital_customer_app_category_agg_timeband_monthly/category_level=level_1/timeband=afternoon
  type: datasets.spark_dbfs_dataset.SparkDbfsDataSet
  file_format: parquet
  metadata_table_path: 'metadata_path'
  save_args:
    increment_flag: 'yes'
    mode: "overwrite"
    partitionBy: "start_of_month"
    read_layer: 'l1_daily'
    target_layer: 'l3_monthly'
  load_args:
    increment_flag: 'yes'
    read_layer: 'l3_monthly'
    target_layer: 'l4_monthly'
    lookback: '3'

l3_digital_customer_app_category_agg_timeband_monthly_evening_catlv_1:
  filepath: base_path/DIGITAL/l3_features/l3_digital_customer_app_category_agg_timeband_monthly/category_level=level_1/timeband=evening
  type: datasets.spark_dbfs_dataset.SparkDbfsDataSet
  file_format: parquet
  metadata_table_path: 'metadata_path'
  save_args:
    increment_flag: 'yes'
    mode: "overwrite"
    partitionBy: "start_of_month"
    read_layer: 'l1_daily'
    target_layer: 'l3_monthly'
  load_args:
    increment_flag: 'yes'
    read_layer: 'l3_monthly'
    target_layer: 'l4_monthly'
    lookback: '3'

l3_digital_customer_app_category_agg_timeband_monthly_night_catlv_1:
  filepath: base_path/DIGITAL/l3_features/l3_digital_customer_app_category_agg_timeband_monthly/category_level=level_1/timeband=night
  type: datasets.spark_dbfs_dataset.SparkDbfsDataSet
  file_format: parquet
  metadata_table_path: 'metadata_path'
  save_args:
    increment_flag: 'yes'
    mode: "overwrite"
    partitionBy: "start_of_month"
    read_layer: 'l1_daily'
    target_layer: 'l3_monthly'
  load_args:
    increment_flag: 'yes'
    read_layer: 'l3_monthly'
    target_layer: 'l4_monthly'
    lookback: '3'

l3_digital_customer_app_category_agg_timeband_monthly_morning_catlv_2:
  filepath: base_path/DIGITAL/l3_features/l3_digital_customer_app_category_agg_timeband_monthly/category_level=level_2/timeband=morning
  type: datasets.spark_dbfs_dataset.SparkDbfsDataSet
  file_format: parquet
  metadata_table_path: 'metadata_path'
  save_args:
    increment_flag: 'yes'
    mode: "overwrite"
    partitionBy: "start_of_month"
    read_layer: 'l1_daily'
    target_layer: 'l3_monthly'
  load_args:
    increment_flag: 'yes'
    read_layer: 'l3_monthly'
    target_layer: 'l4_monthly'
    lookback: '3'

l3_digital_customer_app_category_agg_timeband_monthly_afternoon_catlv_2:
  filepath: base_path/DIGITAL/l3_features/l3_digital_customer_app_category_agg_timeband_monthly/category_level=level_2/timeband=afternoon
  type: datasets.spark_dbfs_dataset.SparkDbfsDataSet
  file_format: parquet
  metadata_table_path: 'metadata_path'
  save_args:
    increment_flag: 'yes'
    mode: "overwrite"
    partitionBy: "start_of_month"
    read_layer: 'l1_daily'
    target_layer: 'l3_monthly'
  load_args:
    increment_flag: 'yes'
    read_layer: 'l3_monthly'
    target_layer: 'l4_monthly'
    lookback: '3'

l3_digital_customer_app_category_agg_timeband_monthly_evening_catlv_2:
  filepath: base_path/DIGITAL/l3_features/l3_digital_customer_app_category_agg_timeband_monthly/category_level=level_2/timeband=evening
  type: datasets.spark_dbfs_dataset.SparkDbfsDataSet
  file_format: parquet
  metadata_table_path: 'metadata_path'
  save_args:
    increment_flag: 'yes'
    mode: "overwrite"
    partitionBy: "start_of_month"
    read_layer: 'l1_daily'
    target_layer: 'l3_monthly'
  load_args:
    increment_flag: 'yes'
    read_layer: 'l3_monthly'
    target_layer: 'l4_monthly'
    lookback: '3'

l3_digital_customer_app_category_agg_timeband_monthly_night_catlv_2:
  filepath: base_path/DIGITAL/l3_features/l3_digital_customer_app_category_agg_timeband_monthly/category_level=level_2/timeband=night
  type: datasets.spark_dbfs_dataset.SparkDbfsDataSet
  file_format: parquet
  metadata_table_path: 'metadata_path'
  save_args:
    increment_flag: 'yes'
    mode: "overwrite"
    partitionBy: "start_of_month"
    read_layer: 'l1_daily'
    target_layer: 'l3_monthly'
  load_args:
    increment_flag: 'yes'
    read_layer: 'l3_monthly'
    target_layer: 'l4_monthly'
    lookback: '3'

l3_digital_customer_app_category_agg_timeband_monthly_morning_catlv_3:
  filepath: base_path/DIGITAL/l3_features/l3_digital_customer_app_category_agg_timeband_monthly/category_level=level_3/timeband=morning
  type: datasets.spark_dbfs_dataset.SparkDbfsDataSet
  file_format: parquet
  metadata_table_path: 'metadata_path'
  save_args:
    increment_flag: 'yes'
    mode: "overwrite"
    partitionBy: "start_of_month"
    read_layer: 'l1_daily'
    target_layer: 'l3_monthly'
  load_args:
    increment_flag: 'yes'
    read_layer: 'l3_monthly'
    target_layer: 'l4_monthly'
    lookback: '3'

l3_digital_customer_app_category_agg_timeband_monthly_afternoon_catlv_3:
  filepath: base_path/DIGITAL/l3_features/l3_digital_customer_app_category_agg_timeband_monthly/category_level=level_3/timeband=afternoon
  type: datasets.spark_dbfs_dataset.SparkDbfsDataSet
  file_format: parquet
  metadata_table_path: 'metadata_path'
  save_args:
    increment_flag: 'yes'
    mode: "overwrite"
    partitionBy: "start_of_month"
    read_layer: 'l1_daily'
    target_layer: 'l3_monthly'
  load_args:
    increment_flag: 'yes'
    read_layer: 'l3_monthly'
    target_layer: 'l4_monthly'
    lookback: '3'

l3_digital_customer_app_category_agg_timeband_monthly_evening_catlv_3:
  filepath: base_path/DIGITAL/l3_features/l3_digital_customer_app_category_agg_timeband_monthly/category_level=level_3/timeband=evening
  type: datasets.spark_dbfs_dataset.SparkDbfsDataSet
  file_format: parquet
  metadata_table_path: 'metadata_path'
  save_args:
    increment_flag: 'yes'
    mode: "overwrite"
    partitionBy: "start_of_month"
    read_layer: 'l1_daily'
    target_layer: 'l3_monthly'
  load_args:
    increment_flag: 'yes'
    read_layer: 'l3_monthly'
    target_layer: 'l4_monthly'
    lookback: '3'

l3_digital_customer_app_category_agg_timeband_monthly_night_catlv_3:
  filepath: base_path/DIGITAL/l3_features/l3_digital_customer_app_category_agg_timeband_monthly/category_level=level_3/timeband=night
  type: datasets.spark_dbfs_dataset.SparkDbfsDataSet
  file_format: parquet
  metadata_table_path: 'metadata_path'
  save_args:
    increment_flag: 'yes'
    mode: "overwrite"
    partitionBy: "start_of_month"
    read_layer: 'l1_daily'
    target_layer: 'l3_monthly'
  load_args:
    increment_flag: 'yes'
    read_layer: 'l3_monthly'
    target_layer: 'l4_monthly'
    lookback: '3'

l3_digital_customer_app_category_agg_timeband_monthly_morning_catlv_4:
  filepath: base_path/DIGITAL/l3_features/l3_digital_customer_app_category_agg_timeband_monthly/category_level=level_4/timeband=morning
  type: datasets.spark_dbfs_dataset.SparkDbfsDataSet
  file_format: parquet
  metadata_table_path: 'metadata_path'
  save_args:
    increment_flag: 'yes'
    mode: "overwrite"
    partitionBy: "start_of_month"
    read_layer: 'l1_daily'
    target_layer: 'l3_monthly'
  load_args:
    increment_flag: 'yes'
    read_layer: 'l3_monthly'
    target_layer: 'l4_monthly'
    lookback: '3'

l3_digital_customer_app_category_agg_timeband_monthly_afternoon_catlv_4:
  filepath: base_path/DIGITAL/l3_features/l3_digital_customer_app_category_agg_timeband_monthly/category_level=level_4/timeband=afternoon
  type: datasets.spark_dbfs_dataset.SparkDbfsDataSet
  file_format: parquet
  metadata_table_path: 'metadata_path'
  save_args:
    increment_flag: 'yes'
    mode: "overwrite"
    partitionBy: "start_of_month"
    read_layer: 'l1_daily'
    target_layer: 'l3_monthly'
  load_args:
    increment_flag: 'yes'
    read_layer: 'l3_monthly'
    target_layer: 'l4_monthly'
    lookback: '3'

l3_digital_customer_app_category_agg_timeband_monthly_evening_catlv_4:
  filepath: base_path/DIGITAL/l3_features/l3_digital_customer_app_category_agg_timeband_monthly/category_level=level_4/timeband=evening
  type: datasets.spark_dbfs_dataset.SparkDbfsDataSet
  file_format: parquet
  metadata_table_path: 'metadata_path'
  save_args:
    increment_flag: 'yes'
    mode: "overwrite"
    partitionBy: "start_of_month"
    read_layer: 'l1_daily'
    target_layer: 'l3_monthly'
  load_args:
    increment_flag: 'yes'
    read_layer: 'l3_monthly'
    target_layer: 'l4_monthly'
    lookback: '3'

l3_digital_customer_app_category_agg_timeband_monthly_night_catlv_4:
  filepath: base_path/DIGITAL/l3_features/l3_digital_customer_app_category_agg_timeband_monthly/category_level=level_4/timeband=night
  type: datasets.spark_dbfs_dataset.SparkDbfsDataSet
  file_format: parquet
  metadata_table_path: 'metadata_path'
  save_args:
    increment_flag: 'yes'
    mode: "overwrite"
    partitionBy: "start_of_month"
    read_layer: 'l1_daily'
    target_layer: 'l3_monthly'
  load_args:
    increment_flag: 'yes'
    read_layer: 'l3_monthly'
    target_layer: 'l4_monthly'
    lookback: '3'

l3_digital_customer_combine_category_favorite_monthly_catlv_1:
  type: datasets.spark_dbfs_dataset.SparkDbfsDataSet
  filepath: base_path/DIGITAL/l3_features/l3_digital_customer_combine_category_favorite_monthly/category_level=level_1
  file_format: parquet
  metadata_table_path: 'metadata_path'
  save_args:
    mode: "overwrite"
    partitionBy: "start_of_month"
    # increment_flag: "yes"
    read_layer: 'l3_monthly'
    target_layer: 'l3_monthly'
    date_column: start_of_month

l3_digital_customer_combine_category_favorite_monthly_catlv_2:
  type: datasets.spark_dbfs_dataset.SparkDbfsDataSet
  filepath: base_path/DIGITAL/l3_features/l3_digital_customer_combine_category_favorite_monthly/category_level=level_2
  file_format: parquet
  metadata_table_path: 'metadata_path'
  save_args:
    mode: "overwrite"
    partitionBy: "start_of_month"
    # increment_flag: "yes"
    read_layer: 'l3_monthly'
    target_layer: 'l3_monthly'
    date_column: start_of_month

l3_digital_customer_combine_category_favorite_monthly_catlv_3:
  type: datasets.spark_dbfs_dataset.SparkDbfsDataSet
  filepath: base_path/DIGITAL/l3_features/l3_digital_customer_combine_category_favorite_monthly/category_level=level_3
  file_format: parquet
  metadata_table_path: 'metadata_path'
  save_args:
    mode: "overwrite"
    partitionBy: "start_of_month"
    # increment_flag: "yes"
    read_layer: 'l3_monthly'
    target_layer: 'l3_monthly'
    date_column: start_of_month

l3_digital_customer_combine_category_favorite_monthly_catlv_4:
  type: datasets.spark_dbfs_dataset.SparkDbfsDataSet
  filepath: base_path/DIGITAL/l3_features/l3_digital_customer_combine_category_favorite_monthly/category_level=level_4
  file_format: parquet
  metadata_table_path: 'metadata_path'
  save_args:
    mode: "overwrite"
    partitionBy: "start_of_month"
    # increment_flag: "yes"
    read_layer: 'l3_monthly'
    target_layer: 'l3_monthly'
    date_column: start_of_month

l3_digital_customer_app_category_favorite_by_category_monthly_catlv_1:
  type: datasets.spark_dbfs_dataset.SparkDbfsDataSet
  filepath: base_path/DIGITAL/l3_features/l3_digital_customer_app_category_favorite_by_category_monthly/category_level=level_1/
  file_format: parquet
  metadata_table_path: 'metadata_path'
  save_args:
    mode: "overwrite"
    partitionBy: "start_of_month"
    increment_flag: "no"
    read_layer: 'l3_monthly'
    target_layer: 'l3_monthly'
    date_column: start_of_month

l3_digital_customer_app_category_favorite_by_category_monthly_catlv_2:
  type: datasets.spark_dbfs_dataset.SparkDbfsDataSet
  filepath: base_path/DIGITAL/l3_features/l3_digital_customer_app_category_favorite_by_category_monthly/category_level=level_2/
  file_format: parquet
  metadata_table_path: 'metadata_path'
  save_args:
    mode: "overwrite"
    partitionBy: "start_of_month"
    increment_flag: "no"
    read_layer: 'l3_monthly'
    target_layer: 'l3_monthly'
    date_column: start_of_month

l3_digital_customer_app_category_favorite_by_category_monthly_catlv_3:
  type: datasets.spark_dbfs_dataset.SparkDbfsDataSet
  filepath: base_path/DIGITAL/l3_features/l3_digital_customer_app_category_favorite_by_category_monthly/category_level=level_3/
  file_format: parquet
  metadata_table_path: 'metadata_path'
  save_args:
    mode: "overwrite"
    partitionBy: "start_of_month"
    increment_flag: "no"
    read_layer: 'l3_monthly'
    target_layer: 'l3_monthly'
    date_column: start_of_month

l3_digital_customer_app_category_favorite_by_category_monthly_catlv_4:
  type: datasets.spark_dbfs_dataset.SparkDbfsDataSet
  filepath: base_path/DIGITAL/l3_features/l3_digital_customer_app_category_favorite_by_category_monthly/category_level=level_4/
  file_format: parquet
  metadata_table_path: 'metadata_path'
  save_args:
    mode: "overwrite"
    partitionBy: "start_of_month"
    increment_flag: "no"
    read_layer: 'l3_monthly'
    target_layer: 'l3_monthly'
    date_column: start_of_month

l3_digital_customer_web_category_favorite_by_category_monthly_catlv_1:
  type: datasets.spark_dbfs_dataset.SparkDbfsDataSet
  filepath: base_path/DIGITAL/l3_features/l3_digital_customer_web_category_favorite_by_category_monthly/category_level=level_1/
  file_format: parquet
  metadata_table_path: 'metadata_path'
  save_args:
    mode: "overwrite"
    partitionBy: "start_of_month"
    increment_flag: "no"
    read_layer: 'l3_monthly'
    target_layer: 'l3_monthly'
    date_column: start_of_month

l3_digital_customer_web_category_favorite_by_category_monthly_catlv_2:
  type: datasets.spark_dbfs_dataset.SparkDbfsDataSet
  filepath: base_path/DIGITAL/l3_features/l3_digital_customer_web_category_favorite_by_category_monthly/category_level=level_2/
  file_format: parquet
  metadata_table_path: 'metadata_path'
  save_args:
    mode: "overwrite"
    partitionBy: "start_of_month"
    increment_flag: "no"
    read_layer: 'l3_monthly'
    target_layer: 'l3_monthly'
    date_column: start_of_month

l3_digital_customer_web_category_favorite_by_category_monthly_catlv_3:
  type: datasets.spark_dbfs_dataset.SparkDbfsDataSet
  filepath: base_path/DIGITAL/l3_features/l3_digital_customer_web_category_favorite_by_category_monthly/category_level=level_3/
  file_format: parquet
  metadata_table_path: 'metadata_path'
  save_args:
    mode: "overwrite"
    partitionBy: "start_of_month"
    increment_flag: "no"
    read_layer: 'l3_monthly'
    target_layer: 'l3_monthly'
    date_column: start_of_month

l3_digital_customer_web_category_favorite_by_category_monthly_catlv_4:
  type: datasets.spark_dbfs_dataset.SparkDbfsDataSet
  filepath: base_path/DIGITAL/l3_features/l3_digital_customer_web_category_favorite_by_category_monthly/category_level=level_4/
  file_format: parquet
  metadata_table_path: 'metadata_path'
  save_args:
    mode: "overwrite"
    partitionBy: "start_of_month"
    increment_flag: "no"
    read_layer: 'l3_monthly'
    target_layer: 'l3_monthly'
    date_column: start_of_month

l3_digital_customer_app_category_score_monthly_catlv_1:
  type: datasets.spark_dbfs_dataset.SparkDbfsDataSet
  filepath: base_path/DIGITAL/l3_features/l3_digital_customer_app_category_score_monthly/category_level=level_1/
  file_format: parquet
  metadata_table_path: 'metadata_path'
  save_args:
    mode: "overwrite"
    partitionBy: "start_of_month"
    increment_flag: "no"
    read_layer: 'l3_monthly'
    target_layer: 'l3_monthly'
    date_column: start_of_month
  load_args:
    increment_flag: 'no'
    read_layer: 'l3_monthly'
    target_layer: 'l4_monthly'
    lookback: '3'

l3_digital_customer_app_category_score_monthly_catlv_2:
  type: datasets.spark_dbfs_dataset.SparkDbfsDataSet
  filepath: base_path/DIGITAL/l3_features/l3_digital_customer_app_category_score_monthly/category_level=level_2/
  file_format: parquet
  metadata_table_path: 'metadata_path'
  save_args:
    mode: "overwrite"
    partitionBy: "start_of_month"
    increment_flag: "no"
    read_layer: 'l3_monthly'
    target_layer: 'l3_monthly'
    date_column: start_of_month
  load_args:
    increment_flag: 'no'
    read_layer: 'l3_monthly'
    target_layer: 'l4_monthly'
    lookback: '3'

l3_digital_customer_app_category_score_monthly_catlv_3:
  type: datasets.spark_dbfs_dataset.SparkDbfsDataSet
  filepath: base_path/DIGITAL/l3_features/l3_digital_customer_app_category_score_monthly/category_level=level_3/
  file_format: parquet
  metadata_table_path: 'metadata_path'
  save_args:
    mode: "overwrite"
    partitionBy: "start_of_month"
    increment_flag: "no"
    read_layer: 'l3_monthly'
    target_layer: 'l3_monthly'
    date_column: start_of_month
  load_args:
    increment_flag: 'no'
    read_layer: 'l3_monthly'
    target_layer: 'l4_monthly'
    lookback: '3'

l3_digital_customer_app_category_score_monthly_catlv_4:
  type: datasets.spark_dbfs_dataset.SparkDbfsDataSet
  filepath: base_path/DIGITAL/l3_features/l3_digital_customer_app_category_score_monthly/category_level=level_4/
  file_format: parquet
  metadata_table_path: 'metadata_path'
  save_args:
    mode: "overwrite"
    partitionBy: "start_of_month"
    increment_flag: "no"
    read_layer: 'l3_monthly'
    target_layer: 'l3_monthly'
    date_column: start_of_month
  load_args:
    increment_flag: 'no'
    read_layer: 'l3_monthly'
    target_layer: 'l4_monthly'
    lookback: '3'

l3_digital_customer_web_category_score_monthly_catlv_1:
  type: datasets.spark_dbfs_dataset.SparkDbfsDataSet
  filepath: base_path/DIGITAL/l3_features/l3_digital_customer_web_category_score_monthly/category_level=level_1/
  file_format: parquet
  metadata_table_path: 'metadata_path'
  save_args:
    mode: "overwrite"
    partitionBy: "start_of_month"
    increment_flag: "no"
    read_layer: 'l3_monthly'
    target_layer: 'l3_monthly'
    date_column: start_of_month
  load_args:
    increment_flag: 'yes'
    read_layer: 'l3_monthly'
    target_layer: 'l4_monthly'
    lookback: '3'

l3_digital_customer_web_category_score_monthly_catlv_2:
  type: datasets.spark_dbfs_dataset.SparkDbfsDataSet
  filepath: base_path/DIGITAL/l3_features/l3_digital_customer_web_category_score_monthly/category_level=level_2/
  file_format: parquet
  metadata_table_path: 'metadata_path'
  save_args:
    mode: "overwrite"
    partitionBy: "start_of_month"
    increment_flag: "no"
    read_layer: 'l3_monthly'
    target_layer: 'l3_monthly'
    date_column: start_of_month
  load_args:
    increment_flag: 'yes'
    read_layer: 'l3_monthly'
    target_layer: 'l4_monthly'
    lookback: '3'

l3_digital_customer_web_category_score_monthly_catlv_3:
  type: datasets.spark_dbfs_dataset.SparkDbfsDataSet
  filepath: base_path/DIGITAL/l3_features/l3_digital_customer_web_category_score_monthly/category_level=level_3/
  file_format: parquet
  metadata_table_path: 'metadata_path'
  save_args:
    mode: "overwrite"
    partitionBy: "start_of_month"
    increment_flag: "no"
    read_layer: 'l3_monthly'
    target_layer: 'l3_monthly'
    date_column: start_of_month
  load_args:
    increment_flag: 'yes'
    read_layer: 'l3_monthly'
    target_layer: 'l4_monthly'
    lookback: '3'

l3_digital_customer_web_category_score_monthly_catlv_4:
  type: datasets.spark_dbfs_dataset.SparkDbfsDataSet
  filepath: base_path/DIGITAL/l3_features/l3_digital_customer_web_category_score_monthly/category_level=level_4/
  file_format: parquet
  metadata_table_path: 'metadata_path'
  save_args:
    mode: "overwrite"
    partitionBy: "start_of_month"
    increment_flag: "no"
    read_layer: 'l3_monthly'
    target_layer: 'l3_monthly'
    date_column: start_of_month
  load_args:
    increment_flag: 'yes'
    read_layer: 'l3_monthly'
    target_layer: 'l4_monthly'
    lookback: '3'

l3_digital_customer_combine_category_score_monthly_catlv_1:
  type: datasets.spark_dbfs_dataset.SparkDbfsDataSet
  filepath: base_path/DIGITAL/l3_features/l3_digital_customer_combine_category_score_monthly/category_level=level_1
  file_format: parquet
  metadata_table_path: 'metadata_path'
  save_args:
    mode: "overwrite"
    partitionBy: "start_of_month"
    read_layer: 'l3_monthly'
    target_layer: 'l3_monthly'
    date_column: start_of_month

l3_digital_customer_combine_category_score_monthly_catlv_2:
  type: datasets.spark_dbfs_dataset.SparkDbfsDataSet
  filepath: base_path/DIGITAL/l3_features/l3_digital_customer_combine_category_score_monthly/category_level=level_2
  file_format: parquet
  metadata_table_path: 'metadata_path'
  save_args:
    mode: "overwrite"
    partitionBy: "start_of_month"
    read_layer: 'l3_monthly'
    target_layer: 'l3_monthly'
    date_column: start_of_month

l3_digital_customer_combine_category_score_monthly_catlv_3:
  type: datasets.spark_dbfs_dataset.SparkDbfsDataSet
  filepath: base_path/DIGITAL/l3_features/l3_digital_customer_combine_category_score_monthly/category_level=level_3
  file_format: parquet
  metadata_table_path: 'metadata_path'
  save_args:
    mode: "overwrite"
    partitionBy: "start_of_month"
    read_layer: 'l3_monthly'
    target_layer: 'l3_monthly'
    date_column: start_of_month

l3_digital_customer_combine_category_score_monthly_catlv_4:
  type: datasets.spark_dbfs_dataset.SparkDbfsDataSet
  filepath: base_path/DIGITAL/l3_features/l3_digital_customer_combine_category_score_monthly/category_level=level_4
  file_format: parquet
  metadata_table_path: 'metadata_path'
  save_args:
    mode: "overwrite"
    partitionBy: "start_of_month"
    read_layer: 'l3_monthly'
    target_layer: 'l3_monthly'
    date_column: start_of_month

l3_digital_customer_app_category_agg_monthly_for_l4_windows_app_category_agg_monthly_catlv_1:
  type: datasets.spark_dbfs_dataset.SparkDbfsDataSet
  filepath: base_path/DIGITAL/l3_features/l3_digital_customer_app_category_agg_monthly/category_level=level_1
  file_format: parquet
  metadata_table_path: 'metadata_path'
  load_args:
    increment_flag: "yes"
    read_layer: 'l3_monthly'
    target_layer: 'l4_monthly'
    lookback: '0'
    date_column: start_of_month

l3_digital_customer_app_category_agg_monthly_for_l4_windows_app_category_agg_monthly_catlv_2:
  type: datasets.spark_dbfs_dataset.SparkDbfsDataSet
  filepath: base_path/DIGITAL/l3_features/l3_digital_customer_app_category_agg_monthly/category_level=level_2
  file_format: parquet
  metadata_table_path: 'metadata_path'
  load_args:
    increment_flag: "yes"
    read_layer: 'l3_monthly'
    target_layer: 'l4_monthly'
    lookback: '0'
    date_column: start_of_month

l3_digital_customer_app_category_agg_monthly_for_l4_windows_app_category_agg_monthly_catlv_3:
  type: datasets.spark_dbfs_dataset.SparkDbfsDataSet
  filepath: base_path/DIGITAL/l3_features/l3_digital_customer_app_category_agg_monthly/category_level=level_3
  file_format: parquet
  metadata_table_path: 'metadata_path'
  load_args:
    increment_flag: "yes"
    read_layer: 'l3_monthly'
    target_layer: 'l4_monthly'
    lookback: '0'
    date_column: start_of_month

l3_digital_customer_app_category_agg_monthly_for_l4_windows_app_category_agg_monthly_catlv_4:
  type: datasets.spark_dbfs_dataset.SparkDbfsDataSet
  filepath: base_path/DIGITAL/l3_features/l3_digital_customer_app_category_agg_monthly/category_level=level_4
  file_format: parquet
  metadata_table_path: 'metadata_path'
  load_args:
    increment_flag: "yes"
    read_layer: 'l3_monthly'
    target_layer: 'l4_monthly'
    lookback: '0'
    date_column: start_of_month

l3_digital_customer_combine_favorite_by_category_monthly_catlv_1:
  type: datasets.spark_dbfs_dataset.SparkDbfsDataSet
  filepath: base_path/DIGITAL/l3_features/l3_digital_customer_combine_favorite_by_category_monthly/category_level=level_1
  file_format: parquet
  metadata_table_path: 'metadata_path'
  save_args:
    mode: "overwrite"
    partitionBy: "start_of_month"
    read_layer: 'l3_monthly'
    target_layer: 'l3_monthly'
    date_column: start_of_month

l3_digital_customer_combine_favorite_by_category_monthly_catlv_2:
  type: datasets.spark_dbfs_dataset.SparkDbfsDataSet
  filepath: base_path/DIGITAL/l3_features/l3_digital_customer_combine_favorite_by_category_monthly/category_level=level_2
  file_format: parquet
  metadata_table_path: 'metadata_path'
  save_args:
    mode: "overwrite"
    partitionBy: "start_of_month"
    read_layer: 'l3_monthly'
    target_layer: 'l3_monthly'
    date_column: start_of_month

l3_digital_customer_combine_favorite_by_category_monthly_catlv_3:
  type: datasets.spark_dbfs_dataset.SparkDbfsDataSet
  filepath: base_path/DIGITAL/l3_features/l3_digital_customer_combine_favorite_by_category_monthly/category_level=level_3
  file_format: parquet
  metadata_table_path: 'metadata_path'
  save_args:
    mode: "overwrite"
    partitionBy: "start_of_month"
    read_layer: 'l3_monthly'
    target_layer: 'l3_monthly'
    date_column: start_of_month

l3_digital_customer_combine_favorite_by_category_monthly_catlv_4:
  type: datasets.spark_dbfs_dataset.SparkDbfsDataSet
  filepath: base_path/DIGITAL/l3_features/l3_digital_customer_combine_favorite_by_category_monthly/category_level=level_4
  file_format: parquet
  metadata_table_path: 'metadata_path'
  save_args:
    mode: "overwrite"
    partitionBy: "start_of_month"
    read_layer: 'l3_monthly'
    target_layer: 'l3_monthly'
    date_column: start_of_month

l3_digital_customer_combine_category_agg_timeband_monthly_morning_catlv_1:
  type: datasets.spark_dbfs_dataset.SparkDbfsDataSet
  filepath: base_path/DIGITAL/l3_features/l3_digital_customer_combine_category_agg_timeband_monthly/category_level=level_1/timeband=morning
  file_format: parquet
  metadata_table_path: 'metadata_path'
  save_args:
    mode: "overwrite"
    partitionBy: "start_of_month"
    read_layer: 'l3_monthly'
    target_layer: 'l3_monthly'
    date_column: start_of_month
  load_args:
    increment_flag: "no"
>>>>>>> 1758913f
    read_layer: 'l3_monthly'
    target_layer: 'l4_monthly'
    lookback: '3'
    date_column: start_of_month
<<<<<<< HEAD
  save_args:
    mode: "overwrite"
    partitionBy: "start_of_month"
    increment_flag: "yes"
    read_layer: 'l0_daily'
    target_layer: 'l3_monthly'
    date_column: start_of_month

l3_digital_customer_relay_conversion_agg_monthly:
  type: datasets.spark_dbfs_dataset.SparkDbfsDataSet
  filepath: base_path/DIGITAL/l3_features/l3_digital_customer_relay_conversion_agg_monthly/
  file_format: parquet
  metadata_table_path: 'metadata_path'
  load_args:
    increment_flag: 'no'
    lookup_table_name: 'l4_digital_customer_relay_conversion_agg_monthly_features'
=======

l3_digital_customer_combine_category_agg_timeband_monthly_afternoon_catlv_1:
  type: datasets.spark_dbfs_dataset.SparkDbfsDataSet
  filepath: base_path/DIGITAL/l3_features/l3_digital_customer_combine_category_agg_timeband_monthly/category_level=level_1/timeband=afternoon
  file_format: parquet
  metadata_table_path: 'metadata_path'
  save_args:
    mode: "overwrite"
    partitionBy: "start_of_month"
    read_layer: 'l3_monthly'
    target_layer: 'l3_monthly'
    date_column: start_of_month
  load_args:
    increment_flag: "no"
    read_layer: 'l3_monthly'
    target_layer: 'l4_monthly'
    lookback: '3'
    date_column: start_of_month

l3_digital_customer_combine_category_agg_timeband_monthly_evening_catlv_1:
  type: datasets.spark_dbfs_dataset.SparkDbfsDataSet
  filepath: base_path/DIGITAL/l3_features/l3_digital_customer_combine_category_agg_timeband_monthly/category_level=level_1/timeband=evening
  file_format: parquet
  metadata_table_path: 'metadata_path'
  save_args:
    mode: "overwrite"
    partitionBy: "start_of_month"
    read_layer: 'l3_monthly'
    target_layer: 'l3_monthly'
    date_column: start_of_month
  load_args:
    increment_flag: "no"
>>>>>>> 1758913f
    read_layer: 'l3_monthly'
    target_layer: 'l4_monthly'
    lookback: '3'
    date_column: start_of_month
<<<<<<< HEAD
  save_args:
    mode: "overwrite"
    partitionBy: "start_of_month"
    increment_flag: "yes"
    read_layer: 'l0_daily'
    target_layer: 'l3_monthly'
    date_column: start_of_month

l3_digital_customer_relay_conversion_fav_monthly:
  type: datasets.spark_dbfs_dataset.SparkDbfsDataSet
  filepath: base_path/DIGITAL/l3_features/l3_digital_customer_relay_conversion_fav_monthly/
  file_format: parquet
  metadata_table_path: 'metadata_path'
  load_args:
    increment_flag: 'no'
    lookup_table_name: 'l4_digital_customer_relay_conversion_fav_monthly_features_int'
=======

l3_digital_customer_combine_category_agg_timeband_monthly_night_catlv_1:
  type: datasets.spark_dbfs_dataset.SparkDbfsDataSet
  filepath: base_path/DIGITAL/l3_features/l3_digital_customer_combine_category_agg_timeband_monthly/category_level=level_1/timeband=night
  file_format: parquet
  metadata_table_path: 'metadata_path'
  save_args:
    mode: "overwrite"
    partitionBy: "start_of_month"
    read_layer: 'l3_monthly'
    target_layer: 'l3_monthly'
  load_args:
    increment_flag: "no"
    read_layer: 'l3_monthly'
    target_layer: 'l4_monthly'
    lookback: '3'
    date_column: start_of_month

l3_digital_customer_combine_category_agg_timeband_monthly_morning_catlv_2:
  type: datasets.spark_dbfs_dataset.SparkDbfsDataSet
  filepath: base_path/DIGITAL/l3_features/l3_digital_customer_combine_category_agg_timeband_monthly/category_level=level_2/timeband=morning
  file_format: parquet
  metadata_table_path: 'metadata_path'
  save_args:
    mode: "overwrite"
    partitionBy: "start_of_month"
    read_layer: 'l3_monthly'
    target_layer: 'l3_monthly'
    date_column: start_of_month
  load_args:
    increment_flag: "no"
>>>>>>> 1758913f
    read_layer: 'l3_monthly'
    target_layer: 'l4_monthly'
    lookback: '3'
    date_column: start_of_month
<<<<<<< HEAD
  save_args:
    mode: "overwrite"
    partitionBy: "start_of_month"
    increment_flag: "yes"
    read_layer: 'l0_daily'
    target_layer: 'l3_monthly'
    date_column: start_of_month

l3_digital_customer_relay_conversion_package_fav_monthly:
  type: datasets.spark_dbfs_dataset.SparkDbfsDataSet
  filepath: base_path/DIGITAL/l3_features/l3_digital_customer_relay_conversion_package_fav_monthly/
=======

l3_digital_customer_combine_category_agg_timeband_monthly_afternoon_catlv_2:
  type: datasets.spark_dbfs_dataset.SparkDbfsDataSet
  filepath: base_path/DIGITAL/l3_features/l3_digital_customer_combine_category_agg_timeband_monthly/category_level=level_2/timeband=afternoon
  file_format: parquet
  metadata_table_path: 'metadata_path'
  save_args:
    mode: "overwrite"
    partitionBy: "start_of_month"
    read_layer: 'l3_monthly'
    target_layer: 'l3_monthly'
    date_column: start_of_month
  load_args:
    increment_flag: "no"
    read_layer: 'l3_monthly'
    target_layer: 'l4_monthly'
    lookback: '3'
    date_column: start_of_month

l3_digital_customer_combine_category_agg_timeband_monthly_evening_catlv_2:
  type: datasets.spark_dbfs_dataset.SparkDbfsDataSet
  filepath: base_path/DIGITAL/l3_features/l3_digital_customer_combine_category_agg_timeband_monthly/category_level=level_2/timeband=evening
>>>>>>> 1758913f
  file_format: parquet
  metadata_table_path: 'metadata_path'
  save_args:
    mode: "overwrite"
    partitionBy: "start_of_month"
<<<<<<< HEAD
    increment_flag: "yes"
    read_layer: 'l0_daily'
    target_layer: 'l3_monthly'
    date_column: start_of_month

l3_digital_customer_relay_pageview_fav_monthly:
  type: datasets.spark_dbfs_dataset.SparkDbfsDataSet
  filepath: base_path/DIGITAL/l3_features/l3_digital_customer_relay_pageview_fav_monthly/
  file_format: parquet
  metadata_table_path: 'metadata_path'
  load_args:
    increment_flag: 'no'
    lookup_table_name: 'l4_digital_customer_relay_pageview_agg_monthly_features'
=======
    read_layer: 'l3_monthly'
    target_layer: 'l3_monthly'
    date_column: start_of_month
  load_args:
    increment_flag: "no"
    read_layer: 'l3_monthly'
    target_layer: 'l4_monthly'
    lookback: '3'
    date_column: start_of_month

l3_digital_customer_combine_category_agg_timeband_monthly_night_catlv_2:
  type: datasets.spark_dbfs_dataset.SparkDbfsDataSet
  filepath: base_path/DIGITAL/l3_features/l3_digital_customer_combine_category_agg_timeband_monthly/category_level=level_2/timeband=night
  file_format: parquet
  metadata_table_path: 'metadata_path'
  save_args:
    mode: "overwrite"
    partitionBy: "start_of_month"
    read_layer: 'l3_monthly'
    target_layer: 'l3_monthly'
  load_args:
    increment_flag: "no"
    read_layer: 'l3_monthly'
    target_layer: 'l4_monthly'
    lookback: '3'
    date_column: start_of_month

l3_digital_customer_combine_category_agg_timeband_monthly_morning_catlv_3:
  type: datasets.spark_dbfs_dataset.SparkDbfsDataSet
  filepath: base_path/DIGITAL/l3_features/l3_digital_customer_combine_category_agg_timeband_monthly/category_level=level_3/timeband=morning
  file_format: parquet
  metadata_table_path: 'metadata_path'
  save_args:
    mode: "overwrite"
    partitionBy: "start_of_month"
    read_layer: 'l3_monthly'
    target_layer: 'l3_monthly'
    date_column: start_of_month
  load_args:
    increment_flag: "no"
>>>>>>> 1758913f
    read_layer: 'l3_monthly'
    target_layer: 'l4_monthly'
    lookback: '3'
    date_column: start_of_month
<<<<<<< HEAD
  save_args:
    mode: "overwrite"
    partitionBy: "start_of_month"
    increment_flag: "yes"
    read_layer: 'l0_daily'
    target_layer: 'l3_monthly'
    date_column: start_of_month


=======

l3_digital_customer_combine_category_agg_timeband_monthly_afternoon_catlv_3:
  type: datasets.spark_dbfs_dataset.SparkDbfsDataSet
  filepath: base_path/DIGITAL/l3_features/l3_digital_customer_combine_category_agg_timeband_monthly/category_level=level_3/timeband=afternoon
  file_format: parquet
  metadata_table_path: 'metadata_path'
  save_args:
    mode: "overwrite"
    partitionBy: "start_of_month"
    read_layer: 'l3_monthly'
    target_layer: 'l3_monthly'
    date_column: start_of_month
  load_args:
    increment_flag: "no"
    read_layer: 'l3_monthly'
    target_layer: 'l4_monthly'
    lookback: '3'
    date_column: start_of_month

l3_digital_customer_combine_category_agg_timeband_monthly_evening_catlv_3:
  type: datasets.spark_dbfs_dataset.SparkDbfsDataSet
  filepath: base_path/DIGITAL/l3_features/l3_digital_customer_combine_category_agg_timeband_monthly/category_level=level_3/timeband=evening
  file_format: parquet
  metadata_table_path: 'metadata_path'
  save_args:
    mode: "overwrite"
    partitionBy: "start_of_month"
    read_layer: 'l3_monthly'
    target_layer: 'l3_monthly'
    date_column: start_of_month
  load_args:
    increment_flag: "no"
    read_layer: 'l3_monthly'
    target_layer: 'l4_monthly'
    lookback: '3'
    date_column: start_of_month

l3_digital_customer_combine_category_agg_timeband_monthly_night_catlv_3:
  type: datasets.spark_dbfs_dataset.SparkDbfsDataSet
  filepath: base_path/DIGITAL/l3_features/l3_digital_customer_combine_category_agg_timeband_monthly/category_level=level_3/timeband=night
  file_format: parquet
  metadata_table_path: 'metadata_path'
  save_args:
    mode: "overwrite"
    partitionBy: "start_of_month"
    read_layer: 'l3_monthly'
    target_layer: 'l3_monthly'
  load_args:
    increment_flag: "no"
    read_layer: 'l3_monthly'
    target_layer: 'l4_monthly'
    lookback: '3'
    date_column: start_of_month

l3_digital_customer_combine_category_agg_timeband_monthly_morning_catlv_4:
  type: datasets.spark_dbfs_dataset.SparkDbfsDataSet
  filepath: base_path/DIGITAL/l3_features/l3_digital_customer_combine_category_agg_timeband_monthly/category_level=level_4/timeband=morning
  file_format: parquet
  metadata_table_path: 'metadata_path'
  save_args:
    mode: "overwrite"
    partitionBy: "start_of_month"
    read_layer: 'l3_monthly'
    target_layer: 'l3_monthly'
    date_column: start_of_month
  load_args:
    increment_flag: "no"
    read_layer: 'l3_monthly'
    target_layer: 'l4_monthly'
    lookback: '3'
    date_column: start_of_month

l3_digital_customer_combine_category_agg_timeband_monthly_afternoon_catlv_4:
  type: datasets.spark_dbfs_dataset.SparkDbfsDataSet
  filepath: base_path/DIGITAL/l3_features/l3_digital_customer_combine_category_agg_timeband_monthly/category_level=level_4/timeband=afternoon
  file_format: parquet
  metadata_table_path: 'metadata_path'
  save_args:
    mode: "overwrite"
    partitionBy: "start_of_month"
    read_layer: 'l3_monthly'
    target_layer: 'l3_monthly'
    date_column: start_of_month
  load_args:
    increment_flag: "no"
    read_layer: 'l3_monthly'
    target_layer: 'l4_monthly'
    lookback: '3'
    date_column: start_of_month

l3_digital_customer_combine_category_agg_timeband_monthly_evening_catlv_4:
  type: datasets.spark_dbfs_dataset.SparkDbfsDataSet
  filepath: base_path/DIGITAL/l3_features/l3_digital_customer_combine_category_agg_timeband_monthly/category_level=level_4/timeband=evening
  file_format: parquet
  metadata_table_path: 'metadata_path'
  save_args:
    mode: "overwrite"
    partitionBy: "start_of_month"
    read_layer: 'l3_monthly'
    target_layer: 'l3_monthly'
    date_column: start_of_month
  load_args:
    increment_flag: "no"
    read_layer: 'l3_monthly'
    target_layer: 'l4_monthly'
    lookback: '3'
    date_column: start_of_month

l3_digital_customer_combine_category_agg_timeband_monthly_night_catlv_4:
  type: datasets.spark_dbfs_dataset.SparkDbfsDataSet
  filepath: base_path/DIGITAL/l3_features/l3_digital_customer_combine_category_agg_timeband_monthly/category_level=level_4/timeband=night
  file_format: parquet
  metadata_table_path: 'metadata_path'
  save_args:
    mode: "overwrite"
    partitionBy: "start_of_month"
    read_layer: 'l3_monthly'
    target_layer: 'l3_monthly'
  load_args:
    increment_flag: "no"
    read_layer: 'l3_monthly'
    target_layer: 'l4_monthly'
    lookback: '3'
    date_column: start_of_month

l3_digital_customer_combine_category_agg_monthly_catlv_1_for_l4_windows_combine_agg_monthly_catlv_1:
  type: datasets.spark_dbfs_dataset.SparkDbfsDataSet
  filepath: base_path/DIGITAL/l3_features/l3_digital_customer_combine_category_agg_monthly/category_level=level_1
  file_format: parquet
  metadata_table_path: 'metadata_path'
  load_args:
    increment_flag: "no"
    lookup_table_name: 'l4_digital_customer_combine_category_agg_monthly_catlv_1'
    read_layer: 'l3_monthly'
    target_layer: 'l4_monthly'
    lookback: '3'
    date_column: start_of_month

l3_digital_customer_combine_category_agg_monthly_catlv_2_for_l4_windows_combine_agg_monthly_catlv_2:
  type: datasets.spark_dbfs_dataset.SparkDbfsDataSet
  filepath: base_path/DIGITAL/l3_features/l3_digital_customer_combine_category_agg_monthly/category_level=level_2
  file_format: parquet
  metadata_table_path: 'metadata_path'
  load_args:
    increment_flag: "no"
    lookup_table_name: 'l4_digital_customer_combine_category_agg_monthly_catlv_2'
    read_layer: 'l3_monthly'
    target_layer: 'l4_monthly'
    lookback: '3'
    date_column: start_of_month

l3_digital_customer_combine_category_agg_monthly_catlv_3_for_l4_windows_combine_agg_monthly_catlv_3:
  type: datasets.spark_dbfs_dataset.SparkDbfsDataSet
  filepath: base_path/DIGITAL/l3_features/l3_digital_customer_combine_category_agg_monthly/category_level=level_3
  file_format: parquet
  metadata_table_path: 'metadata_path'
  load_args:
    increment_flag: "no"
    lookup_table_name: 'l4_digital_customer_combine_category_agg_monthly_catlv_3'
    read_layer: 'l3_monthly'
    target_layer: 'l4_monthly'
    lookback: '3'
    date_column: start_of_month

l3_digital_customer_combine_category_agg_monthly_catlv_4_for_l4_windows_combine_agg_monthly_catlv_4:
  type: datasets.spark_dbfs_dataset.SparkDbfsDataSet
  filepath: base_path/DIGITAL/l3_features/l3_digital_customer_combine_category_agg_monthly/category_level=level_4
  file_format: parquet
  metadata_table_path: 'metadata_path'
  load_args:
    increment_flag: "no"
    lookup_table_name: 'l4_digital_customer_combine_category_agg_monthly_catlv_4'
    read_layer: 'l3_monthly'
    target_layer: 'l4_monthly'
    lookback: '3'
    date_column: start_of_month

l3_digital_cxense_category_agg_monthly_morning_catlv_1:
  type: datasets.spark_dbfs_dataset.SparkDbfsDataSet
  filepath: base_path/DIGITAL/l3_features/l3_digital_cxense_category_agg_monthly/category_level=level_1/timeband=morning
  file_format: parquet
  metadata_table_path: 'metadata_path'
  save_args:
    mode: "overwrite"
    partitionBy: "start_of_month"
    read_layer: 'l1_daily'
    target_layer: 'l3_monthly'

l3_digital_cxense_category_agg_monthly_afternoon_catlv_1:
  type: datasets.spark_dbfs_dataset.SparkDbfsDataSet
  filepath: base_path/DIGITAL/l3_features/l3_digital_cxense_category_agg_monthly/category_level=level_1/timeband=afternoon
  file_format: parquet
  metadata_table_path: 'metadata_path'
  save_args:
    mode: "overwrite"
    partitionBy: "start_of_month"
    read_layer: 'l1_daily'
    target_layer: 'l3_monthly'

l3_digital_cxense_category_agg_monthly_evening_catlv_1:
  type: datasets.spark_dbfs_dataset.SparkDbfsDataSet
  filepath: base_path/DIGITAL/l3_features/l3_digital_cxense_category_agg_monthly/category_level=level_1/timeband=evening
  file_format: parquet
  metadata_table_path: 'metadata_path'
  save_args:
    mode: "overwrite"
    partitionBy: "start_of_month"
    read_layer: 'l1_daily'
    target_layer: 'l3_monthly'

l3_digital_cxense_category_agg_monthly_night_catlv_1:
  type: datasets.spark_dbfs_dataset.SparkDbfsDataSet
  filepath: base_path/DIGITAL/l3_features/l3_digital_cxense_category_agg_monthly/category_level=level_1/timeband=night
  file_format: parquet
  metadata_table_path: 'metadata_path'
  save_args:
    mode: "overwrite"
    partitionBy: "start_of_month"
    read_layer: 'l1_daily'
    target_layer: 'l3_monthly'
>>>>>>> 1758913f
<|MERGE_RESOLUTION|>--- conflicted
+++ resolved
@@ -16,16 +16,6 @@
     read_layer: 'l0_monthly'
     target_layer: 'l3_monthly'
 
-<<<<<<< HEAD
-l3_digital_customer_relay_pageview_agg_monthly:
-  type: datasets.spark_dbfs_dataset.SparkDbfsDataSet
-  filepath: base_path/DIGITAL/l3_features/l3_digital_customer_relay_pageview_agg_monthly/
-  file_format: parquet
-  metadata_table_path: 'metadata_path'
-  load_args:
-    increment_flag: 'no'
-    lookup_table_name: 'l1_digital_customer_relay_pageview_agg_monthly_features'
-=======
 #web monthly
 l3_digital_customer_web_category_agg_monthly_catlv_1:
   filepath: base_path/DIGITAL/l3_features/l3_digital_customer_web_category_agg_monthly/category_level=level_1
@@ -2192,29 +2182,10 @@
     date_column: start_of_month
   load_args:
     increment_flag: "no"
->>>>>>> 1758913f
-    read_layer: 'l3_monthly'
-    target_layer: 'l4_monthly'
-    lookback: '3'
-    date_column: start_of_month
-<<<<<<< HEAD
-  save_args:
-    mode: "overwrite"
-    partitionBy: "start_of_month"
-    increment_flag: "yes"
-    read_layer: 'l0_daily'
-    target_layer: 'l3_monthly'
-    date_column: start_of_month
-
-l3_digital_customer_relay_conversion_agg_monthly:
-  type: datasets.spark_dbfs_dataset.SparkDbfsDataSet
-  filepath: base_path/DIGITAL/l3_features/l3_digital_customer_relay_conversion_agg_monthly/
-  file_format: parquet
-  metadata_table_path: 'metadata_path'
-  load_args:
-    increment_flag: 'no'
-    lookup_table_name: 'l4_digital_customer_relay_conversion_agg_monthly_features'
-=======
+    read_layer: 'l3_monthly'
+    target_layer: 'l4_monthly'
+    lookback: '3'
+    date_column: start_of_month
 
 l3_digital_customer_combine_category_agg_timeband_monthly_afternoon_catlv_1:
   type: datasets.spark_dbfs_dataset.SparkDbfsDataSet
@@ -2247,29 +2218,10 @@
     date_column: start_of_month
   load_args:
     increment_flag: "no"
->>>>>>> 1758913f
-    read_layer: 'l3_monthly'
-    target_layer: 'l4_monthly'
-    lookback: '3'
-    date_column: start_of_month
-<<<<<<< HEAD
-  save_args:
-    mode: "overwrite"
-    partitionBy: "start_of_month"
-    increment_flag: "yes"
-    read_layer: 'l0_daily'
-    target_layer: 'l3_monthly'
-    date_column: start_of_month
-
-l3_digital_customer_relay_conversion_fav_monthly:
-  type: datasets.spark_dbfs_dataset.SparkDbfsDataSet
-  filepath: base_path/DIGITAL/l3_features/l3_digital_customer_relay_conversion_fav_monthly/
-  file_format: parquet
-  metadata_table_path: 'metadata_path'
-  load_args:
-    increment_flag: 'no'
-    lookup_table_name: 'l4_digital_customer_relay_conversion_fav_monthly_features_int'
-=======
+    read_layer: 'l3_monthly'
+    target_layer: 'l4_monthly'
+    lookback: '3'
+    date_column: start_of_month
 
 l3_digital_customer_combine_category_agg_timeband_monthly_night_catlv_1:
   type: datasets.spark_dbfs_dataset.SparkDbfsDataSet
@@ -2301,24 +2253,10 @@
     date_column: start_of_month
   load_args:
     increment_flag: "no"
->>>>>>> 1758913f
-    read_layer: 'l3_monthly'
-    target_layer: 'l4_monthly'
-    lookback: '3'
-    date_column: start_of_month
-<<<<<<< HEAD
-  save_args:
-    mode: "overwrite"
-    partitionBy: "start_of_month"
-    increment_flag: "yes"
-    read_layer: 'l0_daily'
-    target_layer: 'l3_monthly'
-    date_column: start_of_month
-
-l3_digital_customer_relay_conversion_package_fav_monthly:
-  type: datasets.spark_dbfs_dataset.SparkDbfsDataSet
-  filepath: base_path/DIGITAL/l3_features/l3_digital_customer_relay_conversion_package_fav_monthly/
-=======
+    read_layer: 'l3_monthly'
+    target_layer: 'l4_monthly'
+    lookback: '3'
+    date_column: start_of_month
 
 l3_digital_customer_combine_category_agg_timeband_monthly_afternoon_catlv_2:
   type: datasets.spark_dbfs_dataset.SparkDbfsDataSet
@@ -2341,27 +2279,11 @@
 l3_digital_customer_combine_category_agg_timeband_monthly_evening_catlv_2:
   type: datasets.spark_dbfs_dataset.SparkDbfsDataSet
   filepath: base_path/DIGITAL/l3_features/l3_digital_customer_combine_category_agg_timeband_monthly/category_level=level_2/timeband=evening
->>>>>>> 1758913f
-  file_format: parquet
-  metadata_table_path: 'metadata_path'
-  save_args:
-    mode: "overwrite"
-    partitionBy: "start_of_month"
-<<<<<<< HEAD
-    increment_flag: "yes"
-    read_layer: 'l0_daily'
-    target_layer: 'l3_monthly'
-    date_column: start_of_month
-
-l3_digital_customer_relay_pageview_fav_monthly:
-  type: datasets.spark_dbfs_dataset.SparkDbfsDataSet
-  filepath: base_path/DIGITAL/l3_features/l3_digital_customer_relay_pageview_fav_monthly/
-  file_format: parquet
-  metadata_table_path: 'metadata_path'
-  load_args:
-    increment_flag: 'no'
-    lookup_table_name: 'l4_digital_customer_relay_pageview_agg_monthly_features'
-=======
+  file_format: parquet
+  metadata_table_path: 'metadata_path'
+  save_args:
+    mode: "overwrite"
+    partitionBy: "start_of_month"
     read_layer: 'l3_monthly'
     target_layer: 'l3_monthly'
     date_column: start_of_month
@@ -2402,22 +2324,10 @@
     date_column: start_of_month
   load_args:
     increment_flag: "no"
->>>>>>> 1758913f
-    read_layer: 'l3_monthly'
-    target_layer: 'l4_monthly'
-    lookback: '3'
-    date_column: start_of_month
-<<<<<<< HEAD
-  save_args:
-    mode: "overwrite"
-    partitionBy: "start_of_month"
-    increment_flag: "yes"
-    read_layer: 'l0_daily'
-    target_layer: 'l3_monthly'
-    date_column: start_of_month
-
-
-=======
+    read_layer: 'l3_monthly'
+    target_layer: 'l4_monthly'
+    lookback: '3'
+    date_column: start_of_month
 
 l3_digital_customer_combine_category_agg_timeband_monthly_afternoon_catlv_3:
   type: datasets.spark_dbfs_dataset.SparkDbfsDataSet
@@ -2637,5 +2547,4 @@
     mode: "overwrite"
     partitionBy: "start_of_month"
     read_layer: 'l1_daily'
-    target_layer: 'l3_monthly'
->>>>>>> 1758913f
+    target_layer: 'l3_monthly'
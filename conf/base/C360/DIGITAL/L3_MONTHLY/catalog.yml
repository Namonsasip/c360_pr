--- conflicted
+++ resolved
@@ -16,19 +16,7 @@
     read_layer: 'l0_monthly'
     target_layer: 'l3_monthly'
 
-<<<<<<< HEAD
-l3_digital_cxenxse_user_profile_monthly:
-  filepath: base_path/DIGITAL/l3_features/l3_digital_cxenxse_user_profile_monthly/
-  type: datasets.spark_dbfs_dataset.SparkDbfsDataSet
-  file_format: parquet
-  metadata_table_path: 'metadata_path'
-  load_args:
-    increment_flag: 'yes'
-    lookup_table_name: 'l4_digital_cxenzxse_user_profile_monthly_features'
-    read_layer: 'l3_monthly'
-    target_layer: 'l4_monthly'
-    lookback: '3'
-=======
+
 l3_digital_customer_web_category_agg_monthly :
   filepath: /mnt/mck-storage/C360/DIGITAL/l3_features/l3_digital_customer_web_category_agg_monthly/category_level=level_1
   type: datasets.spark_dbfs_dataset.SparkDbfsDataSet
@@ -47,16 +35,10 @@
   filepath: base_path/STREAM/l3_features/l3_soc_web_monthly_features/
   file_format: parquet
   metadata_table_path: 'metadata_path'
->>>>>>> e1cdafc0
   save_args:
     increment_flag: 'yes'
     mode: "overwrite"
     partitionBy: "start_of_month"
-<<<<<<< HEAD
-    read_layer: 'l0_monthly'
-    target_layer: 'l3_monthly'
-=======
     read_layer: 'l1_daily'
     target_layer: 'l3_monthly'
-    date_column: start_of_month
->>>>>>> e1cdafc0
+    date_column: start_of_month
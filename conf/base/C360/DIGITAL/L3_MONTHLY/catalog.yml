--- conflicted
+++ resolved
@@ -275,8 +275,6 @@
   filepath: base_path/DIGITAL/l3_features/l3_digital_customer_relay_pageview_fav_monthly/
   file_format: parquet
   metadata_table_path: 'metadata_path'
-<<<<<<< HEAD
-=======
   load_args:
     increment_flag: 'no'
     lookup_table_name: 'l4_digital_customer_relay_pageview_agg_monthly'
@@ -284,7 +282,6 @@
     target_layer: 'l4_monthly'
     lookback: '3'
     date_column: start_of_month
->>>>>>> 6693d1aa
   save_args:
     mode: "overwrite"
     partitionBy: "start_of_month"
@@ -319,9 +316,6 @@
     target_layer: 'l3_monthly'
     date_column: start_of_month
 
-<<<<<<< HEAD
-l3_digital_customer_app_monthly_feature_pipeline:
-=======
 l3_digital_customer_app_category_agg_monthly:
   type: datasets.spark_dbfs_dataset.SparkDbfsDataSet
   filepath: base_path/DIGITAL/l3_features/l3_digital_customer_app_category_agg_monthly/category_level=level_1
@@ -340,7 +334,6 @@
     date_column: start_of_month
 
 l3_digital_customer_combine_category_agg_monthly_catlv_1:
->>>>>>> 6693d1aa
   type: datasets.spark_dbfs_dataset.SparkDbfsDataSet
   filepath: base_path/DIGITAL/l3_features/l3_digital_customer_combine_category_agg_monthly/category_level=level_1
   file_format: parquet
@@ -360,12 +353,6 @@
     target_layer: 'l3_monthly'
     date_column: start_of_month
 
-<<<<<<< HEAD
-
-l3_digital_customer_combine_category_agg_monthly_catlv_1:
-  type: datasets.spark_dbfs_dataset.SparkDbfsDataSet
-  filepath: base_path/DIGITAL/l3_features/l3_digital_customer_combine_category_agg_monthly/category_level=level_1
-=======
 l3_digital_customer_app_agg_monthly:
   type: datasets.spark_dbfs_dataset.SparkDbfsDataSet
   filepath: base_path/DIGITAL/l3_features/l3_digital_customer_app_agg_monthly/
@@ -655,18 +642,11 @@
 l3_digital_customer_combine_category_score_monthly_catlv_1:
   type: datasets.spark_dbfs_dataset.SparkDbfsDataSet
   filepath: base_path/DIGITAL/l3_features/l3_digital_customer_combine_category_score_monthly/category_level=level_1
->>>>>>> 6693d1aa
-  file_format: parquet
-  metadata_table_path: 'metadata_path'
-  save_args:
-    mode: "overwrite"
-    partitionBy: "start_of_month"
-<<<<<<< HEAD
-    increment_flag: "yes"
-    read_layer: 'l1_daily'
-    target_layer: 'l3_monthly'
-    date_column: start_of_month
-=======
+  file_format: parquet
+  metadata_table_path: 'metadata_path'
+  save_args:
+    mode: "overwrite"
+    partitionBy: "start_of_month"
     read_layer: 'l3_monthly'
     target_layer: 'l3_monthly'
     date_column: start_of_month
@@ -823,5 +803,4 @@
     mode: "overwrite"
     partitionBy: "start_of_month"
     read_layer: 'l1_daily'
-    target_layer: 'l3_monthly'
->>>>>>> 6693d1aa
+    target_layer: 'l3_monthly'
--- conflicted
+++ resolved
@@ -89,29 +89,7 @@
     target_layer: 'l3_monthly'
     date_column: start_of_month
 
-<<<<<<< HEAD
-l3_digital_customer_web_category_agg_monthly_catlv_2:
-  filepath: base_path/DIGITAL/l3_features/l3_digital_customer_web_category_agg_monthly/category_level=level_2
-  type: datasets.spark_dbfs_dataset.SparkDbfsDataSet
-  file_format: parquet
-  metadata_table_path: 'metadata_path'
-  load_args:
-    increment_flag: "no"
-    read_layer: 'l3_monthly'
-    target_layer: 'l3_monthly'
-    lookback: '1'
-  save_args:
-    mode: "overwrite"
-    partitionBy: "start_of_month"
-    increment_flag: "yes"
-    read_layer: 'l1_daily'
-    arget_layer: 'l3_monthly'
-    date_column: start_of_month
-
-l3_digital_customer_web_category_agg_monthly_for_l4_digital_customer_web_category_agg_monthly :
-=======
 l3_digital_customer_web_category_agg_monthly_for_l4_digital_customer_web_category_agg_monthly_catlv_1 :
->>>>>>> 5ae8b584
   filepath: base_path/DIGITAL/l3_features/l3_digital_customer_web_category_agg_monthly/category_level=level_1
   type: datasets.spark_dbfs_dataset.SparkDbfsDataSet
   file_format: parquet
@@ -2453,32 +2431,9 @@
   load_args:
     increment_flag: "no"
     read_layer: 'l3_monthly'
-<<<<<<< HEAD
-    target_layer: 'l3_monthly'
-    lookback: '0'
- 
-l3_digital_customer_web_category_favorite_monthly_catlv_2:
-  type: datasets.spark_dbfs_dataset.SparkDbfsDataSet
-  filepath: base_path/DIGITAL/l3_features/l3_digital_customer_web_category_favorite_monthly/category_level=level_2
-  file_format: parquet
-  metadata_table_path: 'metadata_path'
-  save_args:
-    mode: "overwrite"
-    partitionBy: "start_of_month"
-    # increment_flag: "yes"
-    read_layer: 'l3_monthly'
-    target_layer: 'l3_monthly'
-    date_column: start_of_month
-  load_args:
-    increment_flag: "no"
-    read_layer: 'l3_monthly'
-    target_layer: 'l3_monthly'
-    lookback: '0'
-=======
-    target_layer: 'l4_monthly'
-    lookback: '3'
-    date_column: start_of_month
->>>>>>> 5ae8b584
+    target_layer: 'l4_monthly'
+    lookback: '3'
+    date_column: start_of_month
 
 l3_digital_customer_combine_category_agg_timeband_monthly_evening_catlv_1:
   type: datasets.spark_dbfs_dataset.SparkDbfsDataSet
@@ -2657,29 +2612,7 @@
     lookback: '3'
     date_column: start_of_month
 
-<<<<<<< HEAD
-l3_digital_customer_web_category_score_monthly_catlv_2:
-  type: datasets.spark_dbfs_dataset.SparkDbfsDataSet
-  filepath: base_path/DIGITAL/l3_features/l3_digital_customer_web_category_score_monthly/category_level=level_2/
-  file_format: parquet
-  metadata_table_path: 'metadata_path'
-  save_args:
-    mode: "overwrite"
-    partitionBy: "start_of_month"
-    increment_flag: "no"
-    read_layer: 'l3_monthly'
-    target_layer: 'l3_monthly'
-    date_column: start_of_month
-  # load_args:
-  #   increment_flag: 'yes'
-  #   read_layer: 'l3_monthly'
-  #   target_layer: 'l4_monthly'
-  #   lookback: '3'
-
-l3_digital_customer_combine_category_score_monthly_catlv_1:
-=======
 l3_digital_customer_combine_category_agg_timeband_monthly_morning_catlv_4:
->>>>>>> 5ae8b584
   type: datasets.spark_dbfs_dataset.SparkDbfsDataSet
   filepath: base_path/DIGITAL/l3_features/l3_digital_customer_combine_category_agg_timeband_monthly/category_level=level_4/timeband=morning
   file_format: parquet

l3_digital_cxenxse_user_profile_monthly:
  filepath: base_path/DIGITAL/l3_features/l3_digital_cxenxse_user_profile_monthly/
  type: datasets.spark_dbfs_dataset.SparkDbfsDataSet
  file_format: parquet
  metadata_table_path: 'metadata_path'
  load_args:
    increment_flag: 'yes'
    lookup_table_name: 'l4_digital_cxenzxse_user_profile_monthly_features'
    read_layer: 'l3_monthly'
    target_layer: 'l4_monthly'
    lookback: '3'
  save_args:
    increment_flag: 'yes'
    mode: "overwrite"
    partitionBy: "start_of_month"
    read_layer: 'l0_monthly'
    target_layer: 'l3_monthly'

#web monthly
l3_digital_customer_web_category_agg_monthly:
  filepath: base_path/DIGITAL/l3_features/l3_digital_customer_web_category_agg_monthly/category_level=level_1
  type: datasets.spark_dbfs_dataset.SparkDbfsDataSet
  file_format: parquet
  metadata_table_path: 'metadata_path'
  load_args:
    increment_flag: "no"
    read_layer: 'l3_monthly'
    target_layer: 'l3_monthly'
    lookback: '1'
  save_args:
    mode: "overwrite"
    partitionBy: "start_of_month"
    increment_flag: "yes"
    read_layer: 'l1_daily'
    arget_layer: 'l3_monthly'
    date_column: start_of_month

l3_digital_customer_web_category_agg_monthly_for_l4_digital_customer_web_category_agg_monthly :
  filepath: base_path/DIGITAL/l3_features/l3_digital_customer_web_category_agg_monthly/category_level=level_1
  type: datasets.spark_dbfs_dataset.SparkDbfsDataSet
  file_format: parquet
  metadata_table_path: 'metadata_path'
  load_args:
    increment_flag: "yes"
    lookup_table_name: 'l4_digital_customer_web_category_agg_monthly'
    read_layer: 'l3_monthly'
    target_layer: 'l4_monthly'
    lookback: '3'

l3_digital_customer_web_category_agg_monthly_for_l3_digital_mobile_web_category_agg_timeband :
  filepath: base_path/DIGITAL/l3_features/l3_digital_customer_web_category_agg_monthly/category_level=level_1
  type: datasets.spark_dbfs_dataset.SparkDbfsDataSet
  file_format: parquet
  metadata_table_path: 'metadata_path'
  load_args:
<<<<<<< HEAD
    increment_flag: 'yes'
    lookup_table_name: 'l4_digital_digital_mobile_web_agg_features'
    read_layer: 'l3_monthly'
    target_layer: 'l4_monthly'
    lookback: '3'
=======
    increment_flag: "no"
    read_layer: 'l3_monthly'
    target_layer: 'l3_monthly'
    lookback: '0'

l3_digital_customer_web_category_agg_timeband_morning_catlv_1 :
  filepath: base_path/DIGITAL/l3_features/l3_digital_customer_web_category_agg_timeband_monthly/category_level=level_1/timeband=morning/
  type: datasets.spark_dbfs_dataset.SparkDbfsDataSet
  file_format: parquet
  metadata_table_path: 'metadata_path'
  save_args:
    increment_flag: 'yes'
    mode: "overwrite"
    partitionBy: "start_of_month"
    read_layer: 'l1_daily'
    target_layer: 'l3_monthly'
  load_args:
    increment_flag: 'no'
    lookup_table_name: 'l3_digital_customer_web_category_favorite_timeband_monthly_morning_catlv_1'
    read_layer: 'l3_monthly'
    target_layer: 'l3_monthly'

l3_digital_customer_web_category_agg_timeband_afternoon_catlv_1 :
  filepath: base_path/DIGITAL/l3_features/l3_digital_customer_web_category_agg_timeband_monthly/category_level=level_1/timeband=afternoon/
  type: datasets.spark_dbfs_dataset.SparkDbfsDataSet
  file_format: parquet
  metadata_table_path: 'metadata_path'
  save_args:
    increment_flag: 'yes'
    mode: "overwrite"
    partitionBy: "start_of_month"
    read_layer: 'l1_daily'
    target_layer: 'l3_monthly'
  load_args:
    increment_flag: 'no'
    lookup_table_name: 'l3_digital_customer_web_category_favorite_timeband_monthly_afternoon_catlv_1'
    read_layer: 'l3_monthly'
    target_layer: 'l3_monthly'

l3_digital_customer_web_category_agg_timeband_evening_catlv_1 :
  filepath: base_path/DIGITAL/l3_features/l3_digital_customer_web_category_agg_timeband_monthly/category_level=level_1/timeband=evening/
  type: datasets.spark_dbfs_dataset.SparkDbfsDataSet
  file_format: parquet
  metadata_table_path: 'metadata_path'
  save_args:
    increment_flag: 'yes'
    mode: "overwrite"
    partitionBy: "start_of_month"
    read_layer: 'l1_daily'
    target_layer: 'l3_monthly'
  load_args:
    increment_flag: 'no'
    lookup_table_name: 'l3_digital_customer_web_category_favorite_timeband_monthly_evening_catlv_1'
    read_layer: 'l3_monthly'
    target_layer: 'l3_monthly'

l3_digital_customer_web_category_agg_timeband_night_catlv_1 :
  filepath: base_path/DIGITAL/l3_features/l3_digital_customer_web_category_agg_timeband_monthly/category_level=level_1/timeband=night/
  type: datasets.spark_dbfs_dataset.SparkDbfsDataSet
  file_format: parquet
  metadata_table_path: 'metadata_path'
>>>>>>> 5da39d93
  save_args:
    increment_flag: 'yes'
    mode: "overwrite"
    partitionBy: "start_of_month"
    read_layer: 'l1_daily'
    target_layer: 'l3_monthly'
  load_args:
    increment_flag: 'no'
    lookup_table_name: 'l3_digital_customer_web_category_favorite_timeband_monthly_night_catlv_1'
    read_layer: 'l3_monthly'
    target_layer: 'l3_monthly'

l3_digital_customer_web_category_agg_timeband_for_l4_digital_customer_web_category_agg_timeband_morning_catlv_1 :
  filepath: base_path/DIGITAL/l3_features/l3_digital_customer_web_category_agg_timeband_monthly/category_level=level_1/timeband=morning/
  type: datasets.spark_dbfs_dataset.SparkDbfsDataSet
  file_format: parquet
  metadata_table_path: 'metadata_path'
  load_args:
    increment_flag: 'yes'
    lookup_table_name: 'l4_digital_customer_web_category_agg_timeband_morning_catlv_1'
    read_layer: 'l3_monthly'
    target_layer: 'l4_monthly'
    lookback: '3'

l3_digital_customer_web_category_agg_timeband_for_l4_digital_customer_web_category_agg_timeband_afternoon_catlv_1 :
  filepath: base_path/DIGITAL/l3_features/l3_digital_customer_web_category_agg_timeband_monthly/category_level=level_1/timeband=afternoon/
  type: datasets.spark_dbfs_dataset.SparkDbfsDataSet
  file_format: parquet
  metadata_table_path: 'metadata_path'
  load_args:
    increment_flag: 'yes'
    lookup_table_name: 'l4_digital_customer_web_category_agg_timeband_afternoon_catlv_1'
    read_layer: 'l3_monthly'
    target_layer: 'l4_monthly'
    lookback: '3'


l3_digital_customer_web_category_agg_timeband_for_l4_digital_customer_web_category_agg_timeband_evening_catlv_1 :
  filepath: base_path/DIGITAL/l3_features/l3_digital_customer_web_category_agg_timeband_monthly/category_level=level_1/timeband=evening/
  type: datasets.spark_dbfs_dataset.SparkDbfsDataSet
  file_format: parquet
  metadata_table_path: 'metadata_path'
  load_args:
    increment_flag: 'yes'
    lookup_table_name: 'l4_digital_customer_web_category_agg_timeband_evening_catlv_1'
    read_layer: 'l3_monthly'
    target_layer: 'l4_monthly'
    lookback: '3'

l3_digital_customer_web_category_agg_timeband_for_l4_digital_customer_web_category_agg_timeband_night_catlv_1 :
  filepath: base_path/DIGITAL/l3_features/l3_digital_customer_web_category_agg_timeband_monthly/category_level=level_1/timeband=night/
  type: datasets.spark_dbfs_dataset.SparkDbfsDataSet
  file_format: parquet
  metadata_table_path: 'metadata_path'
  load_args:
    increment_flag: 'yes'
    lookup_table_name: 'l4_digital_customer_web_category_agg_timeband_night_catlv_1'
    read_layer: 'l3_monthly'
    target_layer: 'l4_monthly'
    lookback: '3'

l3_digital_customer_web_category_favorite_timeband_monthly_morning_catlv_1:
  type: datasets.spark_dbfs_dataset.SparkDbfsDataSet
  filepath: base_path/DIGITAL/l3_features/l3_digital_customer_web_category_favorite_timeband_monthly/category_level=level_1/timeband=morning/
  file_format: parquet
  metadata_table_path: 'metadata_path'
  save_args:
    mode: "overwrite"
    partitionBy: "start_of_month"
    increment_flag: 'no'
    read_layer: 'l3_monthly'
    target_layer: 'l3_monthly'

l3_digital_customer_web_category_favorite_timeband_monthly_afternoon_catlv_1:
  type: datasets.spark_dbfs_dataset.SparkDbfsDataSet
  filepath: base_path/DIGITAL/l3_features/l3_digital_customer_web_category_favorite_timeband_monthly/category_level=level_1/timeband=afternoon/
  file_format: parquet
  metadata_table_path: 'metadata_path'
  save_args:
    mode: "overwrite"
    partitionBy: "start_of_month"
    increment_flag: 'no'
    read_layer: 'l3_monthly'
    target_layer: 'l3_monthly'

l3_digital_customer_web_category_favorite_timeband_monthly_evening_catlv_1:
  type: datasets.spark_dbfs_dataset.SparkDbfsDataSet
  filepath: base_path/DIGITAL/l3_features/l3_digital_customer_web_category_favorite_timeband_monthly/category_level=level_1/timeband=evening/
  file_format: parquet
  metadata_table_path: 'metadata_path'
  save_args:
    mode: "overwrite"
    partitionBy: "start_of_month"
    increment_flag: 'no'
    read_layer: 'l3_monthly'
    target_layer: 'l3_monthly'

l3_digital_customer_web_category_favorite_timeband_monthly_night_catlv_1:
  type: datasets.spark_dbfs_dataset.SparkDbfsDataSet
  filepath: base_path/DIGITAL/l3_features/l3_digital_customer_web_category_favorite_timeband_monthly/category_level=level_1/timeband=night/
  file_format: parquet
  metadata_table_path: 'metadata_path'
  save_args:
    mode: "overwrite"
    partitionBy: "start_of_month"
    increment_flag: 'no'
    read_layer: 'l3_monthly'
    target_layer: 'l3_monthly'

l3_digital_customer_web_category_agg_monthly_by_url:
  filepath: base_path/DIGITAL/l3_features/l3_digital_customer_web_category_agg_monthly_by_url/category_level=level_1
  type: datasets.spark_dbfs_dataset.SparkDbfsDataSet
  file_format: parquet
  metadata_table_path: 'metadata_path'
  save_args:
    increment_flag: 'no'
    mode: "overwrite"
    partitionBy: "start_of_month"
    read_layer: 'l0_daily'
    target_layer: 'l3_monthly'

#timeband agg monthly
l3_digital_customer_web_category_agg_timeband_morning_catlv_1 :
  filepath: base_path/DIGITAL/l3_features/l3_digital_customer_web_category_agg_timeband/category_level=level_1/timeband=morning/
  type: datasets.spark_dbfs_dataset.SparkDbfsDataSet
  file_format: parquet
  metadata_table_path: 'metadata_path'
  save_args:
    increment_flag: 'yes'
    mode: "overwrite"
    partitionBy: "start_of_month"
    read_layer: 'l1_daily'
    target_layer: 'l3_monthly'

l3_digital_customer_web_category_agg_timeband_afternoon_catlv_1 :
  filepath: base_path/DIGITAL/l3_features/l3_digital_customer_web_category_agg_timeband/category_level=level_1/timeband=afternoon/
  type: datasets.spark_dbfs_dataset.SparkDbfsDataSet
  file_format: parquet
  metadata_table_path: 'metadata_path'
  save_args:
    increment_flag: 'yes'
    mode: "overwrite"
    partitionBy: "start_of_month"
    read_layer: 'l1_daily'
    target_layer: 'l3_monthly'

l3_digital_customer_web_category_agg_timeband_evening_catlv_1 :
  filepath: base_path/DIGITAL/l3_features/l3_digital_customer_web_category_agg_timeband/category_level=level_1/timeband=evening/
  type: datasets.spark_dbfs_dataset.SparkDbfsDataSet
  file_format: parquet
  metadata_table_path: 'metadata_path'
  save_args:
    increment_flag: 'yes'
    mode: "overwrite"
    partitionBy: "start_of_month"
    read_layer: 'l1_daily'
    target_layer: 'l3_monthly'

l3_digital_customer_web_category_agg_timeband_night_catlv_1 :
  filepath: base_path/DIGITAL/l3_features/l3_digital_customer_web_category_agg_timeband/category_level=level_1/timeband=night/
  type: datasets.spark_dbfs_dataset.SparkDbfsDataSet
  file_format: parquet
  metadata_table_path: 'metadata_path'
  save_args:
    increment_flag: 'yes'
    mode: "overwrite"
    partitionBy: "start_of_month"
    read_layer: 'l1_daily'
    target_layer: 'l3_monthly'

l3_soc_web_monthly_features@output:
  type: datasets.spark_dbfs_dataset.SparkDbfsDataSet
  filepath: base_path/STREAM/l3_features/l3_soc_web_monthly_features/
  file_format: parquet
  metadata_table_path: 'metadata_path'
  save_args:
    increment_flag: 'yes'
    mode: "overwrite"
    partitionBy: "start_of_month"
    read_layer: 'l1_daily'
    target_layer: 'l3_monthly'
    date_column: start_of_month

l3_digital_customer_relay_pageview_agg_monthly:
  type: datasets.spark_dbfs_dataset.SparkDbfsDataSet
  filepath: base_path/DIGITAL/l3_features/l3_digital_customer_relay_pageview_agg_monthly/
  file_format: parquet
  metadata_table_path: 'metadata_path'
  save_args:
    mode: "overwrite"
    partitionBy: "start_of_month"
    increment_flag: "yes"
    read_layer: 'l0_daily'
    target_layer: 'l3_monthly'
    date_column: start_of_month

l3_digital_customer_relay_conversion_agg_monthly:
  type: datasets.spark_dbfs_dataset.SparkDbfsDataSet
  filepath: base_path/DIGITAL/l3_features/l3_digital_customer_relay_conversion_agg_monthly/
  file_format: parquet
  metadata_table_path: 'metadata_path'
  load_args:
    increment_flag: 'no'
    lookup_table_name: 'l4_digital_customer_relay_conversion_agg_monthly'
    read_layer: 'l3_monthly'
    target_layer: 'l4_monthly'
    lookback: '3'
    date_column: start_of_month
  save_args:
    mode: "overwrite"
    partitionBy: "start_of_month"
    increment_flag: "yes"
    read_layer: 'l0_daily'
    target_layer: 'l3_monthly'
    date_column: start_of_month

l3_digital_customer_relay_pageview_fav_monthly:
  type: datasets.spark_dbfs_dataset.SparkDbfsDataSet
  filepath: base_path/DIGITAL/l3_features/l3_digital_customer_relay_pageview_fav_monthly/
  file_format: parquet
  metadata_table_path: 'metadata_path'
  load_args:
    increment_flag: 'no'
    lookup_table_name: 'l4_digital_customer_relay_pageview_agg_monthly'
    read_layer: 'l3_monthly'
    target_layer: 'l4_monthly'
    lookback: '3'
    date_column: start_of_month
  save_args:
    mode: "overwrite"
    partitionBy: "start_of_month"
    increment_flag: "yes"
    read_layer: 'l0_daily'
    target_layer: 'l3_monthly'
    date_column: start_of_month

l3_digital_customer_relay_conversion_fav_monthly:
  type: datasets.spark_dbfs_dataset.SparkDbfsDataSet
  filepath: base_path/DIGITAL/l3_features/l3_digital_customer_relay_conversion_fav_monthly/
  file_format: parquet
  metadata_table_path: 'metadata_path'
  save_args:
    mode: "overwrite"
    partitionBy: "start_of_month"
    increment_flag: "yes"
    read_layer: 'l0_daily'
    target_layer: 'l3_monthly'
    date_column: start_of_month

l3_digital_customer_relay_conversion_package_fav_monthly:
  type: datasets.spark_dbfs_dataset.SparkDbfsDataSet
  filepath: base_path/DIGITAL/l3_features/l3_digital_customer_relay_conversion_package_fav_monthly/
  file_format: parquet
  metadata_table_path: 'metadata_path'
  save_args:
    mode: "overwrite"
    partitionBy: "start_of_month"
    increment_flag: "yes"
    read_layer: 'l0_daily'
    target_layer: 'l3_monthly'
    date_column: start_of_month

l3_digital_customer_app_category_agg_monthly:
  type: datasets.spark_dbfs_dataset.SparkDbfsDataSet
  filepath: base_path/DIGITAL/l3_features/l3_digital_customer_app_category_agg_monthly/category_level=level_1
  file_format: parquet
  metadata_table_path: 'metadata_path'
  load_args:
    read_layer: 'l3_monthly'
    target_layer: 'l3_monthly'
    lookback: '0'
  save_args:
    mode: "overwrite"
    partitionBy: "start_of_month"
    increment_flag: "yes"
    read_layer: 'l1_daily'
    target_layer: 'l3_monthly'
    date_column: start_of_month

l3_digital_customer_combine_category_agg_monthly_catlv_1:
  type: datasets.spark_dbfs_dataset.SparkDbfsDataSet
  filepath: base_path/DIGITAL/l3_features/l3_digital_customer_combine_category_agg_monthly/category_level=level_1
  file_format: parquet
  metadata_table_path: 'metadata_path'
  load_args:
    increment_flag: "no"
    lookup_table_name: 'l4_digital_customer_app_combine_agg_monthly'
    read_layer: 'l3_monthly'
    target_layer: 'l3_monthly'
    lookback: '0'
    date_column: start_of_month
  save_args:
    mode: "overwrite"
    partitionBy: "start_of_month"
    increment_flag: "yes"
    read_layer: 'l1_daily'
    target_layer: 'l3_monthly'
    date_column: start_of_month

l3_digital_customer_app_agg_monthly:
  type: datasets.spark_dbfs_dataset.SparkDbfsDataSet
  filepath: base_path/DIGITAL/l3_features/l3_digital_customer_app_agg_monthly/
  file_format: parquet
  metadata_table_path: 'metadata_path'
  load_args:
    increment_flag: "no"
    read_layer: 'l3_monthly'
    target_layer: 'l3_monthly'
    lookback: '0'
  save_args:
    mode: "overwrite"
    partitionBy: "start_of_month"
    increment_flag: "yes"
    read_layer: 'l0_daily'
    target_layer: 'l3_monthly'
    date_column: start_of_month

l3_digital_customer_web_agg_monthly:
  type: datasets.spark_dbfs_dataset.SparkDbfsDataSet
  filepath: base_path/DIGITAL/l3_features/l3_digital_customer_web_agg_monthly/
  file_format: parquet
  metadata_table_path: 'metadata_path'
  load_args:
    increment_flag: "no"
    read_layer: 'l3_monthly'
    target_layer: 'l3_monthly'
    lookback: '0'
  save_args:
    mode: "overwrite"
    partitionBy: "start_of_month"
    increment_flag: "yes"
    read_layer: 'l0_daily'
    target_layer: 'l3_monthly'
    date_column: start_of_month


l3_digital_customer_app_category_favorite_monthly:
  type: datasets.spark_dbfs_dataset.SparkDbfsDataSet
  filepath: base_path/DIGITAL/l3_features/l3_digital_customer_app_category_favorite_monthly/category_level=level_1
  file_format: parquet
  metadata_table_path: 'metadata_path'
  save_args:
    mode: "overwrite"
    partitionBy: "start_of_month"
    increment_flag: "no"
    read_layer: 'l3_monthly'
    target_layer: 'l3_monthly'
    date_column: start_of_month
  load_args:
    increment_flag: "no"
    read_layer: 'l3_monthly'
    target_layer: 'l3_monthly'
    lookback: '0'

l3_digital_customer_app_category_favorite_monthly_timeband_morning:
  type: datasets.spark_dbfs_dataset.SparkDbfsDataSet
  filepath: base_path/DIGITAL/l3_features/l3_digital_customer_app_category_favorite_timeband_monthly/category_level=level_1/timeband=morning
  file_format: parquet
  metadata_table_path: 'metadata_path'
  save_args:
    mode: "overwrite"
    partitionBy: "start_of_month"
    increment_flag: "no"
    read_layer: 'l3_monthly'
    target_layer: 'l3_monthly'
    date_column: start_of_month

l3_digital_customer_app_category_favorite_monthly_timeband_afternoon:
  type: datasets.spark_dbfs_dataset.SparkDbfsDataSet
  filepath: base_path/DIGITAL/l3_features/l3_digital_customer_app_category_favorite_timeband_monthly/category_level=level_1/timeband=afternoon
  file_format: parquet
  metadata_table_path: 'metadata_path'
  save_args:
    mode: "overwrite"
    partitionBy: "start_of_month"
    increment_flag: "no"
    read_layer: 'l3_monthly'
    target_layer: 'l3_monthly'
    date_column: start_of_month

l3_digital_customer_app_category_favorite_monthly_timeband_evening:
  type: datasets.spark_dbfs_dataset.SparkDbfsDataSet
  filepath: base_path/DIGITAL/l3_features/l3_digital_customer_app_category_favorite_timeband_monthly/category_level=level_1/timeband=evening
  file_format: parquet
  metadata_table_path: 'metadata_path'
  save_args:
    mode: "overwrite"
    partitionBy: "start_of_month"
    increment_flag: "no"
    read_layer: 'l3_monthly'
    target_layer: 'l3_monthly'
    date_column: start_of_month

l3_digital_customer_app_category_favorite_monthly_timeband_night:
  type: datasets.spark_dbfs_dataset.SparkDbfsDataSet
  filepath: base_path/DIGITAL/l3_features/l3_digital_customer_app_category_favorite_timeband_monthly/category_level=level_1/timeband=night
  file_format: parquet
  metadata_table_path: 'metadata_path'
  save_args:
    mode: "overwrite"
    partitionBy: "start_of_month"
    increment_flag: "no"
    read_layer: 'l3_monthly'
    target_layer: 'l3_monthly'
    date_column: start_of_month

l3_digital_customer_web_category_favorite_monthly:
  type: datasets.spark_dbfs_dataset.SparkDbfsDataSet
  filepath: base_path/DIGITAL/l3_features/l3_digital_customer_web_category_favorite_monthly/category_level=level_1
  file_format: parquet
  metadata_table_path: 'metadata_path'
  save_args:
    mode: "overwrite"
    partitionBy: "start_of_month"
    # increment_flag: "yes"
    read_layer: 'l3_monthly'
    target_layer: 'l3_monthly'
    date_column: start_of_month
  load_args:
    increment_flag: "no"
    read_layer: 'l3_monthly'
    target_layer: 'l3_monthly'
    lookback: '0'

l3_digital_customer_app_monthly_feature_pipeline:
  filepath: base_path/DIGITAL/l3_features/l3_digital_customer_app_monthly_feature_pipeline/category_level=level_1/
  type: datasets.spark_dbfs_dataset.SparkDbfsDataSet
  file_format: parquet
  metadata_table_path: 'metadata_path'
  save_args:
    increment_flag: 'yes'
    mode: "overwrite"
    partitionBy: "start_of_month"
    read_layer: 'l1_daily'
    target_layer: 'l3_monthly'
  load_args:
    increment_flag: 'no'
    read_layer: 'l3_monthly'
    target_layer: 'l3_monthly'
    lookback: '0'

l3_digital_customer_app_category_agg_timeband_monthly_morning_catlv_1:
  filepath: base_path/DIGITAL/l3_features/l3_digital_customer_app_category_agg_timeband_monthly/category_level=level_1/timeband=morning
  type: datasets.spark_dbfs_dataset.SparkDbfsDataSet
  file_format: parquet
  metadata_table_path: 'metadata_path'
  save_args:
    increment_flag: 'yes'
    mode: "overwrite"
    partitionBy: "start_of_month"
    read_layer: 'l1_daily'
    target_layer: 'l3_monthly'
  load_args:
    increment_flag: 'yes'
    read_layer: 'l3_monthly'
    target_layer: 'l4_monthly'
    lookback: '3'

l3_digital_customer_app_category_agg_timeband_monthly_afternoon_catlv_1:
  filepath: base_path/DIGITAL/l3_features/l3_digital_customer_app_category_agg_timeband_monthly/category_level=level_1/timeband=afternoon
  type: datasets.spark_dbfs_dataset.SparkDbfsDataSet
  file_format: parquet
  metadata_table_path: 'metadata_path'
  save_args:
    increment_flag: 'yes'
    mode: "overwrite"
    partitionBy: "start_of_month"
    read_layer: 'l1_daily'
    target_layer: 'l3_monthly'
  load_args:
    increment_flag: 'yes'
    read_layer: 'l3_monthly'
    target_layer: 'l4_monthly'
    lookback: '3'

l3_digital_customer_app_category_agg_timeband_monthly_evening_catlv_1:
  filepath: base_path/DIGITAL/l3_features/l3_digital_customer_app_category_agg_timeband_monthly/category_level=level_1/timeband=evening
  type: datasets.spark_dbfs_dataset.SparkDbfsDataSet
  file_format: parquet
  metadata_table_path: 'metadata_path'
  save_args:
    increment_flag: 'yes'
    mode: "overwrite"
    partitionBy: "start_of_month"
    read_layer: 'l1_daily'
    target_layer: 'l3_monthly'
  load_args:
    increment_flag: 'yes'
    read_layer: 'l3_monthly'
    target_layer: 'l4_monthly'
    lookback: '3'

l3_digital_customer_app_category_agg_timeband_monthly_night_catlv_1:
  filepath: base_path/DIGITAL/l3_features/l3_digital_customer_app_category_agg_timeband_monthly/category_level=level_1/timeband=night
  type: datasets.spark_dbfs_dataset.SparkDbfsDataSet
  file_format: parquet
  metadata_table_path: 'metadata_path'
  save_args:
    increment_flag: 'yes'
    mode: "overwrite"
    partitionBy: "start_of_month"
    read_layer: 'l1_daily'
    target_layer: 'l3_monthly'
  load_args:
    increment_flag: 'yes'
    read_layer: 'l3_monthly'
    target_layer: 'l4_monthly'
    lookback: '3'


l3_digital_customer_combine_category_favorite_monthly:
  type: datasets.spark_dbfs_dataset.SparkDbfsDataSet
  filepath: base_path/DIGITAL/l3_features/l3_digital_customer_combine_category_favorite_monthly/category_level=level_1
  file_format: parquet
  metadata_table_path: 'metadata_path'
  save_args:
    mode: "overwrite"
    partitionBy: "start_of_month"
    # increment_flag: "yes"
    read_layer: 'l3_monthly'
    target_layer: 'l3_monthly'
    date_column: start_of_month

l3_digital_customer_app_category_favorite_by_category_monthly:
  type: datasets.spark_dbfs_dataset.SparkDbfsDataSet
  filepath: base_path/DIGITAL/l3_features/l3_digital_customer_app_category_favorite_by_category_monthly/category_level=level_1/
  file_format: parquet
  metadata_table_path: 'metadata_path'
  save_args:
    mode: "overwrite"
    partitionBy: "start_of_month"
    increment_flag: "no"
    read_layer: 'l3_monthly'
    target_layer: 'l3_monthly'
    date_column: start_of_month

l3_digital_customer_web_category_favorite_by_category_monthly:
  type: datasets.spark_dbfs_dataset.SparkDbfsDataSet
  filepath: base_path/DIGITAL/l3_features/l3_digital_customer_web_category_favorite_by_category_monthly/category_level=level_1/
  file_format: parquet
  metadata_table_path: 'metadata_path'
  save_args:
    mode: "overwrite"
    partitionBy: "start_of_month"
    increment_flag: "no"
    read_layer: 'l3_monthly'
    target_layer: 'l3_monthly'
    date_column: start_of_month

l3_digital_customer_app_category_score_monthly_catlv_1:
  type: datasets.spark_dbfs_dataset.SparkDbfsDataSet
  filepath: base_path/DIGITAL/l3_features/l3_digital_customer_app_category_score_monthly/category_level=level_1/
  file_format: parquet
  metadata_table_path: 'metadata_path'
  save_args:
    mode: "overwrite"
    partitionBy: "start_of_month"
    increment_flag: "no"
    read_layer: 'l3_monthly'
    target_layer: 'l3_monthly'
    date_column: start_of_month
  load_args:
    increment_flag: 'no'
    read_layer: 'l3_monthly'
    target_layer: 'l4_monthly'
    lookback: '3'

l3_digital_customer_web_category_score_monthly_catlv_1:
  type: datasets.spark_dbfs_dataset.SparkDbfsDataSet
  filepath: base_path/DIGITAL/l3_features/l3_digital_customer_web_category_score_monthly/category_level=level_1/
  file_format: parquet
  metadata_table_path: 'metadata_path'
  save_args:
    mode: "overwrite"
    partitionBy: "start_of_month"
    increment_flag: "no"
    read_layer: 'l3_monthly'
    target_layer: 'l3_monthly'
    date_column: start_of_month
  load_args:
    increment_flag: 'yes'
    read_layer: 'l3_monthly'
    target_layer: 'l4_monthly'
    lookback: '3'

l3_digital_customer_combine_category_score_monthly_catlv_1:
  type: datasets.spark_dbfs_dataset.SparkDbfsDataSet
  filepath: base_path/DIGITAL/l3_features/l3_digital_customer_combine_category_score_monthly/category_level=level_1
  file_format: parquet
  metadata_table_path: 'metadata_path'
  save_args:
    mode: "overwrite"
    partitionBy: "start_of_month"
    read_layer: 'l3_monthly'
    target_layer: 'l3_monthly'
    date_column: start_of_month

l3_digital_customer_app_category_agg_monthly_for_l4_windows_app_category_agg_monthly:
  type: datasets.spark_dbfs_dataset.SparkDbfsDataSet
  filepath: base_path/DIGITAL/l3_features/l3_digital_customer_app_category_agg_monthly/category_level=level_1
  file_format: parquet
  metadata_table_path: 'metadata_path'
  load_args:
    increment_flag: "yes"
    read_layer: 'l3_monthly'
    target_layer: 'l4_monthly'
    lookback: '0'
    date_column: start_of_month

l3_digital_customer_combine_favorite_by_category_monthly_catlv_1:
  type: datasets.spark_dbfs_dataset.SparkDbfsDataSet
  filepath: base_path/DIGITAL/l3_features/l3_digital_customer_combine_favorite_by_category_monthly/category_level=level_1
  file_format: parquet
  metadata_table_path: 'metadata_path'
  save_args:
    mode: "overwrite"
    partitionBy: "start_of_month"
    read_layer: 'l3_monthly'
    target_layer: 'l3_monthly'
    date_column: start_of_month


l3_digital_customer_combine_category_agg_timeband_monthly_morning_catlv_1:
  type: datasets.spark_dbfs_dataset.SparkDbfsDataSet
  filepath: base_path/DIGITAL/l3_features/l3_digital_customer_combine_category_agg_timeband_monthly/category_level=level_1/timeband=morning
  file_format: parquet
  metadata_table_path: 'metadata_path'
  save_args:
    mode: "overwrite"
    partitionBy: "start_of_month"
    read_layer: 'l3_monthly'
    target_layer: 'l3_monthly'
    date_column: start_of_month 
  load_args:
    increment_flag: "no"
    read_layer: 'l3_monthly'
    target_layer: 'l4_monthly'
    lookback: '3'
    date_column: start_of_month

l3_digital_customer_combine_category_agg_timeband_monthly_afternoon_catlv_1:
  type: datasets.spark_dbfs_dataset.SparkDbfsDataSet
  filepath: base_path/DIGITAL/l3_features/l3_digital_customer_combine_category_agg_timeband_monthly/category_level=level_1/timeband=afternoon
  file_format: parquet
  metadata_table_path: 'metadata_path'
  save_args:
    mode: "overwrite"
    partitionBy: "start_of_month"
    read_layer: 'l3_monthly'
    target_layer: 'l3_monthly'
    date_column: start_of_month 
  load_args:
    increment_flag: "no"
    read_layer: 'l3_monthly'
    target_layer: 'l4_monthly'
    lookback: '3'
    date_column: start_of_month

l3_digital_customer_combine_category_agg_timeband_monthly_evening_catlv_1:
  type: datasets.spark_dbfs_dataset.SparkDbfsDataSet
  filepath: base_path/DIGITAL/l3_features/l3_digital_customer_combine_category_agg_timeband_monthly/category_level=level_1/timeband=evening
  file_format: parquet
  metadata_table_path: 'metadata_path'
  save_args:
    mode: "overwrite"
    partitionBy: "start_of_month"
    read_layer: 'l3_monthly'
    target_layer: 'l3_monthly'
    date_column: start_of_month 
  load_args:
    increment_flag: "no"
    read_layer: 'l3_monthly'
    target_layer: 'l4_monthly'
    lookback: '3'
    date_column: start_of_month

l3_digital_customer_combine_category_agg_timeband_monthly_night_catlv_1:
  type: datasets.spark_dbfs_dataset.SparkDbfsDataSet
  filepath: base_path/DIGITAL/l3_features/l3_digital_customer_combine_category_agg_timeband_monthly/category_level=level_1/timeband=night
  file_format: parquet
  metadata_table_path: 'metadata_path'
  save_args:
    mode: "overwrite"
    partitionBy: "start_of_month"
    read_layer: 'l3_monthly'
    target_layer: 'l3_monthly'
  load_args:
    increment_flag: "no"
    read_layer: 'l3_monthly'
    target_layer: 'l4_monthly'
    lookback: '3'
    date_column: start_of_month


l3_digital_customer_combine_category_agg_monthly_catlv_1_for_l4_l4_windows_combine_agg_monthly:
  type: datasets.spark_dbfs_dataset.SparkDbfsDataSet
  filepath: base_path/DIGITAL/l3_features/l3_digital_customer_combine_category_agg_monthly/category_level=level_1
  file_format: parquet
  metadata_table_path: 'metadata_path'
  load_args:
    increment_flag: "no"
    lookup_table_name: 'l4_digital_customer_combine_category_agg_monthly'
    read_layer: 'l3_monthly'
    target_layer: 'l4_monthly'
    lookback: '3'
    date_column: start_of_month

l3_digital_cxense_category_agg_monthly_morning_catlv_1:
  type: datasets.spark_dbfs_dataset.SparkDbfsDataSet
  filepath: base_path/DIGITAL/l3_features/l3_digital_cxense_category_agg_monthly/category_level=level_1/timeband=morning
  file_format: parquet
  metadata_table_path: 'metadata_path'
  save_args:
    mode: "overwrite"
    partitionBy: "start_of_month"
    read_layer: 'l1_daily'
    target_layer: 'l3_monthly'

l3_digital_cxense_category_agg_monthly_afternoon_catlv_1:
  type: datasets.spark_dbfs_dataset.SparkDbfsDataSet
  filepath: base_path/DIGITAL/l3_features/l3_digital_cxense_category_agg_monthly/category_level=level_1/timeband=afternoon
  file_format: parquet
  metadata_table_path: 'metadata_path'
  save_args:
    mode: "overwrite"
    partitionBy: "start_of_month"
    read_layer: 'l1_daily'
    target_layer: 'l3_monthly'

l3_digital_cxense_category_agg_monthly_evening_catlv_1:
  type: datasets.spark_dbfs_dataset.SparkDbfsDataSet
  filepath: base_path/DIGITAL/l3_features/l3_digital_cxense_category_agg_monthly/category_level=level_1/timeband=evening
  file_format: parquet
  metadata_table_path: 'metadata_path'
  save_args:
    mode: "overwrite"
    partitionBy: "start_of_month"
    read_layer: 'l1_daily'
    target_layer: 'l3_monthly'

l3_digital_cxense_category_agg_monthly_night_catlv_1:
  type: datasets.spark_dbfs_dataset.SparkDbfsDataSet
  filepath: base_path/DIGITAL/l3_features/l3_digital_cxense_category_agg_monthly/category_level=level_1/timeband=night
  file_format: parquet
  metadata_table_path: 'metadata_path'
  save_args:
    mode: "overwrite"
    partitionBy: "start_of_month"
    read_layer: 'l1_daily'
    target_layer: 'l3_monthly'<|MERGE_RESOLUTION|>--- conflicted
+++ resolved
@@ -53,13 +53,6 @@
   file_format: parquet
   metadata_table_path: 'metadata_path'
   load_args:
-<<<<<<< HEAD
-    increment_flag: 'yes'
-    lookup_table_name: 'l4_digital_digital_mobile_web_agg_features'
-    read_layer: 'l3_monthly'
-    target_layer: 'l4_monthly'
-    lookback: '3'
-=======
     increment_flag: "no"
     read_layer: 'l3_monthly'
     target_layer: 'l3_monthly'
@@ -121,7 +114,6 @@
   type: datasets.spark_dbfs_dataset.SparkDbfsDataSet
   file_format: parquet
   metadata_table_path: 'metadata_path'
->>>>>>> 5da39d93
   save_args:
     increment_flag: 'yes'
     mode: "overwrite"
@@ -231,66 +223,6 @@
     read_layer: 'l3_monthly'
     target_layer: 'l3_monthly'
 
-l3_digital_customer_web_category_agg_monthly_by_url:
-  filepath: base_path/DIGITAL/l3_features/l3_digital_customer_web_category_agg_monthly_by_url/category_level=level_1
-  type: datasets.spark_dbfs_dataset.SparkDbfsDataSet
-  file_format: parquet
-  metadata_table_path: 'metadata_path'
-  save_args:
-    increment_flag: 'no'
-    mode: "overwrite"
-    partitionBy: "start_of_month"
-    read_layer: 'l0_daily'
-    target_layer: 'l3_monthly'
-
-#timeband agg monthly
-l3_digital_customer_web_category_agg_timeband_morning_catlv_1 :
-  filepath: base_path/DIGITAL/l3_features/l3_digital_customer_web_category_agg_timeband/category_level=level_1/timeband=morning/
-  type: datasets.spark_dbfs_dataset.SparkDbfsDataSet
-  file_format: parquet
-  metadata_table_path: 'metadata_path'
-  save_args:
-    increment_flag: 'yes'
-    mode: "overwrite"
-    partitionBy: "start_of_month"
-    read_layer: 'l1_daily'
-    target_layer: 'l3_monthly'
-
-l3_digital_customer_web_category_agg_timeband_afternoon_catlv_1 :
-  filepath: base_path/DIGITAL/l3_features/l3_digital_customer_web_category_agg_timeband/category_level=level_1/timeband=afternoon/
-  type: datasets.spark_dbfs_dataset.SparkDbfsDataSet
-  file_format: parquet
-  metadata_table_path: 'metadata_path'
-  save_args:
-    increment_flag: 'yes'
-    mode: "overwrite"
-    partitionBy: "start_of_month"
-    read_layer: 'l1_daily'
-    target_layer: 'l3_monthly'
-
-l3_digital_customer_web_category_agg_timeband_evening_catlv_1 :
-  filepath: base_path/DIGITAL/l3_features/l3_digital_customer_web_category_agg_timeband/category_level=level_1/timeband=evening/
-  type: datasets.spark_dbfs_dataset.SparkDbfsDataSet
-  file_format: parquet
-  metadata_table_path: 'metadata_path'
-  save_args:
-    increment_flag: 'yes'
-    mode: "overwrite"
-    partitionBy: "start_of_month"
-    read_layer: 'l1_daily'
-    target_layer: 'l3_monthly'
-
-l3_digital_customer_web_category_agg_timeband_night_catlv_1 :
-  filepath: base_path/DIGITAL/l3_features/l3_digital_customer_web_category_agg_timeband/category_level=level_1/timeband=night/
-  type: datasets.spark_dbfs_dataset.SparkDbfsDataSet
-  file_format: parquet
-  metadata_table_path: 'metadata_path'
-  save_args:
-    increment_flag: 'yes'
-    mode: "overwrite"
-    partitionBy: "start_of_month"
-    read_layer: 'l1_daily'
-    target_layer: 'l3_monthly'
 
 l3_soc_web_monthly_features@output:
   type: datasets.spark_dbfs_dataset.SparkDbfsDataSet

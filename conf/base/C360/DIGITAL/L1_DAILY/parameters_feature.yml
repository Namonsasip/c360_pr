# Digital active time per browser
l1_digital_cxenxse_site_traffic_daily:
  where_clause: ""
  feature_list:
    digital_time_spent_browser_chrome: "sum(CASE WHEN lower(browser) = 'chrome' THEN activetime ELSE 0 END)"
    digital_time_spent_browser_safari: "sum(CASE WHEN lower(browser) = 'safari' THEN activetime ELSE 0 END)"
    digital_time_spent_browser_line: "sum(CASE WHEN lower(browser) = 'line' THEN activetime ELSE 0 END)"
    digital_time_spent_browser_opera: "sum(CASE WHEN lower(browser) = 'opera' THEN activetime ELSE 0 END)"
    digital_time_spent_referrersocialnetwork_facebook: "sum(CASE WHEN lower(referrersocialnetwork) = 'facebook'
                                                        THEN activetime ELSE 0 END)"
    digital_time_spent_referrerhostclass_social:  "sum(CASE WHEN lower(referrerhostclass) = 'social' THEN
    activetime ELSE 0 END)"
    digital_time_spent_referrerhostclass_other: "sum(CASE WHEN lower(referrerhostclass) = 'other'
                                                        THEN activetime ELSE 0 END)"
    digital_time_spent_referrerhostclass_direct: "sum(CASE WHEN lower(referrerhostclass) = 'direct'
                                                        THEN activetime ELSE 0 END)"
    digital_time_spent_referrerhostclass_internal: "sum(CASE WHEN lower(referrerhostclass) = 'internal'
                                                        THEN activetime ELSE 0 END)"
    digital_time_spent_referrersearch_engine_internal: "sum(CASE WHEN lower(referrersearchengine) = 'internal'
                                                        THEN activetime ELSE 0 END)"
    digital_time_spent_referrersearch_engine_other: "sum(CASE WHEN lower(referrersearchengine) = 'other'
                                                        THEN activetime ELSE 0 END)"
    digital_time_spent_referrersearch_engine_google: "sum(CASE WHEN lower(referrersearchengine) = 'google'
                                                        THEN activetime ELSE 0 END)"

    digital_is_explorer: "max(CASE WHEN digital_is_explorer = 1 THEN 1 ELSE 0 END)"

    digital_is_serenade: "max(digital_is_serenade)"

  granularity: "subscription_identifier, access_method_num, event_partition_date, start_of_week, start_of_month"

l1_digital_cxenxse_site_traffic_popular_host_daily:
  where_clause: ""
  feature_list:
    digital_popular_host: "sum(activetime)"
  granularity: "subscription_identifier, access_method_num, host, event_partition_date, start_of_week, start_of_month"

l1_digital_cxenxse_site_traffic_popular_postalcode_daily:
  where_clause: ""
  feature_list:
    digital_popular_postalcode: "count(subscription_identifier)"
  granularity: "subscription_identifier, access_method_num, postalcode, event_partition_date, start_of_week,
   start_of_month"

l1_digital_cxenxse_site_traffic_popular_referrerquery_daily:
  where_clause: ""
  feature_list:
    digital_popular_referrerquery: "count(subscription_identifier)"
  granularity: "subscription_identifier, access_method_num, referrerquery, event_partition_date, start_of_week,
   start_of_month"

l1_digital_cxenxse_site_traffic_popular_referrerhost_daily:
  where_clause: ""
  feature_list:
    digital_popular_referrerhost: "count(subscription_identifier)"
  granularity: "subscription_identifier, access_method_num, referrerhost, event_partition_date, start_of_week,
   start_of_month"

l1_digital_catecory_level_lv1:
  level : "category_level_1"
l1_digital_catecory_level_lv2:
  level : "category_level_2"
l1_digital_catecory_level_lv3:
  level : "category_level_3"
l1_digital_catecory_level_lv4:
  level : "category_level_4"

l1_digital_mobile_app_agg_category_daily:
  where_clause: ""
  feature_list:
    total_visit_count  : "sum(count_trans)"
    total_visit_duration : "sum(duration)"
    total_volume_byte : "sum(total_byte)"
    total_download_byte : "sum(download_byte)"
    total_upload_byte : "sum(upload_byte)"
  granularity: "subscription_identifier,mobile_no,category_name,event_partition_date,priority"

l1_digital_mobile_web_agg_category_daily:
  where_clause: ""
  feature_list:
    total_visit_count  : "sum(trans)"
    total_visit_duration : "sum(duration)"
    total_volume_byte : "sum(total_byte)"
    total_download_byte : "sum(download_byte)"
    total_upload_byte : "sum(upload_byte)"
  granularity: "subscription_identifier,mobile_no,category_name,event_partition_date,priority"

l1_digital_mobile_web_agg_category_daily_sum:
  where_clause: ""
  feature_list:
    total_volume_byte : "sum(total_byte)"
    total_download_byte : "sum(download_byte)"
    total_upload_byte : "sum(upload_byte)"
  granularity : "subscription_identifier,mobile_no,category_name,start_of_month"

l1_digital_mobile_web_agg_category_timeband_sql:
  where_clause: ""
  feature_list:
    total_visit_count  : "sum(count_transaction)"
    total_visit_duration : "sum(air_port_duration)"
    total_volume_byte : "sum(dw_byte+ul_byte)"
    total_download_byte : "sum(dw_byte)"
    total_upload_byte : "sum(ul_byte)"
  granularity: "mobile_no,category_name,event_partition_date,priority"

l1_digital_mobile_web_agg_category_timeband_afternoon_catlv1:
  where_clause: ""
  feature_list:
    total_visit_count  : "sum(count_transaction)"
    total_visit_duration : "sum(air_port_duration)"
    total_volume_byte : "sum(dw_byte+ul_byte)"
    total_download_byte : "sum(dw_byte)"
    total_upload_byte : "sum(ul_byte)"
  granularity: "mobile_no,category_name,event_partition_date,priority"

l1_digital_mobile_web_agg_category_timeband_evening_catlv1:
  where_clause: ""
  feature_list:
    total_visit_count  : "sum(count_transaction)"
    total_visit_duration : "sum(air_port_duration)"
    total_volume_byte : "sum(dw_byte+ul_byte)"
    total_download_byte : "sum(dw_byte)"
    total_upload_byte : "sum(ul_byte)"
  granularity: "mobile_no,category_name,event_partition_date,priority"

l1_digital_mobile_web_agg_category_timeband_night_catlv1:
  where_clause: ""
  feature_list:
    total_visit_count  : "sum(count_transaction)"
    total_visit_duration : "sum(air_port_duration)"
    total_volume_byte : "sum(dw_byte+ul_byte)"
    total_download_byte : "sum(dw_byte)"
    total_upload_byte : "sum(ul_byte)"
  granularity: "mobile_no,category_name,event_partition_date,priority"

l1_digital_mobile_app_agg_category_timeband:
  where_clause: ""
  feature_list:
    total_visit_count  : "sum(time_cnt)"
    total_visit_duration : "sum(duration_sec)"
    total_volume_byte : "sum(dw_byte+ul_byte)"
    total_download_byte : "sum(dw_byte)"
    total_upload_byte : "sum(ul_byte)"
  granularity: "mobile_no,category_name,event_partition_date,priority"

# relay
l1_digital_relay_engagement_pageviews_count_visit:
  where_clause: ""
  feature_list:
    total_visit_count: "count(*)"
  granularity: "subscription_identifier,mobile_no,event_partition_date"

l1_digital_relay_engagement_conversion_count_visit_by_cid:
  where_clause: ""
  feature_list:
    total_conversion_product_count: "count(campaign_id)"
  granularity: "subscription_identifier,mobile_no,event_partition_date,campaign_id"

l1_digital_relay_engagement_conversion_package_count_visit_by_cid:
  where_clause: ""
  feature_list:
    total_conversion_package_count: "count(campaign_id)"
  granularity: "subscription_identifier,mobile_no,event_partition_date,campaign_id"


l1_digital_mobile_app_timeband_sql_share:
  where_clause: ""
  feature_list:
    subscription_identifier : "subscription_identifier"
    mobile_no : "mobile_no"
    category_name : "category_name"
    priority : "priority"
    total_visit_count  : "total_visit_count"
    total_visit_duration : "total_visit_duration"
    total_volume_byte : "total_volume_byte"
    total_download_byte : "total_download_byte"
    total_upload_byte : "total_upload_byte"
    share_total_visit_count  : "round((total_visit_count/total_visit_count_daily)*100,2)"
    share_total_visit_duration : "round((total_visit_duration/total_visit_duration_daily)*100,2)"
    share_total_volume_byte : "round((total_volume_byte/total_volume_byte_daily)*100,2)"
    share_total_download_byte : "round((total_download_byte/total_download_byte_daily)*100,2)"
    share_total_upload_byte : "round((total_upload_byte/total_upload_byte_daily)*100,2)"
    event_partition_date : event_partition_date
  granularity: ""

l1_digital_mobile_web_timeband_sql_share:
  where_clause: ""
  feature_list:
    subscription_identifier : "subscription_identifier"
    mobile_no : "mobile_no"
    category_name : "category_name"
    priority : "priority"
    total_visit_count  : "total_visit_count"
    total_visit_duration : "total_visit_duration"
    total_volume_byte : "total_volume_byte"
    total_download_byte : "total_download_byte"
    total_upload_byte : "total_upload_byte"
    share_total_visit_count  : "round((total_visit_count/total_visit_count_daily)*100,2)"
    share_total_visit_duration : "round((total_visit_duration/total_visit_duration_daily)*100,2)"
    share_total_volume_byte : "round((total_volume_byte/total_volume_byte_daily)*100,2)"
    share_total_download_byte : "round((total_download_byte/total_download_byte_daily)*100,2)"
    share_total_upload_byte : "round((total_upload_byte/total_upload_byte_daily)*100,2)"
    event_partition_date : event_partition_date
  granularity: ""

l1_digital_mobile_web_agg_sql:
  where_clause: ""
  feature_list:
    subscription_identifier : "subscription_identifier"
    mobile_no : "mobile_no"
    category_name : "category_name"
    priority : "priority"
    total_visit_count  : "total_visit_count"
    total_visit_duration : "total_visit_duration"
    total_volume_byte : "total_volume_byte"
    total_download_byte : "total_download_byte"
    total_upload_byte : "total_upload_byte"
    event_partition_date : event_partition_date
  granularity: ""

l1_digital_customer_combine_app_web_agg_daily:
  where_clause: ""
  feature_list:
    total_visit_count  : "sum(total_visit_count)"
    total_visit_duration : "sum(total_visit_duration)"
    total_volume_byte : "sum(total_volume_byte)"
    total_download_byte : "sum(total_download_byte)"
    total_upload_byte : "sum(total_upload_byte)"
  granularity: "subscription_identifier,mobile_no,category_name,event_partition_date"


l1_digital_customer_combine_app_web_agg_timeband:
  where_clause: ""
  feature_list:
    total_visit_count  : "sum(total_visit_count)"
    total_visit_duration : "sum(total_visit_duration)"
    total_volume_byte : "sum(total_volume_byte)"
    total_download_byte : "sum(total_download_byte)"
    total_upload_byte : "sum(total_upload_byte)"
  granularity: "subscription_identifier,mobile_no,category_name,event_partition_date"

l1_digital_customer_combine_app_web_agg_timeband_sql_share:
  where_clause: ""
  feature_list:
    subscription_identifier : "subscription_identifier"
    mobile_no : "mobile_no"
    category_name : "category_name"
    total_visit_count  : "total_visit_count"
    total_visit_duration : "total_visit_duration"
    total_volume_byte : "total_volume_byte"
    total_download_byte : "total_download_byte"
    total_upload_byte : "total_upload_byte"
    share_total_visit_count  : "round((total_visit_count/total_visit_count_daily)*100,2)"
    share_total_visit_duration : "round((total_visit_duration/total_visit_duration_daily)*100,2)"
    share_total_volume_byte : "round((total_volume_byte/total_volume_byte_daily)*100,2)"
    share_total_download_byte : "round((total_download_byte/total_download_byte_daily)*100,2)"
    share_total_upload_byte : "round((total_upload_byte/total_upload_byte_daily)*100,2)"
    event_partition_date : event_partition_date
  granularity: ""

l1_digital_cxense_web_agg_timeband_sql:
  where_clause: ""
  feature_list:
    subscription_identifier : "subscription_identifier"
    mobile_no : "mobile_no"
    category_name : "category_name"
    priority : "priority"
    total_visit_count  : "total_visit_count"
    total_visit_duration : "total_visit_duration"
    total_volume_byte : "total_volume_byte"
    total_download_byte : "total_download_byte"
    total_upload_byte : "total_upload_byte"
    share_total_visit_count  : "round((total_visit_count/total_visit_count_daily)*100,2)"
    share_total_visit_duration : "round((total_visit_duration/total_visit_duration_daily)*100,2)"
    share_total_volume_byte : "round((total_volume_byte/total_volume_byte_daily)*100,2)"
    share_total_download_byte : "round((total_download_byte/total_download_byte_daily)*100,2)"
    share_total_upload_byte : "round((total_upload_byte/total_upload_byte_daily)*100,2)"
    event_partition_date : event_partition_date
  granularity: ""

<<<<<<< HEAD
fix_l1_digital_customer_web_category_agg_daily_catlv_1_sql:
  where_clause: ""
  feature_list:
    total_visit_count  : "sum(total_visit_count)"
    total_visit_duration : "sum(total_visit_duration)"
    total_volume_byte : "sum(total_volume_byte)"
    total_download_byte : "sum(total_download_byte)"
    total_upload_byte : "sum(total_upload_byte)"
  granularity: "subscription_identifier,mobile_no,category_name,priority,event_partition_date"
=======
l1_customer_multi_company_sim:
  where_clause: ""
  feature_list:
    competitor_sim_flag: "sum(CASE WHEN competitor_sim_flag = 1 THEN 1 ELSE 0 END)"
    competitor_broadband_flag: "sum(CASE WHEN competitor_broadband_flag = 1 THEN 1 ELSE 0 END)"
  granularity: "subscription_identifier,mobile_no, event_partition_date"

l1_dital_customer_web_agg_daily_sql:
  where_clause: ""
  feature_list:
    total_visit_count: "sum(total_visit_count)"
    total_visit_duration: "sum(total_visit_duration)"
    total_volume_byte: "sum(total_volume_byte)"
    total_download_byte: "sum(total_download_byte)"
    total_upload_byte: "sum(total_upload_byte)"
  granularity: "subscription_identifier,mobile_no, event_partition_date,category_name"
>>>>>>> 506ac159
<|MERGE_RESOLUTION|>--- conflicted
+++ resolved
@@ -278,17 +278,6 @@
     event_partition_date : event_partition_date
   granularity: ""
 
-<<<<<<< HEAD
-fix_l1_digital_customer_web_category_agg_daily_catlv_1_sql:
-  where_clause: ""
-  feature_list:
-    total_visit_count  : "sum(total_visit_count)"
-    total_visit_duration : "sum(total_visit_duration)"
-    total_volume_byte : "sum(total_volume_byte)"
-    total_download_byte : "sum(total_download_byte)"
-    total_upload_byte : "sum(total_upload_byte)"
-  granularity: "subscription_identifier,mobile_no,category_name,priority,event_partition_date"
-=======
 l1_customer_multi_company_sim:
   where_clause: ""
   feature_list:
@@ -304,5 +293,4 @@
     total_volume_byte: "sum(total_volume_byte)"
     total_download_byte: "sum(total_download_byte)"
     total_upload_byte: "sum(total_upload_byte)"
-  granularity: "subscription_identifier,mobile_no, event_partition_date,category_name"
->>>>>>> 506ac159
+  granularity: "subscription_identifier,mobile_no, event_partition_date,category_name"
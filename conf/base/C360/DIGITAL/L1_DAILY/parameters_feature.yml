--- conflicted
+++ resolved
@@ -281,18 +281,10 @@
 l1_customer_multi_company_sim:
   where_clause: ""
   feature_list:
-<<<<<<< HEAD
-#    ais_sim_flag: "sum(CASE WHEN ais_sim_flag = 1 THEN 1 ELSE 0 END)"
-#    ais_broadband_flag: "sum(CASE WHEN ais_broadband_flag = 1 THEN 1 ELSE 0 END)"
-=======
->>>>>>> 600b19d5
     competitor_sim_flag: "sum(CASE WHEN competitor_sim_flag = 1 THEN 1 ELSE 0 END)"
     competitor_broadband_flag: "sum(CASE WHEN competitor_broadband_flag = 1 THEN 1 ELSE 0 END)"
   granularity: "subscription_identifier,mobile_no, event_partition_date"
 
-<<<<<<< HEAD
-
-=======
 l1_dital_customer_web_agg_daily_sql:
   where_clause: ""
   feature_list:
@@ -301,5 +293,4 @@
     total_volume_byte: "sum(total_volume_byte)"
     total_download_byte: "sum(total_download_byte)"
     total_upload_byte: "sum(total_upload_byte)"
-  granularity: "subscription_identifier,mobile_no, event_partition_date,category_name"
->>>>>>> 600b19d5
+  granularity: "subscription_identifier,mobile_no, event_partition_date,category_name"
l1_digital_cxenxse_site_traffic_daily:
  filepath: base_path/DIGITAL/l1_features/l1_digital_cxenxse_site_traffic_daily/
  type: datasets.spark_dbfs_dataset.SparkDbfsDataSet
  file_format: parquet
  metadata_table_path: 'metadata_path'
  save_args:
    increment_flag: 'yes'
    mode: "overwrite"
    partitionBy: "event_partition_date"
    read_layer: 'l0_daily'
    target_layer: 'l1_daily'
  load_args:
    increment_flag: 'yes'
    lookup_table_name: 'l2_digital_cxenxse_site_traffic_weekly'
    read_layer: 'l1_daily'
    target_layer: 'l2_weekly'
    lookback: '0'


l1_digital_cxenxse_site_traffic_popular_host_daily:
  filepath: base_path/DIGITAL/l1_features/l1_digital_cxenxse_site_traffic_popular_host_daily/
  type: datasets.spark_dbfs_dataset.SparkDbfsDataSet
  file_format: parquet
  metadata_table_path: 'metadata_path'
  save_args:
    increment_flag: 'yes'
    mode: "overwrite"
    partitionBy: "event_partition_date"
    read_layer: 'l0_daily'
    target_layer: 'l1_daily'
  load_args:
    increment_flag: 'yes'
    lookup_table_name: 'l2_digital_cxenxse_site_traffic_popular_host_weekly'
    read_layer: 'l1_daily'
    target_layer: 'l2_weekly'
    lookback: '0'

l1_digital_cxenxse_site_traffic_popular_postalcode_daily:
  filepath: base_path/DIGITAL/l1_features/l1_digital_cxenxse_site_traffic_popular_postalcode_daily/
  type: datasets.spark_dbfs_dataset.SparkDbfsDataSet
  file_format: parquet
  metadata_table_path: 'metadata_path'
  save_args:
    increment_flag: 'yes'
    mode: "overwrite"
    partitionBy: "event_partition_date"
    read_layer: 'l0_daily'
    target_layer: 'l1_daily'
  load_args:
    increment_flag: 'yes'
    lookup_table_name: 'l2_digital_cxenxse_site_traffic_popular_postalcode_weekly'
    read_layer: 'l1_daily'
    target_layer: 'l2_weekly'
    lookback: '0'

l1_digital_cxenxse_site_traffic_popular_referrerquery_daily:
  filepath: base_path/DIGITAL/l1_features/l1_digital_cxenxse_site_traffic_popular_referrerquery_daily/
  type: datasets.spark_dbfs_dataset.SparkDbfsDataSet
  file_format: parquet
  metadata_table_path: 'metadata_path'
  save_args:
    increment_flag: 'yes'
    mode: "overwrite"
    partitionBy: "event_partition_date"
    read_layer: 'l0_daily'
    target_layer: 'l1_daily'
  load_args:
    increment_flag: 'yes'
    lookup_table_name: 'l2_digital_cxenxse_site_traffic_popular_referrerquery_weekly'
    read_layer: 'l1_daily'
    target_layer: 'l2_weekly'
    lookback: '0'

l1_digital_cxenxse_site_traffic_popular_referrerhost_daily:
  filepath: base_path/DIGITAL/l1_features/l1_digital_cxenxse_site_traffic_popular_referrerhost_daily/
  type: datasets.spark_dbfs_dataset.SparkDbfsDataSet
  file_format: parquet
  metadata_table_path: 'metadata_path'
  save_args:
    increment_flag: 'yes'
    mode: "overwrite"
    partitionBy: "event_partition_date"
    read_layer: 'l0_daily'
    target_layer: 'l1_daily'
  load_args:
    increment_flag: 'yes'
    lookup_table_name: 'l2_digital_cxenxse_site_traffic_popular_referrerhost_weekly'
    read_layer: 'l1_daily'
    target_layer: 'l2_weekly'
    lookback: '0'


l1_digital_aib_categories_clean:
  type: datasets.spark_dbfs_dataset.SparkDbfsDataSet
  file_format: "parquet"
  filepath: base_path/DIGITAL/l1_features/l1_digital_aib_categories_clean/category_level=level_1
  save_args:
    increment_flag: 'no'
    mode: "overwrite"
  load_args:
    increment_flag: 'no'

l1_digital_aib_categories_clean_for_l3_digital_mobile_web_agg_monthly:
  type: datasets.spark_dbfs_dataset.SparkDbfsDataSet
  file_format: "parquet"
  filepath: base_path/DIGITAL/l1_features/l1_digital_aib_categories_clean/category_level=level_1/
  load_args:
    increment_flag: 'yes'

l1_digital_customer_web_category_agg_daily_catlv_1:
  filepath: base_path/DIGITAL/l1_features/l1_digital_customer_web_category_agg_daily/category_level=level_1
  type: datasets.spark_dbfs_dataset.SparkDbfsDataSet
  file_format: parquet
  metadata_table_path: 'metadata_path'
  save_args:
    increment_flag: 'yes'
    metadata_target_table: 'l1_digital_customer_web_category_agg_daily_catlv_1'
    mode: "overwrite"
    partitionBy: "event_partition_date"
    read_layer: 'l0_daily'
    target_layer: 'l1_daily'
  load_args:
    increment_flag: 'no'

l1_digital_customer_web_category_agg_daily_catlv_1_for_combine_daily_catlv_1:
  filepath: base_path/DIGITAL/l1_features/l1_digital_customer_web_category_agg_daily/category_level=level_1
  type: datasets.spark_dbfs_dataset.SparkDbfsDataSet
  file_format: parquet
  metadata_table_path: 'metadata_path'
  load_args:
    increment_flag: 'yes'
    lookup_table_name: 'l1_digital_customer_combine_category_agg_daily_catlv_1'
    read_layer: 'l1_daily'
    target_layer: 'l1_daily'
    lookback: '0'

l1_digital_customer_web_category_agg_daily_catlv_2_for_combine_daily_catlv_2:
  filepath: base_path/DIGITAL/l1_features/l1_digital_customer_web_category_agg_daily/category_level=level_2
  type: datasets.spark_dbfs_dataset.SparkDbfsDataSet
  file_format: parquet
  metadata_table_path: 'metadata_path'
  load_args:
    increment_flag: 'yes'
    lookup_table_name: 'l1_digital_customer_combine_category_agg_daily_catlv_2'
    read_layer: 'l1_daily'
    target_layer: 'l1_daily'
    lookback: '0'

l1_digital_customer_web_category_agg_daily_catlv_3_for_combine_daily_catlv_3:
  filepath: base_path/DIGITAL/l1_features/l1_digital_customer_web_category_agg_daily/category_level=level_3
  type: datasets.spark_dbfs_dataset.SparkDbfsDataSet
  file_format: parquet
  metadata_table_path: 'metadata_path'
  load_args:
    increment_flag: 'yes'
    lookup_table_name: 'l1_digital_customer_combine_category_agg_daily_catlv_3'
    read_layer: 'l1_daily'
    target_layer: 'l1_daily'
    lookback: '0'

l1_digital_customer_web_category_agg_daily_catlv_4_for_combine_daily_catlv_4:
  filepath: base_path/DIGITAL/l1_features/l1_digital_customer_web_category_agg_daily/category_level=level_4
  type: datasets.spark_dbfs_dataset.SparkDbfsDataSet
  file_format: parquet
  metadata_table_path: 'metadata_path'
  load_args:
    increment_flag: 'yes'
    lookup_table_name: 'l1_digital_customer_combine_category_agg_daily_catlv_4'
    read_layer: 'l1_daily'
    target_layer: 'l1_daily'
    lookback: '0'

int_l1_digital_customer_web_category_agg_daily_catlv_2:
  filepath: stage_path/DIGITAL/l1_features/l1_digital_customer_web_category_agg_daily_temp_catlv_2
  type: datasets.spark_dbfs_dataset.SparkDbfsDataSet
  file_format: parquet
  metadata_table_path: 'metadata_path'
  save_args:
    increment_flag: 'no'
    mode: "overwrite"
  load_args:
    increment_flag: 'no'

int_l1_digital_customer_web_category_agg_daily_catlv_3:
  filepath: stage_path/DIGITAL/l1_features/l1_digital_customer_web_category_agg_daily_temp_catlv_3
  type: datasets.spark_dbfs_dataset.SparkDbfsDataSet
  file_format: parquet
  metadata_table_path: 'metadata_path'
  save_args:
    increment_flag: 'no'
    mode: "overwrite"
  load_args:
    increment_flag: 'no'

int_l1_digital_customer_web_category_agg_daily_catlv_4:
  filepath: stage_path/DIGITAL/l1_features/l1_digital_customer_web_category_agg_daily_temp_catlv_4
  type: datasets.spark_dbfs_dataset.SparkDbfsDataSet
  file_format: parquet
  metadata_table_path: 'metadata_path'
  save_args:
    increment_flag: 'no'
    mode: "overwrite"
  load_args:
    increment_flag: 'no'

l1_digital_customer_web_category_agg_daily_catlv_2:
  filepath: base_path/DIGITAL/l1_features/l1_digital_customer_web_category_agg_daily/category_level=level_2
  type: datasets.spark_dbfs_dataset.SparkDbfsDataSet
  file_format: parquet
  metadata_table_path: 'metadata_path'
  save_args:
    increment_flag: 'yes'
    metadata_target_table: 'l1_digital_customer_web_category_agg_daily_catlv_2'
    mode: "overwrite"
    partitionBy: "event_partition_date"
    read_layer: 'l0_daily'
    target_layer: 'l1_daily'
  load_args:
    increment_flag: 'no'

l1_digital_customer_web_category_agg_daily_catlv_3:
  filepath: base_path/DIGITAL/l1_features/l1_digital_customer_web_category_agg_daily/category_level=level_3
  type: datasets.spark_dbfs_dataset.SparkDbfsDataSet
  file_format: parquet
  metadata_table_path: 'metadata_path'
  save_args:
    increment_flag: 'yes'
    metadata_target_table: 'l1_digital_customer_web_category_agg_daily_catlv_3'
    mode: "overwrite"
    partitionBy: "event_partition_date"
    read_layer: 'l0_daily'
    target_layer: 'l1_daily'
  load_args:
    increment_flag: 'no'

l1_digital_customer_web_category_agg_daily_catlv_4:
  filepath: base_path/DIGITAL/l1_features/l1_digital_customer_web_category_agg_daily/category_level=level_4
  type: datasets.spark_dbfs_dataset.SparkDbfsDataSet
  file_format: parquet
  metadata_table_path: 'metadata_path'
  save_args:
    increment_flag: 'yes'
    metadata_target_table: 'l1_digital_customer_web_category_agg_daily_catlv_4'
    mode: "overwrite"
    partitionBy: "event_partition_date"
    read_layer: 'l0_daily'
    target_layer: 'l1_daily'
  load_args:
    increment_flag: 'no'

l1_digital_app_category_master_clean:
  type: datasets.spark_dbfs_dataset.SparkDbfsDataSet
  file_format: "parquet"
  filepath: base_path/DIGITAL/l1_features/l1_digital_app_category_master_clean/
  save_args:
    increment_flag: 'no'
    mode: "overwrite"

<<<<<<< HEAD
l1_digital_customer_relay_pageview_agg_daily:
  type: datasets.spark_dbfs_dataset.SparkDbfsDataSet
  filepath: base_path/DIGITAL/l1_features/l1_digital_customer_relay_pageview_agg_daily/
  file_format: parquet
  metadata_table_path: 'metadata_path'
  save_args:
    mode: "overwrite"
    partitionBy: "event_partition_date"
    increment_flag: 'yes'
    read_layer: 'l0_daily'
    target_layer: 'l1_daily'

l1_digital_customer_relay_conversion_agg_daily:
  type: datasets.spark_dbfs_dataset.SparkDbfsDataSet
  filepath: base_path/DIGITAL/l1_features/l1_digital_customer_relay_conversion_agg_daily/
  file_format: parquet
  metadata_table_path: 'metadata_path'
  save_args:
    mode: "overwrite"
    partitionBy: "event_partition_date"
    increment_flag: 'yes'
    read_layer: 'l0_daily'
    target_layer: 'l1_daily'

l1_digital_cxense_traffic:
  type: datasets.spark_dbfs_dataset.SparkDbfsDataSet
  filepath: base_path/DIGITAL/l1_features/l1_digital_cxense_traffic/
  file_format: parquet
  metadata_table_path: 'metadata_path'
  load_args:
    increment_flag: 'yes'
    lookup_table_name: 'l1_digital_agg_cxense_traffic'
    read_layer: 'l0_daily'
    target_layer: 'l1_daily'
    lookback: '0'
  save_args:
    mode: "overwrite"
    partitionBy: "event_partition_date"
    increment_flag: "yes"
    read_layer: 'l0_daily'
    target_layer: 'l1_daily'

l1_digital_cxense_content_profile:
  type: datasets.spark_dbfs_dataset.SparkDbfsDataSet
  filepath: base_path/DIGITAL/l1_features/l1_digital_cxense_content_profile/
  file_format: parquet
  metadata_table_path: 'metadata_path'
  save_args:
    mode: "overwrite"
    partitionBy: "start_of_month"
    read_layer: 'l0_daily'
    target_layer: 'l1_daily'

l1_digital_cxense_content_profile_mapping:
  type: datasets.spark_dbfs_dataset.SparkDbfsDataSet
  filepath: base_path/DIGITAL/l1_features/l1_digital_cxense_content_profile_mapping/
  file_format: parquet
  metadata_table_path: 'metadata_path'
  load_args:
    increment_flag: 'no'
  save_args:
    mode: "overwrite"

l1_digital_agg_cxense_traffic:
  type: datasets.spark_dbfs_dataset.SparkDbfsDataSet
  filepath: base_path/DIGITAL/l1_features/l1_digital_agg_cxense_traffic/
  file_format: parquet
  metadata_table_path: 'metadata_path'
  load_args:
    increment_flag: 'yes'
    lookup_table_name: 'l1_digital_cxense_traffic_agg_daily'
    read_layer: 'l0_daily'
    target_layer: 'l1_daily'
    lookback: '0'
  save_args:
    mode: "overwrite"
    partitionBy: "event_partition_date"
    increment_flag: "yes"
    read_layer: 'l0_daily'
    target_layer: 'l1_daily'

l1_digitall_cxense_matched_url:
  type: datasets.spark_dbfs_dataset.SparkDbfsDataSet
  filepath: base_path/DIGITAL/l1_features/l1_digitall_cxense_matched_url/
  file_format: parquet
  metadata_table_path: 'metadata_path'
  load_args:
    increment_flag: 'no'
  save_args:
    mode: "overwrite"
    partitionBy: "event_partition_date"
    increment_flag: "yes"
    read_layer: 'l0_daily'
    target_layer: 'l1_daily'

l1_digitall_cxense_unmatched_urls:
  type: datasets.spark_dbfs_dataset.SparkDbfsDataSet
  filepath: base_path/DIGITAL/l1_features/l1_digitall_cxense_unmatched_urls/
  file_format: parquet
  metadata_table_path: 'metadata_path'
  load_args:
    increment_flag: 'no'
  save_args:
    mode: "overwrite"
    partitionBy: "event_partition_date"
    increment_flag: "yes"
    read_layer: 'l0_daily'
    target_layer: 'l1_daily'

l1_digitall_cxense_get_match_for_unmatched_urls:
  type: datasets.spark_dbfs_dataset.SparkDbfsDataSet
  filepath: base_path/DIGITAL/l1_features/l1_digitall_cxense_get_match_for_unmatched_urls/
  file_format: parquet
  metadata_table_path: 'metadata_path'
  load_args:
    increment_flag: 'no'
  save_args:
    mode: "overwrite"
    partitionBy: "event_partition_date"
    increment_flag: "yes"
    read_layer: 'l0_daily'
    target_layer: 'l1_daily'

l1_digital_cxense_traffic_agg_daily:
  type: datasets.spark_dbfs_dataset.SparkDbfsDataSet
  filepath: base_path/DIGITAL/l1_features/l1_digital_cxense_traffic_agg_daily/
  file_format: parquet
  metadata_table_path: 'metadata_path'
  save_args:
    mode: "overwrite"
    partitionBy: "event_partition_date"
    increment_flag: "yes"
    read_layer: 'l0_daily'
    target_layer: 'l1_daily'

#l1_digital_cxense_traffic_agg_daily_for_l1_comb_all:
#  type: datasets.spark_dbfs_dataset.SparkDbfsDataSet
#  filepath: base_path/STREAM/l1_features/l1_digital_cxense_traffic_agg_daily/
#  file_format: parquet
#  metadata_table_path: 'metadata_path'
#  load_args:
#    increment_flag: 'yes'
#    lookup_table_name: 'l1_comb_all'
#    read_layer: 'l1_daily'
#    target_layer: 'l1_daily'
#    lookback: '0'
#    partition_column: 'partition_date'
##
#l1_cxense_content_profile_int:
#  type: datasets.spark_dbfs_dataset.SparkDbfsDataSet
#  filepath: base_path/STREAM/l1_features/l1_cxense_content_profile_int/
#  file_format: parquet
#  metadata_table_path: 'metadata_path'
#  load_args:
#    increment_flag: 'no'
#  save_args:
#    mode: "overwrite"
#    partitionBy: "partition_month"
#
#l1_cxense_content_profile_mapping:
#  type: datasets.spark_dbfs_dataset.SparkDbfsDataSet
#  filepath: base_path/STREAM/l1_features/l1_cxense_content_profile_mapping/
#  file_format: parquet
#  metadata_table_path: 'metadata_path'
#  load_args:
#    increment_flag: 'no'
#  save_args:
#    mode: "overwrite"
#
#l1_cxense_traffic_agg_daily:
#  type: datasets.spark_dbfs_dataset.SparkDbfsDataSet
#  filepath: base_path/STREAM/l1_features/l1_cxense_traffic_agg_daily/
#  file_format: parquet
#  metadata_table_path: 'metadata_path'
#  load_args:
#    increment_flag: 'yes'
#    lookup_table_name: 'l1_cxense_traffic_complete_agg_daily'
#    read_layer: 'l0_daily'
#    target_layer: 'l1_daily'
#    lookback: '0'
#  save_args:
#    mode: "overwrite"
#    partitionBy: "partition_date"
#    increment_flag: "yes"
#    read_layer: 'l0_daily'
#    target_layer: 'l1_daily'
#
#l1_matched_urls:
#  type: datasets.spark_dbfs_dataset.SparkDbfsDataSet
#  filepath: base_path/STREAM/l1_features/l1_matched_urls/
#  file_format: parquet
#  metadata_table_path: 'metadata_path'
#  load_args:
#    increment_flag: 'no'
#  save_args:
#    mode: "overwrite"
#    partitionBy: "partition_date"
#    increment_flag: "yes"
#    read_layer: 'l0_daily'
#    target_layer: 'l1_daily'
#
#l1_unmatched_urls:
#  type: datasets.spark_dbfs_dataset.SparkDbfsDataSet
#  filepath: base_path/STREAM/l1_features/l1_unmatched_urls/
#  file_format: parquet
#  metadata_table_path: 'metadata_path'
#  load_args:
#    increment_flag: 'no'
#  save_args:
#    mode: "overwrite"
#    partitionBy: "partition_date"
#    increment_flag: "yes"
#    read_layer: 'l0_daily'
#    target_layer: 'l1_daily'
#
#l1_best_match_for_unmatched_urls:
#  type: datasets.spark_dbfs_dataset.SparkDbfsDataSet
#  filepath: base_path/STREAM/l1_features/l1_best_match_for_unmatched_urls/
#  file_format: parquet
#  metadata_table_path: 'metadata_path'
#  load_args:
#    increment_flag: 'no'
#  save_args:
#    mode: "overwrite"
#    partitionBy: "partition_date"
#    increment_flag: "yes"
#    read_layer: 'l0_daily'
#    target_layer: 'l1_daily'
#
#l1_cxense_traffic_complete_agg_daily:
#  type: datasets.spark_dbfs_dataset.SparkDbfsDataSet
#  filepath: base_path/STREAM/l1_features/l1_cxense_traffic_complete_agg_daily/
#  file_format: parquet
#  metadata_table_path: 'metadata_path'
#  save_args:
#    mode: "overwrite"
#    partitionBy: "partition_date"
#    increment_flag: "yes"
#    read_layer: 'l0_daily'
#    target_layer: 'l1_daily'
#
#l1_cxense_traffic_complete_agg_daily_for_l1_comb_all:
#  type: datasets.spark_dbfs_dataset.SparkDbfsDataSet
#  filepath: base_path/STREAM/l1_features/l1_cxense_traffic_complete_agg_daily/
#  file_format: parquet
#  metadata_table_path: 'metadata_path'
#  load_args:
#    increment_flag: 'yes'
#    lookup_table_name: 'l1_comb_all'
#    read_layer: 'l1_daily'
#    target_layer: 'l1_daily'
#    lookback: '0'
#    partition_column: 'partition_date'




=======
l1_digital_mobile_web_level_stats:
  filepath: base_path/DIGITAL/l1_features/l1_digital_customer_web_category_agg_daily/category_level=level_1
  type: datasets.spark_dbfs_dataset.SparkDbfsDataSet
  file_format: parquet
  metadata_table_path: 'metadata_path'
  save_args:
    increment_flag: 'yes'
    mode: "overwrite"
    partitionBy: "event_partition_date"
    read_layer: 'l0_daily'
    target_layer: 'l1_daily'

l1_digital_customer_web_category_agg_timeband_morning_catlv_1:
  filepath: base_path/DIGITAL/l1_features/l1_digital_customer_web_category_agg_timeband/category_level=level_1/timeband=morning
  type: datasets.spark_dbfs_dataset.SparkDbfsDataSet
  file_format: parquet
  metadata_table_path: 'metadata_path'
  save_args:
    increment_flag: 'no'
    metadata_target_table: 'l1_digital_customer_web_category_agg_timeband_morning_catlv_1'
    mode: "overwrite"
    partitionBy: "event_partition_date"
    read_layer: 'l0_daily'
    target_layer: 'l1_daily'
  load_args:
    increment_flag: 'yes'
    lookup_table_name: 'l3_digital_customer_web_category_agg_timeband_morning_catlv_1'
    read_layer: 'l1_daily'
    target_layer: 'l3_monthly'
    lookback: '0'


l1_digital_customer_web_category_agg_timeband_afternoon_catlv_1:
  filepath: base_path/DIGITAL/l1_features/l1_digital_customer_web_category_agg_timeband/category_level=level_1/timeband=afternoon
  type: datasets.spark_dbfs_dataset.SparkDbfsDataSet
  file_format: parquet
  metadata_table_path: 'metadata_path'
  save_args:
    increment_flag: 'yes'
    metadata_target_table: 'l1_digital_customer_web_category_agg_timeband_afternoon_catlv_1'
    mode: "overwrite"
    partitionBy: "event_partition_date"
    read_layer: 'l0_daily'
    target_layer: 'l1_daily'
  load_args:
    increment_flag: 'yes'
    lookup_table_name: 'l3_digital_customer_web_category_agg_timeband_afternoon_catlv_1'
    read_layer: 'l1_daily'
    target_layer: 'l3_monthly'
    lookback: '0'

l1_digital_customer_web_category_agg_timeband_evening_catlv_1:
  filepath: base_path/DIGITAL/l1_features/l1_digital_customer_web_category_agg_timeband/category_level=level_1/timeband=evening
  type: datasets.spark_dbfs_dataset.SparkDbfsDataSet
  file_format: parquet
  metadata_table_path: 'metadata_path'
  save_args:
    increment_flag: 'yes'
    metadata_target_table: 'l1_digital_customer_web_category_agg_timeband_evening_catlv_1'
    mode: "overwrite"
    partitionBy: "event_partition_date"
    read_layer: 'l0_daily'
    target_layer: 'l1_daily'
  load_args:
    increment_flag: 'yes'
    lookup_table_name: 'l3_digital_customer_web_category_agg_timeband_evening_catlv_1'
    read_layer: 'l1_daily'
    target_layer: 'l3_monthly'
    lookback: '0'

l1_digital_customer_web_category_agg_timeband_night_catlv_1:
  filepath: base_path/DIGITAL/l1_features/l1_digital_customer_web_category_agg_timeband/category_level=level_1/timeband=night
  type: datasets.spark_dbfs_dataset.SparkDbfsDataSet
  file_format: parquet
  metadata_table_path: 'metadata_path'
  save_args:
    increment_flag: 'yes'
    metadata_target_table: 'l1_digital_customer_web_category_agg_timeband_night_catlv_1'
    mode: "overwrite"
    partitionBy: "event_partition_date"
    read_layer: 'l0_daily'
    target_layer: 'l1_daily'
  load_args:
    increment_flag: 'yes'
    lookup_table_name: 'l3_digital_customer_web_category_agg_timeband_night_catlv_1'
    read_layer: 'l1_daily'
    target_layer: 'l3_monthly'
    lookback: '0'

l1_digital_customer_web_category_agg_timeband_morning_catlv_2:
  filepath: base_path/DIGITAL/l1_features/l1_digital_customer_web_category_agg_timeband/category_level=level_2/timeband=morning
  type: datasets.spark_dbfs_dataset.SparkDbfsDataSet
  file_format: parquet
  metadata_table_path: 'metadata_path'
  save_args:
    increment_flag: 'no'
    metadata_target_table: 'l1_digital_customer_web_category_agg_timeband_morning_catlv_2'
    mode: "overwrite"
    partitionBy: "event_partition_date"
    read_layer: 'l0_daily'
    target_layer: 'l1_daily'
  load_args:
    increment_flag: 'yes'
    lookup_table_name: 'l3_digital_customer_web_category_agg_timeband_morning_catlv_2'
    read_layer: 'l1_daily'
    target_layer: 'l3_monthly'
    lookback: '0'

l1_digital_customer_web_category_agg_timeband_afternoon_catlv_2:
  filepath: base_path/DIGITAL/l1_features/l1_digital_customer_web_category_agg_timeband/category_level=level_2/timeband=afternoon
  type: datasets.spark_dbfs_dataset.SparkDbfsDataSet
  file_format: parquet
  metadata_table_path: 'metadata_path'
  save_args:
    increment_flag: 'yes'
    metadata_target_table: 'l1_digital_customer_web_category_agg_timeband_afternoon_catlv_2'
    mode: "overwrite"
    partitionBy: "event_partition_date"
    read_layer: 'l0_daily'
    target_layer: 'l1_daily'
  load_args:
    increment_flag: 'yes'
    lookup_table_name: 'l3_digital_customer_web_category_agg_timeband_afternoon_catlv_2'
    read_layer: 'l1_daily'
    target_layer: 'l3_monthly'
    lookback: '0'

l1_digital_customer_web_category_agg_timeband_evening_catlv_2:
  filepath: base_path/DIGITAL/l1_features/l1_digital_customer_web_category_agg_timeband/category_level=level_2/timeband=evening
  type: datasets.spark_dbfs_dataset.SparkDbfsDataSet
  file_format: parquet
  metadata_table_path: 'metadata_path'
  save_args:
    increment_flag: 'yes'
    metadata_target_table: 'l1_digital_customer_web_category_agg_timeband_evening_catlv_2'
    mode: "overwrite"
    partitionBy: "event_partition_date"
    read_layer: 'l0_daily'
    target_layer: 'l1_daily'
  load_args:
    increment_flag: 'yes'
    lookup_table_name: 'l3_digital_customer_web_category_agg_timeband_evening_catlv_2'
    read_layer: 'l1_daily'
    target_layer: 'l3_monthly'
    lookback: '0'

l1_digital_customer_web_category_agg_timeband_night_catlv_2:
  filepath: base_path/DIGITAL/l1_features/l1_digital_customer_web_category_agg_timeband/category_level=level_2/timeband=night
  type: datasets.spark_dbfs_dataset.SparkDbfsDataSet
  file_format: parquet
  metadata_table_path: 'metadata_path'
  save_args:
    increment_flag: 'yes'
    metadata_target_table: 'l1_digital_customer_web_category_agg_timeband_night_catlv_2'
    mode: "overwrite"
    partitionBy: "event_partition_date"
    read_layer: 'l0_daily'
    target_layer: 'l1_daily'
  load_args:
    increment_flag: 'yes'
    lookup_table_name: 'l3_digital_customer_web_category_agg_timeband_night_catlv_2'
    read_layer: 'l1_daily'
    target_layer: 'l3_monthly'
    lookback: '0'

l1_digital_customer_web_category_agg_timeband_morning_catlv_3:
  filepath: base_path/DIGITAL/l1_features/l1_digital_customer_web_category_agg_timeband/category_level=level_3/timeband=morning
  type: datasets.spark_dbfs_dataset.SparkDbfsDataSet
  file_format: parquet
  metadata_table_path: 'metadata_path'
  save_args:
    increment_flag: 'no'
    metadata_target_table: 'l1_digital_customer_web_category_agg_timeband_morning_catlv_3'
    mode: "overwrite"
    partitionBy: "event_partition_date"
    read_layer: 'l0_daily'
    target_layer: 'l1_daily'
  load_args:
    increment_flag: 'yes'
    lookup_table_name: 'l3_digital_customer_web_category_agg_timeband_morning_catlv_3'
    read_layer: 'l1_daily'
    target_layer: 'l3_monthly'
    lookback: '0'

l1_digital_customer_web_category_agg_timeband_afternoon_catlv_3:
  filepath: base_path/DIGITAL/l1_features/l1_digital_customer_web_category_agg_timeband/category_level=level_3/timeband=afternoon
  type: datasets.spark_dbfs_dataset.SparkDbfsDataSet
  file_format: parquet
  metadata_table_path: 'metadata_path'
  save_args:
    increment_flag: 'yes'
    metadata_target_table: 'l1_digital_customer_web_category_agg_timeband_afternoon_catlv_3'
    mode: "overwrite"
    partitionBy: "event_partition_date"
    read_layer: 'l0_daily'
    target_layer: 'l1_daily'
  load_args:
    increment_flag: 'yes'
    lookup_table_name: 'l3_digital_customer_web_category_agg_timeband_afternoon_catlv_3'
    read_layer: 'l1_daily'
    target_layer: 'l3_monthly'
    lookback: '0'

l1_digital_customer_web_category_agg_timeband_evening_catlv_3:
  filepath: base_path/DIGITAL/l1_features/l1_digital_customer_web_category_agg_timeband/category_level=level_3/timeband=evening
  type: datasets.spark_dbfs_dataset.SparkDbfsDataSet
  file_format: parquet
  metadata_table_path: 'metadata_path'
  save_args:
    increment_flag: 'yes'
    metadata_target_table: 'l1_digital_customer_web_category_agg_timeband_evening_catlv_3'
    mode: "overwrite"
    partitionBy: "event_partition_date"
    read_layer: 'l0_daily'
    target_layer: 'l1_daily'
  load_args:
    increment_flag: 'yes'
    lookup_table_name: 'l3_digital_customer_web_category_agg_timeband_evening_catlv_3'
    read_layer: 'l1_daily'
    target_layer: 'l3_monthly'
    lookback: '0'

l1_digital_customer_web_category_agg_timeband_night_catlv_3:
  filepath: base_path/DIGITAL/l1_features/l1_digital_customer_web_category_agg_timeband/category_level=level_3/timeband=night
  type: datasets.spark_dbfs_dataset.SparkDbfsDataSet
  file_format: parquet
  metadata_table_path: 'metadata_path'
  save_args:
    increment_flag: 'yes'
    metadata_target_table: 'l1_digital_customer_web_category_agg_timeband_night_catlv_3'
    mode: "overwrite"
    partitionBy: "event_partition_date"
    read_layer: 'l0_daily'
    target_layer: 'l1_daily'
  load_args:
    increment_flag: 'yes'
    lookup_table_name: 'l3_digital_customer_web_category_agg_timeband_night_catlv_3'
    read_layer: 'l1_daily'
    target_layer: 'l3_monthly'
    lookback: '0'

l1_digital_customer_web_category_agg_timeband_morning_catlv_4:
  filepath: base_path/DIGITAL/l1_features/l1_digital_customer_web_category_agg_timeband/category_level=level_4/timeband=morning
  type: datasets.spark_dbfs_dataset.SparkDbfsDataSet
  file_format: parquet
  metadata_table_path: 'metadata_path'
  save_args:
    increment_flag: 'no'
    metadata_target_table: 'l1_digital_customer_web_category_agg_timeband_morning_catlv_4'
    mode: "overwrite"
    partitionBy: "event_partition_date"
    read_layer: 'l0_daily'
    target_layer: 'l1_daily'
  load_args:
    increment_flag: 'yes'
    lookup_table_name: 'l3_digital_customer_web_category_agg_timeband_morning_catlv_4'
    read_layer: 'l1_daily'
    target_layer: 'l3_monthly'
    lookback: '0'

l1_digital_customer_web_category_agg_timeband_afternoon_catlv_4:
  filepath: base_path/DIGITAL/l1_features/l1_digital_customer_web_category_agg_timeband/category_level=level_4/timeband=afternoon
  type: datasets.spark_dbfs_dataset.SparkDbfsDataSet
  file_format: parquet
  metadata_table_path: 'metadata_path'
  save_args:
    increment_flag: 'yes'
    metadata_target_table: 'l1_digital_customer_web_category_agg_timeband_afternoon_catlv_4'
    mode: "overwrite"
    partitionBy: "event_partition_date"
    read_layer: 'l0_daily'
    target_layer: 'l1_daily'
  load_args:
    increment_flag: 'yes'
    lookup_table_name: 'l3_digital_customer_web_category_agg_timeband_afternoon_catlv_4'
    read_layer: 'l1_daily'
    target_layer: 'l3_monthly'
    lookback: '0'

l1_digital_customer_web_category_agg_timeband_evening_catlv_4:
  filepath: base_path/DIGITAL/l1_features/l1_digital_customer_web_category_agg_timeband/category_level=level_4/timeband=evening
  type: datasets.spark_dbfs_dataset.SparkDbfsDataSet
  file_format: parquet
  metadata_table_path: 'metadata_path'
  save_args:
    increment_flag: 'yes'
    metadata_target_table: 'l1_digital_customer_web_category_agg_timeband_evening_catlv_4'
    mode: "overwrite"
    partitionBy: "event_partition_date"
    read_layer: 'l0_daily'
    target_layer: 'l1_daily'
  load_args:
    increment_flag: 'yes'
    lookup_table_name: 'l3_digital_customer_web_category_agg_timeband_evening_catlv_4'
    read_layer: 'l1_daily'
    target_layer: 'l3_monthly'
    lookback: '0'

l1_digital_customer_web_category_agg_timeband_night_catlv_4:
  filepath: base_path/DIGITAL/l1_features/l1_digital_customer_web_category_agg_timeband/category_level=level_4/timeband=night
  type: datasets.spark_dbfs_dataset.SparkDbfsDataSet
  file_format: parquet
  metadata_table_path: 'metadata_path'
  save_args:
    increment_flag: 'yes'
    metadata_target_table: 'l1_digital_customer_web_category_agg_timeband_night_catlv_4'
    mode: "overwrite"
    partitionBy: "event_partition_date"
    read_layer: 'l0_daily'
    target_layer: 'l1_daily'
  load_args:
    increment_flag: 'yes'
    lookup_table_name: 'l3_digital_customer_web_category_agg_timeband_night_catlv_4'
    read_layer: 'l1_daily'
    target_layer: 'l3_monthly'
    lookback: '0'

l1_digital_union_daily_feature_for_mobile_app_catefory_timeband:
  type: datasets.spark_dbfs_dataset.SparkDbfsDataSet
  file_format: "parquet"
  filepath: base_path/PROFILE/l1_features/l1_customer_profile_union_daily_feature/
  metadata_table_path: 'metadata_path'
  load_args:
    increment_flag: 'yes'
    read_layer: 'l1_daily'
    target_layer: 'l1_daily'
    lookback: '0'
  save_args:
    # increment_flag: 'yes'
    mode: "overwrite"
    partitionBy: "event_partition_date"
    read_layer: 'l0_daily'
    target_layer: 'l1_daily'

l1_digital_union_daily_feature_for_mobile_web_category_timeband:
  type: datasets.spark_dbfs_dataset.SparkDbfsDataSet
  file_format: "parquet"
  filepath: base_path/PROFILE/l1_features/l1_customer_profile_union_daily_feature/
  metadata_table_path: 'metadata_path'
  load_args:
    increment_flag: 'yes'
    read_layer: 'l1_daily'
    target_layer: 'l1_daily'
    lookback: '0'
  save_args:
    # increment_flag: 'yes'
    mode: "overwrite"
    partitionBy: "event_partition_date"
    read_layer: 'l0_daily'
    target_layer: 'l1_daily'

l1_digital_customer_app_category_agg_timeband_morning_catlv_1:
  type: datasets.spark_dbfs_dataset.SparkDbfsDataSet
  file_format: "parquet"
  filepath: base_path/DIGITAL/l1_features/l1_digital_customer_app_category_agg_timeband/category_level=level_1/timeband=morning
  metadata_table_path: 'metadata_path'
  save_args:
    increment_flag: 'yes'
    metadata_target_table: 'l1_digital_customer_app_category_agg_timeband_morning_catlv_1'
    mode: "overwrite"
    partitionBy: "event_partition_date"
    read_layer: 'l0_daily'
    target_layer: 'l1_daily'
  load_args:
    increment_flag: 'yes'
    read_layer: 'l1_daily'
    target_layer: 'l3_montly'
    lookback: '0'

l1_digital_customer_app_category_agg_timeband_afternoon_catlv_1:
  type: datasets.spark_dbfs_dataset.SparkDbfsDataSet
  file_format: "parquet"
  filepath: base_path/DIGITAL/l1_features/l1_digital_customer_app_category_agg_timeband/category_level=level_1/timeband=afternoon
  metadata_table_path: 'metadata_path'
  save_args:
    increment_flag: 'yes'
    metadata_target_table: 'l1_digital_customer_app_category_agg_timeband_afternoon_catlv_1'
    mode: "overwrite"
    partitionBy: "event_partition_date"
    read_layer: 'l0_daily'
    target_layer: 'l1_daily'
  load_args:
    increment_flag: 'yes'
    read_layer: 'l1_daily'
    target_layer: 'l3_montly'
    lookback: '0'

l1_digital_customer_app_category_agg_timeband_evening_catlv_1:
  type: datasets.spark_dbfs_dataset.SparkDbfsDataSet
  file_format: "parquet"
  filepath: base_path/DIGITAL/l1_features/l1_digital_customer_app_category_agg_timeband/category_level=level_1/timeband=evening
  metadata_table_path: 'metadata_path'
  save_args:
    increment_flag: 'yes'
    metadata_target_table: 'l1_digital_customer_app_category_agg_timeband_evening_catlv_1'
    mode: "overwrite"
    partitionBy: "event_partition_date"
    read_layer: 'l0_daily'
    target_layer: 'l1_daily'
  load_args:
    increment_flag: 'yes'
    read_layer: 'l1_daily'
    target_layer: 'l3_montly'
    lookback: '0'

l1_digital_customer_app_category_agg_timeband_night_catlv_1:
  type: datasets.spark_dbfs_dataset.SparkDbfsDataSet
  file_format: "parquet"
  filepath: base_path/DIGITAL/l1_features/l1_digital_customer_app_category_agg_timeband/category_level=level_1/timeband=night
  metadata_table_path: 'metadata_path'
  save_args:
    increment_flag: 'yes'
    metadata_target_table: 'l1_digital_customer_app_category_agg_timeband_night_catlv_1'
    mode: "overwrite"
    partitionBy: "event_partition_date"
    read_layer: 'l0_daily'
    target_layer: 'l1_daily'
  load_args:
    increment_flag: 'yes'
    read_layer: 'l1_daily'
    target_layer: 'l3_montly'
    lookback: '0'

l1_digital_customer_app_category_agg_timeband_morning_catlv_2:
  type: datasets.spark_dbfs_dataset.SparkDbfsDataSet
  file_format: "parquet"
  filepath: base_path/DIGITAL/l1_features/l1_digital_customer_app_category_agg_timeband/category_level=level_2/timeband=morning
  metadata_table_path: 'metadata_path'
  save_args:
    increment_flag: 'yes'
    metadata_target_table: 'l1_digital_customer_app_category_agg_timeband_morning_catlv_2'
    mode: "overwrite"
    partitionBy: "event_partition_date"
    read_layer: 'l0_daily'
    target_layer: 'l1_daily'
  load_args:
    increment_flag: 'yes'
    read_layer: 'l1_daily'
    target_layer: 'l3_montly'
    lookback: '0'

l1_digital_customer_app_category_agg_timeband_afternoon_catlv_2:
  type: datasets.spark_dbfs_dataset.SparkDbfsDataSet
  file_format: "parquet"
  filepath: base_path/DIGITAL/l1_features/l1_digital_customer_app_category_agg_timeband/category_level=level_2/timeband=afternoon
  metadata_table_path: 'metadata_path'
  save_args:
    increment_flag: 'yes'
    metadata_target_table: 'l1_digital_customer_app_category_agg_timeband_afternoon_catlv_2'
    mode: "overwrite"
    partitionBy: "event_partition_date"
    read_layer: 'l0_daily'
    target_layer: 'l1_daily'
  load_args:
    increment_flag: 'yes'
    read_layer: 'l1_daily'
    target_layer: 'l3_montly'
    lookback: '0'

l1_digital_customer_app_category_agg_timeband_evening_catlv_2:
  type: datasets.spark_dbfs_dataset.SparkDbfsDataSet
  file_format: "parquet"
  filepath: base_path/DIGITAL/l1_features/l1_digital_customer_app_category_agg_timeband/category_level=level_2/timeband=evening
  metadata_table_path: 'metadata_path'
  save_args:
    increment_flag: 'yes'
    metadata_target_table: 'l1_digital_customer_app_category_agg_timeband_evening_catlv_2'
    mode: "overwrite"
    partitionBy: "event_partition_date"
    read_layer: 'l0_daily'
    target_layer: 'l1_daily'
  load_args:
    increment_flag: 'yes'
    read_layer: 'l1_daily'
    target_layer: 'l3_montly'
    lookback: '0'

l1_digital_customer_app_category_agg_timeband_night_catlv_2:
  type: datasets.spark_dbfs_dataset.SparkDbfsDataSet
  file_format: "parquet"
  filepath: base_path/DIGITAL/l1_features/l1_digital_customer_app_category_agg_timeband/category_level=level_2/timeband=night
  metadata_table_path: 'metadata_path'
  save_args:
    increment_flag: 'yes'
    metadata_target_table: 'l1_digital_customer_app_category_agg_timeband_night_catlv_2'
    mode: "overwrite"
    partitionBy: "event_partition_date"
    read_layer: 'l0_daily'
    target_layer: 'l1_daily'
  load_args:
    increment_flag: 'yes'
    read_layer: 'l1_daily'
    target_layer: 'l3_montly'
    lookback: '0'

l1_digital_customer_app_category_agg_timeband_morning_catlv_3:
  type: datasets.spark_dbfs_dataset.SparkDbfsDataSet
  file_format: "parquet"
  filepath: base_path/DIGITAL/l1_features/l1_digital_customer_app_category_agg_timeband/category_level=level_3/timeband=morning
  metadata_table_path: 'metadata_path'
  save_args:
    increment_flag: 'yes'
    metadata_target_table: 'l1_digital_customer_app_category_agg_timeband_morning_catlv_3'
    mode: "overwrite"
    partitionBy: "event_partition_date"
    read_layer: 'l0_daily'
    target_layer: 'l1_daily'
  load_args:
    increment_flag: 'yes'
    read_layer: 'l1_daily'
    target_layer: 'l3_montly'
    lookback: '0'

l1_digital_customer_app_category_agg_timeband_afternoon_catlv_3:
  type: datasets.spark_dbfs_dataset.SparkDbfsDataSet
  file_format: "parquet"
  filepath: base_path/DIGITAL/l1_features/l1_digital_customer_app_category_agg_timeband/category_level=level_3/timeband=afternoon
  metadata_table_path: 'metadata_path'
  save_args:
    increment_flag: 'yes'
    metadata_target_table: 'l1_digital_customer_app_category_agg_timeband_afternoon_catlv_3'
    mode: "overwrite"
    partitionBy: "event_partition_date"
    read_layer: 'l0_daily'
    target_layer: 'l1_daily'
  load_args:
    increment_flag: 'yes'
    read_layer: 'l1_daily'
    target_layer: 'l3_montly'
    lookback: '0'

l1_digital_customer_app_category_agg_timeband_evening_catlv_3:
  type: datasets.spark_dbfs_dataset.SparkDbfsDataSet
  file_format: "parquet"
  filepath: base_path/DIGITAL/l1_features/l1_digital_customer_app_category_agg_timeband/category_level=level_3/timeband=evening
  metadata_table_path: 'metadata_path'
  save_args:
    increment_flag: 'yes'
    metadata_target_table: 'l1_digital_customer_app_category_agg_timeband_evening_catlv_3'
    mode: "overwrite"
    partitionBy: "event_partition_date"
    read_layer: 'l0_daily'
    target_layer: 'l1_daily'
  load_args:
    increment_flag: 'yes'
    read_layer: 'l1_daily'
    target_layer: 'l3_montly'
    lookback: '0'

l1_digital_customer_app_category_agg_timeband_night_catlv_3:
  type: datasets.spark_dbfs_dataset.SparkDbfsDataSet
  file_format: "parquet"
  filepath: base_path/DIGITAL/l1_features/l1_digital_customer_app_category_agg_timeband/category_level=level_3/timeband=night
  metadata_table_path: 'metadata_path'
  save_args:
    increment_flag: 'yes'
    metadata_target_table: 'l1_digital_customer_app_category_agg_timeband_night_catlv_3'
    mode: "overwrite"
    partitionBy: "event_partition_date"
    read_layer: 'l0_daily'
    target_layer: 'l1_daily'
  load_args:
    increment_flag: 'yes'
    read_layer: 'l1_daily'
    target_layer: 'l3_montly'
    lookback: '0'

l1_digital_customer_app_category_agg_timeband_morning_catlv_4:
  type: datasets.spark_dbfs_dataset.SparkDbfsDataSet
  file_format: "parquet"
  filepath: base_path/DIGITAL/l1_features/l1_digital_customer_app_category_agg_timeband/category_level=level_4/timeband=morning
  metadata_table_path: 'metadata_path'
  save_args:
    increment_flag: 'yes'
    metadata_target_table: 'l1_digital_customer_app_category_agg_timeband_morning_catlv_4'
    mode: "overwrite"
    partitionBy: "event_partition_date"
    read_layer: 'l0_daily'
    target_layer: 'l1_daily'
  load_args:
    increment_flag: 'yes'
    read_layer: 'l1_daily'
    target_layer: 'l3_montly'
    lookback: '0'

l1_digital_customer_app_category_agg_timeband_afternoon_catlv_4:
  type: datasets.spark_dbfs_dataset.SparkDbfsDataSet
  file_format: "parquet"
  filepath: base_path/DIGITAL/l1_features/l1_digital_customer_app_category_agg_timeband/category_level=level_4/timeband=afternoon
  metadata_table_path: 'metadata_path'
  save_args:
    increment_flag: 'yes'
    metadata_target_table: 'l1_digital_customer_app_category_agg_timeband_afternoon_catlv_4'
    mode: "overwrite"
    partitionBy: "event_partition_date"
    read_layer: 'l0_daily'
    target_layer: 'l1_daily'
  load_args:
    increment_flag: 'yes'
    read_layer: 'l1_daily'
    target_layer: 'l3_montly'
    lookback: '0'

l1_digital_customer_app_category_agg_timeband_evening_catlv_4:
  type: datasets.spark_dbfs_dataset.SparkDbfsDataSet
  file_format: "parquet"
  filepath: base_path/DIGITAL/l1_features/l1_digital_customer_app_category_agg_timeband/category_level=level_4/timeband=evening
  metadata_table_path: 'metadata_path'
  save_args:
    increment_flag: 'yes'
    metadata_target_table: 'l1_digital_customer_app_category_agg_timeband_evening_catlv_4'
    mode: "overwrite"
    partitionBy: "event_partition_date"
    read_layer: 'l0_daily'
    target_layer: 'l1_daily'
  load_args:
    increment_flag: 'yes'
    read_layer: 'l1_daily'
    target_layer: 'l3_montly'
    lookback: '0'

l1_digital_customer_app_category_agg_timeband_night_catlv_4:
  type: datasets.spark_dbfs_dataset.SparkDbfsDataSet
  file_format: "parquet"
  filepath: base_path/DIGITAL/l1_features/l1_digital_customer_app_category_agg_timeband/category_level=level_4/timeband=night
  metadata_table_path: 'metadata_path'
  save_args:
    increment_flag: 'yes'
    metadata_target_table: 'l1_digital_customer_app_category_agg_timeband_night_catlv_4'
    mode: "overwrite"
    partitionBy: "event_partition_date"
    read_layer: 'l0_daily'
    target_layer: 'l1_daily'
  load_args:
    increment_flag: 'yes'
    read_layer: 'l1_daily'
    target_layer: 'l3_montly'
    lookback: '0'

l1_digital_mobile_app_category_agg_timeband_morning_catlv_1:
  type: datasets.spark_dbfs_dataset.SparkDbfsDataSet
  file_format: "parquet"
  filepath: base_path/DIGITAL/l1_features/l1_digital_mobile_app_category_agg_timeband/category_level=level_1/timeband=morning
  metadata_table_path: 'metadata_path'
  save_args:
    increment_flag: 'yes'
    metadata_target_table: 'l1_digital_mobile_app_category_agg_timeband_morning_catlv_1'
    read_layer: 'l0_daily'
    target_layer: 'l1_daily'
    mode: "overwrite"
    partitionBy: "event_partition_date"
  load_args:
    increment_flag: 'yes'
    read_layer: 'l1_daily'
    target_layer: 'l1_daily'
    lookback: '0'

l1_digital_mobile_app_category_agg_timeband_afternoon_catlv_1:
  type: datasets.spark_dbfs_dataset.SparkDbfsDataSet
  file_format: "parquet"
  filepath: base_path/DIGITAL/l1_features/l1_digital_mobile_app_category_agg_timeband/category_level=level_1/timeband=afternoon
  metadata_table_path: 'metadata_path'
  save_args:
    increment_flag: 'yes'
    metadata_target_table: 'l1_digital_mobile_app_category_agg_timeband_afternoon_catlv_1'
    read_layer: 'l0_daily'
    target_layer: 'l1_daily'
    mode: "overwrite"
    partitionBy: "event_partition_date"

l1_digital_mobile_app_category_agg_timeband_evening_catlv_1:
  type: datasets.spark_dbfs_dataset.SparkDbfsDataSet
  file_format: "parquet"
  filepath: base_path/DIGITAL/l1_features/l1_digital_mobile_app_category_agg_timeband/category_level=level_1/timeband=evening
  metadata_table_path: 'metadata_path'
  save_args:
    increment_flag: 'yes'
    metadata_target_table: 'l1_digital_mobile_app_category_agg_timeband_evening_catlv_1'
    read_layer: 'l0_daily'
    target_layer: 'l1_daily'
    mode: "overwrite"
    partitionBy: "event_partition_date"

l1_digital_mobile_app_category_agg_timeband_night_catlv_1:
  type: datasets.spark_dbfs_dataset.SparkDbfsDataSet
  file_format: "parquet"
  filepath: base_path/DIGITAL/l1_features/l1_digital_mobile_app_category_agg_timeband/category_level=level_1/timeband=night
  metadata_table_path: 'metadata_path'
  save_args:
    increment_flag: 'yes'
    metadata_target_table: 'l1_digital_mobile_app_category_agg_timeband_night_catlv_1'
    read_layer: 'l0_daily'
    target_layer: 'l1_daily'
    mode: "overwrite"
    partitionBy: "event_partition_date"

l1_digital_customer_app_category_agg_timeband_for_l3_morning_catlv_1:
  type: datasets.spark_dbfs_dataset.SparkDbfsDataSet
  file_format: "parquet"
  filepath: base_path/DIGITAL/l1_features/l1_digital_customer_app_category_agg_timeband/category_level=level_1/timeband=morning
  metadata_table_path: 'metadata_path'
  load_args:
    increment_flag: 'yes'
    read_layer: 'l1_daily'
    target_layer: 'l3_monthly'
    lookup_table_name : "l3_digital_customer_app_category_agg_timeband_morning_catlv_1"
    lookback: '0'

l1_digital_customer_app_category_agg_timeband_for_l3_afternoon_catlv_1:
  type: datasets.spark_dbfs_dataset.SparkDbfsDataSet
  file_format: "parquet"
  filepath: base_path/DIGITAL/l1_features/l1_digital_customer_app_category_agg_timeband/category_level=level_1/timeband=afternoon
  metadata_table_path: 'metadata_path'
  load_args:
    increment_flag: 'yes'
    read_layer: 'l1_daily'
    target_layer: 'l3_monthly'
    lookup_table_name: "l3_digital_customer_app_category_agg_timeband_afternoon_catlv_1"
    lookback: '0'

l1_digital_customer_app_category_agg_timeband_for_l3_evening_catlv_1:
  type: datasets.spark_dbfs_dataset.SparkDbfsDataSet
  file_format: "parquet"
  filepath: base_path/DIGITAL/l1_features/l1_digital_customer_app_category_agg_timeband/category_level=level_1/timeband=evening
  metadata_table_path: 'metadata_path'
  load_args:
    increment_flag: 'yes'
    read_layer: 'l1_daily'
    target_layer: 'l3_monthly'
    lookup_table_name: "l3_digital_customer_app_category_agg_timeband_evening_catlv_1"
    lookback: '0'

l1_digital_customer_app_category_agg_timeband_for_l3_night_catlv_1:
  type: datasets.spark_dbfs_dataset.SparkDbfsDataSet
  file_format: "parquet"
  filepath: base_path/DIGITAL/l1_features/l1_digital_customer_app_category_agg_timeband/category_level=level_1/timeband=night.
  metadata_table_path: 'metadata_path'
  load_args:
    increment_flag: 'yes'
    read_layer: 'l1_daily'
    target_layer: 'l3_monthly'
    lookup_table_name: "l3_digital_customer_app_category_agg_timeband_night_catlv_1"
    lookback: '0'

l1_digital_customer_relay_pageview_agg_daily:
  type: datasets.spark_dbfs_dataset.SparkDbfsDataSet
  filepath: base_path/DIGITAL/l1_features/l1_digital_customer_relay_pageview_agg_daily/
  file_format: parquet
  metadata_table_path: 'metadata_path'
  save_args:
    mode: "overwrite"
    partitionBy: "event_partition_date"
    increment_flag: 'yes'
    read_layer: 'l0_daily'
    target_layer: 'l1_daily'

l1_digital_customer_relay_conversion_agg_daily:
  type: datasets.spark_dbfs_dataset.SparkDbfsDataSet
  filepath: base_path/DIGITAL/l1_features/l1_digital_customer_relay_conversion_agg_daily/
  file_format: parquet
  metadata_table_path: 'metadata_path'
  save_args:
    mode: "overwrite"
    partitionBy: "event_partition_date"
    increment_flag: 'yes'
    read_layer: 'l0_daily'
    target_layer: 'l1_daily'

l1_digital_customer_app_category_agg_daily_catlv_1:
  type: datasets.spark_dbfs_dataset.SparkDbfsDataSet
  filepath:  base_path/DIGITAL/l1_features/l1_digital_customer_app_category_agg_daily/category_level=level_1
  file_format: parquet
  metadata_table_path: 'metadata_path'
  load_args:
    read_layer: 'l1_daily'
    target_layer: 'l3_monthly'
    lookback: '0'
  save_args:
    mode: "overwrite"
    partitionBy: "event_partition_date"
    increment_flag: 'yes'
    metadata_target_table: 'l1_digital_customer_app_category_agg_daily_catlv_1'
    read_layer: 'l0_daily'
    target_layer: 'l1_daily'

l1_digital_customer_app_category_agg_daily_catlv_2:
  type: datasets.spark_dbfs_dataset.SparkDbfsDataSet
  filepath:  base_path/DIGITAL/l1_features/l1_digital_customer_app_category_agg_daily/category_level=level_2
  file_format: parquet
  metadata_table_path: 'metadata_path'
  load_args:
    read_layer: 'l1_daily'
    target_layer: 'l3_monthly'
    lookback: '0'
  save_args:
    mode: "overwrite"
    partitionBy: "event_partition_date"
    increment_flag: 'yes'
    metadata_target_table: 'l1_digital_customer_app_category_agg_daily_catlv_2'
    read_layer: 'l0_daily'
    target_layer: 'l1_daily'


l1_digital_customer_app_category_agg_daily_catlv_3:
  type: datasets.spark_dbfs_dataset.SparkDbfsDataSet
  filepath:  base_path/DIGITAL/l1_features/l1_digital_customer_app_category_agg_daily/category_level=level_3
  file_format: parquet
  metadata_table_path: 'metadata_path'
  load_args:
    read_layer: 'l1_daily'
    target_layer: 'l3_monthly'
    lookback: '0'
  save_args:
    mode: "overwrite"
    partitionBy: "event_partition_date"
    increment_flag: 'yes'
    metadata_target_table: 'l1_digital_customer_app_category_agg_daily_catlv_3'
    read_layer: 'l0_daily'
    target_layer: 'l1_daily'

l1_digital_customer_app_category_agg_daily_catlv_4:
  type: datasets.spark_dbfs_dataset.SparkDbfsDataSet
  filepath:  base_path/DIGITAL/l1_features/l1_digital_customer_app_category_agg_daily/category_level=level_4
  file_format: parquet
  metadata_table_path: 'metadata_path'
  load_args:
    read_layer: 'l1_daily'
    target_layer: 'l3_monthly'
    lookback: '0'
  save_args:
    mode: "overwrite"
    partitionBy: "event_partition_date"
    increment_flag: 'yes'
    metadata_target_table: 'l1_digital_customer_app_category_agg_daily_catlv_4'
    read_layer: 'l0_daily'
    target_layer: 'l1_daily'

l1_digital_customer_app_category_agg_daily_for_share_morning_catlv_1:
  type: datasets.spark_dbfs_dataset.SparkDbfsDataSet
  filepath:  base_path/DIGITAL/l1_features/l1_digital_customer_app_category_agg_daily/category_level=level_1
  file_format: parquet
  metadata_table_path: 'metadata_path'
  load_args:
    increment_flag: 'yes'
    lookup_table_name: 'l1_digital_customer_app_category_agg_timeband_morning_catlv_1'
    read_layer: 'l1_daily'
    target_layer: 'l1_daily'
    lookback: '0'

l1_digital_customer_app_category_agg_daily_for_share_afternoon_catlv_1:
  type: datasets.spark_dbfs_dataset.SparkDbfsDataSet
  filepath:  base_path/DIGITAL/l1_features/l1_digital_customer_app_category_agg_daily/category_level=level_1
  file_format: parquet
  metadata_table_path: 'metadata_path'
  load_args:
    increment_flag: 'yes'
    lookup_table_name: 'l1_digital_customer_app_category_agg_timeband_afternoon_catlv_1'
    read_layer: 'l1_daily'
    target_layer: 'l1_daily'
    lookback: '0'

l1_digital_customer_app_category_agg_daily_for_share_evening_catlv_1:
  type: datasets.spark_dbfs_dataset.SparkDbfsDataSet
  filepath:  base_path/DIGITAL/l1_features/l1_digital_customer_app_category_agg_daily/category_level=level_1
  file_format: parquet
  metadata_table_path: 'metadata_path'
  load_args:
    increment_flag: 'yes'
    lookup_table_name: 'l1_digital_customer_app_category_agg_timeband_evening_catlv_1'
    read_layer: 'l1_daily'
    target_layer: 'l1_daily'
    lookback: '0'

l1_digital_customer_app_category_agg_daily_for_share_night_catlv_1:
  type: datasets.spark_dbfs_dataset.SparkDbfsDataSet
  filepath:  base_path/DIGITAL/l1_features/l1_digital_customer_app_category_agg_daily/category_level=level_1
  file_format: parquet
  metadata_table_path: 'metadata_path'
  load_args:
    increment_flag: 'yes'
    lookup_table_name: 'l1_digital_customer_app_category_agg_timeband_night_catlv_1'
    read_layer: 'l1_daily'
    target_layer: 'l1_daily'
    lookback: '0'

l1_digital_customer_app_category_agg_daily_for_share_timeband_catlv_2:
  type: datasets.spark_dbfs_dataset.SparkDbfsDataSet
  filepath:  base_path/DIGITAL/l1_features/l1_digital_customer_app_category_agg_daily/category_level=level_2
  file_format: parquet
  metadata_table_path: 'metadata_path'
  load_args:
    increment_flag: 'yes'
    lookup_table_name: 'l1_digital_customer_app_category_agg_timeband_night_catlv_2'
    read_layer: 'l1_daily'
    target_layer: 'l1_daily'
    lookback: '0'

l1_digital_customer_app_category_agg_daily_for_share_morning_catlv_2:
  type: datasets.spark_dbfs_dataset.SparkDbfsDataSet
  filepath:  base_path/DIGITAL/l1_features/l1_digital_customer_app_category_agg_daily/category_level=level_2
  file_format: parquet
  metadata_table_path: 'metadata_path'
  load_args:
    increment_flag: 'yes'
    lookup_table_name: 'l1_digital_customer_app_category_agg_timeband_morning_catlv_2'
    read_layer: 'l1_daily'
    target_layer: 'l1_daily'
    lookback: '0'

l1_digital_customer_app_category_agg_daily_for_share_afternoon_catlv_2:
  type: datasets.spark_dbfs_dataset.SparkDbfsDataSet
  filepath:  base_path/DIGITAL/l1_features/l1_digital_customer_app_category_agg_daily/category_level=level_2
  file_format: parquet
  metadata_table_path: 'metadata_path'
  load_args:
    increment_flag: 'yes'
    lookup_table_name: 'l1_digital_customer_app_category_agg_timeband_afternoon_catlv_2'
    read_layer: 'l1_daily'
    target_layer: 'l1_daily'
    lookback: '0'

l1_digital_customer_app_category_agg_daily_for_share_evening_catlv_2:
  type: datasets.spark_dbfs_dataset.SparkDbfsDataSet
  filepath:  base_path/DIGITAL/l1_features/l1_digital_customer_app_category_agg_daily/category_level=level_2
  file_format: parquet
  metadata_table_path: 'metadata_path'
  load_args:
    increment_flag: 'yes'
    lookup_table_name: 'l1_digital_customer_app_category_agg_timeband_evening_catlv_2'
    read_layer: 'l1_daily'
    target_layer: 'l1_daily'
    lookback: '0'

l1_digital_customer_app_category_agg_daily_for_share_night_catlv_2:
  type: datasets.spark_dbfs_dataset.SparkDbfsDataSet
  filepath:  base_path/DIGITAL/l1_features/l1_digital_customer_app_category_agg_daily/category_level=level_2
  file_format: parquet
  metadata_table_path: 'metadata_path'
  load_args:
    increment_flag: 'yes'
    lookup_table_name: 'l1_digital_customer_app_category_agg_timeband_night_catlv_2'
    read_layer: 'l1_daily'
    target_layer: 'l1_daily'
    lookback: '0'

l1_digital_customer_app_category_agg_daily_for_share_morning_catlv_3:
  type: datasets.spark_dbfs_dataset.SparkDbfsDataSet
  filepath:  base_path/DIGITAL/l1_features/l1_digital_customer_app_category_agg_daily/category_level=level_3
  file_format: parquet
  metadata_table_path: 'metadata_path'
  load_args:
    increment_flag: 'yes'
    lookup_table_name: 'l1_digital_customer_app_category_agg_timeband_morning_catlv_3'
    read_layer: 'l1_daily'
    target_layer: 'l1_daily'
    lookback: '0'

l1_digital_customer_app_category_agg_daily_for_share_afternoon_catlv_3:
  type: datasets.spark_dbfs_dataset.SparkDbfsDataSet
  filepath:  base_path/DIGITAL/l1_features/l1_digital_customer_app_category_agg_daily/category_level=level_3
  file_format: parquet
  metadata_table_path: 'metadata_path'
  load_args:
    increment_flag: 'yes'
    lookup_table_name: 'l1_digital_customer_app_category_agg_timeband_afternoon_catlv_3'
    read_layer: 'l1_daily'
    target_layer: 'l1_daily'
    lookback: '0'

l1_digital_customer_app_category_agg_daily_for_share_evening_catlv_3:
  type: datasets.spark_dbfs_dataset.SparkDbfsDataSet
  filepath:  base_path/DIGITAL/l1_features/l1_digital_customer_app_category_agg_daily/category_level=level_3
  file_format: parquet
  metadata_table_path: 'metadata_path'
  load_args:
    increment_flag: 'yes'
    lookup_table_name: 'l1_digital_customer_app_category_agg_timeband_evening_catlv_3'
    read_layer: 'l1_daily'
    target_layer: 'l1_daily'
    lookback: '0'

l1_digital_customer_app_category_agg_daily_for_share_night_catlv_3:
  type: datasets.spark_dbfs_dataset.SparkDbfsDataSet
  filepath:  base_path/DIGITAL/l1_features/l1_digital_customer_app_category_agg_daily/category_level=level_3
  file_format: parquet
  metadata_table_path: 'metadata_path'
  load_args:
    increment_flag: 'yes'
    lookup_table_name: 'l1_digital_customer_app_category_agg_timeband_night_catlv_3'
    read_layer: 'l1_daily'
    target_layer: 'l1_daily'
    lookback: '0'


l1_digital_customer_app_category_agg_daily_for_share_morning_catlv_4:
  type: datasets.spark_dbfs_dataset.SparkDbfsDataSet
  filepath:  base_path/DIGITAL/l1_features/l1_digital_customer_app_category_agg_daily/category_level=level_4
  file_format: parquet
  metadata_table_path: 'metadata_path'
  load_args:
    increment_flag: 'yes'
    lookup_table_name: 'l1_digital_customer_app_category_agg_timeband_morning_catlv_4'
    read_layer: 'l1_daily'
    target_layer: 'l1_daily'
    lookback: '0'

l1_digital_customer_app_category_agg_daily_for_share_afternoon_catlv_4:
  type: datasets.spark_dbfs_dataset.SparkDbfsDataSet
  filepath:  base_path/DIGITAL/l1_features/l1_digital_customer_app_category_agg_daily/category_level=level_4
  file_format: parquet
  metadata_table_path: 'metadata_path'
  load_args:
    increment_flag: 'yes'
    lookup_table_name: 'l1_digital_customer_app_category_agg_timeband_afternoon_catlv_4'
    read_layer: 'l1_daily'
    target_layer: 'l1_daily'
    lookback: '0'

l1_digital_customer_app_category_agg_daily_for_share_evening_catlv_4:
  type: datasets.spark_dbfs_dataset.SparkDbfsDataSet
  filepath:  base_path/DIGITAL/l1_features/l1_digital_customer_app_category_agg_daily/category_level=level_4
  file_format: parquet
  metadata_table_path: 'metadata_path'
  load_args:
    increment_flag: 'yes'
    lookup_table_name: 'l1_digital_customer_app_category_agg_timeband_evening_catlv_4'
    read_layer: 'l1_daily'
    target_layer: 'l1_daily'
    lookback: '0'

l1_digital_customer_app_category_agg_daily_for_share_night_catlv_4:
  type: datasets.spark_dbfs_dataset.SparkDbfsDataSet
  filepath:  base_path/DIGITAL/l1_features/l1_digital_customer_app_category_agg_daily/category_level=level_4
  file_format: parquet
  metadata_table_path: 'metadata_path'
  load_args:
    increment_flag: 'yes'
    lookup_table_name: 'l1_digital_customer_app_category_agg_timeband_night_catlv_4'
    read_layer: 'l1_daily'
    target_layer: 'l1_daily'
    lookback: '0'

l1_digital_customer_web_category_agg_daily_for_morning_catlv_1:
  type: datasets.spark_dbfs_dataset.SparkDbfsDataSet
  filepath:  base_path/DIGITAL/l1_features/l1_digital_customer_web_category_agg_daily/category_level=level_1
  file_format: parquet
  metadata_table_path: 'metadata_path'
  load_args:
    increment_flag: 'yes'
    lookup_table_name: 'l1_digital_customer_web_category_agg_timeband_morning_catlv_1'
    read_layer: 'l1_daily'
    target_layer: 'l1_daily'
    lookback: '0'

l1_digital_customer_web_category_agg_daily_for_afternoon_catlv_1:
  type: datasets.spark_dbfs_dataset.SparkDbfsDataSet
  filepath:  base_path/DIGITAL/l1_features/l1_digital_customer_web_category_agg_daily/category_level=level_1
  file_format: parquet
  metadata_table_path: 'metadata_path'
  load_args:
    increment_flag: 'yes'
    lookup_table_name: 'l1_digital_customer_web_category_agg_timeband_afternoon_catlv_1'
    read_layer: 'l1_daily'
    target_layer: 'l1_daily'
    lookback: '0'

l1_digital_customer_web_category_agg_daily_for_evening_catlv_1:
  type: datasets.spark_dbfs_dataset.SparkDbfsDataSet
  filepath:  base_path/DIGITAL/l1_features/l1_digital_customer_web_category_agg_daily/category_level=level_1
  file_format: parquet
  metadata_table_path: 'metadata_path'
  load_args:
    increment_flag: 'yes'
    lookup_table_name: 'l1_digital_customer_web_category_agg_timeband_evening_catlv_1'
    read_layer: 'l1_daily'
    target_layer: 'l1_daily'
    lookback: '0'

l1_digital_customer_web_category_agg_daily_for_night_catlv_1:
  type: datasets.spark_dbfs_dataset.SparkDbfsDataSet
  filepath:  base_path/DIGITAL/l1_features/l1_digital_customer_web_category_agg_daily/category_level=level_1
  file_format: parquet
  metadata_table_path: 'metadata_path'
  load_args:
    increment_flag: 'yes'
    lookup_table_name: 'l1_digital_customer_web_category_agg_timeband_night_catlv_1'
    read_layer: 'l1_daily'
    target_layer: 'l1_daily'
    lookback: '0'

l1_digital_customer_web_category_agg_daily_for_morning_catlv_2:
  type: datasets.spark_dbfs_dataset.SparkDbfsDataSet
  filepath:  base_path/DIGITAL/l1_features/l1_digital_customer_web_category_agg_daily/category_level=level_2
  file_format: parquet
  metadata_table_path: 'metadata_path'
  load_args:
    increment_flag: 'yes'
    lookup_table_name: 'l1_digital_customer_web_category_agg_timeband_morning_catlv_2'
    read_layer: 'l1_daily'
    target_layer: 'l1_daily'
    lookback: '0'

l1_digital_customer_web_category_agg_daily_for_afternoon_catlv_2:
  type: datasets.spark_dbfs_dataset.SparkDbfsDataSet
  filepath:  base_path/DIGITAL/l1_features/l1_digital_customer_web_category_agg_daily/category_level=level_2
  file_format: parquet
  metadata_table_path: 'metadata_path'
  load_args:
    increment_flag: 'yes'
    lookup_table_name: 'l1_digital_customer_web_category_agg_timeband_afternoon_catlv_2'
    read_layer: 'l1_daily'
    target_layer: 'l1_daily'
    lookback: '0'

l1_digital_customer_web_category_agg_daily_for_evening_catlv_2:
  type: datasets.spark_dbfs_dataset.SparkDbfsDataSet
  filepath:  base_path/DIGITAL/l1_features/l1_digital_customer_web_category_agg_daily/category_level=level_2
  file_format: parquet
  metadata_table_path: 'metadata_path'
  load_args:
    increment_flag: 'yes'
    lookup_table_name: 'l1_digital_customer_web_category_agg_timeband_evening_catlv_2'
    read_layer: 'l1_daily'
    target_layer: 'l1_daily'
    lookback: '0'

l1_digital_customer_web_category_agg_daily_for_night_catlv_2:
  type: datasets.spark_dbfs_dataset.SparkDbfsDataSet
  filepath:  base_path/DIGITAL/l1_features/l1_digital_customer_web_category_agg_daily/category_level=level_2
  file_format: parquet
  metadata_table_path: 'metadata_path'
  load_args:
    increment_flag: 'yes'
    lookup_table_name: 'l1_digital_customer_web_category_agg_timeband_night_catlv_2'
    read_layer: 'l1_daily'
    target_layer: 'l1_daily'
    lookback: '0'

l1_digital_customer_web_category_agg_daily_for_morning_catlv_3:
  type: datasets.spark_dbfs_dataset.SparkDbfsDataSet
  filepath:  base_path/DIGITAL/l1_features/l1_digital_customer_web_category_agg_daily/category_level=level_3
  file_format: parquet
  metadata_table_path: 'metadata_path'
  load_args:
    increment_flag: 'yes'
    lookup_table_name: 'l1_digital_customer_web_category_agg_timeband_morning_catlv_3'
    read_layer: 'l1_daily'
    target_layer: 'l1_daily'
    lookback: '0'

l1_digital_customer_web_category_agg_daily_for_afternoon_catlv_3:
  type: datasets.spark_dbfs_dataset.SparkDbfsDataSet
  filepath:  base_path/DIGITAL/l1_features/l1_digital_customer_web_category_agg_daily/category_level=level_3
  file_format: parquet
  metadata_table_path: 'metadata_path'
  load_args:
    increment_flag: 'yes'
    lookup_table_name: 'l1_digital_customer_web_category_agg_timeband_afternoon_catlv_3'
    read_layer: 'l1_daily'
    target_layer: 'l1_daily'
    lookback: '0'

l1_digital_customer_web_category_agg_daily_for_evening_catlv_3:
  type: datasets.spark_dbfs_dataset.SparkDbfsDataSet
  filepath:  base_path/DIGITAL/l1_features/l1_digital_customer_web_category_agg_daily/category_level=level_3
  file_format: parquet
  metadata_table_path: 'metadata_path'
  load_args:
    increment_flag: 'yes'
    lookup_table_name: 'l1_digital_customer_web_category_agg_timeband_evening_catlv_3'
    read_layer: 'l1_daily'
    target_layer: 'l1_daily'
    lookback: '0'

l1_digital_customer_web_category_agg_daily_for_night_catlv_3:
  type: datasets.spark_dbfs_dataset.SparkDbfsDataSet
  filepath:  base_path/DIGITAL/l1_features/l1_digital_customer_web_category_agg_daily/category_level=level_3
  file_format: parquet
  metadata_table_path: 'metadata_path'
  load_args:
    increment_flag: 'yes'
    lookup_table_name: 'l1_digital_customer_web_category_agg_timeband_night_catlv_3'
    read_layer: 'l1_daily'
    target_layer: 'l1_daily'
    lookback: '0'

l1_digital_customer_web_category_agg_daily_for_morning_catlv_4:
  type: datasets.spark_dbfs_dataset.SparkDbfsDataSet
  filepath:  base_path/DIGITAL/l1_features/l1_digital_customer_web_category_agg_daily/category_level=level_4
  file_format: parquet
  metadata_table_path: 'metadata_path'
  load_args:
    increment_flag: 'yes'
    lookup_table_name: 'l1_digital_customer_web_category_agg_timeband_morning_catlv_4'
    read_layer: 'l1_daily'
    target_layer: 'l1_daily'
    lookback: '0'

l1_digital_customer_web_category_agg_daily_for_afternoon_catlv_4:
  type: datasets.spark_dbfs_dataset.SparkDbfsDataSet
  filepath:  base_path/DIGITAL/l1_features/l1_digital_customer_web_category_agg_daily/category_level=level_4
  file_format: parquet
  metadata_table_path: 'metadata_path'
  load_args:
    increment_flag: 'yes'
    lookup_table_name: 'l1_digital_customer_web_category_agg_timeband_afternoon_catlv_4'
    read_layer: 'l1_daily'
    target_layer: 'l1_daily'
    lookback: '0'

l1_digital_customer_web_category_agg_daily_for_evening_catlv_4:
  type: datasets.spark_dbfs_dataset.SparkDbfsDataSet
  filepath:  base_path/DIGITAL/l1_features/l1_digital_customer_web_category_agg_daily/category_level=level_4
  file_format: parquet
  metadata_table_path: 'metadata_path'
  load_args:
    increment_flag: 'yes'
    lookup_table_name: 'l1_digital_customer_web_category_agg_timeband_evening_catlv_4'
    read_layer: 'l1_daily'
    target_layer: 'l1_daily'
    lookback: '0'

l1_digital_customer_web_category_agg_daily_for_night_catlv_4:
  type: datasets.spark_dbfs_dataset.SparkDbfsDataSet
  filepath:  base_path/DIGITAL/l1_features/l1_digital_customer_web_category_agg_daily/category_level=level_4
  file_format: parquet
  metadata_table_path: 'metadata_path'
  load_args:
    increment_flag: 'yes'
    lookup_table_name: 'l1_digital_customer_web_category_agg_timeband_night_catlv_4'
    read_layer: 'l1_daily'
    target_layer: 'l1_daily'
    lookback: '0'

l1_digital_customer_combine_category_agg_daily_catlv_1:
  type: datasets.spark_dbfs_dataset.SparkDbfsDataSet
  filepath:  base_path/DIGITAL/l1_features/l1_digital_customer_combine_category_agg_daily/category_level=level_1
  file_format: parquet
  metadata_table_path: 'metadata_path'
  load_args:
    increment_flag: 'yes'
    read_layer: 'l1_daily'
    target_layer: 'l3_monthly'
    lookback: '0'
  save_args:
    mode: "overwrite"
    partitionBy: "event_partition_date"
    increment_flag: 'yes'
    metadata_target_table: 'l1_digital_customer_combine_category_agg_daily_catlv_1'
    read_layer: 'l1_daily'
    target_layer: 'l1_daily'

l1_digital_customer_combine_category_agg_daily_catlv_2:
  type: datasets.spark_dbfs_dataset.SparkDbfsDataSet
  filepath:  base_path/DIGITAL/l1_features/l1_digital_customer_combine_category_agg_daily/category_level=level_2
  file_format: parquet
  metadata_table_path: 'metadata_path'
  load_args:
    increment_flag: 'yes'
    read_layer: 'l1_daily'
    target_layer: 'l3_monthly'
    lookback: '0'
  save_args:
    mode: "overwrite"
    partitionBy: "event_partition_date"
    increment_flag: 'yes'
    metadata_target_table: 'l1_digital_customer_combine_category_agg_daily_catlv_2'
    read_layer: 'l1_daily'
    target_layer: 'l1_daily'

l1_digital_customer_combine_category_agg_daily_catlv_3:
  type: datasets.spark_dbfs_dataset.SparkDbfsDataSet
  filepath:  base_path/DIGITAL/l1_features/l1_digital_customer_combine_category_agg_daily/category_level=level_3
  file_format: parquet
  metadata_table_path: 'metadata_path'
  load_args:
    increment_flag: 'yes'
    read_layer: 'l1_daily'
    target_layer: 'l3_monthly'
    lookback: '0'
  save_args:
    mode: "overwrite"
    partitionBy: "event_partition_date"
    increment_flag: 'yes'
    metadata_target_table: 'l1_digital_customer_combine_category_agg_daily_catlv_3'
    read_layer: 'l1_daily'
    target_layer: 'l1_daily'

l1_digital_customer_combine_category_agg_daily_catlv_4:
  type: datasets.spark_dbfs_dataset.SparkDbfsDataSet
  filepath:  base_path/DIGITAL/l1_features/l1_digital_customer_combine_category_agg_daily/category_level=level_4
  file_format: parquet
  metadata_table_path: 'metadata_path'
  load_args:
    increment_flag: 'yes'
    read_layer: 'l1_daily'
    target_layer: 'l3_monthly'
    lookback: '0'
  save_args:
    mode: "overwrite"
    partitionBy: "event_partition_date"
    increment_flag: 'yes'
    metadata_target_table: 'l1_digital_customer_combine_category_agg_daily_catlv_4'
    read_layer: 'l1_daily'
    target_layer: 'l1_daily'
    
l1_digital_customer_app_category_agg_daily_catlv_1_for_combine_daily_catlv_1:
  type: datasets.spark_dbfs_dataset.SparkDbfsDataSet
  filepath:  base_path/DIGITAL/l1_features/l1_digital_customer_app_category_agg_daily/category_level=level_1
  file_format: parquet
  metadata_table_path: 'metadata_path'
  load_args:
    increment_flag: 'yes'
    read_layer: 'l1_daily'
    target_layer: 'l1_daily'
    lookup_table_name: 'l1_digital_customer_combine_category_agg_daily_catlv_1'
    lookback: '0'

l1_digital_customer_app_category_agg_daily_catlv_2_for_combine_daily_catlv_2:
  type: datasets.spark_dbfs_dataset.SparkDbfsDataSet
  filepath:  base_path/DIGITAL/l1_features/l1_digital_customer_app_category_agg_daily/category_level=level_2
  file_format: parquet
  metadata_table_path: 'metadata_path'
  load_args:
    increment_flag: 'yes'
    read_layer: 'l1_daily'
    target_layer: 'l1_daily'
    lookup_table_name: 'l1_digital_customer_combine_category_agg_daily_catlv_2'
    lookback: '0'

l1_digital_customer_app_category_agg_daily_catlv_3_for_combine_daily_catlv_3:
  type: datasets.spark_dbfs_dataset.SparkDbfsDataSet
  filepath:  base_path/DIGITAL/l1_features/l1_digital_customer_app_category_agg_daily/category_level=level_3
  file_format: parquet
  metadata_table_path: 'metadata_path'
  load_args:
    increment_flag: 'yes'
    read_layer: 'l1_daily'
    target_layer: 'l1_daily'
    lookup_table_name: 'l1_digital_customer_combine_category_agg_daily_catlv_3'
    lookback: '0'

l1_digital_customer_app_category_agg_daily_catlv_4_for_combine_daily_catlv_4:
  type: datasets.spark_dbfs_dataset.SparkDbfsDataSet
  filepath:  base_path/DIGITAL/l1_features/l1_digital_customer_app_category_agg_daily/category_level=level_4
  file_format: parquet
  metadata_table_path: 'metadata_path'
  load_args:
    increment_flag: 'yes'
    read_layer: 'l1_daily'
    target_layer: 'l1_daily'
    lookup_table_name: 'l1_digital_customer_combine_category_agg_daily_catlv_4'
    lookback: '0'

l1_digital_cxense_traffic_int:
  type: datasets.spark_dbfs_dataset.SparkDbfsDataSet
  filepath: base_path/DIGITAL/l1_features/l1_digital_cxense_traffic_for_mapping/
  file_format: parquet
  metadata_table_path: 'metadata_path'
  load_args:
    increment_flag: 'yes'
    lookup_table_name: 'l1_digital_cxense_traffic_agg_daily'
    read_layer: 'l0_daily'
    target_layer: 'l1_daily'
    lookback: '0'
  save_args:
    mode: "overwrite"
    partitionBy: "event_partition_date"
    increment_flag: "yes"
    read_layer: 'l0_daily'
    target_layer: 'l1_daily'

l1_digital_cxense_content_profile_int:
  type: datasets.spark_dbfs_dataset.SparkDbfsDataSet
  filepath: base_path/DIGITAL/l1_features/l1_digital_cxense_content_profile_int/
  file_format: parquet
  metadata_table_path: 'metadata_path'
  load_args:
    increment_flag: 'no'
  save_args:
    mode: "overwrite"
    partitionBy: "start_of_month"

l1_digital_cxense_content_profile_mapping:
  type: datasets.spark_dbfs_dataset.SparkDbfsDataSet
  filepath: base_path/DIGITAL/l1_features/l1_digital_cxense_content_profile_mapping/
  file_format: parquet
  metadata_table_path: 'metadata_path'
  load_args:
    increment_flag: 'no'
  save_args:
    mode: "overwrite"

l1_digital_cxense_traffic_agg_daily:
  type: datasets.spark_dbfs_dataset.SparkDbfsDataSet
  filepath: base_path/DIGITAL/l1_features/l1_digital_cxense_traffic_agg_daily/
  file_format: parquet
  metadata_table_path: 'metadata_path'
  load_args:
    increment_flag: 'yes'
    lookup_table_name: 'l1_digital_matched_urls'
    read_layer: 'l0_daily'
    target_layer: 'l1_daily'
    lookback: '0'
  save_args:
    mode: "overwrite"
    partitionBy: "event_partition_date"
    increment_flag: "yes"
    read_layer: 'l0_daily'
    target_layer: 'l1_daily'

l1_digital_cxense_traffic_agg_daily_for_getmatch_and_unmatched:
  type: datasets.spark_dbfs_dataset.SparkDbfsDataSet
  filepath: base_path/DIGITAL/l1_features/l1_digital_cxense_traffic_agg_daily/
  file_format: parquet
  metadata_table_path: 'metadata_path'
  load_args:
    increment_flag: 'yes'
#    lookup_table_name: 'l1_digital_unmatched_urls'
    read_layer: 'l0_daily'
    target_layer: 'l1_daily'
    lookback: '0'

l1_digital_matched_urls:
  type: datasets.spark_dbfs_dataset.SparkDbfsDataSet
  filepath: base_path/DIGITAL/l1_features/l1_digital_matched_urls/
  file_format: parquet
  metadata_table_path: 'metadata_path'
  save_args:
    mode: "overwrite"
    partitionBy: "event_partition_date"
    increment_flag: "yes"
    read_layer: 'l0_daily'
    target_layer: 'l1_daily'
  load_args:
    increment_flag: 'yes'
    read_layer: 'l0_daily'
    target_layer: 'l1_daily'
    lookback: '0'

l1_digital_unmatched_urls:
  type: datasets.spark_dbfs_dataset.SparkDbfsDataSet
  filepath: base_path/DIGITAL/l1_features/l1_digital_unmatched_urls/
  file_format: parquet
  metadata_table_path: 'metadata_path'
  save_args:
    mode: "overwrite"
    partitionBy: "event_partition_date"
    increment_flag: "yes"
    read_layer: 'l0_daily'
    target_layer: 'l1_daily'
  load_args:
    increment_flag: 'no'

l1_digital_matched_urls_for_union_matched_and_unmatched_urls_catlv_2:
  type: datasets.spark_dbfs_dataset.SparkDbfsDataSet
  filepath: base_path/DIGITAL/l1_features/l1_digital_matched_urls/
  file_format: parquet
  metadata_table_path: 'metadata_path'
  load_args:
    increment_flag: 'yes'
    lookup_table_name: 'l1_digital_cxense_traffic_complete_agg_daily_catlv_2'
    read_layer: 'l0_daily'
    target_layer: 'l1_daily'
    lookback: '0'
  save_args:
    mode: "overwrite"
    partitionBy: "event_partition_date"
    increment_flag: "yes"
    read_layer: 'l0_daily'
    target_layer: 'l1_daily'

l1_digital_matched_urls_for_union_matched_and_unmatched_urls_catlv_3:
  type: datasets.spark_dbfs_dataset.SparkDbfsDataSet
  filepath: base_path/DIGITAL/l1_features/l1_digital_matched_urls/
  file_format: parquet
  metadata_table_path: 'metadata_path'
  load_args:
    increment_flag: 'yes'
    lookup_table_name: 'l1_digital_cxense_traffic_complete_agg_daily_catlv_3'
    read_layer: 'l0_daily'
    target_layer: 'l1_daily'
    lookback: '0'
  save_args:
    mode: "overwrite"
    partitionBy: "event_partition_date"
    increment_flag: "yes"
    read_layer: 'l0_daily'
    target_layer: 'l1_daily'

l1_digital_matched_urls_for_union_matched_and_unmatched_urls_catlv_4:
  type: datasets.spark_dbfs_dataset.SparkDbfsDataSet
  filepath: base_path/DIGITAL/l1_features/l1_digital_matched_urls/
  file_format: parquet
  metadata_table_path: 'metadata_path'
  load_args:
    increment_flag: 'yes'
    lookup_table_name: 'l1_digital_cxense_traffic_complete_agg_daily_catlv_4'
    read_layer: 'l0_daily'
    target_layer: 'l1_daily'
    lookback: '0'
  save_args:
    mode: "overwrite"
    partitionBy: "event_partition_date"
    increment_flag: "yes"
    read_layer: 'l0_daily'
    target_layer: 'l1_daily'

l1_digital_unmatched_urls_for_bestmatch_and_unmatch:
  type: datasets.spark_dbfs_dataset.SparkDbfsDataSet
  filepath: base_path/DIGITAL/l1_features/l1_digital_unmatched_urls/
  file_format: parquet
  metadata_table_path: 'metadata_path'
  load_args:
    increment_flag: 'yes'
    lookup_table_name: 'l1_digital_best_match_for_unmatched_urls'
    read_layer: 'l0_daily'
    target_layer: 'l1_daily'
    lookback: '0'

l1_digital_best_match_for_unmatched_urls:
  type: datasets.spark_dbfs_dataset.SparkDbfsDataSet
  filepath: base_path/DIGITAL/l1_features/l1_digital_best_match_for_unmatched_urls/
  file_format: parquet
  metadata_table_path: 'metadata_path'
  load_args:
    increment_flag: 'no'
  save_args:
    mode: "overwrite"
    partitionBy: "event_partition_date"
    increment_flag: "yes"
    lookup_table_name: 'l1_digital_cxense_traffic_complete_agg_daily_catlv_1'
    read_layer: 'l0_daily'
    target_layer: 'l1_daily'

l1_digital_best_match_for_unmatched_urls_for_union_matched_and_unmatched_urls_catlv_1:
  type: datasets.spark_dbfs_dataset.SparkDbfsDataSet
  filepath: base_path/DIGITAL/l1_features/l1_digital_best_match_for_unmatched_urls/
  file_format: parquet
  metadata_table_path: 'metadata_path'
  load_args:
    increment_flag: 'yes'
    lookup_table_name: 'l1_digital_cxense_traffic_complete_agg_daily_catlv_1'
    read_layer: 'l0_daily'
    target_layer: 'l1_daily'
    lookback: '0'
  save_args:
    mode: "overwrite"
    partitionBy: "event_partition_date"
    increment_flag: "yes"
    read_layer: 'l0_daily'
    target_layer: 'l1_daily'

l1_digital_best_match_for_unmatched_urls_for_union_matched_and_unmatched_urls_catlv_2:
  type: datasets.spark_dbfs_dataset.SparkDbfsDataSet
  filepath: base_path/DIGITAL/l1_features/l1_digital_best_match_for_unmatched_urls/
  file_format: parquet
  metadata_table_path: 'metadata_path'
  load_args:
    increment_flag: 'yes'
    lookup_table_name: 'l1_digital_cxense_traffic_complete_agg_daily_catlv_2'
    read_layer: 'l0_daily'
    target_layer: 'l1_daily'
    lookback: '0'
  save_args:
    mode: "overwrite"
    partitionBy: "event_partition_date"
    increment_flag: "yes"
    read_layer: 'l0_daily'
    target_layer: 'l1_daily'

l1_digital_best_match_for_unmatched_urls_for_union_matched_and_unmatched_urls_catlv_3:
  type: datasets.spark_dbfs_dataset.SparkDbfsDataSet
  filepath: base_path/DIGITAL/l1_features/l1_digital_best_match_for_unmatched_urls/
  file_format: parquet
  metadata_table_path: 'metadata_path'
  load_args:
    increment_flag: 'yes'
    lookup_table_name: 'l1_digital_cxense_traffic_complete_agg_daily_catlv_3'
    read_layer: 'l0_daily'
    target_layer: 'l1_daily'
    lookback: '0'
  save_args:
    mode: "overwrite"
    partitionBy: "event_partition_date"
    increment_flag: "yes"
    read_layer: 'l0_daily'
    target_layer: 'l1_daily'

l1_digital_best_match_for_unmatched_urls_for_union_matched_and_unmatched_urls_catlv_4:
  type: datasets.spark_dbfs_dataset.SparkDbfsDataSet
  filepath: base_path/DIGITAL/l1_features/l1_digital_best_match_for_unmatched_urls/
  file_format: parquet
  metadata_table_path: 'metadata_path'
  load_args:
    increment_flag: 'yes'
    lookup_table_name: 'l1_digital_cxense_traffic_complete_agg_daily_catlv_4'
    read_layer: 'l0_daily'
    target_layer: 'l1_daily'
    lookback: '0'
  save_args:
    mode: "overwrite"
    partitionBy: "event_partition_date"
    increment_flag: "yes"
    read_layer: 'l0_daily'
    target_layer: 'l1_daily'

l1_digital_cxense_traffic_complete_agg_daily_catlv_1:
  type: datasets.spark_dbfs_dataset.SparkDbfsDataSet
  filepath: base_path/DIGITAL/l1_features/l1_digital_cxense_traffic_complete_agg_daily/category_level=level_1/
  file_format: parquet
  metadata_table_path: 'metadata_path'
  load_args:
    increment_flag: 'yes'
    read_layer: 'l0_daily'
    target_layer: 'l1_daily'
    lookback: '0'
  save_args:
    mode: "overwrite"
    partitionBy: "event_partition_date"
    increment_flag: "yes"
    metadata_target_table: 'l1_digital_cxense_traffic_complete_agg_daily_catlv_1'
    read_layer: 'l0_daily'
    target_layer: 'l1_daily'

l1_digital_cxense_traffic_complete_agg_daily_catlv_2:
  type: datasets.spark_dbfs_dataset.SparkDbfsDataSet
  filepath: base_path/DIGITAL/l1_features/l1_digital_cxense_traffic_complete_agg_daily/category_level=level_2/
  file_format: parquet
  metadata_table_path: 'metadata_path'
  load_args:
    increment_flag: 'yes'
    read_layer: 'l0_daily'
    target_layer: 'l1_daily'
    lookback: '0'
  save_args:
    mode: "overwrite"
    partitionBy: "event_partition_date"
    increment_flag: "yes"
    metadata_target_table: 'l1_digital_cxense_traffic_complete_agg_daily_catlv_2'
    read_layer: 'l0_daily'
    target_layer: 'l1_daily'

l1_digital_cxense_traffic_complete_agg_daily_catlv_3:
  type: datasets.spark_dbfs_dataset.SparkDbfsDataSet
  filepath: base_path/DIGITAL/l1_features/l1_digital_cxense_traffic_complete_agg_daily/category_level=level_3/
  file_format: parquet
  metadata_table_path: 'metadata_path'
  load_args:
    increment_flag: 'yes'
    read_layer: 'l0_daily'
    target_layer: 'l1_daily'
    lookback: '0'
  save_args:
    mode: "overwrite"
    partitionBy: "event_partition_date"
    increment_flag: "yes"
    metadata_target_table: 'l1_digital_cxense_traffic_complete_agg_daily_catlv_3'
    read_layer: 'l0_daily'
    target_layer: 'l1_daily'

l1_digital_cxense_traffic_complete_agg_daily_catlv_4:
  type: datasets.spark_dbfs_dataset.SparkDbfsDataSet
  filepath: base_path/DIGITAL/l1_features/l1_digital_cxense_traffic_complete_agg_daily/category_level=level_4/
  file_format: parquet
  metadata_table_path: 'metadata_path'
  load_args:
    increment_flag: 'yes'
    read_layer: 'l0_daily'
    target_layer: 'l1_daily'
    lookback: '0'
  save_args:
    mode: "overwrite"
    partitionBy: "event_partition_date"
    increment_flag: "yes"
    metadata_target_table: 'l1_digital_cxense_traffic_complete_agg_daily_catlv_4'
    read_layer: 'l0_daily'
    target_layer: 'l1_daily'

l1_digital_cxense_traffic_complete_agg_daily_for_l1_dital_customer_web_agg_daily_catlv_1:
  type: datasets.spark_dbfs_dataset.SparkDbfsDataSet
  filepath: base_path/DIGITAL/l1_features/l1_digital_cxense_traffic_complete_agg_daily/category_level=level_1/
  file_format: parquet
  metadata_table_path: 'metadata_path'
  load_args:
    increment_flag: 'yes'
    lookup_table_name: 'l1_digital_customer_web_category_agg_daily_catlv_1'
    read_layer: 'l0_daily'
    target_layer: 'l1_daily'
    lookback: '0'

l1_digital_cxense_traffic_complete_agg_daily_for_l1_dital_customer_web_agg_daily_catlv_2:
  type: datasets.spark_dbfs_dataset.SparkDbfsDataSet
  filepath: base_path/DIGITAL/l1_features/l1_digital_cxense_traffic_complete_agg_daily/category_level=level_2/
  file_format: parquet
  metadata_table_path: 'metadata_path'
  load_args:
    increment_flag: 'yes'
    lookup_table_name: 'l1_digital_customer_web_category_agg_daily_catlv_1'
    read_layer: 'l0_daily'
    target_layer: 'l1_daily'
    lookback: '0'

l1_digital_cxense_traffic_complete_agg_daily_for_l1_dital_customer_web_agg_daily_catlv_3:
  type: datasets.spark_dbfs_dataset.SparkDbfsDataSet
  filepath: base_path/DIGITAL/l1_features/l1_digital_cxense_traffic_complete_agg_daily/category_level=level_3/
  file_format: parquet
  metadata_table_path: 'metadata_path'
  load_args:
    increment_flag: 'yes'
    lookup_table_name: 'l1_digital_customer_web_category_agg_daily_catlv_1'
    read_layer: 'l0_daily'
    target_layer: 'l1_daily'
    lookback: '0'

l1_digital_cxense_traffic_complete_agg_daily_for_l1_dital_customer_web_agg_daily_catlv_4:
  type: datasets.spark_dbfs_dataset.SparkDbfsDataSet
  filepath: base_path/DIGITAL/l1_features/l1_digital_cxense_traffic_complete_agg_daily/category_level=level_4/
  file_format: parquet
  metadata_table_path: 'metadata_path'
  load_args:
    increment_flag: 'yes'
    lookup_table_name: 'l1_digital_customer_web_category_agg_daily_catlv_1'
    read_layer: 'l0_daily'
    target_layer: 'l1_daily'
    lookback: '0'

############## Category_level_1 ###################
l1_digital_customer_app_category_agg_timeband_morning_catlv_1_for_combine_timeband_catlv_1:
  type: datasets.spark_dbfs_dataset.SparkDbfsDataSet
  file_format: "parquet"
  filepath: base_path/DIGITAL/l1_features/l1_digital_customer_app_category_agg_timeband/category_level=level_1/timeband=morning
  load_args:
    increment_flag: 'yes'
    read_layer: 'l1_daily'
    target_layer: 'l1_daily'
    lookback: '0'

l1_digital_customer_app_category_agg_timeband_afternoon_catlv_1_for_combine_timeband_catlv_1:
  type: datasets.spark_dbfs_dataset.SparkDbfsDataSet
  file_format: "parquet"
  filepath: base_path/DIGITAL/l1_features/l1_digital_customer_app_category_agg_timeband/category_level=level_1/timeband=afternoon
  load_args:
    increment_flag: 'yes'
    read_layer: 'l1_daily'
    target_layer: 'l1_daily'
    lookback: '0'

l1_digital_customer_app_category_agg_timeband_evening_catlv_1_for_combine_timeband_catlv_1:
  type: datasets.spark_dbfs_dataset.SparkDbfsDataSet
  file_format: "parquet"
  filepath: base_path/DIGITAL/l1_features/l1_digital_customer_app_category_agg_timeband/category_level=level_1/timeband=evening
  load_args:
    increment_flag: 'yes'
    read_layer: 'l1_daily'
    target_layer: 'l1_daily'
    lookback: '0'

l1_digital_customer_app_category_agg_timeband_night_catlv_1_for_combine_timeband_catlv_1:
  type: datasets.spark_dbfs_dataset.SparkDbfsDataSet
  file_format: "parquet"
  filepath: base_path/DIGITAL/l1_features/l1_digital_customer_app_category_agg_timeband/category_level=level_1/timeband=night
  load_args:
    increment_flag: 'yes'
    read_layer: 'l1_daily'
    target_layer: 'l1_daily'
    lookback: '0'

l1_digital_customer_web_category_agg_timeband_morning_catlv_1_for_combine_timeband_catlv_1:
  type: datasets.spark_dbfs_dataset.SparkDbfsDataSet
  file_format: "parquet"
  filepath: base_path/DIGITAL/l1_features/l1_digital_customer_web_category_agg_timeband/category_level=level_1/timeband=morning
  load_args:
    increment_flag: 'yes'
    read_layer: 'l1_daily'
    target_layer: 'l1_daily'
    lookback: '0'

l1_digital_customer_web_category_agg_timeband_afternoon_catlv_1_for_combine_timeband_catlv_1:
  filepath: base_path/DIGITAL/l1_features/l1_digital_customer_web_category_agg_timeband/category_level=level_1/timeband=afternoon
  type: datasets.spark_dbfs_dataset.SparkDbfsDataSet
  file_format: parquet
  metadata_table_path: 'metadata_path'
  load_args:
    increment_flag: 'yes'
    read_layer: 'l1_daily'
    target_layer: 'l1_daily'
    lookback: '0'

l1_digital_customer_web_category_agg_timeband_evening_catlv_1_for_combine_timeband_catlv_1:
  filepath: base_path/DIGITAL/l1_features/l1_digital_customer_web_category_agg_timeband/category_level=level_1/timeband=evening
  type: datasets.spark_dbfs_dataset.SparkDbfsDataSet
  file_format: parquet
  metadata_table_path: 'metadata_path'
  load_args:
    increment_flag: 'yes'
    read_layer: 'l1_daily'
    target_layer: 'l1_daily'
    lookback: '0'

l1_digital_customer_web_category_agg_timeband_night_catlv_1_for_combine_timeband_catlv_1:
  filepath: base_path/DIGITAL/l1_features/l1_digital_customer_web_category_agg_timeband/category_level=level_1/timeband=night
  type: datasets.spark_dbfs_dataset.SparkDbfsDataSet
  file_format: parquet
  metadata_table_path: 'metadata_path'
  load_args:
    increment_flag: 'yes'
    read_layer: 'l1_daily'
    target_layer: 'l1_daily'
    lookback: '0'

l1_digital_customer_combine_category_agg_timeband_morning_catlv_1:
  type: datasets.spark_dbfs_dataset.SparkDbfsDataSet
  filepath: base_path/DIGITAL/l1_features/l1_digital_customer_combine_category_agg_timeband/category_level=level_1/timeband=morning
  file_format: parquet
  metadata_table_path: 'metadata_path'
  save_args:
    mode: "overwrite"
    partitionBy: "event_partition_date"
    increment_flag: "yes"
    read_layer: 'l0_daily'
    target_layer: 'l1_daily'
  load_args:
    increment_flag: 'yes'
    read_layer: 'l1_daily'
    target_layer: 'l3_monthly'
    lookback: '0'

l1_digital_customer_combine_category_agg_timeband_afternoon_catlv_1:
  type: datasets.spark_dbfs_dataset.SparkDbfsDataSet
  filepath: base_path/DIGITAL/l1_features/l1_digital_customer_combine_category_agg_timeband/category_level=level_1/timeband=afternoon
  file_format: parquet
  metadata_table_path: 'metadata_path'
  save_args:
    mode: "overwrite"
    partitionBy: "event_partition_date"
    increment_flag: "yes"
    read_layer: 'l0_daily'
    target_layer: 'l1_daily'
  load_args:
    increment_flag: 'yes'
    read_layer: 'l1_daily'
    target_layer: 'l3_monthly'
    lookback: '0'

l1_digital_customer_combine_category_agg_timeband_evening_catlv_1:
  type: datasets.spark_dbfs_dataset.SparkDbfsDataSet
  filepath: base_path/DIGITAL/l1_features/l1_digital_customer_combine_category_agg_timeband/category_level=level_1/timeband=evening
  file_format: parquet
  metadata_table_path: 'metadata_path'
  save_args:
    mode: "overwrite"
    partitionBy: "event_partition_date"
    increment_flag: "yes"
    read_layer: 'l0_daily'
    target_layer: 'l1_daily'
  load_args:
    increment_flag: 'yes'
    read_layer: 'l1_daily'
    target_layer: 'l3_monthly'
    lookback: '0'

l1_digital_customer_combine_category_agg_timeband_night_catlv_1:
  type: datasets.spark_dbfs_dataset.SparkDbfsDataSet
  filepath: base_path/DIGITAL/l1_features/l1_digital_customer_combine_category_agg_timeband/category_level=level_1/timeband=night
  file_format: parquet
  metadata_table_path: 'metadata_path'
  save_args:
    mode: "overwrite"
    partitionBy: "event_partition_date"
    increment_flag: "yes"
    read_layer: 'l0_daily'
    target_layer: 'l1_daily'
  load_args:
    increment_flag: 'yes'
    read_layer: 'l1_daily'
    target_layer: 'l3_monthly'
    lookback: '0'

############## Category_level_2 ###################
l1_digital_customer_app_category_agg_timeband_morning_catlv_2_for_combine_timeband_catlv_2:
  type: datasets.spark_dbfs_dataset.SparkDbfsDataSet
  file_format: "parquet"
  filepath: base_path/DIGITAL/l1_features/l1_digital_customer_app_category_agg_timeband/category_level=level_2/timeband=morning
  load_args:
    increment_flag: 'yes'
    read_layer: 'l1_daily'
    target_layer: 'l1_daily'
    lookback: '0'

l1_digital_customer_app_category_agg_timeband_afternoon_catlv_2_for_combine_timeband_catlv_2:
  type: datasets.spark_dbfs_dataset.SparkDbfsDataSet
  file_format: "parquet"
  filepath: base_path/DIGITAL/l1_features/l1_digital_customer_app_category_agg_timeband/category_level=level_2/timeband=afternoon
  load_args:
    increment_flag: 'yes'
    read_layer: 'l1_daily'
    target_layer: 'l1_daily'
    lookback: '0'

l1_digital_customer_app_category_agg_timeband_evening_catlv_2_for_combine_timeband_catlv_2:
  type: datasets.spark_dbfs_dataset.SparkDbfsDataSet
  file_format: "parquet"
  filepath: base_path/DIGITAL/l1_features/l1_digital_customer_app_category_agg_timeband/category_level=level_2/timeband=evening
  load_args:
    increment_flag: 'yes'
    read_layer: 'l1_daily'
    target_layer: 'l1_daily'
    lookback: '0'

l1_digital_customer_app_category_agg_timeband_night_catlv_2_for_combine_timeband_catlv_2:
  type: datasets.spark_dbfs_dataset.SparkDbfsDataSet
  file_format: "parquet"
  filepath: base_path/DIGITAL/l1_features/l1_digital_customer_app_category_agg_timeband/category_level=level_2/timeband=night
  load_args:
    increment_flag: 'yes'
    read_layer: 'l1_daily'
    target_layer: 'l1_daily'
    lookback: '0'

l1_digital_customer_web_category_agg_timeband_morning_catlv_2_for_combine_timeband_catlv_2:
  type: datasets.spark_dbfs_dataset.SparkDbfsDataSet
  file_format: "parquet"
  filepath: base_path/DIGITAL/l1_features/l1_digital_customer_web_category_agg_timeband/category_level=level_2/timeband=morning
  load_args:
    increment_flag: 'yes'
    read_layer: 'l1_daily'
    target_layer: 'l1_daily'
    lookback: '0'

l1_digital_customer_web_category_agg_timeband_afternoon_catlv_2_for_combine_timeband_catlv_2:
  filepath: base_path/DIGITAL/l1_features/l1_digital_customer_web_category_agg_timeband/category_level=level_2/timeband=afternoon
  type: datasets.spark_dbfs_dataset.SparkDbfsDataSet
  file_format: parquet
  metadata_table_path: 'metadata_path'
  load_args:
    increment_flag: 'yes'
    read_layer: 'l1_daily'
    target_layer: 'l1_daily'
    lookback: '0'

l1_digital_customer_web_category_agg_timeband_evening_catlv_2_for_combine_timeband_catlv_2:
  filepath: base_path/DIGITAL/l1_features/l1_digital_customer_web_category_agg_timeband/category_level=level_2/timeband=evening
  type: datasets.spark_dbfs_dataset.SparkDbfsDataSet
  file_format: parquet
  metadata_table_path: 'metadata_path'
  load_args:
    increment_flag: 'yes'
    read_layer: 'l1_daily'
    target_layer: 'l1_daily'
    lookback: '0'

l1_digital_customer_web_category_agg_timeband_night_catlv_2_for_combine_timeband_catlv_2:
  filepath: base_path/DIGITAL/l1_features/l1_digital_customer_web_category_agg_timeband/category_level=level_2/timeband=night
  type: datasets.spark_dbfs_dataset.SparkDbfsDataSet
  file_format: parquet
  metadata_table_path: 'metadata_path'
  load_args:
    increment_flag: 'yes'
    read_layer: 'l1_daily'
    target_layer: 'l1_daily'
    lookback: '0'

l1_digital_customer_combine_category_agg_timeband_morning_catlv_2:
  type: datasets.spark_dbfs_dataset.SparkDbfsDataSet
  filepath: base_path/DIGITAL/l1_features/l1_digital_customer_combine_category_agg_timeband/category_level=level_2/timeband=morning
  file_format: parquet
  metadata_table_path: 'metadata_path'
  save_args:
    mode: "overwrite"
    partitionBy: "event_partition_date"
    increment_flag: "yes"
    read_layer: 'l0_daily'
    target_layer: 'l1_daily'
  load_args:
    increment_flag: 'yes'
    read_layer: 'l1_daily'
    target_layer: 'l3_monthly'
    lookback: '0'

l1_digital_customer_combine_category_agg_timeband_afternoon_catlv_2:
  type: datasets.spark_dbfs_dataset.SparkDbfsDataSet
  filepath: base_path/DIGITAL/l1_features/l1_digital_customer_combine_category_agg_timeband/category_level=level_2/timeband=afternoon
  file_format: parquet
  metadata_table_path: 'metadata_path'
  save_args:
    mode: "overwrite"
    partitionBy: "event_partition_date"
    increment_flag: "yes"
    read_layer: 'l0_daily'
    target_layer: 'l1_daily'
  load_args:
    increment_flag: 'yes'
    read_layer: 'l1_daily'
    target_layer: 'l3_monthly'
    lookback: '0'

l1_digital_customer_combine_category_agg_timeband_evening_catlv_2:
  type: datasets.spark_dbfs_dataset.SparkDbfsDataSet
  filepath: base_path/DIGITAL/l1_features/l1_digital_customer_combine_category_agg_timeband/category_level=level_2/timeband=evening
  file_format: parquet
  metadata_table_path: 'metadata_path'
  save_args:
    mode: "overwrite"
    partitionBy: "event_partition_date"
    increment_flag: "yes"
    read_layer: 'l0_daily'
    target_layer: 'l1_daily'
  load_args:
    increment_flag: 'yes'
    read_layer: 'l1_daily'
    target_layer: 'l3_monthly'
    lookback: '0'

l1_digital_customer_combine_category_agg_timeband_night_catlv_2:
  type: datasets.spark_dbfs_dataset.SparkDbfsDataSet
  filepath: base_path/DIGITAL/l1_features/l1_digital_customer_combine_category_agg_timeband/category_level=level_2/timeband=night
  file_format: parquet
  metadata_table_path: 'metadata_path'
  save_args:
    mode: "overwrite"
    partitionBy: "event_partition_date"
    increment_flag: "yes"
    read_layer: 'l0_daily'
    target_layer: 'l1_daily'
  load_args:
    increment_flag: 'yes'
    read_layer: 'l1_daily'
    target_layer: 'l3_monthly'
    lookback: '0'

############## Category_level_3 ###################
l1_digital_customer_app_category_agg_timeband_morning_catlv_3_for_combine_timeband_catlv_3:
  type: datasets.spark_dbfs_dataset.SparkDbfsDataSet
  file_format: "parquet"
  filepath: base_path/DIGITAL/l1_features/l1_digital_customer_app_category_agg_timeband/category_level=level_3/timeband=morning
  load_args:
    increment_flag: 'yes'
    read_layer: 'l1_daily'
    target_layer: 'l1_daily'
    lookback: '0'

l1_digital_customer_app_category_agg_timeband_afternoon_catlv_3_for_combine_timeband_catlv_3:
  type: datasets.spark_dbfs_dataset.SparkDbfsDataSet
  file_format: "parquet"
  filepath: base_path/DIGITAL/l1_features/l1_digital_customer_app_category_agg_timeband/category_level=level_3/timeband=afternoon
  load_args:
    increment_flag: 'yes'
    read_layer: 'l1_daily'
    target_layer: 'l1_daily'
    lookback: '0'

l1_digital_customer_app_category_agg_timeband_evening_catlv_3_for_combine_timeband_catlv_3:
  type: datasets.spark_dbfs_dataset.SparkDbfsDataSet
  file_format: "parquet"
  filepath: base_path/DIGITAL/l1_features/l1_digital_customer_app_category_agg_timeband/category_level=level_3/timeband=evening
  load_args:
    increment_flag: 'yes'
    read_layer: 'l1_daily'
    target_layer: 'l1_daily'
    lookback: '0'

l1_digital_customer_app_category_agg_timeband_night_catlv_3_for_combine_timeband_catlv_3:
  type: datasets.spark_dbfs_dataset.SparkDbfsDataSet
  file_format: "parquet"
  filepath: base_path/DIGITAL/l1_features/l1_digital_customer_app_category_agg_timeband/category_level=level_3/timeband=night
  load_args:
    increment_flag: 'yes'
    read_layer: 'l1_daily'
    target_layer: 'l1_daily'
    lookback: '0'

l1_digital_customer_web_category_agg_timeband_morning_catlv_3_for_combine_timeband_catlv_3:
  type: datasets.spark_dbfs_dataset.SparkDbfsDataSet
  file_format: "parquet"
  filepath: base_path/DIGITAL/l1_features/l1_digital_customer_web_category_agg_timeband/category_level=level_3/timeband=morning
  load_args:
    increment_flag: 'yes'
    read_layer: 'l1_daily'
    target_layer: 'l1_daily'
    lookback: '0'

l1_digital_customer_web_category_agg_timeband_afternoon_catlv_3_for_combine_timeband_catlv_3:
  filepath: base_path/DIGITAL/l1_features/l1_digital_customer_web_category_agg_timeband/category_level=level_3/timeband=afternoon
  type: datasets.spark_dbfs_dataset.SparkDbfsDataSet
  file_format: parquet
  metadata_table_path: 'metadata_path'
  load_args:
    increment_flag: 'yes'
    read_layer: 'l1_daily'
    target_layer: 'l1_daily'
    lookback: '0'

l1_digital_customer_web_category_agg_timeband_evening_catlv_3_for_combine_timeband_catlv_3:
  filepath: base_path/DIGITAL/l1_features/l1_digital_customer_web_category_agg_timeband/category_level=level_3/timeband=evening
  type: datasets.spark_dbfs_dataset.SparkDbfsDataSet
  file_format: parquet
  metadata_table_path: 'metadata_path'
  load_args:
    increment_flag: 'yes'
    read_layer: 'l1_daily'
    target_layer: 'l1_daily'
    lookback: '0'

l1_digital_customer_web_category_agg_timeband_night_catlv_3_for_combine_timeband_catlv_3:
  filepath: base_path/DIGITAL/l1_features/l1_digital_customer_web_category_agg_timeband/category_level=level_3/timeband=night
  type: datasets.spark_dbfs_dataset.SparkDbfsDataSet
  file_format: parquet
  metadata_table_path: 'metadata_path'
  load_args:
    increment_flag: 'yes'
    read_layer: 'l1_daily'
    target_layer: 'l1_daily'
    lookback: '0'

l1_digital_customer_combine_category_agg_timeband_morning_catlv_3:
  type: datasets.spark_dbfs_dataset.SparkDbfsDataSet
  filepath: base_path/DIGITAL/l1_features/l1_digital_customer_combine_category_agg_timeband/category_level=level_3/timeband=morning
  file_format: parquet
  metadata_table_path: 'metadata_path'
  save_args:
    mode: "overwrite"
    partitionBy: "event_partition_date"
    increment_flag: "yes"
    read_layer: 'l0_daily'
    target_layer: 'l1_daily'
  load_args:
    increment_flag: 'yes'
    read_layer: 'l1_daily'
    target_layer: 'l3_monthly'
    lookback: '0'

l1_digital_customer_combine_category_agg_timeband_afternoon_catlv_3:
  type: datasets.spark_dbfs_dataset.SparkDbfsDataSet
  filepath: base_path/DIGITAL/l1_features/l1_digital_customer_combine_category_agg_timeband/category_level=level_3/timeband=afternoon
  file_format: parquet
  metadata_table_path: 'metadata_path'
  save_args:
    mode: "overwrite"
    partitionBy: "event_partition_date"
    increment_flag: "yes"
    read_layer: 'l0_daily'
    target_layer: 'l1_daily'
  load_args:
    increment_flag: 'yes'
    read_layer: 'l1_daily'
    target_layer: 'l3_monthly'
    lookback: '0'

l1_digital_customer_combine_category_agg_timeband_evening_catlv_3:
  type: datasets.spark_dbfs_dataset.SparkDbfsDataSet
  filepath: base_path/DIGITAL/l1_features/l1_digital_customer_combine_category_agg_timeband/category_level=level_3/timeband=evening
  file_format: parquet
  metadata_table_path: 'metadata_path'
  save_args:
    mode: "overwrite"
    partitionBy: "event_partition_date"
    increment_flag: "yes"
    read_layer: 'l0_daily'
    target_layer: 'l1_daily'
  load_args:
    increment_flag: 'yes'
    read_layer: 'l1_daily'
    target_layer: 'l3_monthly'
    lookback: '0'

l1_digital_customer_combine_category_agg_timeband_night_catlv_3:
  type: datasets.spark_dbfs_dataset.SparkDbfsDataSet
  filepath: base_path/DIGITAL/l1_features/l1_digital_customer_combine_category_agg_timeband/category_level=level_3/timeband=night
  file_format: parquet
  metadata_table_path: 'metadata_path'
  save_args:
    mode: "overwrite"
    partitionBy: "event_partition_date"
    increment_flag: "yes"
    read_layer: 'l0_daily'
    target_layer: 'l1_daily'
  load_args:
    increment_flag: 'yes'
    read_layer: 'l1_daily'
    target_layer: 'l3_monthly'
    lookback: '0'

############## Category_level_4 ###################
l1_digital_customer_app_category_agg_timeband_morning_catlv_4_for_combine_timeband_catlv_4:
  type: datasets.spark_dbfs_dataset.SparkDbfsDataSet
  file_format: "parquet"
  filepath: base_path/DIGITAL/l1_features/l1_digital_customer_app_category_agg_timeband/category_level=level_4/timeband=morning
  load_args:
    increment_flag: 'yes'
    read_layer: 'l1_daily'
    target_layer: 'l1_daily'
    lookback: '0'

l1_digital_customer_app_category_agg_timeband_afternoon_catlv_4_for_combine_timeband_catlv_4:
  type: datasets.spark_dbfs_dataset.SparkDbfsDataSet
  file_format: "parquet"
  filepath: base_path/DIGITAL/l1_features/l1_digital_customer_app_category_agg_timeband/category_level=level_4/timeband=afternoon
  load_args:
    increment_flag: 'yes'
    read_layer: 'l1_daily'
    target_layer: 'l1_daily'
    lookback: '0'

l1_digital_customer_app_category_agg_timeband_evening_catlv_4_for_combine_timeband_catlv_4:
  type: datasets.spark_dbfs_dataset.SparkDbfsDataSet
  file_format: "parquet"
  filepath: base_path/DIGITAL/l1_features/l1_digital_customer_app_category_agg_timeband/category_level=level_4/timeband=evening
  load_args:
    increment_flag: 'yes'
    read_layer: 'l1_daily'
    target_layer: 'l1_daily'
    lookback: '0'

l1_digital_customer_app_category_agg_timeband_night_catlv_4_for_combine_timeband_catlv_4:
  type: datasets.spark_dbfs_dataset.SparkDbfsDataSet
  file_format: "parquet"
  filepath: base_path/DIGITAL/l1_features/l1_digital_customer_app_category_agg_timeband/category_level=level_4/timeband=night
  load_args:
    increment_flag: 'yes'
    read_layer: 'l1_daily'
    target_layer: 'l1_daily'
    lookback: '0'

l1_digital_customer_web_category_agg_timeband_morning_catlv_4_for_combine_timeband_catlv_4:
  type: datasets.spark_dbfs_dataset.SparkDbfsDataSet
  file_format: "parquet"
  filepath: base_path/DIGITAL/l1_features/l1_digital_customer_web_category_agg_timeband/category_level=level_4/timeband=morning
  load_args:
    increment_flag: 'yes'
    read_layer: 'l1_daily'
    target_layer: 'l1_daily'
    lookback: '0'

l1_digital_customer_web_category_agg_timeband_afternoon_catlv_4_for_combine_timeband_catlv_4:
  filepath: base_path/DIGITAL/l1_features/l1_digital_customer_web_category_agg_timeband/category_level=level_4/timeband=afternoon
  type: datasets.spark_dbfs_dataset.SparkDbfsDataSet
  file_format: parquet
  metadata_table_path: 'metadata_path'
  load_args:
    increment_flag: 'yes'
    read_layer: 'l1_daily'
    target_layer: 'l1_daily'
    lookback: '0'

l1_digital_customer_web_category_agg_timeband_evening_catlv_4_for_combine_timeband_catlv_4:
  filepath: base_path/DIGITAL/l1_features/l1_digital_customer_web_category_agg_timeband/category_level=level_4/timeband=evening
  type: datasets.spark_dbfs_dataset.SparkDbfsDataSet
  file_format: parquet
  metadata_table_path: 'metadata_path'
  load_args:
    increment_flag: 'yes'
    read_layer: 'l1_daily'
    target_layer: 'l1_daily'
    lookback: '0'

l1_digital_customer_web_category_agg_timeband_night_catlv_4_for_combine_timeband_catlv_4:
  filepath: base_path/DIGITAL/l1_features/l1_digital_customer_web_category_agg_timeband/category_level=level_4/timeband=night
  type: datasets.spark_dbfs_dataset.SparkDbfsDataSet
  file_format: parquet
  metadata_table_path: 'metadata_path'
  load_args:
    increment_flag: 'yes'
    read_layer: 'l1_daily'
    target_layer: 'l1_daily'
    lookback: '0'

l1_digital_customer_combine_category_agg_timeband_morning_catlv_4:
  type: datasets.spark_dbfs_dataset.SparkDbfsDataSet
  filepath: base_path/DIGITAL/l1_features/l1_digital_customer_combine_category_agg_timeband/category_level=level_4/timeband=morning
  file_format: parquet
  metadata_table_path: 'metadata_path'
  save_args:
    mode: "overwrite"
    partitionBy: "event_partition_date"
    increment_flag: "yes"
    read_layer: 'l0_daily'
    target_layer: 'l1_daily'
  load_args:
    increment_flag: 'yes'
    read_layer: 'l1_daily'
    target_layer: 'l3_monthly'
    lookback: '0'

l1_digital_customer_combine_category_agg_timeband_afternoon_catlv_4:
  type: datasets.spark_dbfs_dataset.SparkDbfsDataSet
  filepath: base_path/DIGITAL/l1_features/l1_digital_customer_combine_category_agg_timeband/category_level=level_4/timeband=afternoon
  file_format: parquet
  metadata_table_path: 'metadata_path'
  save_args:
    mode: "overwrite"
    partitionBy: "event_partition_date"
    increment_flag: "yes"
    read_layer: 'l0_daily'
    target_layer: 'l1_daily'
  load_args:
    increment_flag: 'yes'
    read_layer: 'l1_daily'
    target_layer: 'l3_monthly'
    lookback: '0'

l1_digital_customer_combine_category_agg_timeband_evening_catlv_4:
  type: datasets.spark_dbfs_dataset.SparkDbfsDataSet
  filepath: base_path/DIGITAL/l1_features/l1_digital_customer_combine_category_agg_timeband/category_level=level_4/timeband=evening
  file_format: parquet
  metadata_table_path: 'metadata_path'
  save_args:
    mode: "overwrite"
    partitionBy: "event_partition_date"
    increment_flag: "yes"
    read_layer: 'l0_daily'
    target_layer: 'l1_daily'
  load_args:
    increment_flag: 'yes'
    read_layer: 'l1_daily'
    target_layer: 'l3_monthly'
    lookback: '0'

l1_digital_customer_combine_category_agg_timeband_night_catlv_4:
  type: datasets.spark_dbfs_dataset.SparkDbfsDataSet
  filepath: base_path/DIGITAL/l1_features/l1_digital_customer_combine_category_agg_timeband/category_level=level_4/timeband=night
  file_format: parquet
  metadata_table_path: 'metadata_path'
  save_args:
    mode: "overwrite"
    partitionBy: "event_partition_date"
    increment_flag: "yes"
    read_layer: 'l0_daily'
    target_layer: 'l1_daily'
  load_args:
    increment_flag: 'yes'
    read_layer: 'l1_daily'
    target_layer: 'l3_monthly'
    lookback: '0'
>>>>>>> 1758913f
<|MERGE_RESOLUTION|>--- conflicted
+++ resolved
@@ -256,265 +256,6 @@
     increment_flag: 'no'
     mode: "overwrite"
 
-<<<<<<< HEAD
-l1_digital_customer_relay_pageview_agg_daily:
-  type: datasets.spark_dbfs_dataset.SparkDbfsDataSet
-  filepath: base_path/DIGITAL/l1_features/l1_digital_customer_relay_pageview_agg_daily/
-  file_format: parquet
-  metadata_table_path: 'metadata_path'
-  save_args:
-    mode: "overwrite"
-    partitionBy: "event_partition_date"
-    increment_flag: 'yes'
-    read_layer: 'l0_daily'
-    target_layer: 'l1_daily'
-
-l1_digital_customer_relay_conversion_agg_daily:
-  type: datasets.spark_dbfs_dataset.SparkDbfsDataSet
-  filepath: base_path/DIGITAL/l1_features/l1_digital_customer_relay_conversion_agg_daily/
-  file_format: parquet
-  metadata_table_path: 'metadata_path'
-  save_args:
-    mode: "overwrite"
-    partitionBy: "event_partition_date"
-    increment_flag: 'yes'
-    read_layer: 'l0_daily'
-    target_layer: 'l1_daily'
-
-l1_digital_cxense_traffic:
-  type: datasets.spark_dbfs_dataset.SparkDbfsDataSet
-  filepath: base_path/DIGITAL/l1_features/l1_digital_cxense_traffic/
-  file_format: parquet
-  metadata_table_path: 'metadata_path'
-  load_args:
-    increment_flag: 'yes'
-    lookup_table_name: 'l1_digital_agg_cxense_traffic'
-    read_layer: 'l0_daily'
-    target_layer: 'l1_daily'
-    lookback: '0'
-  save_args:
-    mode: "overwrite"
-    partitionBy: "event_partition_date"
-    increment_flag: "yes"
-    read_layer: 'l0_daily'
-    target_layer: 'l1_daily'
-
-l1_digital_cxense_content_profile:
-  type: datasets.spark_dbfs_dataset.SparkDbfsDataSet
-  filepath: base_path/DIGITAL/l1_features/l1_digital_cxense_content_profile/
-  file_format: parquet
-  metadata_table_path: 'metadata_path'
-  save_args:
-    mode: "overwrite"
-    partitionBy: "start_of_month"
-    read_layer: 'l0_daily'
-    target_layer: 'l1_daily'
-
-l1_digital_cxense_content_profile_mapping:
-  type: datasets.spark_dbfs_dataset.SparkDbfsDataSet
-  filepath: base_path/DIGITAL/l1_features/l1_digital_cxense_content_profile_mapping/
-  file_format: parquet
-  metadata_table_path: 'metadata_path'
-  load_args:
-    increment_flag: 'no'
-  save_args:
-    mode: "overwrite"
-
-l1_digital_agg_cxense_traffic:
-  type: datasets.spark_dbfs_dataset.SparkDbfsDataSet
-  filepath: base_path/DIGITAL/l1_features/l1_digital_agg_cxense_traffic/
-  file_format: parquet
-  metadata_table_path: 'metadata_path'
-  load_args:
-    increment_flag: 'yes'
-    lookup_table_name: 'l1_digital_cxense_traffic_agg_daily'
-    read_layer: 'l0_daily'
-    target_layer: 'l1_daily'
-    lookback: '0'
-  save_args:
-    mode: "overwrite"
-    partitionBy: "event_partition_date"
-    increment_flag: "yes"
-    read_layer: 'l0_daily'
-    target_layer: 'l1_daily'
-
-l1_digitall_cxense_matched_url:
-  type: datasets.spark_dbfs_dataset.SparkDbfsDataSet
-  filepath: base_path/DIGITAL/l1_features/l1_digitall_cxense_matched_url/
-  file_format: parquet
-  metadata_table_path: 'metadata_path'
-  load_args:
-    increment_flag: 'no'
-  save_args:
-    mode: "overwrite"
-    partitionBy: "event_partition_date"
-    increment_flag: "yes"
-    read_layer: 'l0_daily'
-    target_layer: 'l1_daily'
-
-l1_digitall_cxense_unmatched_urls:
-  type: datasets.spark_dbfs_dataset.SparkDbfsDataSet
-  filepath: base_path/DIGITAL/l1_features/l1_digitall_cxense_unmatched_urls/
-  file_format: parquet
-  metadata_table_path: 'metadata_path'
-  load_args:
-    increment_flag: 'no'
-  save_args:
-    mode: "overwrite"
-    partitionBy: "event_partition_date"
-    increment_flag: "yes"
-    read_layer: 'l0_daily'
-    target_layer: 'l1_daily'
-
-l1_digitall_cxense_get_match_for_unmatched_urls:
-  type: datasets.spark_dbfs_dataset.SparkDbfsDataSet
-  filepath: base_path/DIGITAL/l1_features/l1_digitall_cxense_get_match_for_unmatched_urls/
-  file_format: parquet
-  metadata_table_path: 'metadata_path'
-  load_args:
-    increment_flag: 'no'
-  save_args:
-    mode: "overwrite"
-    partitionBy: "event_partition_date"
-    increment_flag: "yes"
-    read_layer: 'l0_daily'
-    target_layer: 'l1_daily'
-
-l1_digital_cxense_traffic_agg_daily:
-  type: datasets.spark_dbfs_dataset.SparkDbfsDataSet
-  filepath: base_path/DIGITAL/l1_features/l1_digital_cxense_traffic_agg_daily/
-  file_format: parquet
-  metadata_table_path: 'metadata_path'
-  save_args:
-    mode: "overwrite"
-    partitionBy: "event_partition_date"
-    increment_flag: "yes"
-    read_layer: 'l0_daily'
-    target_layer: 'l1_daily'
-
-#l1_digital_cxense_traffic_agg_daily_for_l1_comb_all:
-#  type: datasets.spark_dbfs_dataset.SparkDbfsDataSet
-#  filepath: base_path/STREAM/l1_features/l1_digital_cxense_traffic_agg_daily/
-#  file_format: parquet
-#  metadata_table_path: 'metadata_path'
-#  load_args:
-#    increment_flag: 'yes'
-#    lookup_table_name: 'l1_comb_all'
-#    read_layer: 'l1_daily'
-#    target_layer: 'l1_daily'
-#    lookback: '0'
-#    partition_column: 'partition_date'
-##
-#l1_cxense_content_profile_int:
-#  type: datasets.spark_dbfs_dataset.SparkDbfsDataSet
-#  filepath: base_path/STREAM/l1_features/l1_cxense_content_profile_int/
-#  file_format: parquet
-#  metadata_table_path: 'metadata_path'
-#  load_args:
-#    increment_flag: 'no'
-#  save_args:
-#    mode: "overwrite"
-#    partitionBy: "partition_month"
-#
-#l1_cxense_content_profile_mapping:
-#  type: datasets.spark_dbfs_dataset.SparkDbfsDataSet
-#  filepath: base_path/STREAM/l1_features/l1_cxense_content_profile_mapping/
-#  file_format: parquet
-#  metadata_table_path: 'metadata_path'
-#  load_args:
-#    increment_flag: 'no'
-#  save_args:
-#    mode: "overwrite"
-#
-#l1_cxense_traffic_agg_daily:
-#  type: datasets.spark_dbfs_dataset.SparkDbfsDataSet
-#  filepath: base_path/STREAM/l1_features/l1_cxense_traffic_agg_daily/
-#  file_format: parquet
-#  metadata_table_path: 'metadata_path'
-#  load_args:
-#    increment_flag: 'yes'
-#    lookup_table_name: 'l1_cxense_traffic_complete_agg_daily'
-#    read_layer: 'l0_daily'
-#    target_layer: 'l1_daily'
-#    lookback: '0'
-#  save_args:
-#    mode: "overwrite"
-#    partitionBy: "partition_date"
-#    increment_flag: "yes"
-#    read_layer: 'l0_daily'
-#    target_layer: 'l1_daily'
-#
-#l1_matched_urls:
-#  type: datasets.spark_dbfs_dataset.SparkDbfsDataSet
-#  filepath: base_path/STREAM/l1_features/l1_matched_urls/
-#  file_format: parquet
-#  metadata_table_path: 'metadata_path'
-#  load_args:
-#    increment_flag: 'no'
-#  save_args:
-#    mode: "overwrite"
-#    partitionBy: "partition_date"
-#    increment_flag: "yes"
-#    read_layer: 'l0_daily'
-#    target_layer: 'l1_daily'
-#
-#l1_unmatched_urls:
-#  type: datasets.spark_dbfs_dataset.SparkDbfsDataSet
-#  filepath: base_path/STREAM/l1_features/l1_unmatched_urls/
-#  file_format: parquet
-#  metadata_table_path: 'metadata_path'
-#  load_args:
-#    increment_flag: 'no'
-#  save_args:
-#    mode: "overwrite"
-#    partitionBy: "partition_date"
-#    increment_flag: "yes"
-#    read_layer: 'l0_daily'
-#    target_layer: 'l1_daily'
-#
-#l1_best_match_for_unmatched_urls:
-#  type: datasets.spark_dbfs_dataset.SparkDbfsDataSet
-#  filepath: base_path/STREAM/l1_features/l1_best_match_for_unmatched_urls/
-#  file_format: parquet
-#  metadata_table_path: 'metadata_path'
-#  load_args:
-#    increment_flag: 'no'
-#  save_args:
-#    mode: "overwrite"
-#    partitionBy: "partition_date"
-#    increment_flag: "yes"
-#    read_layer: 'l0_daily'
-#    target_layer: 'l1_daily'
-#
-#l1_cxense_traffic_complete_agg_daily:
-#  type: datasets.spark_dbfs_dataset.SparkDbfsDataSet
-#  filepath: base_path/STREAM/l1_features/l1_cxense_traffic_complete_agg_daily/
-#  file_format: parquet
-#  metadata_table_path: 'metadata_path'
-#  save_args:
-#    mode: "overwrite"
-#    partitionBy: "partition_date"
-#    increment_flag: "yes"
-#    read_layer: 'l0_daily'
-#    target_layer: 'l1_daily'
-#
-#l1_cxense_traffic_complete_agg_daily_for_l1_comb_all:
-#  type: datasets.spark_dbfs_dataset.SparkDbfsDataSet
-#  filepath: base_path/STREAM/l1_features/l1_cxense_traffic_complete_agg_daily/
-#  file_format: parquet
-#  metadata_table_path: 'metadata_path'
-#  load_args:
-#    increment_flag: 'yes'
-#    lookup_table_name: 'l1_comb_all'
-#    read_layer: 'l1_daily'
-#    target_layer: 'l1_daily'
-#    lookback: '0'
-#    partition_column: 'partition_date'
-
-
-
-
-=======
 l1_digital_mobile_web_level_stats:
   filepath: base_path/DIGITAL/l1_features/l1_digital_customer_web_category_agg_daily/category_level=level_1
   type: datasets.spark_dbfs_dataset.SparkDbfsDataSet
@@ -2848,5 +2589,4 @@
     increment_flag: 'yes'
     read_layer: 'l1_daily'
     target_layer: 'l3_monthly'
-    lookback: '0'
->>>>>>> 1758913f
+    lookback: '0'
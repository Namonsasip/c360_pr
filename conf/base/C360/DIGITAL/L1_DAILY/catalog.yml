l1_digital_cxenxse_site_traffic_daily:
  filepath: base_path/DIGITAL/l1_features/l1_digital_cxenxse_site_traffic_daily/
  type: datasets.spark_dbfs_dataset.SparkDbfsDataSet
  file_format: parquet
  metadata_table_path: 'metadata_path'
  save_args:
    increment_flag: 'yes'
    mode: "overwrite"
    partitionBy: "event_partition_date"
    read_layer: 'l0_daily'
    target_layer: 'l1_daily'
  load_args:
    increment_flag: 'yes'
    lookup_table_name: 'l2_digital_cxenxse_site_traffic_weekly'
    read_layer: 'l1_daily'
    target_layer: 'l2_weekly'
    lookback: '0'


l1_digital_cxenxse_site_traffic_popular_host_daily:
  filepath: base_path/DIGITAL/l1_features/l1_digital_cxenxse_site_traffic_popular_host_daily/
  type: datasets.spark_dbfs_dataset.SparkDbfsDataSet
  file_format: parquet
  metadata_table_path: 'metadata_path'
  save_args:
    increment_flag: 'yes'
    mode: "overwrite"
    partitionBy: "event_partition_date"
    read_layer: 'l0_daily'
    target_layer: 'l1_daily'
  load_args:
    increment_flag: 'yes'
    lookup_table_name: 'l2_digital_cxenxse_site_traffic_popular_host_weekly'
    read_layer: 'l1_daily'
    target_layer: 'l2_weekly'
    lookback: '0'

l1_digital_cxenxse_site_traffic_popular_postalcode_daily:
  filepath: base_path/DIGITAL/l1_features/l1_digital_cxenxse_site_traffic_popular_postalcode_daily/
  type: datasets.spark_dbfs_dataset.SparkDbfsDataSet
  file_format: parquet
  metadata_table_path: 'metadata_path'
  save_args:
    increment_flag: 'yes'
    mode: "overwrite"
    partitionBy: "event_partition_date"
    read_layer: 'l0_daily'
    target_layer: 'l1_daily'
  load_args:
    increment_flag: 'yes'
    lookup_table_name: 'l2_digital_cxenxse_site_traffic_popular_postalcode_weekly'
    read_layer: 'l1_daily'
    target_layer: 'l2_weekly'
    lookback: '0'

l1_digital_cxenxse_site_traffic_popular_referrerquery_daily:
  filepath: base_path/DIGITAL/l1_features/l1_digital_cxenxse_site_traffic_popular_referrerquery_daily/
  type: datasets.spark_dbfs_dataset.SparkDbfsDataSet
  file_format: parquet
  metadata_table_path: 'metadata_path'
  save_args:
    increment_flag: 'yes'
    mode: "overwrite"
    partitionBy: "event_partition_date"
    read_layer: 'l0_daily'
    target_layer: 'l1_daily'
  load_args:
    increment_flag: 'yes'
    lookup_table_name: 'l2_digital_cxenxse_site_traffic_popular_referrerquery_weekly'
    read_layer: 'l1_daily'
    target_layer: 'l2_weekly'
    lookback: '0'

l1_digital_cxenxse_site_traffic_popular_referrerhost_daily:
  filepath: base_path/DIGITAL/l1_features/l1_digital_cxenxse_site_traffic_popular_referrerhost_daily/
  type: datasets.spark_dbfs_dataset.SparkDbfsDataSet
  file_format: parquet
  metadata_table_path: 'metadata_path'
  save_args:
    increment_flag: 'yes'
    mode: "overwrite"
    partitionBy: "event_partition_date"
    read_layer: 'l0_daily'
    target_layer: 'l1_daily'
  load_args:
    increment_flag: 'yes'
    lookup_table_name: 'l2_digital_cxenxse_site_traffic_popular_referrerhost_weekly'
    read_layer: 'l1_daily'
    target_layer: 'l2_weekly'
    lookback: '0'


l1_digital_aib_categories_clean:
  type: datasets.spark_dbfs_dataset.SparkDbfsDataSet
  file_format: "parquet"
  filepath: base_path/DIGITAL/l1_features/l1_digital_aib_categories_clean/category_level=level_1
  save_args:
    increment_flag: 'no'
    mode: "overwrite"
  load_args:
    increment_flag: 'no'

l1_digital_aib_categories_clean_for_l3_digital_mobile_web_agg_monthly:
  type: datasets.spark_dbfs_dataset.SparkDbfsDataSet
  file_format: "parquet"
  filepath: base_path/DIGITAL/l1_features/l1_digital_aib_categories_clean/category_level=level_1/
  load_args:
    increment_flag: 'yes'

l1_digital_customer_web_category_agg_daily_catlv_1:
  filepath: base_path/DIGITAL/l1_features/l1_digital_customer_web_category_agg_daily/category_level=level_1
  type: datasets.spark_dbfs_dataset.SparkDbfsDataSet
  file_format: parquet
  metadata_table_path: 'metadata_path'
  save_args:
    increment_flag: 'yes'
    metadata_target_table: 'l1_digital_customer_web_category_agg_daily_catlv_1'
    mode: "overwrite"
    partitionBy: "event_partition_date"
    read_layer: 'l0_daily'
    target_layer: 'l1_daily'
  load_args:
    increment_flag: 'no'

l1_digital_customer_web_category_agg_daily_catlv_1_for_combine_daily_catlv_1:
  filepath: base_path/DIGITAL/l1_features/l1_digital_customer_web_category_agg_daily/category_level=level_1
  type: datasets.spark_dbfs_dataset.SparkDbfsDataSet
  file_format: parquet
  metadata_table_path: 'metadata_path'
  load_args:
    increment_flag: 'yes'
    lookup_table_name: 'l1_digital_customer_combine_category_agg_daily_catlv_1'
    read_layer: 'l1_daily'
    target_layer: 'l1_daily'
    lookback: '0'

l1_digital_customer_web_category_agg_daily_catlv_2_for_combine_daily_catlv_2:
  filepath: base_path/DIGITAL/l1_features/l1_digital_customer_web_category_agg_daily/category_level=level_2
  type: datasets.spark_dbfs_dataset.SparkDbfsDataSet
  file_format: parquet
  metadata_table_path: 'metadata_path'
  load_args:
    increment_flag: 'yes'
    lookup_table_name: 'l1_digital_customer_combine_category_agg_daily_catlv_2'
    read_layer: 'l1_daily'
    target_layer: 'l1_daily'
    lookback: '0'

l1_digital_customer_web_category_agg_daily_catlv_3_for_combine_daily_catlv_3:
  filepath: base_path/DIGITAL/l1_features/l1_digital_customer_web_category_agg_daily/category_level=level_3
  type: datasets.spark_dbfs_dataset.SparkDbfsDataSet
  file_format: parquet
  metadata_table_path: 'metadata_path'
  load_args:
    increment_flag: 'yes'
    lookup_table_name: 'l1_digital_customer_combine_category_agg_daily_catlv_3'
    read_layer: 'l1_daily'
    target_layer: 'l1_daily'
    lookback: '0'

l1_digital_customer_web_category_agg_daily_catlv_4_for_combine_daily_catlv_4:
  filepath: base_path/DIGITAL/l1_features/l1_digital_customer_web_category_agg_daily/category_level=level_4
  type: datasets.spark_dbfs_dataset.SparkDbfsDataSet
  file_format: parquet
  metadata_table_path: 'metadata_path'
  load_args:
    increment_flag: 'yes'
    lookup_table_name: 'l1_digital_customer_combine_category_agg_daily_catlv_4'
    read_layer: 'l1_daily'
    target_layer: 'l1_daily'
    lookback: '0'

int_l1_digital_customer_web_category_agg_daily_catlv_2:
  filepath: stage_path/DIGITAL/l1_features/l1_digital_customer_web_category_agg_daily_temp_catlv_2
  type: datasets.spark_dbfs_dataset.SparkDbfsDataSet
  file_format: parquet
  metadata_table_path: 'metadata_path'
  save_args:
    increment_flag: 'no'
    mode: "overwrite"
  load_args:
    increment_flag: 'no'

int_l1_digital_customer_web_category_agg_daily_catlv_3:
  filepath: stage_path/DIGITAL/l1_features/l1_digital_customer_web_category_agg_daily_temp_catlv_3
  type: datasets.spark_dbfs_dataset.SparkDbfsDataSet
  file_format: parquet
  metadata_table_path: 'metadata_path'
  save_args:
    increment_flag: 'no'
    mode: "overwrite"
  load_args:
    increment_flag: 'no'

int_l1_digital_customer_web_category_agg_daily_catlv_4:
  filepath: stage_path/DIGITAL/l1_features/l1_digital_customer_web_category_agg_daily_temp_catlv_4
  type: datasets.spark_dbfs_dataset.SparkDbfsDataSet
  file_format: parquet
  metadata_table_path: 'metadata_path'
  save_args:
    increment_flag: 'no'
    mode: "overwrite"
  load_args:
    increment_flag: 'no'

l1_digital_customer_web_category_agg_daily_catlv_2:
  filepath: base_path/DIGITAL/l1_features/l1_digital_customer_web_category_agg_daily/category_level=level_2
  type: datasets.spark_dbfs_dataset.SparkDbfsDataSet
  file_format: parquet
  metadata_table_path: 'metadata_path'
  save_args:
    increment_flag: 'yes'
    metadata_target_table: 'l1_digital_customer_web_category_agg_daily_catlv_2'
    mode: "overwrite"
    partitionBy: "event_partition_date"
    read_layer: 'l0_daily'
    target_layer: 'l1_daily'
  load_args:
    increment_flag: 'no'

l1_digital_customer_web_category_agg_daily_catlv_3:
  filepath: base_path/DIGITAL/l1_features/l1_digital_customer_web_category_agg_daily/category_level=level_3
  type: datasets.spark_dbfs_dataset.SparkDbfsDataSet
  file_format: parquet
  metadata_table_path: 'metadata_path'
  save_args:
    increment_flag: 'yes'
    metadata_target_table: 'l1_digital_customer_web_category_agg_daily_catlv_3'
    mode: "overwrite"
    partitionBy: "event_partition_date"
    read_layer: 'l0_daily'
    target_layer: 'l1_daily'
  load_args:
    increment_flag: 'no'

l1_digital_customer_web_category_agg_daily_catlv_4:
  filepath: base_path/DIGITAL/l1_features/l1_digital_customer_web_category_agg_daily/category_level=level_4
  type: datasets.spark_dbfs_dataset.SparkDbfsDataSet
  file_format: parquet
  metadata_table_path: 'metadata_path'
  save_args:
    increment_flag: 'yes'
    metadata_target_table: 'l1_digital_customer_web_category_agg_daily_catlv_4'
    mode: "overwrite"
    partitionBy: "event_partition_date"
    read_layer: 'l0_daily'
    target_layer: 'l1_daily'
  load_args:
    increment_flag: 'no'

l1_digital_app_category_master_clean:
  type: datasets.spark_dbfs_dataset.SparkDbfsDataSet
  file_format: "parquet"
  filepath: base_path/DIGITAL/l1_features/l1_digital_app_category_master_clean/
  save_args:
    increment_flag: 'no'
    mode: "overwrite"

l1_digital_mobile_web_level_stats:
  filepath: base_path/DIGITAL/l1_features/l1_digital_customer_web_category_agg_daily/category_level=level_1
  type: datasets.spark_dbfs_dataset.SparkDbfsDataSet
  file_format: parquet
  metadata_table_path: 'metadata_path'
  save_args:
    increment_flag: 'yes'
    mode: "overwrite"
    partitionBy: "event_partition_date"
    read_layer: 'l0_daily'
    target_layer: 'l1_daily'

l1_digital_customer_web_category_agg_timeband_morning_catlv_1:
  filepath: base_path/DIGITAL/l1_features/l1_digital_customer_web_category_agg_timeband/category_level=level_1/timeband=morning
  type: datasets.spark_dbfs_dataset.SparkDbfsDataSet
  file_format: parquet
  metadata_table_path: 'metadata_path'
  save_args:
    increment_flag: 'no'
    metadata_target_table: 'l1_digital_customer_web_category_agg_timeband_morning_catlv_1'
    mode: "overwrite"
    partitionBy: "event_partition_date"
    read_layer: 'l0_daily'
    target_layer: 'l1_daily'
  load_args:
    increment_flag: 'yes'
    lookup_table_name: 'l3_digital_customer_web_category_agg_timeband_morning_catlv_1'
    read_layer: 'l1_daily'
    target_layer: 'l3_monthly'
    lookback: '0'


l1_digital_customer_web_category_agg_timeband_afternoon_catlv_1:
  filepath: base_path/DIGITAL/l1_features/l1_digital_customer_web_category_agg_timeband/category_level=level_1/timeband=afternoon
  type: datasets.spark_dbfs_dataset.SparkDbfsDataSet
  file_format: parquet
  metadata_table_path: 'metadata_path'
  save_args:
    increment_flag: 'yes'
    metadata_target_table: 'l1_digital_customer_web_category_agg_timeband_afternoon_catlv_1'
    mode: "overwrite"
    partitionBy: "event_partition_date"
    read_layer: 'l0_daily'
    target_layer: 'l1_daily'
  load_args:
    increment_flag: 'yes'
    lookup_table_name: 'l3_digital_customer_web_category_agg_timeband_afternoon_catlv_1'
    read_layer: 'l1_daily'
    target_layer: 'l3_monthly'
    lookback: '0'

l1_digital_customer_web_category_agg_timeband_evening_catlv_1:
  filepath: base_path/DIGITAL/l1_features/l1_digital_customer_web_category_agg_timeband/category_level=level_1/timeband=evening
  type: datasets.spark_dbfs_dataset.SparkDbfsDataSet
  file_format: parquet
  metadata_table_path: 'metadata_path'
  save_args:
    increment_flag: 'yes'
    metadata_target_table: 'l1_digital_customer_web_category_agg_timeband_evening_catlv_1'
    mode: "overwrite"
    partitionBy: "event_partition_date"
    read_layer: 'l0_daily'
    target_layer: 'l1_daily'
  load_args:
    increment_flag: 'yes'
    lookup_table_name: 'l3_digital_customer_web_category_agg_timeband_evening_catlv_1'
    read_layer: 'l1_daily'
    target_layer: 'l3_monthly'
    lookback: '0'

l1_digital_customer_web_category_agg_timeband_night_catlv_1:
  filepath: base_path/DIGITAL/l1_features/l1_digital_customer_web_category_agg_timeband/category_level=level_1/timeband=night
  type: datasets.spark_dbfs_dataset.SparkDbfsDataSet
  file_format: parquet
  metadata_table_path: 'metadata_path'
  save_args:
    increment_flag: 'yes'
    metadata_target_table: 'l1_digital_customer_web_category_agg_timeband_night_catlv_1'
    mode: "overwrite"
    partitionBy: "event_partition_date"
    read_layer: 'l0_daily'
    target_layer: 'l1_daily'
  load_args:
    increment_flag: 'yes'
    lookup_table_name: 'l3_digital_customer_web_category_agg_timeband_night_catlv_1'
    read_layer: 'l1_daily'
    target_layer: 'l3_monthly'
    lookback: '0'

l1_digital_customer_web_category_agg_timeband_morning_catlv_2:
  filepath: base_path/DIGITAL/l1_features/l1_digital_customer_web_category_agg_timeband/category_level=level_2/timeband=morning
  type: datasets.spark_dbfs_dataset.SparkDbfsDataSet
  file_format: parquet
  metadata_table_path: 'metadata_path'
  save_args:
    increment_flag: 'no'
    metadata_target_table: 'l1_digital_customer_web_category_agg_timeband_morning_catlv_2'
    mode: "overwrite"
    partitionBy: "event_partition_date"
    read_layer: 'l0_daily'
    target_layer: 'l1_daily'
  load_args:
    increment_flag: 'yes'
    lookup_table_name: 'l3_digital_customer_web_category_agg_timeband_morning_catlv_2'
    read_layer: 'l1_daily'
    target_layer: 'l3_monthly'
    lookback: '0'

l1_digital_customer_web_category_agg_timeband_afternoon_catlv_2:
  filepath: base_path/DIGITAL/l1_features/l1_digital_customer_web_category_agg_timeband/category_level=level_2/timeband=afternoon
  type: datasets.spark_dbfs_dataset.SparkDbfsDataSet
  file_format: parquet
  metadata_table_path: 'metadata_path'
  save_args:
    increment_flag: 'yes'
    metadata_target_table: 'l1_digital_customer_web_category_agg_timeband_afternoon_catlv_2'
    mode: "overwrite"
    partitionBy: "event_partition_date"
    read_layer: 'l0_daily'
    target_layer: 'l1_daily'
  load_args:
    increment_flag: 'yes'
    lookup_table_name: 'l3_digital_customer_web_category_agg_timeband_afternoon_catlv_2'
    read_layer: 'l1_daily'
    target_layer: 'l3_monthly'
    lookback: '0'

l1_digital_customer_web_category_agg_timeband_evening_catlv_2:
  filepath: base_path/DIGITAL/l1_features/l1_digital_customer_web_category_agg_timeband/category_level=level_2/timeband=evening
  type: datasets.spark_dbfs_dataset.SparkDbfsDataSet
  file_format: parquet
  metadata_table_path: 'metadata_path'
  save_args:
    increment_flag: 'yes'
    metadata_target_table: 'l1_digital_customer_web_category_agg_timeband_evening_catlv_2'
    mode: "overwrite"
    partitionBy: "event_partition_date"
    read_layer: 'l0_daily'
    target_layer: 'l1_daily'
  load_args:
    increment_flag: 'yes'
    lookup_table_name: 'l3_digital_customer_web_category_agg_timeband_evening_catlv_2'
    read_layer: 'l1_daily'
    target_layer: 'l3_monthly'
    lookback: '0'

l1_digital_customer_web_category_agg_timeband_night_catlv_2:
  filepath: base_path/DIGITAL/l1_features/l1_digital_customer_web_category_agg_timeband/category_level=level_2/timeband=night
  type: datasets.spark_dbfs_dataset.SparkDbfsDataSet
  file_format: parquet
  metadata_table_path: 'metadata_path'
  save_args:
    increment_flag: 'yes'
    metadata_target_table: 'l1_digital_customer_web_category_agg_timeband_night_catlv_2'
    mode: "overwrite"
    partitionBy: "event_partition_date"
    read_layer: 'l0_daily'
    target_layer: 'l1_daily'
  load_args:
    increment_flag: 'yes'
    lookup_table_name: 'l3_digital_customer_web_category_agg_timeband_night_catlv_2'
    read_layer: 'l1_daily'
    target_layer: 'l3_monthly'
    lookback: '0'

l1_digital_customer_web_category_agg_timeband_morning_catlv_3:
  filepath: base_path/DIGITAL/l1_features/l1_digital_customer_web_category_agg_timeband/category_level=level_3/timeband=morning
  type: datasets.spark_dbfs_dataset.SparkDbfsDataSet
  file_format: parquet
  metadata_table_path: 'metadata_path'
  save_args:
    increment_flag: 'no'
    metadata_target_table: 'l1_digital_customer_web_category_agg_timeband_morning_catlv_3'
    mode: "overwrite"
    partitionBy: "event_partition_date"
    read_layer: 'l0_daily'
    target_layer: 'l1_daily'
  load_args:
    increment_flag: 'yes'
    lookup_table_name: 'l3_digital_customer_web_category_agg_timeband_morning_catlv_3'
    read_layer: 'l1_daily'
    target_layer: 'l3_monthly'
    lookback: '0'

l1_digital_customer_web_category_agg_timeband_afternoon_catlv_3:
  filepath: base_path/DIGITAL/l1_features/l1_digital_customer_web_category_agg_timeband/category_level=level_3/timeband=afternoon
  type: datasets.spark_dbfs_dataset.SparkDbfsDataSet
  file_format: parquet
  metadata_table_path: 'metadata_path'
  save_args:
    increment_flag: 'yes'
    metadata_target_table: 'l1_digital_customer_web_category_agg_timeband_afternoon_catlv_3'
    mode: "overwrite"
    partitionBy: "event_partition_date"
    read_layer: 'l0_daily'
    target_layer: 'l1_daily'
  load_args:
    increment_flag: 'yes'
    lookup_table_name: 'l3_digital_customer_web_category_agg_timeband_afternoon_catlv_3'
    read_layer: 'l1_daily'
    target_layer: 'l3_monthly'
    lookback: '0'

l1_digital_customer_web_category_agg_timeband_evening_catlv_3:
  filepath: base_path/DIGITAL/l1_features/l1_digital_customer_web_category_agg_timeband/category_level=level_3/timeband=evening
  type: datasets.spark_dbfs_dataset.SparkDbfsDataSet
  file_format: parquet
  metadata_table_path: 'metadata_path'
  save_args:
    increment_flag: 'yes'
    metadata_target_table: 'l1_digital_customer_web_category_agg_timeband_evening_catlv_3'
    mode: "overwrite"
    partitionBy: "event_partition_date"
    read_layer: 'l0_daily'
    target_layer: 'l1_daily'
  load_args:
    increment_flag: 'yes'
    lookup_table_name: 'l3_digital_customer_web_category_agg_timeband_evening_catlv_3'
    read_layer: 'l1_daily'
    target_layer: 'l3_monthly'
    lookback: '0'

l1_digital_customer_web_category_agg_timeband_night_catlv_3:
  filepath: base_path/DIGITAL/l1_features/l1_digital_customer_web_category_agg_timeband/category_level=level_3/timeband=night
  type: datasets.spark_dbfs_dataset.SparkDbfsDataSet
  file_format: parquet
  metadata_table_path: 'metadata_path'
  save_args:
    increment_flag: 'yes'
    metadata_target_table: 'l1_digital_customer_web_category_agg_timeband_night_catlv_3'
    mode: "overwrite"
    partitionBy: "event_partition_date"
    read_layer: 'l0_daily'
    target_layer: 'l1_daily'
  load_args:
    increment_flag: 'yes'
    lookup_table_name: 'l3_digital_customer_web_category_agg_timeband_night_catlv_3'
    read_layer: 'l1_daily'
    target_layer: 'l3_monthly'
    lookback: '0'

l1_digital_customer_web_category_agg_timeband_morning_catlv_4:
  filepath: base_path/DIGITAL/l1_features/l1_digital_customer_web_category_agg_timeband/category_level=level_4/timeband=morning
  type: datasets.spark_dbfs_dataset.SparkDbfsDataSet
  file_format: parquet
  metadata_table_path: 'metadata_path'
  save_args:
    increment_flag: 'no'
    metadata_target_table: 'l1_digital_customer_web_category_agg_timeband_morning_catlv_4'
    mode: "overwrite"
    partitionBy: "event_partition_date"
    read_layer: 'l0_daily'
    target_layer: 'l1_daily'
  load_args:
    increment_flag: 'yes'
    lookup_table_name: 'l3_digital_customer_web_category_agg_timeband_morning_catlv_4'
    read_layer: 'l1_daily'
    target_layer: 'l3_monthly'
    lookback: '0'

l1_digital_customer_web_category_agg_timeband_afternoon_catlv_4:
  filepath: base_path/DIGITAL/l1_features/l1_digital_customer_web_category_agg_timeband/category_level=level_4/timeband=afternoon
  type: datasets.spark_dbfs_dataset.SparkDbfsDataSet
  file_format: parquet
  metadata_table_path: 'metadata_path'
  save_args:
    increment_flag: 'yes'
    metadata_target_table: 'l1_digital_customer_web_category_agg_timeband_afternoon_catlv_4'
    mode: "overwrite"
    partitionBy: "event_partition_date"
    read_layer: 'l0_daily'
    target_layer: 'l1_daily'
  load_args:
    increment_flag: 'yes'
    lookup_table_name: 'l3_digital_customer_web_category_agg_timeband_afternoon_catlv_4'
    read_layer: 'l1_daily'
    target_layer: 'l3_monthly'
    lookback: '0'

l1_digital_customer_web_category_agg_timeband_evening_catlv_4:
  filepath: base_path/DIGITAL/l1_features/l1_digital_customer_web_category_agg_timeband/category_level=level_4/timeband=evening
  type: datasets.spark_dbfs_dataset.SparkDbfsDataSet
  file_format: parquet
  metadata_table_path: 'metadata_path'
  save_args:
    increment_flag: 'yes'
    metadata_target_table: 'l1_digital_customer_web_category_agg_timeband_evening_catlv_4'
    mode: "overwrite"
    partitionBy: "event_partition_date"
    read_layer: 'l0_daily'
    target_layer: 'l1_daily'
  load_args:
    increment_flag: 'yes'
    lookup_table_name: 'l3_digital_customer_web_category_agg_timeband_evening_catlv_4'
    read_layer: 'l1_daily'
    target_layer: 'l3_monthly'
    lookback: '0'

l1_digital_customer_web_category_agg_timeband_night_catlv_4:
  filepath: base_path/DIGITAL/l1_features/l1_digital_customer_web_category_agg_timeband/category_level=level_4/timeband=night
  type: datasets.spark_dbfs_dataset.SparkDbfsDataSet
  file_format: parquet
  metadata_table_path: 'metadata_path'
  save_args:
    increment_flag: 'yes'
    metadata_target_table: 'l1_digital_customer_web_category_agg_timeband_night_catlv_4'
    mode: "overwrite"
    partitionBy: "event_partition_date"
    read_layer: 'l0_daily'
    target_layer: 'l1_daily'
  load_args:
    increment_flag: 'yes'
    lookup_table_name: 'l3_digital_customer_web_category_agg_timeband_night_catlv_4'
    read_layer: 'l1_daily'
    target_layer: 'l3_monthly'
    lookback: '0'

l1_digital_union_daily_feature_for_mobile_app_catefory_timeband:
  type: datasets.spark_dbfs_dataset.SparkDbfsDataSet
  file_format: "parquet"
  filepath: base_path/PROFILE/l1_features/l1_customer_profile_union_daily_feature/
  metadata_table_path: 'metadata_path'
  load_args:
    increment_flag: 'yes'
    read_layer: 'l1_daily'
    target_layer: 'l1_daily'
    lookback: '0'
  save_args:
    # increment_flag: 'yes'
    mode: "overwrite"
    partitionBy: "event_partition_date"
    read_layer: 'l0_daily'
    target_layer: 'l1_daily'

l1_digital_union_daily_feature_for_mobile_web_category_timeband:
  type: datasets.spark_dbfs_dataset.SparkDbfsDataSet
  file_format: "parquet"
  filepath: base_path/PROFILE/l1_features/l1_customer_profile_union_daily_feature/
  metadata_table_path: 'metadata_path'
  load_args:
    increment_flag: 'yes'
    read_layer: 'l1_daily'
    target_layer: 'l1_daily'
    lookback: '0'
  save_args:
    # increment_flag: 'yes'
    mode: "overwrite"
    partitionBy: "event_partition_date"
    read_layer: 'l0_daily'
    target_layer: 'l1_daily'

l1_digital_customer_app_category_agg_timeband_morning_catlv_1:
  type: datasets.spark_dbfs_dataset.SparkDbfsDataSet
  file_format: "parquet"
  filepath: base_path/DIGITAL/l1_features/l1_digital_customer_app_category_agg_timeband/category_level=level_1/timeband=morning
  metadata_table_path: 'metadata_path'
  save_args:
    increment_flag: 'yes'
    metadata_target_table: 'l1_digital_customer_app_category_agg_timeband_morning_catlv_1'
    mode: "overwrite"
    partitionBy: "event_partition_date"
    read_layer: 'l0_daily'
    target_layer: 'l1_daily'
  load_args:
    increment_flag: 'yes'
    read_layer: 'l1_daily'
    target_layer: 'l3_montly'
    lookback: '0'

l1_digital_customer_app_category_agg_timeband_afternoon_catlv_1:
  type: datasets.spark_dbfs_dataset.SparkDbfsDataSet
  file_format: "parquet"
  filepath: base_path/DIGITAL/l1_features/l1_digital_customer_app_category_agg_timeband/category_level=level_1/timeband=afternoon
  metadata_table_path: 'metadata_path'
  save_args:
    increment_flag: 'yes'
    metadata_target_table: 'l1_digital_customer_app_category_agg_timeband_afternoon_catlv_1'
    mode: "overwrite"
    partitionBy: "event_partition_date"
    read_layer: 'l0_daily'
    target_layer: 'l1_daily'
  load_args:
    increment_flag: 'yes'
    read_layer: 'l1_daily'
    target_layer: 'l3_montly'
    lookback: '0'

l1_digital_customer_app_category_agg_timeband_evening_catlv_1:
  type: datasets.spark_dbfs_dataset.SparkDbfsDataSet
  file_format: "parquet"
  filepath: base_path/DIGITAL/l1_features/l1_digital_customer_app_category_agg_timeband/category_level=level_1/timeband=evening
  metadata_table_path: 'metadata_path'
  save_args:
    increment_flag: 'yes'
    metadata_target_table: 'l1_digital_customer_app_category_agg_timeband_evening_catlv_1'
    mode: "overwrite"
    partitionBy: "event_partition_date"
    read_layer: 'l0_daily'
    target_layer: 'l1_daily'
  load_args:
    increment_flag: 'yes'
    read_layer: 'l1_daily'
    target_layer: 'l3_montly'
    lookback: '0'

l1_digital_customer_app_category_agg_timeband_night_catlv_1:
  type: datasets.spark_dbfs_dataset.SparkDbfsDataSet
  file_format: "parquet"
  filepath: base_path/DIGITAL/l1_features/l1_digital_customer_app_category_agg_timeband/category_level=level_1/timeband=night
  metadata_table_path: 'metadata_path'
  save_args:
    increment_flag: 'yes'
    metadata_target_table: 'l1_digital_customer_app_category_agg_timeband_night_catlv_1'
    mode: "overwrite"
    partitionBy: "event_partition_date"
    read_layer: 'l0_daily'
    target_layer: 'l1_daily'
  load_args:
    increment_flag: 'yes'
    read_layer: 'l1_daily'
    target_layer: 'l3_montly'
    lookback: '0'

l1_digital_customer_app_category_agg_timeband_morning_catlv_2:
  type: datasets.spark_dbfs_dataset.SparkDbfsDataSet
  file_format: "parquet"
  filepath: base_path/DIGITAL/l1_features/l1_digital_customer_app_category_agg_timeband/category_level=level_2/timeband=morning
  metadata_table_path: 'metadata_path'
  save_args:
    increment_flag: 'yes'
    metadata_target_table: 'l1_digital_customer_app_category_agg_timeband_morning_catlv_2'
    mode: "overwrite"
    partitionBy: "event_partition_date"
    read_layer: 'l0_daily'
    target_layer: 'l1_daily'
  load_args:
    increment_flag: 'yes'
    read_layer: 'l1_daily'
    target_layer: 'l3_montly'
    lookback: '0'

l1_digital_customer_app_category_agg_timeband_afternoon_catlv_2:
  type: datasets.spark_dbfs_dataset.SparkDbfsDataSet
  file_format: "parquet"
  filepath: base_path/DIGITAL/l1_features/l1_digital_customer_app_category_agg_timeband/category_level=level_2/timeband=afternoon
  metadata_table_path: 'metadata_path'
  save_args:
    increment_flag: 'yes'
    metadata_target_table: 'l1_digital_customer_app_category_agg_timeband_afternoon_catlv_2'
    mode: "overwrite"
    partitionBy: "event_partition_date"
    read_layer: 'l0_daily'
    target_layer: 'l1_daily'
  load_args:
    increment_flag: 'yes'
    read_layer: 'l1_daily'
    target_layer: 'l3_montly'
    lookback: '0'

l1_digital_customer_app_category_agg_timeband_evening_catlv_2:
  type: datasets.spark_dbfs_dataset.SparkDbfsDataSet
  file_format: "parquet"
  filepath: base_path/DIGITAL/l1_features/l1_digital_customer_app_category_agg_timeband/category_level=level_2/timeband=evening
  metadata_table_path: 'metadata_path'
  save_args:
    increment_flag: 'yes'
    metadata_target_table: 'l1_digital_customer_app_category_agg_timeband_evening_catlv_2'
    mode: "overwrite"
    partitionBy: "event_partition_date"
    read_layer: 'l0_daily'
    target_layer: 'l1_daily'
  load_args:
    increment_flag: 'yes'
    read_layer: 'l1_daily'
    target_layer: 'l3_montly'
    lookback: '0'

l1_digital_customer_app_category_agg_timeband_night_catlv_2:
  type: datasets.spark_dbfs_dataset.SparkDbfsDataSet
  file_format: "parquet"
  filepath: base_path/DIGITAL/l1_features/l1_digital_customer_app_category_agg_timeband/category_level=level_2/timeband=night
  metadata_table_path: 'metadata_path'
  save_args:
    increment_flag: 'yes'
    metadata_target_table: 'l1_digital_customer_app_category_agg_timeband_night_catlv_2'
    mode: "overwrite"
    partitionBy: "event_partition_date"
    read_layer: 'l0_daily'
    target_layer: 'l1_daily'
  load_args:
    increment_flag: 'yes'
    read_layer: 'l1_daily'
    target_layer: 'l3_montly'
    lookback: '0'

l1_digital_customer_app_category_agg_timeband_morning_catlv_3:
  type: datasets.spark_dbfs_dataset.SparkDbfsDataSet
  file_format: "parquet"
  filepath: base_path/DIGITAL/l1_features/l1_digital_customer_app_category_agg_timeband/category_level=level_3/timeband=morning
  metadata_table_path: 'metadata_path'
  save_args:
    increment_flag: 'yes'
    metadata_target_table: 'l1_digital_customer_app_category_agg_timeband_morning_catlv_3'
    mode: "overwrite"
    partitionBy: "event_partition_date"
    read_layer: 'l0_daily'
    target_layer: 'l1_daily'
  load_args:
    increment_flag: 'yes'
    read_layer: 'l1_daily'
    target_layer: 'l3_montly'
    lookback: '0'

l1_digital_customer_app_category_agg_timeband_afternoon_catlv_3:
  type: datasets.spark_dbfs_dataset.SparkDbfsDataSet
  file_format: "parquet"
  filepath: base_path/DIGITAL/l1_features/l1_digital_customer_app_category_agg_timeband/category_level=level_3/timeband=afternoon
  metadata_table_path: 'metadata_path'
  save_args:
    increment_flag: 'yes'
    metadata_target_table: 'l1_digital_customer_app_category_agg_timeband_afternoon_catlv_3'
    mode: "overwrite"
    partitionBy: "event_partition_date"
    read_layer: 'l0_daily'
    target_layer: 'l1_daily'
  load_args:
    increment_flag: 'yes'
    read_layer: 'l1_daily'
    target_layer: 'l3_montly'
    lookback: '0'

l1_digital_customer_app_category_agg_timeband_evening_catlv_3:
  type: datasets.spark_dbfs_dataset.SparkDbfsDataSet
  file_format: "parquet"
  filepath: base_path/DIGITAL/l1_features/l1_digital_customer_app_category_agg_timeband/category_level=level_3/timeband=evening
  metadata_table_path: 'metadata_path'
  save_args:
    increment_flag: 'yes'
    metadata_target_table: 'l1_digital_customer_app_category_agg_timeband_evening_catlv_3'
    mode: "overwrite"
    partitionBy: "event_partition_date"
    read_layer: 'l0_daily'
    target_layer: 'l1_daily'
  load_args:
    increment_flag: 'yes'
    read_layer: 'l1_daily'
    target_layer: 'l3_montly'
    lookback: '0'

l1_digital_customer_app_category_agg_timeband_night_catlv_3:
  type: datasets.spark_dbfs_dataset.SparkDbfsDataSet
  file_format: "parquet"
  filepath: base_path/DIGITAL/l1_features/l1_digital_customer_app_category_agg_timeband/category_level=level_3/timeband=night
  metadata_table_path: 'metadata_path'
  save_args:
    increment_flag: 'yes'
    metadata_target_table: 'l1_digital_customer_app_category_agg_timeband_night_catlv_3'
    mode: "overwrite"
    partitionBy: "event_partition_date"
    read_layer: 'l0_daily'
    target_layer: 'l1_daily'
  load_args:
    increment_flag: 'yes'
    read_layer: 'l1_daily'
    target_layer: 'l3_montly'
    lookback: '0'

l1_digital_customer_app_category_agg_timeband_morning_catlv_4:
  type: datasets.spark_dbfs_dataset.SparkDbfsDataSet
  file_format: "parquet"
  filepath: base_path/DIGITAL/l1_features/l1_digital_customer_app_category_agg_timeband/category_level=level_4/timeband=morning
  metadata_table_path: 'metadata_path'
  save_args:
    increment_flag: 'yes'
    metadata_target_table: 'l1_digital_customer_app_category_agg_timeband_morning_catlv_4'
    mode: "overwrite"
    partitionBy: "event_partition_date"
    read_layer: 'l0_daily'
    target_layer: 'l1_daily'
  load_args:
    increment_flag: 'yes'
    read_layer: 'l1_daily'
    target_layer: 'l3_montly'
    lookback: '0'

l1_digital_customer_app_category_agg_timeband_afternoon_catlv_4:
  type: datasets.spark_dbfs_dataset.SparkDbfsDataSet
  file_format: "parquet"
  filepath: base_path/DIGITAL/l1_features/l1_digital_customer_app_category_agg_timeband/category_level=level_4/timeband=afternoon
  metadata_table_path: 'metadata_path'
  save_args:
    increment_flag: 'yes'
    metadata_target_table: 'l1_digital_customer_app_category_agg_timeband_afternoon_catlv_4'
    mode: "overwrite"
    partitionBy: "event_partition_date"
    read_layer: 'l0_daily'
    target_layer: 'l1_daily'
  load_args:
    increment_flag: 'yes'
    read_layer: 'l1_daily'
    target_layer: 'l3_montly'
    lookback: '0'

l1_digital_customer_app_category_agg_timeband_evening_catlv_4:
  type: datasets.spark_dbfs_dataset.SparkDbfsDataSet
  file_format: "parquet"
  filepath: base_path/DIGITAL/l1_features/l1_digital_customer_app_category_agg_timeband/category_level=level_4/timeband=evening
  metadata_table_path: 'metadata_path'
  save_args:
    increment_flag: 'yes'
    metadata_target_table: 'l1_digital_customer_app_category_agg_timeband_evening_catlv_4'
    mode: "overwrite"
    partitionBy: "event_partition_date"
    read_layer: 'l0_daily'
    target_layer: 'l1_daily'
  load_args:
    increment_flag: 'yes'
    read_layer: 'l1_daily'
    target_layer: 'l3_montly'
    lookback: '0'

l1_digital_customer_app_category_agg_timeband_night_catlv_4:
  type: datasets.spark_dbfs_dataset.SparkDbfsDataSet
  file_format: "parquet"
  filepath: base_path/DIGITAL/l1_features/l1_digital_customer_app_category_agg_timeband/category_level=level_4/timeband=night
  metadata_table_path: 'metadata_path'
  save_args:
    increment_flag: 'yes'
    metadata_target_table: 'l1_digital_customer_app_category_agg_timeband_night_catlv_4'
    mode: "overwrite"
    partitionBy: "event_partition_date"
    read_layer: 'l0_daily'
    target_layer: 'l1_daily'
  load_args:
    increment_flag: 'yes'
    read_layer: 'l1_daily'
    target_layer: 'l3_montly'
    lookback: '0'

l1_digital_mobile_app_category_agg_timeband_morning_catlv_1:
  type: datasets.spark_dbfs_dataset.SparkDbfsDataSet
  file_format: "parquet"
  filepath: base_path/DIGITAL/l1_features/l1_digital_mobile_app_category_agg_timeband/category_level=level_1/timeband=morning
  metadata_table_path: 'metadata_path'
  save_args:
    increment_flag: 'yes'
    metadata_target_table: 'l1_digital_mobile_app_category_agg_timeband_morning_catlv_1'
    read_layer: 'l0_daily'
    target_layer: 'l1_daily'
    mode: "overwrite"
    partitionBy: "event_partition_date"
  load_args:
    increment_flag: 'yes'
    read_layer: 'l1_daily'
    target_layer: 'l1_daily'
    lookback: '0'

l1_digital_mobile_app_category_agg_timeband_afternoon_catlv_1:
  type: datasets.spark_dbfs_dataset.SparkDbfsDataSet
  file_format: "parquet"
  filepath: base_path/DIGITAL/l1_features/l1_digital_mobile_app_category_agg_timeband/category_level=level_1/timeband=afternoon
  metadata_table_path: 'metadata_path'
  save_args:
    increment_flag: 'yes'
    metadata_target_table: 'l1_digital_mobile_app_category_agg_timeband_afternoon_catlv_1'
    read_layer: 'l0_daily'
    target_layer: 'l1_daily'
    mode: "overwrite"
    partitionBy: "event_partition_date"

l1_digital_mobile_app_category_agg_timeband_evening_catlv_1:
  type: datasets.spark_dbfs_dataset.SparkDbfsDataSet
  file_format: "parquet"
  filepath: base_path/DIGITAL/l1_features/l1_digital_mobile_app_category_agg_timeband/category_level=level_1/timeband=evening
  metadata_table_path: 'metadata_path'
  save_args:
    increment_flag: 'yes'
    metadata_target_table: 'l1_digital_mobile_app_category_agg_timeband_evening_catlv_1'
    read_layer: 'l0_daily'
    target_layer: 'l1_daily'
    mode: "overwrite"
    partitionBy: "event_partition_date"

l1_digital_mobile_app_category_agg_timeband_night_catlv_1:
  type: datasets.spark_dbfs_dataset.SparkDbfsDataSet
  file_format: "parquet"
  filepath: base_path/DIGITAL/l1_features/l1_digital_mobile_app_category_agg_timeband/category_level=level_1/timeband=night
  metadata_table_path: 'metadata_path'
  save_args:
    increment_flag: 'yes'
    metadata_target_table: 'l1_digital_mobile_app_category_agg_timeband_night_catlv_1'
    read_layer: 'l0_daily'
    target_layer: 'l1_daily'
    mode: "overwrite"
    partitionBy: "event_partition_date"

l1_digital_customer_app_category_agg_timeband_for_l3_morning_catlv_1:
  type: datasets.spark_dbfs_dataset.SparkDbfsDataSet
  file_format: "parquet"
  filepath: base_path/DIGITAL/l1_features/l1_digital_customer_app_category_agg_timeband/category_level=level_1/timeband=morning
  metadata_table_path: 'metadata_path'
  load_args:
    increment_flag: 'yes'
    read_layer: 'l1_daily'
    target_layer: 'l3_monthly'
    lookup_table_name : "l3_digital_customer_app_category_agg_timeband_morning_catlv_1"
    lookback: '0'

l1_digital_customer_app_category_agg_timeband_for_l3_afternoon_catlv_1:
  type: datasets.spark_dbfs_dataset.SparkDbfsDataSet
  file_format: "parquet"
  filepath: base_path/DIGITAL/l1_features/l1_digital_customer_app_category_agg_timeband/category_level=level_1/timeband=afternoon
  metadata_table_path: 'metadata_path'
  load_args:
    increment_flag: 'yes'
    read_layer: 'l1_daily'
    target_layer: 'l3_monthly'
    lookup_table_name: "l3_digital_customer_app_category_agg_timeband_afternoon_catlv_1"
    lookback: '0'

l1_digital_customer_app_category_agg_timeband_for_l3_evening_catlv_1:
  type: datasets.spark_dbfs_dataset.SparkDbfsDataSet
  file_format: "parquet"
  filepath: base_path/DIGITAL/l1_features/l1_digital_customer_app_category_agg_timeband/category_level=level_1/timeband=evening
  metadata_table_path: 'metadata_path'
  load_args:
    increment_flag: 'yes'
    read_layer: 'l1_daily'
    target_layer: 'l3_monthly'
    lookup_table_name: "l3_digital_customer_app_category_agg_timeband_evening_catlv_1"
    lookback: '0'

l1_digital_customer_app_category_agg_timeband_for_l3_night_catlv_1:
  type: datasets.spark_dbfs_dataset.SparkDbfsDataSet
  file_format: "parquet"
  filepath: base_path/DIGITAL/l1_features/l1_digital_customer_app_category_agg_timeband/category_level=level_1/timeband=night.
  metadata_table_path: 'metadata_path'
  load_args:
    increment_flag: 'yes'
    read_layer: 'l1_daily'
    target_layer: 'l3_monthly'
    lookup_table_name: "l3_digital_customer_app_category_agg_timeband_night_catlv_1"
    lookback: '0'

l1_digital_customer_relay_pageview_agg_daily:
  type: datasets.spark_dbfs_dataset.SparkDbfsDataSet
  filepath: base_path/DIGITAL/l1_features/l1_digital_customer_relay_pageview_agg_daily/
  file_format: parquet
  metadata_table_path: 'metadata_path'
  save_args:
    mode: "overwrite"
    partitionBy: "event_partition_date"
    increment_flag: 'yes'
    read_layer: 'l0_daily'
    target_layer: 'l1_daily'

l1_digital_customer_relay_conversion_agg_daily:
  type: datasets.spark_dbfs_dataset.SparkDbfsDataSet
  filepath: base_path/DIGITAL/l1_features/l1_digital_customer_relay_conversion_agg_daily/
  file_format: parquet
  metadata_table_path: 'metadata_path'
  save_args:
    mode: "overwrite"
    partitionBy: "event_partition_date"
    increment_flag: 'yes'
    read_layer: 'l0_daily'
    target_layer: 'l1_daily'

l1_digital_customer_app_category_agg_daily_catlv_1:
  type: datasets.spark_dbfs_dataset.SparkDbfsDataSet
  filepath:  base_path/DIGITAL/l1_features/l1_digital_customer_app_category_agg_daily/category_level=level_1
  file_format: parquet
  metadata_table_path: 'metadata_path'
  load_args:
    read_layer: 'l1_daily'
    target_layer: 'l3_monthly'
    lookback: '0'
  save_args:
    mode: "overwrite"
    partitionBy: "event_partition_date"
    increment_flag: 'yes'
    metadata_target_table: 'l1_digital_customer_app_category_agg_daily_catlv_1'
    read_layer: 'l0_daily'
    target_layer: 'l1_daily'

l1_digital_customer_app_category_agg_daily_catlv_2:
  type: datasets.spark_dbfs_dataset.SparkDbfsDataSet
  filepath:  base_path/DIGITAL/l1_features/l1_digital_customer_app_category_agg_daily/category_level=level_2
  file_format: parquet
  metadata_table_path: 'metadata_path'
  load_args:
    read_layer: 'l1_daily'
    target_layer: 'l3_monthly'
    lookback: '0'
  save_args:
    mode: "overwrite"
    partitionBy: "event_partition_date"
    increment_flag: 'yes'
    metadata_target_table: 'l1_digital_customer_app_category_agg_daily_catlv_2'
    read_layer: 'l0_daily'
    target_layer: 'l1_daily'


l1_digital_customer_app_category_agg_daily_catlv_3:
  type: datasets.spark_dbfs_dataset.SparkDbfsDataSet
  filepath:  base_path/DIGITAL/l1_features/l1_digital_customer_app_category_agg_daily/category_level=level_3
  file_format: parquet
  metadata_table_path: 'metadata_path'
  load_args:
    read_layer: 'l1_daily'
    target_layer: 'l3_monthly'
    lookback: '0'
  save_args:
    mode: "overwrite"
    partitionBy: "event_partition_date"
    increment_flag: 'yes'
    metadata_target_table: 'l1_digital_customer_app_category_agg_daily_catlv_3'
    read_layer: 'l0_daily'
    target_layer: 'l1_daily'

l1_digital_customer_app_category_agg_daily_catlv_4:
  type: datasets.spark_dbfs_dataset.SparkDbfsDataSet
  filepath:  base_path/DIGITAL/l1_features/l1_digital_customer_app_category_agg_daily/category_level=level_4
  file_format: parquet
  metadata_table_path: 'metadata_path'
  load_args:
    read_layer: 'l1_daily'
    target_layer: 'l3_monthly'
    lookback: '0'
  save_args:
    mode: "overwrite"
    partitionBy: "event_partition_date"
    increment_flag: 'yes'
    metadata_target_table: 'l1_digital_customer_app_category_agg_daily_catlv_4'
    read_layer: 'l0_daily'
    target_layer: 'l1_daily'

l1_digital_customer_app_category_agg_daily_for_share_morning_catlv_1:
  type: datasets.spark_dbfs_dataset.SparkDbfsDataSet
  filepath:  base_path/DIGITAL/l1_features/l1_digital_customer_app_category_agg_daily/category_level=level_1
  file_format: parquet
  metadata_table_path: 'metadata_path'
  load_args:
    increment_flag: 'yes'
    lookup_table_name: 'l1_digital_customer_app_category_agg_timeband_morning_catlv_1'
    read_layer: 'l1_daily'
    target_layer: 'l1_daily'
    lookback: '0'

l1_digital_customer_app_category_agg_daily_for_share_afternoon_catlv_1:
  type: datasets.spark_dbfs_dataset.SparkDbfsDataSet
  filepath:  base_path/DIGITAL/l1_features/l1_digital_customer_app_category_agg_daily/category_level=level_1
  file_format: parquet
  metadata_table_path: 'metadata_path'
  load_args:
    increment_flag: 'yes'
    lookup_table_name: 'l1_digital_customer_app_category_agg_timeband_afternoon_catlv_1'
    read_layer: 'l1_daily'
    target_layer: 'l1_daily'
    lookback: '0'

l1_digital_customer_app_category_agg_daily_for_share_evening_catlv_1:
  type: datasets.spark_dbfs_dataset.SparkDbfsDataSet
  filepath:  base_path/DIGITAL/l1_features/l1_digital_customer_app_category_agg_daily/category_level=level_1
  file_format: parquet
  metadata_table_path: 'metadata_path'
  load_args:
    increment_flag: 'yes'
    lookup_table_name: 'l1_digital_customer_app_category_agg_timeband_evening_catlv_1'
    read_layer: 'l1_daily'
    target_layer: 'l1_daily'
    lookback: '0'

l1_digital_customer_app_category_agg_daily_for_share_night_catlv_1:
  type: datasets.spark_dbfs_dataset.SparkDbfsDataSet
  filepath:  base_path/DIGITAL/l1_features/l1_digital_customer_app_category_agg_daily/category_level=level_1
  file_format: parquet
  metadata_table_path: 'metadata_path'
  load_args:
    increment_flag: 'yes'
    lookup_table_name: 'l1_digital_customer_app_category_agg_timeband_night_catlv_1'
    read_layer: 'l1_daily'
    target_layer: 'l1_daily'
    lookback: '0'

l1_digital_customer_app_category_agg_daily_for_share_timeband_catlv_2:
  type: datasets.spark_dbfs_dataset.SparkDbfsDataSet
  filepath:  base_path/DIGITAL/l1_features/l1_digital_customer_app_category_agg_daily/category_level=level_2
  file_format: parquet
  metadata_table_path: 'metadata_path'
  load_args:
    increment_flag: 'yes'
    lookup_table_name: 'l1_digital_customer_app_category_agg_timeband_night_catlv_2'
    read_layer: 'l1_daily'
    target_layer: 'l1_daily'
    lookback: '0'

l1_digital_customer_app_category_agg_daily_for_share_morning_catlv_2:
  type: datasets.spark_dbfs_dataset.SparkDbfsDataSet
  filepath:  base_path/DIGITAL/l1_features/l1_digital_customer_app_category_agg_daily/category_level=level_2
  file_format: parquet
  metadata_table_path: 'metadata_path'
  load_args:
    increment_flag: 'yes'
    lookup_table_name: 'l1_digital_customer_app_category_agg_timeband_morning_catlv_2'
    read_layer: 'l1_daily'
    target_layer: 'l1_daily'
    lookback: '0'

l1_digital_customer_app_category_agg_daily_for_share_afternoon_catlv_2:
  type: datasets.spark_dbfs_dataset.SparkDbfsDataSet
  filepath:  base_path/DIGITAL/l1_features/l1_digital_customer_app_category_agg_daily/category_level=level_2
  file_format: parquet
  metadata_table_path: 'metadata_path'
  load_args:
    increment_flag: 'yes'
    lookup_table_name: 'l1_digital_customer_app_category_agg_timeband_afternoon_catlv_2'
    read_layer: 'l1_daily'
    target_layer: 'l1_daily'
    lookback: '0'

l1_digital_customer_app_category_agg_daily_for_share_evening_catlv_2:
  type: datasets.spark_dbfs_dataset.SparkDbfsDataSet
  filepath:  base_path/DIGITAL/l1_features/l1_digital_customer_app_category_agg_daily/category_level=level_2
  file_format: parquet
  metadata_table_path: 'metadata_path'
  load_args:
    increment_flag: 'yes'
    lookup_table_name: 'l1_digital_customer_app_category_agg_timeband_evening_catlv_2'
    read_layer: 'l1_daily'
    target_layer: 'l1_daily'
    lookback: '0'

l1_digital_customer_app_category_agg_daily_for_share_night_catlv_2:
  type: datasets.spark_dbfs_dataset.SparkDbfsDataSet
  filepath:  base_path/DIGITAL/l1_features/l1_digital_customer_app_category_agg_daily/category_level=level_2
  file_format: parquet
  metadata_table_path: 'metadata_path'
  load_args:
    increment_flag: 'yes'
    lookup_table_name: 'l1_digital_customer_app_category_agg_timeband_night_catlv_2'
    read_layer: 'l1_daily'
    target_layer: 'l1_daily'
    lookback: '0'

l1_digital_customer_app_category_agg_daily_for_share_morning_catlv_3:
  type: datasets.spark_dbfs_dataset.SparkDbfsDataSet
  filepath:  base_path/DIGITAL/l1_features/l1_digital_customer_app_category_agg_daily/category_level=level_3
  file_format: parquet
  metadata_table_path: 'metadata_path'
  load_args:
    increment_flag: 'yes'
    lookup_table_name: 'l1_digital_customer_app_category_agg_timeband_morning_catlv_3'
    read_layer: 'l1_daily'
    target_layer: 'l1_daily'
    lookback: '0'

l1_digital_customer_app_category_agg_daily_for_share_afternoon_catlv_3:
  type: datasets.spark_dbfs_dataset.SparkDbfsDataSet
  filepath:  base_path/DIGITAL/l1_features/l1_digital_customer_app_category_agg_daily/category_level=level_3
  file_format: parquet
  metadata_table_path: 'metadata_path'
  load_args:
    increment_flag: 'yes'
    lookup_table_name: 'l1_digital_customer_app_category_agg_timeband_afternoon_catlv_3'
    read_layer: 'l1_daily'
    target_layer: 'l1_daily'
    lookback: '0'

l1_digital_customer_app_category_agg_daily_for_share_evening_catlv_3:
  type: datasets.spark_dbfs_dataset.SparkDbfsDataSet
  filepath:  base_path/DIGITAL/l1_features/l1_digital_customer_app_category_agg_daily/category_level=level_3
  file_format: parquet
  metadata_table_path: 'metadata_path'
  load_args:
    increment_flag: 'yes'
    lookup_table_name: 'l1_digital_customer_app_category_agg_timeband_evening_catlv_3'
    read_layer: 'l1_daily'
    target_layer: 'l1_daily'
    lookback: '0'

l1_digital_customer_app_category_agg_daily_for_share_night_catlv_3:
  type: datasets.spark_dbfs_dataset.SparkDbfsDataSet
  filepath:  base_path/DIGITAL/l1_features/l1_digital_customer_app_category_agg_daily/category_level=level_3
  file_format: parquet
  metadata_table_path: 'metadata_path'
  load_args:
    increment_flag: 'yes'
    lookup_table_name: 'l1_digital_customer_app_category_agg_timeband_night_catlv_3'
    read_layer: 'l1_daily'
    target_layer: 'l1_daily'
    lookback: '0'


l1_digital_customer_app_category_agg_daily_for_share_morning_catlv_4:
  type: datasets.spark_dbfs_dataset.SparkDbfsDataSet
  filepath:  base_path/DIGITAL/l1_features/l1_digital_customer_app_category_agg_daily/category_level=level_4
  file_format: parquet
  metadata_table_path: 'metadata_path'
  load_args:
    increment_flag: 'yes'
    lookup_table_name: 'l1_digital_customer_app_category_agg_timeband_morning_catlv_4'
    read_layer: 'l1_daily'
    target_layer: 'l1_daily'
    lookback: '0'

l1_digital_customer_app_category_agg_daily_for_share_afternoon_catlv_4:
  type: datasets.spark_dbfs_dataset.SparkDbfsDataSet
  filepath:  base_path/DIGITAL/l1_features/l1_digital_customer_app_category_agg_daily/category_level=level_4
  file_format: parquet
  metadata_table_path: 'metadata_path'
  load_args:
    increment_flag: 'yes'
    lookup_table_name: 'l1_digital_customer_app_category_agg_timeband_afternoon_catlv_4'
    read_layer: 'l1_daily'
    target_layer: 'l1_daily'
    lookback: '0'

l1_digital_customer_app_category_agg_daily_for_share_evening_catlv_4:
  type: datasets.spark_dbfs_dataset.SparkDbfsDataSet
  filepath:  base_path/DIGITAL/l1_features/l1_digital_customer_app_category_agg_daily/category_level=level_4
  file_format: parquet
  metadata_table_path: 'metadata_path'
  load_args:
    increment_flag: 'yes'
    lookup_table_name: 'l1_digital_customer_app_category_agg_timeband_evening_catlv_4'
    read_layer: 'l1_daily'
    target_layer: 'l1_daily'
    lookback: '0'

l1_digital_customer_app_category_agg_daily_for_share_night_catlv_4:
  type: datasets.spark_dbfs_dataset.SparkDbfsDataSet
  filepath:  base_path/DIGITAL/l1_features/l1_digital_customer_app_category_agg_daily/category_level=level_4
  file_format: parquet
  metadata_table_path: 'metadata_path'
  load_args:
    increment_flag: 'yes'
    lookup_table_name: 'l1_digital_customer_app_category_agg_timeband_night_catlv_4'
    read_layer: 'l1_daily'
    target_layer: 'l1_daily'
    lookback: '0'

l1_digital_customer_web_category_agg_daily_for_morning_catlv_1:
  type: datasets.spark_dbfs_dataset.SparkDbfsDataSet
  filepath:  base_path/DIGITAL/l1_features/l1_digital_customer_web_category_agg_daily/category_level=level_1
  file_format: parquet
  metadata_table_path: 'metadata_path'
  load_args:
    increment_flag: 'yes'
    lookup_table_name: 'l1_digital_customer_web_category_agg_timeband_morning_catlv_1'
    read_layer: 'l1_daily'
    target_layer: 'l1_daily'
    lookback: '0'

l1_digital_customer_web_category_agg_daily_for_afternoon_catlv_1:
  type: datasets.spark_dbfs_dataset.SparkDbfsDataSet
  filepath:  base_path/DIGITAL/l1_features/l1_digital_customer_web_category_agg_daily/category_level=level_1
  file_format: parquet
  metadata_table_path: 'metadata_path'
  load_args:
    increment_flag: 'yes'
    lookup_table_name: 'l1_digital_customer_web_category_agg_timeband_afternoon_catlv_1'
    read_layer: 'l1_daily'
    target_layer: 'l1_daily'
    lookback: '0'

l1_digital_customer_web_category_agg_daily_for_evening_catlv_1:
  type: datasets.spark_dbfs_dataset.SparkDbfsDataSet
  filepath:  base_path/DIGITAL/l1_features/l1_digital_customer_web_category_agg_daily/category_level=level_1
  file_format: parquet
  metadata_table_path: 'metadata_path'
  load_args:
    increment_flag: 'yes'
    lookup_table_name: 'l1_digital_customer_web_category_agg_timeband_evening_catlv_1'
    read_layer: 'l1_daily'
    target_layer: 'l1_daily'
    lookback: '0'

l1_digital_customer_web_category_agg_daily_for_night_catlv_1:
  type: datasets.spark_dbfs_dataset.SparkDbfsDataSet
  filepath:  base_path/DIGITAL/l1_features/l1_digital_customer_web_category_agg_daily/category_level=level_1
  file_format: parquet
  metadata_table_path: 'metadata_path'
  load_args:
    increment_flag: 'yes'
    lookup_table_name: 'l1_digital_customer_web_category_agg_timeband_night_catlv_1'
    read_layer: 'l1_daily'
    target_layer: 'l1_daily'
    lookback: '0'

l1_digital_customer_web_category_agg_daily_for_morning_catlv_2:
  type: datasets.spark_dbfs_dataset.SparkDbfsDataSet
  filepath:  base_path/DIGITAL/l1_features/l1_digital_customer_web_category_agg_daily/category_level=level_2
  file_format: parquet
  metadata_table_path: 'metadata_path'
  load_args:
    increment_flag: 'yes'
    lookup_table_name: 'l1_digital_customer_web_category_agg_timeband_morning_catlv_2'
    read_layer: 'l1_daily'
    target_layer: 'l1_daily'
    lookback: '0'

<<<<<<< HEAD
=======
l1_digital_customer_web_category_agg_daily_for_afternoon_catlv_2:
  type: datasets.spark_dbfs_dataset.SparkDbfsDataSet
  filepath:  base_path/DIGITAL/l1_features/l1_digital_customer_web_category_agg_daily/category_level=level_2
  file_format: parquet
  metadata_table_path: 'metadata_path'
  load_args:
    increment_flag: 'yes'
    lookup_table_name: 'l1_digital_customer_web_category_agg_timeband_afternoon_catlv_2'
    read_layer: 'l1_daily'
    target_layer: 'l1_daily'
    lookback: '0'

l1_digital_customer_web_category_agg_daily_for_evening_catlv_2:
  type: datasets.spark_dbfs_dataset.SparkDbfsDataSet
  filepath:  base_path/DIGITAL/l1_features/l1_digital_customer_web_category_agg_daily/category_level=level_2
  file_format: parquet
  metadata_table_path: 'metadata_path'
  load_args:
    increment_flag: 'yes'
    lookup_table_name: 'l1_digital_customer_web_category_agg_timeband_evening_catlv_2'
    read_layer: 'l1_daily'
    target_layer: 'l1_daily'
    lookback: '0'

l1_digital_customer_web_category_agg_daily_for_night_catlv_2:
  type: datasets.spark_dbfs_dataset.SparkDbfsDataSet
  filepath:  base_path/DIGITAL/l1_features/l1_digital_customer_web_category_agg_daily/category_level=level_2
  file_format: parquet
  metadata_table_path: 'metadata_path'
  load_args:
    increment_flag: 'yes'
    lookup_table_name: 'l1_digital_customer_web_category_agg_timeband_night_catlv_2'
    read_layer: 'l1_daily'
    target_layer: 'l1_daily'
    lookback: '0'

l1_digital_customer_web_category_agg_daily_for_morning_catlv_3:
  type: datasets.spark_dbfs_dataset.SparkDbfsDataSet
  filepath:  base_path/DIGITAL/l1_features/l1_digital_customer_web_category_agg_daily/category_level=level_3
  file_format: parquet
  metadata_table_path: 'metadata_path'
  load_args:
    increment_flag: 'yes'
    lookup_table_name: 'l1_digital_customer_web_category_agg_timeband_morning_catlv_3'
    read_layer: 'l1_daily'
    target_layer: 'l1_daily'
    lookback: '0'

l1_digital_customer_web_category_agg_daily_for_afternoon_catlv_3:
  type: datasets.spark_dbfs_dataset.SparkDbfsDataSet
  filepath:  base_path/DIGITAL/l1_features/l1_digital_customer_web_category_agg_daily/category_level=level_3
  file_format: parquet
  metadata_table_path: 'metadata_path'
  load_args:
    increment_flag: 'yes'
    lookup_table_name: 'l1_digital_customer_web_category_agg_timeband_afternoon_catlv_3'
    read_layer: 'l1_daily'
    target_layer: 'l1_daily'
    lookback: '0'

l1_digital_customer_web_category_agg_daily_for_evening_catlv_3:
  type: datasets.spark_dbfs_dataset.SparkDbfsDataSet
  filepath:  base_path/DIGITAL/l1_features/l1_digital_customer_web_category_agg_daily/category_level=level_3
  file_format: parquet
  metadata_table_path: 'metadata_path'
  load_args:
    increment_flag: 'yes'
    lookup_table_name: 'l1_digital_customer_web_category_agg_timeband_evening_catlv_3'
    read_layer: 'l1_daily'
    target_layer: 'l1_daily'
    lookback: '0'

l1_digital_customer_web_category_agg_daily_for_night_catlv_3:
  type: datasets.spark_dbfs_dataset.SparkDbfsDataSet
  filepath:  base_path/DIGITAL/l1_features/l1_digital_customer_web_category_agg_daily/category_level=level_3
  file_format: parquet
  metadata_table_path: 'metadata_path'
  load_args:
    increment_flag: 'yes'
    lookup_table_name: 'l1_digital_customer_web_category_agg_timeband_night_catlv_3'
    read_layer: 'l1_daily'
    target_layer: 'l1_daily'
    lookback: '0'

l1_digital_customer_web_category_agg_daily_for_morning_catlv_4:
  type: datasets.spark_dbfs_dataset.SparkDbfsDataSet
  filepath:  base_path/DIGITAL/l1_features/l1_digital_customer_web_category_agg_daily/category_level=level_4
  file_format: parquet
  metadata_table_path: 'metadata_path'
  load_args:
    increment_flag: 'yes'
    lookup_table_name: 'l1_digital_customer_web_category_agg_timeband_morning_catlv_4'
    read_layer: 'l1_daily'
    target_layer: 'l1_daily'
    lookback: '0'

l1_digital_customer_web_category_agg_daily_for_afternoon_catlv_4:
  type: datasets.spark_dbfs_dataset.SparkDbfsDataSet
  filepath:  base_path/DIGITAL/l1_features/l1_digital_customer_web_category_agg_daily/category_level=level_4
  file_format: parquet
  metadata_table_path: 'metadata_path'
  load_args:
    increment_flag: 'yes'
    lookup_table_name: 'l1_digital_customer_web_category_agg_timeband_afternoon_catlv_4'
    read_layer: 'l1_daily'
    target_layer: 'l1_daily'
    lookback: '0'

l1_digital_customer_web_category_agg_daily_for_evening_catlv_4:
  type: datasets.spark_dbfs_dataset.SparkDbfsDataSet
  filepath:  base_path/DIGITAL/l1_features/l1_digital_customer_web_category_agg_daily/category_level=level_4
  file_format: parquet
  metadata_table_path: 'metadata_path'
  load_args:
    increment_flag: 'yes'
    lookup_table_name: 'l1_digital_customer_web_category_agg_timeband_evening_catlv_4'
    read_layer: 'l1_daily'
    target_layer: 'l1_daily'
    lookback: '0'

l1_digital_customer_web_category_agg_daily_for_night_catlv_4:
  type: datasets.spark_dbfs_dataset.SparkDbfsDataSet
  filepath:  base_path/DIGITAL/l1_features/l1_digital_customer_web_category_agg_daily/category_level=level_4
  file_format: parquet
  metadata_table_path: 'metadata_path'
  load_args:
    increment_flag: 'yes'
    lookup_table_name: 'l1_digital_customer_web_category_agg_timeband_night_catlv_4'
    read_layer: 'l1_daily'
    target_layer: 'l1_daily'
    lookback: '0'

l1_digital_customer_combine_category_agg_daily_catlv_1:
  type: datasets.spark_dbfs_dataset.SparkDbfsDataSet
  filepath:  base_path/DIGITAL/l1_features/l1_digital_customer_combine_category_agg_daily/category_level=level_1
  file_format: parquet
  metadata_table_path: 'metadata_path'
  load_args:
    increment_flag: 'yes'
    read_layer: 'l1_daily'
    target_layer: 'l3_monthly'
    lookback: '0'
  save_args:
    mode: "overwrite"
    partitionBy: "event_partition_date"
    increment_flag: 'yes'
    metadata_target_table: 'l1_digital_customer_combine_category_agg_daily_catlv_1'
    read_layer: 'l1_daily'
    target_layer: 'l1_daily'

l1_digital_customer_combine_category_agg_daily_catlv_2:
  type: datasets.spark_dbfs_dataset.SparkDbfsDataSet
  filepath:  base_path/DIGITAL/l1_features/l1_digital_customer_combine_category_agg_daily/category_level=level_2
  file_format: parquet
  metadata_table_path: 'metadata_path'
  load_args:
    increment_flag: 'yes'
    read_layer: 'l1_daily'
    target_layer: 'l3_monthly'
    lookback: '0'
  save_args:
    mode: "overwrite"
    partitionBy: "event_partition_date"
    increment_flag: 'yes'
    metadata_target_table: 'l1_digital_customer_combine_category_agg_daily_catlv_2'
    read_layer: 'l1_daily'
    target_layer: 'l1_daily'

l1_digital_customer_combine_category_agg_daily_catlv_3:
  type: datasets.spark_dbfs_dataset.SparkDbfsDataSet
  filepath:  base_path/DIGITAL/l1_features/l1_digital_customer_combine_category_agg_daily/category_level=level_3
  file_format: parquet
  metadata_table_path: 'metadata_path'
  load_args:
    increment_flag: 'yes'
    read_layer: 'l1_daily'
    target_layer: 'l3_monthly'
    lookback: '0'
  save_args:
    mode: "overwrite"
    partitionBy: "event_partition_date"
    increment_flag: 'yes'
    metadata_target_table: 'l1_digital_customer_combine_category_agg_daily_catlv_3'
    read_layer: 'l1_daily'
    target_layer: 'l1_daily'

l1_digital_customer_combine_category_agg_daily_catlv_4:
  type: datasets.spark_dbfs_dataset.SparkDbfsDataSet
  filepath:  base_path/DIGITAL/l1_features/l1_digital_customer_combine_category_agg_daily/category_level=level_4
  file_format: parquet
  metadata_table_path: 'metadata_path'
  load_args:
    increment_flag: 'yes'
    read_layer: 'l1_daily'
    target_layer: 'l3_monthly'
    lookback: '0'
  save_args:
    mode: "overwrite"
    partitionBy: "event_partition_date"
    increment_flag: 'yes'
    metadata_target_table: 'l1_digital_customer_combine_category_agg_daily_catlv_4'
    read_layer: 'l1_daily'
    target_layer: 'l1_daily'
    
l1_digital_customer_app_category_agg_daily_catlv_1_for_combine_daily_catlv_1:
  type: datasets.spark_dbfs_dataset.SparkDbfsDataSet
  filepath:  base_path/DIGITAL/l1_features/l1_digital_customer_app_category_agg_daily/category_level=level_1
  file_format: parquet
  metadata_table_path: 'metadata_path'
  load_args:
    increment_flag: 'yes'
    read_layer: 'l1_daily'
    target_layer: 'l1_daily'
    lookup_table_name: 'l1_digital_customer_combine_category_agg_daily_catlv_1'
    lookback: '0'

l1_digital_customer_app_category_agg_daily_catlv_2_for_combine_daily_catlv_2:
  type: datasets.spark_dbfs_dataset.SparkDbfsDataSet
  filepath:  base_path/DIGITAL/l1_features/l1_digital_customer_app_category_agg_daily/category_level=level_2
  file_format: parquet
  metadata_table_path: 'metadata_path'
  load_args:
    increment_flag: 'yes'
    read_layer: 'l1_daily'
    target_layer: 'l1_daily'
    lookup_table_name: 'l1_digital_customer_combine_category_agg_daily_catlv_2'
    lookback: '0'

l1_digital_customer_app_category_agg_daily_catlv_3_for_combine_daily_catlv_3:
  type: datasets.spark_dbfs_dataset.SparkDbfsDataSet
  filepath:  base_path/DIGITAL/l1_features/l1_digital_customer_app_category_agg_daily/category_level=level_3
  file_format: parquet
  metadata_table_path: 'metadata_path'
  load_args:
    increment_flag: 'yes'
    read_layer: 'l1_daily'
    target_layer: 'l1_daily'
    lookup_table_name: 'l1_digital_customer_combine_category_agg_daily_catlv_3'
    lookback: '0'

l1_digital_customer_app_category_agg_daily_catlv_4_for_combine_daily_catlv_4:
  type: datasets.spark_dbfs_dataset.SparkDbfsDataSet
  filepath:  base_path/DIGITAL/l1_features/l1_digital_customer_app_category_agg_daily/category_level=level_4
  file_format: parquet
  metadata_table_path: 'metadata_path'
  load_args:
    increment_flag: 'yes'
    read_layer: 'l1_daily'
    target_layer: 'l1_daily'
    lookup_table_name: 'l1_digital_customer_combine_category_agg_daily_catlv_4'
    lookback: '0'

>>>>>>> 32595853
l1_digital_cxense_traffic_int:
  type: datasets.spark_dbfs_dataset.SparkDbfsDataSet
  filepath: base_path/DIGITAL/l1_features/l1_digital_cxense_traffic_for_mapping/
  file_format: parquet
  metadata_table_path: 'metadata_path'
  load_args:
    increment_flag: 'yes'
    lookup_table_name: 'l1_digital_cxense_traffic_agg_daily'
    read_layer: 'l0_daily'
    target_layer: 'l1_daily'
    lookback: '0'
  save_args:
    mode: "overwrite"
    partitionBy: "event_partition_date"
    increment_flag: "yes"
    read_layer: 'l0_daily'
    target_layer: 'l1_daily'

l1_digital_cxense_content_profile_int:
  type: datasets.spark_dbfs_dataset.SparkDbfsDataSet
  filepath: base_path/DIGITAL/l1_features/l1_digital_cxense_content_profile_int/
  file_format: parquet
  metadata_table_path: 'metadata_path'
  load_args:
    increment_flag: 'no'
  save_args:
    mode: "overwrite"
    partitionBy: "start_of_month"

l1_digital_cxense_content_profile_mapping:
  type: datasets.spark_dbfs_dataset.SparkDbfsDataSet
  filepath: base_path/DIGITAL/l1_features/l1_digital_cxense_content_profile_mapping/
  file_format: parquet
  metadata_table_path: 'metadata_path'
  load_args:
    increment_flag: 'no'
  save_args:
    mode: "overwrite"

l1_digital_cxense_traffic_agg_daily:
  type: datasets.spark_dbfs_dataset.SparkDbfsDataSet
  filepath: base_path/DIGITAL/l1_features/l1_digital_cxense_traffic_agg_daily/
  file_format: parquet
  metadata_table_path: 'metadata_path'
  load_args:
    increment_flag: 'yes'
    lookup_table_name: 'l1_digital_best_match_for_unmatched_urls'
    read_layer: 'l0_daily'
    target_layer: 'l1_daily'
    lookback: '0'
  save_args:
    mode: "overwrite"
    partitionBy: "event_partition_date"
    increment_flag: "yes"
    read_layer: 'l0_daily'
    target_layer: 'l1_daily'

l1_digital_cxense_traffic_agg_daily_for_getmatch_and_unmatched:
  type: datasets.spark_dbfs_dataset.SparkDbfsDataSet
  filepath: base_path/DIGITAL/l1_features/l1_digital_cxense_traffic_agg_daily/
  file_format: parquet
  metadata_table_path: 'metadata_path'
  load_args:
    increment_flag: 'yes'
#    lookup_table_name: 'l1_digital_unmatched_urls'
    read_layer: 'l0_daily'
    target_layer: 'l1_daily'
    lookback: '0'

l1_digital_matched_urls:
  type: datasets.spark_dbfs_dataset.SparkDbfsDataSet
  filepath: base_path/DIGITAL/l1_features/l1_digital_matched_urls/
  file_format: parquet
  metadata_table_path: 'metadata_path'
  save_args:
    mode: "overwrite"
    partitionBy: "event_partition_date"
    increment_flag: "yes"
    read_layer: 'l0_daily'
    target_layer: 'l1_daily'
  load_args:
    increment_flag: 'yes'
    read_layer: 'l0_daily'
    target_layer: 'l1_daily'
    lookback: '0'

l1_digital_unmatched_urls:
  type: datasets.spark_dbfs_dataset.SparkDbfsDataSet
  filepath: base_path/DIGITAL/l1_features/l1_digital_unmatched_urls/
  file_format: parquet
  metadata_table_path: 'metadata_path'
  save_args:
    mode: "overwrite"
    partitionBy: "event_partition_date"
    increment_flag: "yes"
    read_layer: 'l0_daily'
    target_layer: 'l1_daily'
  load_args:
    increment_flag: 'yes'
    read_layer: 'l0_daily'
    target_layer: 'l1_daily'
    lookback: '0'

l1_digital_matched_urls_for_union_matched_and_unmatched_urls_catlv_2:
  type: datasets.spark_dbfs_dataset.SparkDbfsDataSet
  filepath: base_path/DIGITAL/l1_features/l1_digital_matched_urls/
  file_format: parquet
  metadata_table_path: 'metadata_path'
  load_args:
    increment_flag: 'yes'
    lookup_table_name: 'l1_digital_cxense_traffic_complete_agg_daily_catlv_2'
    read_layer: 'l0_daily'
    target_layer: 'l1_daily'
    lookback: '0'
  save_args:
    mode: "overwrite"
    partitionBy: "event_partition_date"
    increment_flag: "yes"
    read_layer: 'l0_daily'
    target_layer: 'l1_daily'

l1_digital_matched_urls_for_union_matched_and_unmatched_urls_catlv_3:
  type: datasets.spark_dbfs_dataset.SparkDbfsDataSet
  filepath: base_path/DIGITAL/l1_features/l1_digital_matched_urls/
  file_format: parquet
  metadata_table_path: 'metadata_path'
  load_args:
    increment_flag: 'yes'
    lookup_table_name: 'l1_digital_cxense_traffic_complete_agg_daily_catlv_3'
    read_layer: 'l0_daily'
    target_layer: 'l1_daily'
    lookback: '0'
  save_args:
    mode: "overwrite"
    partitionBy: "event_partition_date"
    increment_flag: "yes"
    read_layer: 'l0_daily'
    target_layer: 'l1_daily'

l1_digital_matched_urls_for_union_matched_and_unmatched_urls_catlv_4:
  type: datasets.spark_dbfs_dataset.SparkDbfsDataSet
  filepath: base_path/DIGITAL/l1_features/l1_digital_matched_urls/
  file_format: parquet
  metadata_table_path: 'metadata_path'
  load_args:
    increment_flag: 'yes'
    lookup_table_name: 'l1_digital_cxense_traffic_complete_agg_daily_catlv_4'
    read_layer: 'l0_daily'
    target_layer: 'l1_daily'
    lookback: '0'
  save_args:
    mode: "overwrite"
    partitionBy: "event_partition_date"
    increment_flag: "yes"
    read_layer: 'l0_daily'
    target_layer: 'l1_daily'

l1_digital_unmatched_urls_for_bestmatch_and_unmatch:
  type: datasets.spark_dbfs_dataset.SparkDbfsDataSet
  filepath: base_path/DIGITAL/l1_features/l1_digital_unmatched_urls/
  file_format: parquet
  metadata_table_path: 'metadata_path'
  load_args:
    increment_flag: 'yes'
    lookup_table_name: 'l1_digital_best_match_for_unmatched_urls'
    read_layer: 'l0_daily'
    target_layer: 'l1_daily'
    lookback: '0'

l1_digital_best_match_for_unmatched_urls:
  type: datasets.spark_dbfs_dataset.SparkDbfsDataSet
  filepath: base_path/DIGITAL/l1_features/l1_digital_best_match_for_unmatched_urls/
  file_format: parquet
  metadata_table_path: 'metadata_path'
  save_args:
    mode: "overwrite"
    partitionBy: "event_partition_date"
    increment_flag: "yes"
    read_layer: 'l0_daily'
    target_layer: 'l1_daily'
  load_args:
    increment_flag: 'yes'
    lookup_table_name: 'l1_digital_cxense_traffic_complete_agg_daily_catlv_1'
    read_layer: 'l0_daily'
    target_layer: 'l1_daily'
    lookback: '0'


l1_digital_best_match_for_unmatched_urls_for_union_matched_and_unmatched_urls_catlv_1:
  type: datasets.spark_dbfs_dataset.SparkDbfsDataSet
  filepath: base_path/DIGITAL/l1_features/l1_digital_best_match_for_unmatched_urls/
  file_format: parquet
  metadata_table_path: 'metadata_path'
  load_args:
    increment_flag: 'yes'
    lookup_table_name: 'l1_digital_cxense_traffic_complete_agg_daily_catlv_1'
    read_layer: 'l0_daily'
    target_layer: 'l1_daily'
    lookback: '0'
  save_args:
    mode: "overwrite"
    partitionBy: "event_partition_date"
    increment_flag: "yes"
    read_layer: 'l0_daily'
    target_layer: 'l1_daily'

l1_digital_best_match_for_unmatched_urls_for_union_matched_and_unmatched_urls_catlv_2:
  type: datasets.spark_dbfs_dataset.SparkDbfsDataSet
  filepath: base_path/DIGITAL/l1_features/l1_digital_best_match_for_unmatched_urls/
  file_format: parquet
  metadata_table_path: 'metadata_path'
  load_args:
    increment_flag: 'yes'
    lookup_table_name: 'l1_digital_cxense_traffic_complete_agg_daily_catlv_2'
    read_layer: 'l0_daily'
    target_layer: 'l1_daily'
    lookback: '0'
  save_args:
    mode: "overwrite"
    partitionBy: "event_partition_date"
    increment_flag: "yes"
    read_layer: 'l0_daily'
    target_layer: 'l1_daily'

l1_digital_best_match_for_unmatched_urls_for_union_matched_and_unmatched_urls_catlv_3:
  type: datasets.spark_dbfs_dataset.SparkDbfsDataSet
  filepath: base_path/DIGITAL/l1_features/l1_digital_best_match_for_unmatched_urls/
  file_format: parquet
  metadata_table_path: 'metadata_path'
  load_args:
    increment_flag: 'yes'
    lookup_table_name: 'l1_digital_cxense_traffic_complete_agg_daily_catlv_3'
    read_layer: 'l0_daily'
    target_layer: 'l1_daily'
    lookback: '0'
  save_args:
    mode: "overwrite"
    partitionBy: "event_partition_date"
    increment_flag: "yes"
    read_layer: 'l0_daily'
    target_layer: 'l1_daily'

l1_digital_best_match_for_unmatched_urls_for_union_matched_and_unmatched_urls_catlv_4:
  type: datasets.spark_dbfs_dataset.SparkDbfsDataSet
  filepath: base_path/DIGITAL/l1_features/l1_digital_best_match_for_unmatched_urls/
  file_format: parquet
  metadata_table_path: 'metadata_path'
  load_args:
    increment_flag: 'yes'
    lookup_table_name: 'l1_digital_cxense_traffic_complete_agg_daily_catlv_4'
    read_layer: 'l0_daily'
    target_layer: 'l1_daily'
    lookback: '0'
  save_args:
    mode: "overwrite"
    partitionBy: "event_partition_date"
    increment_flag: "yes"
    read_layer: 'l0_daily'
    target_layer: 'l1_daily'

<<<<<<< HEAD
l1_digital_customer_app_category_agg_daily_catlv_1_for_combine_daily_catlv_1:
  type: datasets.spark_dbfs_dataset.SparkDbfsDataSet
  filepath:  base_path/DIGITAL/l1_features/l1_digital_customer_app_category_agg_daily/category_level=level_1
=======
l1_digital_cxense_traffic_complete_agg_daily_catlv_1:
  type: datasets.spark_dbfs_dataset.SparkDbfsDataSet
  filepath: base_path/DIGITAL/l1_features/l1_digital_cxense_traffic_complete_agg_daily/category_level=level_1/
>>>>>>> 32595853
  file_format: parquet
  metadata_table_path: 'metadata_path'
  load_args:
    increment_flag: 'yes'
<<<<<<< HEAD
    read_layer: 'l1_daily'
    target_layer: 'l1_daily'
    lookback: '0'

l1_digital_customer_app_category_agg_daily_catlv_2_for_combine_daily_catlv_2:
  type: datasets.spark_dbfs_dataset.SparkDbfsDataSet
  filepath:  base_path/DIGITAL/l1_features/l1_digital_customer_app_category_agg_daily/category_level=level_2
=======
    read_layer: 'l0_daily'
    target_layer: 'l1_daily'
    lookback: '0'
  save_args:
    mode: "overwrite"
    partitionBy: "event_partition_date"
    increment_flag: "yes"
    metadata_target_table: 'l1_digital_cxense_traffic_complete_agg_daily_catlv_1'
    read_layer: 'l0_daily'
    target_layer: 'l1_daily'

l1_digital_cxense_traffic_complete_agg_daily_catlv_2:
  type: datasets.spark_dbfs_dataset.SparkDbfsDataSet
  filepath: base_path/DIGITAL/l1_features/l1_digital_cxense_traffic_complete_agg_daily/category_level=level_2/
>>>>>>> 32595853
  file_format: parquet
  metadata_table_path: 'metadata_path'
  load_args:
    increment_flag: 'yes'
<<<<<<< HEAD
    read_layer: 'l1_daily'
    target_layer: 'l1_daily'
    lookback: '0'

l1_digital_customer_app_category_agg_daily_catlv_3_for_combine_daily_catlv_3:
  type: datasets.spark_dbfs_dataset.SparkDbfsDataSet
  filepath:  base_path/DIGITAL/l1_features/l1_digital_customer_app_category_agg_daily/category_level=level_3
=======
    read_layer: 'l0_daily'
    target_layer: 'l1_daily'
    lookback: '0'
  save_args:
    mode: "overwrite"
    partitionBy: "event_partition_date"
    increment_flag: "yes"
    metadata_target_table: 'l1_digital_cxense_traffic_complete_agg_daily_catlv_2'
    read_layer: 'l0_daily'
    target_layer: 'l1_daily'

l1_digital_cxense_traffic_complete_agg_daily_catlv_3:
  type: datasets.spark_dbfs_dataset.SparkDbfsDataSet
  filepath: base_path/DIGITAL/l1_features/l1_digital_cxense_traffic_complete_agg_daily/category_level=level_3/
>>>>>>> 32595853
  file_format: parquet
  metadata_table_path: 'metadata_path'
  load_args:
    increment_flag: 'yes'
<<<<<<< HEAD
    read_layer: 'l1_daily'
    target_layer: 'l1_daily'
    lookback: '0'

l1_digital_customer_app_category_agg_daily_catlv_4_for_combine_daily_catlv_4:
  type: datasets.spark_dbfs_dataset.SparkDbfsDataSet
  filepath:  base_path/DIGITAL/l1_features/l1_digital_customer_app_category_agg_daily/category_level=level_4
=======
    read_layer: 'l0_daily'
    target_layer: 'l1_daily'
    lookback: '0'
  save_args:
    mode: "overwrite"
    partitionBy: "event_partition_date"
    increment_flag: "yes"
    metadata_target_table: 'l1_digital_cxense_traffic_complete_agg_daily_catlv_3'
    read_layer: 'l0_daily'
    target_layer: 'l1_daily'

l1_digital_cxense_traffic_complete_agg_daily_catlv_4:
  type: datasets.spark_dbfs_dataset.SparkDbfsDataSet
  filepath: base_path/DIGITAL/l1_features/l1_digital_cxense_traffic_complete_agg_daily/category_level=level_4/
>>>>>>> 32595853
  file_format: parquet
  metadata_table_path: 'metadata_path'
  load_args:
    increment_flag: 'yes'
<<<<<<< HEAD
    read_layer: 'l1_daily'
    target_layer: 'l1_daily'
    lookback: '0'

l1_digital_cxense_traffic_complete_agg_daily_catlv_1:
=======
    read_layer: 'l0_daily'
    target_layer: 'l1_daily'
    lookback: '0'
  save_args:
    mode: "overwrite"
    partitionBy: "event_partition_date"
    increment_flag: "yes"
    metadata_target_table: 'l1_digital_cxense_traffic_complete_agg_daily_catlv_4'
    read_layer: 'l0_daily'
    target_layer: 'l1_daily'

l1_digital_cxense_traffic_complete_agg_daily_for_l1_dital_customer_web_agg_daily_catlv_1:
>>>>>>> 32595853
  type: datasets.spark_dbfs_dataset.SparkDbfsDataSet
  filepath: base_path/DIGITAL/l1_features/l1_digital_cxense_traffic_complete_agg_daily/category_level=level_1/
  file_format: parquet
  metadata_table_path: 'metadata_path'
  load_args:
    increment_flag: 'yes'
<<<<<<< HEAD
    lookup_table_name: 'l1_digital_cxense_traffic_complete_agg_daily'
    read_layer: 'l0_daily'
    target_layer: 'l1_daily'
    lookback: '0'
  save_args:
    mode: "overwrite"
    partitionBy: "event_partition_date"
    increment_flag: "yes"
    read_layer: 'l0_daily'
    target_layer: 'l1_daily'

l1_digital_cxense_traffic_complete_agg_daily_catlv_2:
=======
    lookup_table_name: 'l1_digital_customer_web_category_agg_daily_catlv_1'
    read_layer: 'l0_daily'
    target_layer: 'l1_daily'
    lookback: '0'

l1_digital_cxense_traffic_complete_agg_daily_for_l1_dital_customer_web_agg_daily_catlv_2:
>>>>>>> 32595853
  type: datasets.spark_dbfs_dataset.SparkDbfsDataSet
  filepath: base_path/DIGITAL/l1_features/l1_digital_cxense_traffic_complete_agg_daily/category_level=level_2/
  file_format: parquet
  metadata_table_path: 'metadata_path'
  load_args:
    increment_flag: 'yes'
<<<<<<< HEAD
    lookup_table_name: 'l1_digital_unmatched_urls'
=======
    lookup_table_name: 'l1_digital_customer_web_category_agg_daily_catlv_2'
>>>>>>> 32595853
    read_layer: 'l0_daily'
    target_layer: 'l1_daily'
    lookback: '0'

<<<<<<< HEAD
l1_digital_cxense_traffic_complete_agg_daily_catlv_3:
=======
l1_digital_cxense_traffic_complete_agg_daily_for_l1_dital_customer_web_agg_daily_catlv_3:
>>>>>>> 32595853
  type: datasets.spark_dbfs_dataset.SparkDbfsDataSet
  filepath: base_path/DIGITAL/l1_features/l1_digital_cxense_traffic_complete_agg_daily/category_level=level_3/
  file_format: parquet
  metadata_table_path: 'metadata_path'
  load_args:
    increment_flag: 'yes'
<<<<<<< HEAD
    lookup_table_name: 'l1_digital_cxense_traffic_complete_agg_daily_catlv_3'
    read_layer: 'l0_daily'
    target_layer: 'l1_daily'
    lookback: '0'
  save_args:
    mode: "overwrite"
    partitionBy: "event_partition_date"
    increment_flag: "yes"
    read_layer: 'l0_daily'
    target_layer: 'l1_daily'

l1_digital_cxense_traffic_complete_agg_daily_catlv_4:
=======
    lookup_table_name: 'l1_digital_customer_web_category_agg_daily_catlv_3'
    read_layer: 'l0_daily'
    target_layer: 'l1_daily'
    lookback: '0'

l1_digital_cxense_traffic_complete_agg_daily_for_l1_dital_customer_web_agg_daily_catlv_4:
>>>>>>> 32595853
  type: datasets.spark_dbfs_dataset.SparkDbfsDataSet
  filepath: base_path/DIGITAL/l1_features/l1_digital_cxense_traffic_complete_agg_daily/category_level=level_4/
  file_format: parquet
  metadata_table_path: 'metadata_path'
  load_args:
    increment_flag: 'yes'
<<<<<<< HEAD
    lookup_table_name: 'l1_digital_cxense_traffic_complete_agg_daily_catlv_4'
    read_layer: 'l0_daily'
    target_layer: 'l1_daily'
    lookback: '0'
  save_args:
    mode: "overwrite"
    partitionBy: "event_partition_date"
    increment_flag: "yes"
    read_layer: 'l0_daily'
    target_layer: 'l1_daily'
=======
    lookup_table_name: 'l1_digital_customer_web_category_agg_daily_catlv_4'
    read_layer: 'l0_daily'
    target_layer: 'l1_daily'
    lookback: '0'
>>>>>>> 32595853

############## Category_level_1 ###################
l1_digital_customer_app_category_agg_timeband_morning_catlv_1_for_combine_timeband_catlv_1:
  type: datasets.spark_dbfs_dataset.SparkDbfsDataSet
  file_format: "parquet"
  filepath: base_path/DIGITAL/l1_features/l1_digital_customer_app_category_agg_timeband/category_level=level_1/timeband=morning
  load_args:
    increment_flag: 'yes'
    read_layer: 'l1_daily'
    target_layer: 'l1_daily'
    lookback: '0'

l1_digital_customer_app_category_agg_timeband_afternoon_catlv_1_for_combine_timeband_catlv_1:
  type: datasets.spark_dbfs_dataset.SparkDbfsDataSet
  file_format: "parquet"
  filepath: base_path/DIGITAL/l1_features/l1_digital_customer_app_category_agg_timeband/category_level=level_1/timeband=afternoon
  load_args:
    increment_flag: 'yes'
    read_layer: 'l1_daily'
    target_layer: 'l1_daily'
    lookback: '0'

l1_digital_customer_app_category_agg_timeband_evening_catlv_1_for_combine_timeband_catlv_1:
  type: datasets.spark_dbfs_dataset.SparkDbfsDataSet
  file_format: "parquet"
  filepath: base_path/DIGITAL/l1_features/l1_digital_customer_app_category_agg_timeband/category_level=level_1/timeband=evening
  load_args:
    increment_flag: 'yes'
    read_layer: 'l1_daily'
    target_layer: 'l1_daily'
    lookback: '0'

l1_digital_customer_app_category_agg_timeband_night_catlv_1_for_combine_timeband_catlv_1:
  type: datasets.spark_dbfs_dataset.SparkDbfsDataSet
  file_format: "parquet"
  filepath: base_path/DIGITAL/l1_features/l1_digital_customer_app_category_agg_timeband/category_level=level_1/timeband=night
  load_args:
    increment_flag: 'yes'
    read_layer: 'l1_daily'
    target_layer: 'l1_daily'
    lookback: '0'

l1_digital_customer_web_category_agg_timeband_morning_catlv_1_for_combine_timeband_catlv_1:
  type: datasets.spark_dbfs_dataset.SparkDbfsDataSet
  file_format: "parquet"
  filepath: base_path/DIGITAL/l1_features/l1_digital_customer_web_category_agg_timeband/category_level=level_1/timeband=morning
  load_args:
    increment_flag: 'yes'
    read_layer: 'l1_daily'
    target_layer: 'l1_daily'
    lookback: '0'

l1_digital_customer_web_category_agg_timeband_afternoon_catlv_1_for_combine_timeband_catlv_1:
  filepath: base_path/DIGITAL/l1_features/l1_digital_customer_web_category_agg_timeband/category_level=level_1/timeband=afternoon
  type: datasets.spark_dbfs_dataset.SparkDbfsDataSet
  file_format: parquet
  metadata_table_path: 'metadata_path'
  load_args:
    increment_flag: 'yes'
    read_layer: 'l1_daily'
    target_layer: 'l1_daily'
    lookback: '0'

l1_digital_customer_web_category_agg_timeband_evening_catlv_1_for_combine_timeband_catlv_1:
  filepath: base_path/DIGITAL/l1_features/l1_digital_customer_web_category_agg_timeband/category_level=level_1/timeband=evening
  type: datasets.spark_dbfs_dataset.SparkDbfsDataSet
  file_format: parquet
  metadata_table_path: 'metadata_path'
  load_args:
    increment_flag: 'yes'
    read_layer: 'l1_daily'
    target_layer: 'l1_daily'
    lookback: '0'

l1_digital_customer_web_category_agg_timeband_night_catlv_1_for_combine_timeband_catlv_1:
  filepath: base_path/DIGITAL/l1_features/l1_digital_customer_web_category_agg_timeband/category_level=level_1/timeband=night
  type: datasets.spark_dbfs_dataset.SparkDbfsDataSet
  file_format: parquet
  metadata_table_path: 'metadata_path'
  load_args:
    increment_flag: 'yes'
    read_layer: 'l1_daily'
    target_layer: 'l1_daily'
    lookback: '0'

l1_digital_customer_combine_category_agg_timeband_morning_catlv_1:
  type: datasets.spark_dbfs_dataset.SparkDbfsDataSet
  filepath: base_path/DIGITAL/l1_features/l1_digital_customer_combine_category_agg_timeband/category_level=level_1/timeband=morning
  file_format: parquet
  metadata_table_path: 'metadata_path'
  save_args:
    mode: "overwrite"
    partitionBy: "event_partition_date"
    increment_flag: "yes"
    read_layer: 'l0_daily'
    target_layer: 'l1_daily'
  load_args:
    increment_flag: 'yes'
    read_layer: 'l1_daily'
    target_layer: 'l3_monthly'
    lookback: '0'

l1_digital_customer_combine_category_agg_timeband_afternoon_catlv_1:
  type: datasets.spark_dbfs_dataset.SparkDbfsDataSet
  filepath: base_path/DIGITAL/l1_features/l1_digital_customer_combine_category_agg_timeband/category_level=level_1/timeband=afternoon
  file_format: parquet
  metadata_table_path: 'metadata_path'
  save_args:
    mode: "overwrite"
    partitionBy: "event_partition_date"
    increment_flag: "yes"
    read_layer: 'l0_daily'
    target_layer: 'l1_daily'
  load_args:
    increment_flag: 'yes'
    read_layer: 'l1_daily'
    target_layer: 'l3_monthly'
    lookback: '0'

l1_digital_customer_combine_category_agg_timeband_evening_catlv_1:
  type: datasets.spark_dbfs_dataset.SparkDbfsDataSet
  filepath: base_path/DIGITAL/l1_features/l1_digital_customer_combine_category_agg_timeband/category_level=level_1/timeband=evening
  file_format: parquet
  metadata_table_path: 'metadata_path'
  save_args:
    mode: "overwrite"
    partitionBy: "event_partition_date"
    increment_flag: "yes"
    read_layer: 'l0_daily'
    target_layer: 'l1_daily'
  load_args:
    increment_flag: 'yes'
    read_layer: 'l1_daily'
    target_layer: 'l3_monthly'
    lookback: '0'

l1_digital_customer_combine_category_agg_timeband_night_catlv_1:
  type: datasets.spark_dbfs_dataset.SparkDbfsDataSet
  filepath: base_path/DIGITAL/l1_features/l1_digital_customer_combine_category_agg_timeband/category_level=level_1/timeband=night
  file_format: parquet
  metadata_table_path: 'metadata_path'
  save_args:
    mode: "overwrite"
    partitionBy: "event_partition_date"
    increment_flag: "yes"
    read_layer: 'l0_daily'
    target_layer: 'l1_daily'
  load_args:
    increment_flag: 'yes'
    read_layer: 'l1_daily'
    target_layer: 'l3_monthly'
    lookback: '0'

############## Category_level_2 ###################
l1_digital_customer_app_category_agg_timeband_morning_catlv_2_for_combine_timeband_catlv_2:
  type: datasets.spark_dbfs_dataset.SparkDbfsDataSet
  file_format: "parquet"
  filepath: base_path/DIGITAL/l1_features/l1_digital_customer_app_category_agg_timeband/category_level=level_2/timeband=morning
  load_args:
    increment_flag: 'yes'
    read_layer: 'l1_daily'
    target_layer: 'l1_daily'
    lookback: '0'

l1_digital_customer_app_category_agg_timeband_afternoon_catlv_2_for_combine_timeband_catlv_2:
  type: datasets.spark_dbfs_dataset.SparkDbfsDataSet
  file_format: "parquet"
  filepath: base_path/DIGITAL/l1_features/l1_digital_customer_app_category_agg_timeband/category_level=level_2/timeband=afternoon
  load_args:
    increment_flag: 'yes'
    read_layer: 'l1_daily'
    target_layer: 'l1_daily'
    lookback: '0'

l1_digital_customer_app_category_agg_timeband_evening_catlv_2_for_combine_timeband_catlv_2:
  type: datasets.spark_dbfs_dataset.SparkDbfsDataSet
  file_format: "parquet"
  filepath: base_path/DIGITAL/l1_features/l1_digital_customer_app_category_agg_timeband/category_level=level_2/timeband=evening
  load_args:
    increment_flag: 'yes'
    read_layer: 'l1_daily'
    target_layer: 'l1_daily'
    lookback: '0'

l1_digital_customer_app_category_agg_timeband_night_catlv_2_for_combine_timeband_catlv_2:
  type: datasets.spark_dbfs_dataset.SparkDbfsDataSet
  file_format: "parquet"
  filepath: base_path/DIGITAL/l1_features/l1_digital_customer_app_category_agg_timeband/category_level=level_2/timeband=night
  load_args:
    increment_flag: 'yes'
    read_layer: 'l1_daily'
    target_layer: 'l1_daily'
    lookback: '0'

l1_digital_customer_web_category_agg_timeband_morning_catlv_2_for_combine_timeband_catlv_2:
  type: datasets.spark_dbfs_dataset.SparkDbfsDataSet
  file_format: "parquet"
  filepath: base_path/DIGITAL/l1_features/l1_digital_customer_web_category_agg_timeband/category_level=level_2/timeband=morning
  load_args:
    increment_flag: 'yes'
    read_layer: 'l1_daily'
    target_layer: 'l1_daily'
    lookback: '0'

l1_digital_customer_web_category_agg_timeband_afternoon_catlv_2_for_combine_timeband_catlv_2:
  filepath: base_path/DIGITAL/l1_features/l1_digital_customer_web_category_agg_timeband/category_level=level_2/timeband=afternoon
  type: datasets.spark_dbfs_dataset.SparkDbfsDataSet
  file_format: parquet
  metadata_table_path: 'metadata_path'
  load_args:
    increment_flag: 'yes'
    read_layer: 'l1_daily'
    target_layer: 'l1_daily'
    lookback: '0'

l1_digital_customer_web_category_agg_timeband_evening_catlv_2_for_combine_timeband_catlv_2:
  filepath: base_path/DIGITAL/l1_features/l1_digital_customer_web_category_agg_timeband/category_level=level_2/timeband=evening
  type: datasets.spark_dbfs_dataset.SparkDbfsDataSet
  file_format: parquet
  metadata_table_path: 'metadata_path'
  load_args:
    increment_flag: 'yes'
    read_layer: 'l1_daily'
    target_layer: 'l1_daily'
    lookback: '0'

l1_digital_customer_web_category_agg_timeband_night_catlv_2_for_combine_timeband_catlv_2:
  filepath: base_path/DIGITAL/l1_features/l1_digital_customer_web_category_agg_timeband/category_level=level_2/timeband=night
  type: datasets.spark_dbfs_dataset.SparkDbfsDataSet
  file_format: parquet
  metadata_table_path: 'metadata_path'
  load_args:
    increment_flag: 'yes'
    read_layer: 'l1_daily'
    target_layer: 'l1_daily'
    lookback: '0'

l1_digital_customer_combine_category_agg_timeband_morning_catlv_2:
  type: datasets.spark_dbfs_dataset.SparkDbfsDataSet
  filepath: base_path/DIGITAL/l1_features/l1_digital_customer_combine_category_agg_timeband/category_level=level_2/timeband=morning
  file_format: parquet
  metadata_table_path: 'metadata_path'
  save_args:
    mode: "overwrite"
    partitionBy: "event_partition_date"
    increment_flag: "yes"
    read_layer: 'l0_daily'
    target_layer: 'l1_daily'
  load_args:
    increment_flag: 'yes'
    read_layer: 'l1_daily'
    target_layer: 'l3_monthly'
    lookback: '0'

l1_digital_customer_combine_category_agg_timeband_afternoon_catlv_2:
  type: datasets.spark_dbfs_dataset.SparkDbfsDataSet
  filepath: base_path/DIGITAL/l1_features/l1_digital_customer_combine_category_agg_timeband/category_level=level_2/timeband=afternoon
  file_format: parquet
  metadata_table_path: 'metadata_path'
  save_args:
    mode: "overwrite"
    partitionBy: "event_partition_date"
    increment_flag: "yes"
    read_layer: 'l0_daily'
    target_layer: 'l1_daily'
  load_args:
    increment_flag: 'yes'
    read_layer: 'l1_daily'
    target_layer: 'l3_monthly'
    lookback: '0'

l1_digital_customer_combine_category_agg_timeband_evening_catlv_2:
  type: datasets.spark_dbfs_dataset.SparkDbfsDataSet
  filepath: base_path/DIGITAL/l1_features/l1_digital_customer_combine_category_agg_timeband/category_level=level_2/timeband=evening
  file_format: parquet
  metadata_table_path: 'metadata_path'
  save_args:
    mode: "overwrite"
    partitionBy: "event_partition_date"
    increment_flag: "yes"
    read_layer: 'l0_daily'
    target_layer: 'l1_daily'
  load_args:
    increment_flag: 'yes'
    read_layer: 'l1_daily'
    target_layer: 'l3_monthly'
    lookback: '0'

l1_digital_customer_combine_category_agg_timeband_night_catlv_2:
  type: datasets.spark_dbfs_dataset.SparkDbfsDataSet
  filepath: base_path/DIGITAL/l1_features/l1_digital_customer_combine_category_agg_timeband/category_level=level_2/timeband=night
  file_format: parquet
  metadata_table_path: 'metadata_path'
  save_args:
    mode: "overwrite"
    partitionBy: "event_partition_date"
    increment_flag: "yes"
    read_layer: 'l0_daily'
    target_layer: 'l1_daily'
  load_args:
    increment_flag: 'yes'
    read_layer: 'l1_daily'
    target_layer: 'l3_monthly'
    lookback: '0'

############## Category_level_3 ###################
l1_digital_customer_app_category_agg_timeband_morning_catlv_3_for_combine_timeband_catlv_3:
  type: datasets.spark_dbfs_dataset.SparkDbfsDataSet
  file_format: "parquet"
  filepath: base_path/DIGITAL/l1_features/l1_digital_customer_app_category_agg_timeband/category_level=level_3/timeband=morning
  load_args:
    increment_flag: 'yes'
    read_layer: 'l1_daily'
    target_layer: 'l1_daily'
    lookback: '0'

l1_digital_customer_app_category_agg_timeband_afternoon_catlv_3_for_combine_timeband_catlv_3:
  type: datasets.spark_dbfs_dataset.SparkDbfsDataSet
  file_format: "parquet"
  filepath: base_path/DIGITAL/l1_features/l1_digital_customer_app_category_agg_timeband/category_level=level_3/timeband=afternoon
  load_args:
    increment_flag: 'yes'
    read_layer: 'l1_daily'
    target_layer: 'l1_daily'
    lookback: '0'

l1_digital_customer_app_category_agg_timeband_evening_catlv_3_for_combine_timeband_catlv_3:
  type: datasets.spark_dbfs_dataset.SparkDbfsDataSet
  file_format: "parquet"
  filepath: base_path/DIGITAL/l1_features/l1_digital_customer_app_category_agg_timeband/category_level=level_3/timeband=evening
  load_args:
    increment_flag: 'yes'
    read_layer: 'l1_daily'
    target_layer: 'l1_daily'
    lookback: '0'

l1_digital_customer_app_category_agg_timeband_night_catlv_3_for_combine_timeband_catlv_3:
  type: datasets.spark_dbfs_dataset.SparkDbfsDataSet
  file_format: "parquet"
  filepath: base_path/DIGITAL/l1_features/l1_digital_customer_app_category_agg_timeband/category_level=level_3/timeband=night
  load_args:
    increment_flag: 'yes'
    read_layer: 'l1_daily'
    target_layer: 'l1_daily'
    lookback: '0'

l1_digital_customer_web_category_agg_timeband_morning_catlv_3_for_combine_timeband_catlv_3:
  type: datasets.spark_dbfs_dataset.SparkDbfsDataSet
  file_format: "parquet"
  filepath: base_path/DIGITAL/l1_features/l1_digital_customer_web_category_agg_timeband/category_level=level_3/timeband=morning
  load_args:
    increment_flag: 'yes'
    read_layer: 'l1_daily'
    target_layer: 'l1_daily'
    lookback: '0'

l1_digital_customer_web_category_agg_timeband_afternoon_catlv_3_for_combine_timeband_catlv_3:
  filepath: base_path/DIGITAL/l1_features/l1_digital_customer_web_category_agg_timeband/category_level=level_3/timeband=afternoon
  type: datasets.spark_dbfs_dataset.SparkDbfsDataSet
  file_format: parquet
  metadata_table_path: 'metadata_path'
  load_args:
    increment_flag: 'yes'
    read_layer: 'l1_daily'
    target_layer: 'l1_daily'
    lookback: '0'

l1_digital_customer_web_category_agg_timeband_evening_catlv_3_for_combine_timeband_catlv_3:
  filepath: base_path/DIGITAL/l1_features/l1_digital_customer_web_category_agg_timeband/category_level=level_3/timeband=evening
  type: datasets.spark_dbfs_dataset.SparkDbfsDataSet
  file_format: parquet
  metadata_table_path: 'metadata_path'
  load_args:
    increment_flag: 'yes'
    read_layer: 'l1_daily'
    target_layer: 'l1_daily'
    lookback: '0'

l1_digital_customer_web_category_agg_timeband_night_catlv_3_for_combine_timeband_catlv_3:
  filepath: base_path/DIGITAL/l1_features/l1_digital_customer_web_category_agg_timeband/category_level=level_3/timeband=night
  type: datasets.spark_dbfs_dataset.SparkDbfsDataSet
  file_format: parquet
  metadata_table_path: 'metadata_path'
  load_args:
    increment_flag: 'yes'
    read_layer: 'l1_daily'
    target_layer: 'l1_daily'
    lookback: '0'

l1_digital_customer_combine_category_agg_timeband_morning_catlv_3:
  type: datasets.spark_dbfs_dataset.SparkDbfsDataSet
  filepath: base_path/DIGITAL/l1_features/l1_digital_customer_combine_category_agg_timeband/category_level=level_3/timeband=morning
  file_format: parquet
  metadata_table_path: 'metadata_path'
  save_args:
    mode: "overwrite"
    partitionBy: "event_partition_date"
    increment_flag: "yes"
    read_layer: 'l0_daily'
    target_layer: 'l1_daily'
  load_args:
    increment_flag: 'yes'
    read_layer: 'l1_daily'
    target_layer: 'l3_monthly'
    lookback: '0'

l1_digital_customer_combine_category_agg_timeband_afternoon_catlv_3:
  type: datasets.spark_dbfs_dataset.SparkDbfsDataSet
  filepath: base_path/DIGITAL/l1_features/l1_digital_customer_combine_category_agg_timeband/category_level=level_3/timeband=afternoon
  file_format: parquet
  metadata_table_path: 'metadata_path'
  save_args:
    mode: "overwrite"
    partitionBy: "event_partition_date"
    increment_flag: "yes"
    read_layer: 'l0_daily'
    target_layer: 'l1_daily'
  load_args:
    increment_flag: 'yes'
    read_layer: 'l1_daily'
    target_layer: 'l3_monthly'
    lookback: '0'

l1_digital_customer_combine_category_agg_timeband_evening_catlv_3:
  type: datasets.spark_dbfs_dataset.SparkDbfsDataSet
  filepath: base_path/DIGITAL/l1_features/l1_digital_customer_combine_category_agg_timeband/category_level=level_3/timeband=evening
  file_format: parquet
  metadata_table_path: 'metadata_path'
  save_args:
    mode: "overwrite"
    partitionBy: "event_partition_date"
    increment_flag: "yes"
    read_layer: 'l0_daily'
    target_layer: 'l1_daily'
  load_args:
    increment_flag: 'yes'
    read_layer: 'l1_daily'
    target_layer: 'l3_monthly'
    lookback: '0'

l1_digital_customer_combine_category_agg_timeband_night_catlv_3:
  type: datasets.spark_dbfs_dataset.SparkDbfsDataSet
  filepath: base_path/DIGITAL/l1_features/l1_digital_customer_combine_category_agg_timeband/category_level=level_3/timeband=night
  file_format: parquet
  metadata_table_path: 'metadata_path'
  save_args:
    mode: "overwrite"
    partitionBy: "event_partition_date"
    increment_flag: "yes"
    read_layer: 'l0_daily'
    target_layer: 'l1_daily'
  load_args:
    increment_flag: 'yes'
    read_layer: 'l1_daily'
    target_layer: 'l3_monthly'
    lookback: '0'

############## Category_level_4 ###################
l1_digital_customer_app_category_agg_timeband_morning_catlv_4_for_combine_timeband_catlv_4:
  type: datasets.spark_dbfs_dataset.SparkDbfsDataSet
  file_format: "parquet"
  filepath: base_path/DIGITAL/l1_features/l1_digital_customer_app_category_agg_timeband/category_level=level_4/timeband=morning
  load_args:
    increment_flag: 'yes'
    read_layer: 'l1_daily'
    target_layer: 'l1_daily'
    lookback: '0'

l1_digital_customer_app_category_agg_timeband_afternoon_catlv_4_for_combine_timeband_catlv_4:
  type: datasets.spark_dbfs_dataset.SparkDbfsDataSet
  file_format: "parquet"
  filepath: base_path/DIGITAL/l1_features/l1_digital_customer_app_category_agg_timeband/category_level=level_4/timeband=afternoon
  load_args:
    increment_flag: 'yes'
    read_layer: 'l1_daily'
    target_layer: 'l1_daily'
    lookback: '0'

l1_digital_customer_app_category_agg_timeband_evening_catlv_4_for_combine_timeband_catlv_4:
  type: datasets.spark_dbfs_dataset.SparkDbfsDataSet
  file_format: "parquet"
  filepath: base_path/DIGITAL/l1_features/l1_digital_customer_app_category_agg_timeband/category_level=level_4/timeband=evening
  load_args:
    increment_flag: 'yes'
    read_layer: 'l1_daily'
    target_layer: 'l1_daily'
    lookback: '0'

l1_digital_customer_app_category_agg_timeband_night_catlv_4_for_combine_timeband_catlv_4:
  type: datasets.spark_dbfs_dataset.SparkDbfsDataSet
  file_format: "parquet"
  filepath: base_path/DIGITAL/l1_features/l1_digital_customer_app_category_agg_timeband/category_level=level_4/timeband=night
  load_args:
    increment_flag: 'yes'
    read_layer: 'l1_daily'
    target_layer: 'l1_daily'
    lookback: '0'

l1_digital_customer_web_category_agg_timeband_morning_catlv_4_for_combine_timeband_catlv_4:
  type: datasets.spark_dbfs_dataset.SparkDbfsDataSet
  file_format: "parquet"
  filepath: base_path/DIGITAL/l1_features/l1_digital_customer_web_category_agg_timeband/category_level=level_4/timeband=morning
  load_args:
    increment_flag: 'yes'
    read_layer: 'l1_daily'
    target_layer: 'l1_daily'
    lookback: '0'

l1_digital_customer_web_category_agg_timeband_afternoon_catlv_4_for_combine_timeband_catlv_4:
  filepath: base_path/DIGITAL/l1_features/l1_digital_customer_web_category_agg_timeband/category_level=level_4/timeband=afternoon
  type: datasets.spark_dbfs_dataset.SparkDbfsDataSet
  file_format: parquet
  metadata_table_path: 'metadata_path'
  load_args:
    increment_flag: 'yes'
    read_layer: 'l1_daily'
    target_layer: 'l1_daily'
    lookback: '0'

l1_digital_customer_web_category_agg_timeband_evening_catlv_4_for_combine_timeband_catlv_4:
  filepath: base_path/DIGITAL/l1_features/l1_digital_customer_web_category_agg_timeband/category_level=level_4/timeband=evening
  type: datasets.spark_dbfs_dataset.SparkDbfsDataSet
  file_format: parquet
  metadata_table_path: 'metadata_path'
  load_args:
    increment_flag: 'yes'
    read_layer: 'l1_daily'
    target_layer: 'l1_daily'
    lookback: '0'

l1_digital_customer_web_category_agg_timeband_night_catlv_4_for_combine_timeband_catlv_4:
  filepath: base_path/DIGITAL/l1_features/l1_digital_customer_web_category_agg_timeband/category_level=level_4/timeband=night
  type: datasets.spark_dbfs_dataset.SparkDbfsDataSet
  file_format: parquet
  metadata_table_path: 'metadata_path'
  load_args:
    increment_flag: 'yes'
    read_layer: 'l1_daily'
    target_layer: 'l1_daily'
    lookback: '0'

l1_digital_customer_combine_category_agg_timeband_morning_catlv_4:
  type: datasets.spark_dbfs_dataset.SparkDbfsDataSet
  filepath: base_path/DIGITAL/l1_features/l1_digital_customer_combine_category_agg_timeband/category_level=level_4/timeband=morning
  file_format: parquet
  metadata_table_path: 'metadata_path'
  save_args:
    mode: "overwrite"
    partitionBy: "event_partition_date"
    increment_flag: "yes"
    read_layer: 'l0_daily'
    target_layer: 'l1_daily'
  load_args:
    increment_flag: 'yes'
    read_layer: 'l1_daily'
    target_layer: 'l3_monthly'
    lookback: '0'

l1_digital_customer_combine_category_agg_timeband_afternoon_catlv_4:
  type: datasets.spark_dbfs_dataset.SparkDbfsDataSet
  filepath: base_path/DIGITAL/l1_features/l1_digital_customer_combine_category_agg_timeband/category_level=level_4/timeband=afternoon
  file_format: parquet
  metadata_table_path: 'metadata_path'
  save_args:
    mode: "overwrite"
    partitionBy: "event_partition_date"
    increment_flag: "yes"
    read_layer: 'l0_daily'
    target_layer: 'l1_daily'
  load_args:
    increment_flag: 'yes'
    read_layer: 'l1_daily'
    target_layer: 'l3_monthly'
    lookback: '0'

l1_digital_customer_combine_category_agg_timeband_evening_catlv_4:
  type: datasets.spark_dbfs_dataset.SparkDbfsDataSet
  filepath: base_path/DIGITAL/l1_features/l1_digital_customer_combine_category_agg_timeband/category_level=level_4/timeband=evening
  file_format: parquet
  metadata_table_path: 'metadata_path'
  save_args:
    mode: "overwrite"
    partitionBy: "event_partition_date"
    increment_flag: "yes"
    read_layer: 'l0_daily'
    target_layer: 'l1_daily'
  load_args:
    increment_flag: 'yes'
    read_layer: 'l1_daily'
    target_layer: 'l3_monthly'
    lookback: '0'

l1_digital_customer_combine_category_agg_timeband_night_catlv_4:
  type: datasets.spark_dbfs_dataset.SparkDbfsDataSet
  filepath: base_path/DIGITAL/l1_features/l1_digital_customer_combine_category_agg_timeband/category_level=level_4/timeband=night
  file_format: parquet
  metadata_table_path: 'metadata_path'
  save_args:
    mode: "overwrite"
    partitionBy: "event_partition_date"
    increment_flag: "yes"
    read_layer: 'l0_daily'
    target_layer: 'l1_daily'
  load_args:
    increment_flag: 'yes'
    read_layer: 'l1_daily'
    target_layer: 'l3_monthly'
    lookback: '0'<|MERGE_RESOLUTION|>--- conflicted
+++ resolved
@@ -1358,8 +1358,6 @@
     target_layer: 'l1_daily'
     lookback: '0'
 
-<<<<<<< HEAD
-=======
 l1_digital_customer_web_category_agg_daily_for_afternoon_catlv_2:
   type: datasets.spark_dbfs_dataset.SparkDbfsDataSet
   filepath:  base_path/DIGITAL/l1_features/l1_digital_customer_web_category_agg_daily/category_level=level_2
@@ -1612,7 +1610,6 @@
     lookup_table_name: 'l1_digital_customer_combine_category_agg_daily_catlv_4'
     lookback: '0'
 
->>>>>>> 32595853
 l1_digital_cxense_traffic_int:
   type: datasets.spark_dbfs_dataset.SparkDbfsDataSet
   filepath: base_path/DIGITAL/l1_features/l1_digital_cxense_traffic_for_mapping/
@@ -1873,28 +1870,14 @@
     read_layer: 'l0_daily'
     target_layer: 'l1_daily'
 
-<<<<<<< HEAD
-l1_digital_customer_app_category_agg_daily_catlv_1_for_combine_daily_catlv_1:
-  type: datasets.spark_dbfs_dataset.SparkDbfsDataSet
-  filepath:  base_path/DIGITAL/l1_features/l1_digital_customer_app_category_agg_daily/category_level=level_1
-=======
+
 l1_digital_cxense_traffic_complete_agg_daily_catlv_1:
   type: datasets.spark_dbfs_dataset.SparkDbfsDataSet
   filepath: base_path/DIGITAL/l1_features/l1_digital_cxense_traffic_complete_agg_daily/category_level=level_1/
->>>>>>> 32595853
-  file_format: parquet
-  metadata_table_path: 'metadata_path'
-  load_args:
-    increment_flag: 'yes'
-<<<<<<< HEAD
-    read_layer: 'l1_daily'
-    target_layer: 'l1_daily'
-    lookback: '0'
-
-l1_digital_customer_app_category_agg_daily_catlv_2_for_combine_daily_catlv_2:
-  type: datasets.spark_dbfs_dataset.SparkDbfsDataSet
-  filepath:  base_path/DIGITAL/l1_features/l1_digital_customer_app_category_agg_daily/category_level=level_2
-=======
+  file_format: parquet
+  metadata_table_path: 'metadata_path'
+  load_args:
+    increment_flag: 'yes'
     read_layer: 'l0_daily'
     target_layer: 'l1_daily'
     lookback: '0'
@@ -1909,20 +1892,10 @@
 l1_digital_cxense_traffic_complete_agg_daily_catlv_2:
   type: datasets.spark_dbfs_dataset.SparkDbfsDataSet
   filepath: base_path/DIGITAL/l1_features/l1_digital_cxense_traffic_complete_agg_daily/category_level=level_2/
->>>>>>> 32595853
-  file_format: parquet
-  metadata_table_path: 'metadata_path'
-  load_args:
-    increment_flag: 'yes'
-<<<<<<< HEAD
-    read_layer: 'l1_daily'
-    target_layer: 'l1_daily'
-    lookback: '0'
-
-l1_digital_customer_app_category_agg_daily_catlv_3_for_combine_daily_catlv_3:
-  type: datasets.spark_dbfs_dataset.SparkDbfsDataSet
-  filepath:  base_path/DIGITAL/l1_features/l1_digital_customer_app_category_agg_daily/category_level=level_3
-=======
+  file_format: parquet
+  metadata_table_path: 'metadata_path'
+  load_args:
+    increment_flag: 'yes'
     read_layer: 'l0_daily'
     target_layer: 'l1_daily'
     lookback: '0'
@@ -1937,20 +1910,10 @@
 l1_digital_cxense_traffic_complete_agg_daily_catlv_3:
   type: datasets.spark_dbfs_dataset.SparkDbfsDataSet
   filepath: base_path/DIGITAL/l1_features/l1_digital_cxense_traffic_complete_agg_daily/category_level=level_3/
->>>>>>> 32595853
-  file_format: parquet
-  metadata_table_path: 'metadata_path'
-  load_args:
-    increment_flag: 'yes'
-<<<<<<< HEAD
-    read_layer: 'l1_daily'
-    target_layer: 'l1_daily'
-    lookback: '0'
-
-l1_digital_customer_app_category_agg_daily_catlv_4_for_combine_daily_catlv_4:
-  type: datasets.spark_dbfs_dataset.SparkDbfsDataSet
-  filepath:  base_path/DIGITAL/l1_features/l1_digital_customer_app_category_agg_daily/category_level=level_4
-=======
+  file_format: parquet
+  metadata_table_path: 'metadata_path'
+  load_args:
+    increment_flag: 'yes'
     read_layer: 'l0_daily'
     target_layer: 'l1_daily'
     lookback: '0'
@@ -1965,18 +1928,10 @@
 l1_digital_cxense_traffic_complete_agg_daily_catlv_4:
   type: datasets.spark_dbfs_dataset.SparkDbfsDataSet
   filepath: base_path/DIGITAL/l1_features/l1_digital_cxense_traffic_complete_agg_daily/category_level=level_4/
->>>>>>> 32595853
-  file_format: parquet
-  metadata_table_path: 'metadata_path'
-  load_args:
-    increment_flag: 'yes'
-<<<<<<< HEAD
-    read_layer: 'l1_daily'
-    target_layer: 'l1_daily'
-    lookback: '0'
-
-l1_digital_cxense_traffic_complete_agg_daily_catlv_1:
-=======
+  file_format: parquet
+  metadata_table_path: 'metadata_path'
+  load_args:
+    increment_flag: 'yes'
     read_layer: 'l0_daily'
     target_layer: 'l1_daily'
     lookback: '0'
@@ -1989,104 +1944,52 @@
     target_layer: 'l1_daily'
 
 l1_digital_cxense_traffic_complete_agg_daily_for_l1_dital_customer_web_agg_daily_catlv_1:
->>>>>>> 32595853
   type: datasets.spark_dbfs_dataset.SparkDbfsDataSet
   filepath: base_path/DIGITAL/l1_features/l1_digital_cxense_traffic_complete_agg_daily/category_level=level_1/
   file_format: parquet
   metadata_table_path: 'metadata_path'
   load_args:
     increment_flag: 'yes'
-<<<<<<< HEAD
-    lookup_table_name: 'l1_digital_cxense_traffic_complete_agg_daily'
-    read_layer: 'l0_daily'
-    target_layer: 'l1_daily'
-    lookback: '0'
-  save_args:
-    mode: "overwrite"
-    partitionBy: "event_partition_date"
-    increment_flag: "yes"
-    read_layer: 'l0_daily'
-    target_layer: 'l1_daily'
-
-l1_digital_cxense_traffic_complete_agg_daily_catlv_2:
-=======
     lookup_table_name: 'l1_digital_customer_web_category_agg_daily_catlv_1'
     read_layer: 'l0_daily'
     target_layer: 'l1_daily'
     lookback: '0'
 
 l1_digital_cxense_traffic_complete_agg_daily_for_l1_dital_customer_web_agg_daily_catlv_2:
->>>>>>> 32595853
   type: datasets.spark_dbfs_dataset.SparkDbfsDataSet
   filepath: base_path/DIGITAL/l1_features/l1_digital_cxense_traffic_complete_agg_daily/category_level=level_2/
   file_format: parquet
   metadata_table_path: 'metadata_path'
   load_args:
     increment_flag: 'yes'
-<<<<<<< HEAD
-    lookup_table_name: 'l1_digital_unmatched_urls'
-=======
     lookup_table_name: 'l1_digital_customer_web_category_agg_daily_catlv_2'
->>>>>>> 32595853
-    read_layer: 'l0_daily'
-    target_layer: 'l1_daily'
-    lookback: '0'
-
-<<<<<<< HEAD
-l1_digital_cxense_traffic_complete_agg_daily_catlv_3:
-=======
+    read_layer: 'l0_daily'
+    target_layer: 'l1_daily'
+    lookback: '0'
+
 l1_digital_cxense_traffic_complete_agg_daily_for_l1_dital_customer_web_agg_daily_catlv_3:
->>>>>>> 32595853
   type: datasets.spark_dbfs_dataset.SparkDbfsDataSet
   filepath: base_path/DIGITAL/l1_features/l1_digital_cxense_traffic_complete_agg_daily/category_level=level_3/
   file_format: parquet
   metadata_table_path: 'metadata_path'
   load_args:
     increment_flag: 'yes'
-<<<<<<< HEAD
-    lookup_table_name: 'l1_digital_cxense_traffic_complete_agg_daily_catlv_3'
-    read_layer: 'l0_daily'
-    target_layer: 'l1_daily'
-    lookback: '0'
-  save_args:
-    mode: "overwrite"
-    partitionBy: "event_partition_date"
-    increment_flag: "yes"
-    read_layer: 'l0_daily'
-    target_layer: 'l1_daily'
-
-l1_digital_cxense_traffic_complete_agg_daily_catlv_4:
-=======
     lookup_table_name: 'l1_digital_customer_web_category_agg_daily_catlv_3'
     read_layer: 'l0_daily'
     target_layer: 'l1_daily'
     lookback: '0'
 
 l1_digital_cxense_traffic_complete_agg_daily_for_l1_dital_customer_web_agg_daily_catlv_4:
->>>>>>> 32595853
   type: datasets.spark_dbfs_dataset.SparkDbfsDataSet
   filepath: base_path/DIGITAL/l1_features/l1_digital_cxense_traffic_complete_agg_daily/category_level=level_4/
   file_format: parquet
   metadata_table_path: 'metadata_path'
   load_args:
     increment_flag: 'yes'
-<<<<<<< HEAD
-    lookup_table_name: 'l1_digital_cxense_traffic_complete_agg_daily_catlv_4'
-    read_layer: 'l0_daily'
-    target_layer: 'l1_daily'
-    lookback: '0'
-  save_args:
-    mode: "overwrite"
-    partitionBy: "event_partition_date"
-    increment_flag: "yes"
-    read_layer: 'l0_daily'
-    target_layer: 'l1_daily'
-=======
     lookup_table_name: 'l1_digital_customer_web_category_agg_daily_catlv_4'
     read_layer: 'l0_daily'
     target_layer: 'l1_daily'
     lookback: '0'
->>>>>>> 32595853
 
 ############## Category_level_1 ###################
 l1_digital_customer_app_category_agg_timeband_morning_catlv_1_for_combine_timeband_catlv_1:

--- conflicted
+++ resolved
@@ -155,13 +155,8 @@
     target_layer: 'l1_daily'
     lookback: '0'
 
-<<<<<<< HEAD
-int_l1_digital_customer_web_category_agg_daily_catlv_1:
-  filepath: base_path/DIGITAL/l1_features/int_l1_digital_customer_web_category_agg_daily_temp_catlv_1/
-=======
 l1_digital_customer_web_category_agg_daily_catlv_1:
   filepath: base_path/DIGITAL/l1_features/l1_digital_customer_web_category_agg_daily/category_level=level_1
->>>>>>> e5e763af
   type: datasets.spark_dbfs_dataset.SparkDbfsDataSet
   file_format: parquet
   metadata_table_path: 'metadata_path'
@@ -197,22 +192,14 @@
     target_layer: 'l1_daily'
     lookback: '0'
 
-<<<<<<< HEAD
-int_l1_digital_customer_web_category_agg_daily_catlv_3:
-  filepath: base_path/DIGITAL/l1_features/l1_digital_customer_web_category_agg_daily_temp_catlv_3
-=======
 l1_digital_customer_web_category_agg_daily_catlv_2:
   filepath: base_path/DIGITAL/l1_features/l1_digital_customer_web_category_agg_daily/category_level=level_2
->>>>>>> e5e763af
-  type: datasets.spark_dbfs_dataset.SparkDbfsDataSet
-  file_format: parquet
-  metadata_table_path: 'metadata_path'
-  save_args:
-    increment_flag: 'yes'
-<<<<<<< HEAD
-=======
+  type: datasets.spark_dbfs_dataset.SparkDbfsDataSet
+  file_format: parquet
+  metadata_table_path: 'metadata_path'
+  save_args:
+    increment_flag: 'yes'
     metadata_target_table: 'l1_digital_customer_web_category_agg_daily_catlv_2'
->>>>>>> e5e763af
     mode: "overwrite"
     partitionBy: "event_partition_date"
     read_layer: 'l0_daily'
@@ -224,96 +211,18 @@
     target_layer: 'l1_daily'
     lookback: '0'
 
-<<<<<<< HEAD
-int_l1_digital_customer_web_category_agg_daily_catlv_4:
-  filepath: base_path/DIGITAL/l1_features/l1_digital_customer_web_category_agg_daily_temp_catlv_4
-=======
 l1_digital_customer_web_category_agg_daily_catlv_3:
   filepath: base_path/DIGITAL/l1_features/l1_digital_customer_web_category_agg_daily/category_level=level_3
->>>>>>> e5e763af
-  type: datasets.spark_dbfs_dataset.SparkDbfsDataSet
-  file_format: parquet
-  metadata_table_path: 'metadata_path'
-  save_args:
-    increment_flag: 'yes'
-<<<<<<< HEAD
-=======
+  type: datasets.spark_dbfs_dataset.SparkDbfsDataSet
+  file_format: parquet
+  metadata_table_path: 'metadata_path'
+  save_args:
+    increment_flag: 'yes'
     metadata_target_table: 'l1_digital_customer_web_category_agg_daily_catlv_3'
->>>>>>> e5e763af
-    mode: "overwrite"
-    partitionBy: "event_partition_date"
-    read_layer: 'l0_daily'
-    target_layer: 'l1_daily'
-<<<<<<< HEAD
-  load_args:
-    increment_flag: 'yes'
-    lookup_table_name: 'l1_digital_customer_web_category_agg_daily_catlv_4'
-    read_layer: 'l1_daily'
-    target_layer: 'l1_daily'
-    lookback: '0'
-
-int_l1_digital_customer_web_category_daily_catlv_1:
-  filepath: base_path/DIGITAL/l1_features/l1_digital_customer_web_category_agg_daily/category_level=level_1
-  type: datasets.spark_dbfs_dataset.SparkDbfsDataSet
-  file_format: parquet
-  metadata_table_path: 'metadata_path'
-  save_args:
-    increment_flag: 'yes'
-    mode: "overwrite"
-    partitionBy: "event_partition_date"
-    read_layer: 'l0_daily'
-    target_layer: 'l1_daily'
-
-int_l1_digital_customer_web_category_daily_catlv_2:
-  filepath: base_path/DIGITAL/l1_features/l1_digital_customer_web_category_agg_daily/category_level=level_2
-  type: datasets.spark_dbfs_dataset.SparkDbfsDataSet
-  file_format: parquet
-  metadata_table_path: 'metadata_path'
-  save_args:
-    increment_flag: 'yes'
-    mode: "overwrite"
-    partitionBy: "event_partition_date"
-    read_layer: 'l0_daily'
-    target_layer: 'l1_daily'
-
-int_l1_digital_customer_web_category_daily_catlv_3:
-  filepath: base_path/DIGITAL/l1_features/l1_digital_customer_web_category_agg_daily/category_level=level_3
-  type: datasets.spark_dbfs_dataset.SparkDbfsDataSet
-  file_format: parquet
-  metadata_table_path: 'metadata_path'
-  save_args:
-    increment_flag: 'yes'
-    mode: "overwrite"
-    partitionBy: "event_partition_date"
-    read_layer: 'l0_daily'
-    target_layer: 'l1_daily'
-
-int_l1_digital_customer_web_category_daily_catlv_4:
-  filepath: base_path/DIGITAL/l1_features/l1_digital_customer_web_category_agg_daily/category_level=level_4
-  type: datasets.spark_dbfs_dataset.SparkDbfsDataSet
-  file_format: parquet
-  metadata_table_path: 'metadata_path'
-  save_args:
-    increment_flag: 'yes'
-    mode: "overwrite"
-    partitionBy: "event_partition_date"
-    read_layer: 'l0_daily'
-    target_layer: 'l1_daily'
-
-l1_digital_customer_web_category_agg_daily_catlv_1:
-  filepath: base_path/DIGITAL/l1_features/l1_digital_customer_web_category_agg_daily/category_level=level_1
-  type: datasets.spark_dbfs_dataset.SparkDbfsDataSet
-  file_format: parquet
-  metadata_table_path: 'metadata_path'
-  save_args:
-    increment_flag: 'yes'
-    metadata_target_table: 'l1_digital_customer_web_category_agg_daily_catlv_1'
-    mode: "overwrite"
-    partitionBy: "event_partition_date"
-    read_layer: 'l0_daily'
-    target_layer: 'l1_daily'
-=======
->>>>>>> e5e763af
+    mode: "overwrite"
+    partitionBy: "event_partition_date"
+    read_layer: 'l0_daily'
+    target_layer: 'l1_daily'
   load_args:
     increment_flag: 'no'
 

l1_digital_cxenxse_site_traffic_daily:
  filepath: base_path/DIGITAL/l1_features/l1_digital_cxenxse_site_traffic_daily/
  type: datasets.spark_dbfs_dataset.SparkDbfsDataSet
  file_format: parquet
  metadata_table_path: 'metadata_path'
  save_args:
    increment_flag: 'yes'
    mode: "overwrite"
    partitionBy: "event_partition_date"
    read_layer: 'l0_daily'
    target_layer: 'l1_daily'
  load_args:
    increment_flag: 'yes'
    lookup_table_name: 'l2_digital_cxenxse_site_traffic_weekly'
    read_layer: 'l1_daily'
    target_layer: 'l2_weekly'
    lookback: '0'


l1_digital_cxenxse_site_traffic_popular_host_daily:
  filepath: base_path/DIGITAL/l1_features/l1_digital_cxenxse_site_traffic_popular_host_daily/
  type: datasets.spark_dbfs_dataset.SparkDbfsDataSet
  file_format: parquet
  metadata_table_path: 'metadata_path'
  save_args:
    increment_flag: 'yes'
    mode: "overwrite"
    partitionBy: "event_partition_date"
    read_layer: 'l0_daily'
    target_layer: 'l1_daily'
  load_args:
    increment_flag: 'yes'
    lookup_table_name: 'l2_digital_cxenxse_site_traffic_popular_host_weekly'
    read_layer: 'l1_daily'
    target_layer: 'l2_weekly'
    lookback: '0'

l1_digital_cxenxse_site_traffic_popular_postalcode_daily:
  filepath: base_path/DIGITAL/l1_features/l1_digital_cxenxse_site_traffic_popular_postalcode_daily/
  type: datasets.spark_dbfs_dataset.SparkDbfsDataSet
  file_format: parquet
  metadata_table_path: 'metadata_path'
  save_args:
    increment_flag: 'yes'
    mode: "overwrite"
    partitionBy: "event_partition_date"
    read_layer: 'l0_daily'
    target_layer: 'l1_daily'
  load_args:
    increment_flag: 'yes'
    lookup_table_name: 'l2_digital_cxenxse_site_traffic_popular_postalcode_weekly'
    read_layer: 'l1_daily'
    target_layer: 'l2_weekly'
    lookback: '0'

l1_digital_cxenxse_site_traffic_popular_referrerquery_daily:
  filepath: base_path/DIGITAL/l1_features/l1_digital_cxenxse_site_traffic_popular_referrerquery_daily/
  type: datasets.spark_dbfs_dataset.SparkDbfsDataSet
  file_format: parquet
  metadata_table_path: 'metadata_path'
  save_args:
    increment_flag: 'yes'
    mode: "overwrite"
    partitionBy: "event_partition_date"
    read_layer: 'l0_daily'
    target_layer: 'l1_daily'
  load_args:
    increment_flag: 'yes'
    lookup_table_name: 'l2_digital_cxenxse_site_traffic_popular_referrerquery_weekly'
    read_layer: 'l1_daily'
    target_layer: 'l2_weekly'
    lookback: '0'

l1_digital_cxenxse_site_traffic_popular_referrerhost_daily:
  filepath: base_path/DIGITAL/l1_features/l1_digital_cxenxse_site_traffic_popular_referrerhost_daily/
  type: datasets.spark_dbfs_dataset.SparkDbfsDataSet
  file_format: parquet
  metadata_table_path: 'metadata_path'
  save_args:
    increment_flag: 'yes'
    mode: "overwrite"
    partitionBy: "event_partition_date"
    read_layer: 'l0_daily'
    target_layer: 'l1_daily'
  load_args:
    increment_flag: 'yes'
    lookup_table_name: 'l2_digital_cxenxse_site_traffic_popular_referrerhost_weekly'
    read_layer: 'l1_daily'
    target_layer: 'l2_weekly'
    lookback: '0'


l1_digital_aib_categories_clean:
  type: datasets.spark_dbfs_dataset.SparkDbfsDataSet
  file_format: "parquet"
  filepath: base_path/DIGITAL/l1_features/l1_digital_aib_categories_clean/category_level=level_1
  save_args:
    increment_flag: 'no'
    mode: "overwrite"
  load_args:
    increment_flag: 'no'

l1_digital_aib_categories_clean_for_l3_digital_mobile_web_agg_monthly:
  type: datasets.spark_dbfs_dataset.SparkDbfsDataSet
  file_format: "parquet"
  filepath: base_path/DIGITAL/l1_features/l1_digital_aib_categories_clean/category_level=level_1/
  load_args:
    increment_flag: 'yes'

l1_digital_customer_web_category_agg_daily_catlv_1_for_combine_daily_catlv_1:
  filepath: base_path/DIGITAL/l1_features/l1_digital_customer_web_category_agg_daily/category_level=level_1
  type: datasets.spark_dbfs_dataset.SparkDbfsDataSet
  file_format: parquet
  metadata_table_path: 'metadata_path'
  load_args:
    increment_flag: 'yes'
    lookup_table_name: 'l1_digital_customer_combine_category_agg_daily_catlv_1'
    read_layer: 'l1_daily'
    target_layer: 'l1_daily'
    lookback: '0'

l1_digital_customer_web_category_agg_daily_catlv_2_for_combine_daily_catlv_2:
  filepath: base_path/DIGITAL/l1_features/l1_digital_customer_web_category_agg_daily/category_level=level_2
  type: datasets.spark_dbfs_dataset.SparkDbfsDataSet
  file_format: parquet
  metadata_table_path: 'metadata_path'
  load_args:
    increment_flag: 'yes'
    lookup_table_name: 'l1_digital_customer_combine_category_agg_daily_catlv_2'
    read_layer: 'l1_daily'
    target_layer: 'l1_daily'
    lookback: '0'

l1_digital_customer_web_category_agg_daily_catlv_3_for_combine_daily_catlv_3:
  filepath: base_path/DIGITAL/l1_features/l1_digital_customer_web_category_agg_daily/category_level=level_3
  type: datasets.spark_dbfs_dataset.SparkDbfsDataSet
  file_format: parquet
  metadata_table_path: 'metadata_path'
  load_args:
    increment_flag: 'yes'
    lookup_table_name: 'l1_digital_customer_combine_category_agg_daily_catlv_3'
    read_layer: 'l1_daily'
    target_layer: 'l1_daily'
    lookback: '0'

l1_digital_customer_web_category_agg_daily_catlv_4_for_combine_daily_catlv_4:
  filepath: base_path/DIGITAL/l1_features/l1_digital_customer_web_category_agg_daily/category_level=level_4
  type: datasets.spark_dbfs_dataset.SparkDbfsDataSet
  file_format: parquet
  metadata_table_path: 'metadata_path'
  load_args:
    increment_flag: 'yes'
    lookup_table_name: 'l1_digital_customer_combine_category_agg_daily_catlv_4'
    read_layer: 'l1_daily'
    target_layer: 'l1_daily'
    lookback: '0'

l1_digital_customer_web_category_agg_daily_catlv_1:
  filepath: base_path/DIGITAL/l1_features/l1_digital_customer_web_category_agg_daily/category_level=level_1
  type: datasets.spark_dbfs_dataset.SparkDbfsDataSet
  file_format: parquet
  metadata_table_path: 'metadata_path'
  save_args:
    increment_flag: 'yes'
    metadata_target_table: 'l1_digital_customer_web_category_agg_daily_catlv_1'
    mode: "overwrite"
    partitionBy: "event_partition_date"
    read_layer: 'l0_daily'
    target_layer: 'l1_daily'
  load_args:
    increment_flag: 'no'

l1_digital_customer_web_category_agg_daily_catlv_2:
  filepath: base_path/DIGITAL/l1_features/l1_digital_customer_web_category_agg_daily/category_level=level_2
  type: datasets.spark_dbfs_dataset.SparkDbfsDataSet
  file_format: parquet
  metadata_table_path: 'metadata_path'
  save_args:
    increment_flag: 'yes'
    metadata_target_table: 'l1_digital_customer_web_category_agg_daily_catlv_2'
    mode: "overwrite"
    partitionBy: "event_partition_date"
    read_layer: 'l0_daily'
    target_layer: 'l1_daily'
  load_args:
    increment_flag: 'no'

l1_digital_customer_web_category_agg_daily_catlv_3:
  filepath: base_path/DIGITAL/l1_features/l1_digital_customer_web_category_agg_daily/category_level=level_3
  type: datasets.spark_dbfs_dataset.SparkDbfsDataSet
  file_format: parquet
  metadata_table_path: 'metadata_path'
  save_args:
    increment_flag: 'yes'
    metadata_target_table: 'l1_digital_customer_web_category_agg_daily_catlv_3'
    mode: "overwrite"
    partitionBy: "event_partition_date"
    read_layer: 'l0_daily'
    target_layer: 'l1_daily'
  load_args:
    increment_flag: 'no'

l1_digital_customer_web_category_agg_daily_catlv_4:
  filepath: base_path/DIGITAL/l1_features/l1_digital_customer_web_category_agg_daily/category_level=level_4
  type: datasets.spark_dbfs_dataset.SparkDbfsDataSet
  file_format: parquet
  metadata_table_path: 'metadata_path'
  save_args:
    increment_flag: 'yes'
    metadata_target_table: 'l1_digital_customer_web_category_agg_daily_catlv_4'
    mode: "overwrite"
    partitionBy: "event_partition_date"
    read_layer: 'l0_daily'
    target_layer: 'l1_daily'
  load_args:
    increment_flag: 'no'

int_l1_digital_customer_web_category_agg_daily:
  filepath: base_path/DIGITAL/l1_features/int_l1_digital_customer_web_category_agg_daily_temp/
  type: datasets.spark_dbfs_dataset.SparkDbfsDataSet
  file_format: parquet
  metadata_table_path: 'metadata_path'
  save_args:
    increment_flag: 'yes'
    mode: "overwrite"
    partitionBy: "event_partition_date"
    read_layer: 'l0_daily'
    target_layer: 'l1_daily'
    
l1_digital_app_category_master_clean:
  type: datasets.spark_dbfs_dataset.SparkDbfsDataSet
  file_format: "parquet"
  filepath: base_path/DIGITAL/l1_features/l1_digital_app_category_master_clean/
  save_args:
    increment_flag: 'no'
    mode: "overwrite"

l1_digital_mobile_web_level_stats:
  filepath: base_path/DIGITAL/l1_features/l1_digital_customer_web_category_agg_daily/category_level=level_1
  type: datasets.spark_dbfs_dataset.SparkDbfsDataSet
  file_format: parquet
  metadata_table_path: 'metadata_path'
  save_args:
    increment_flag: 'yes'
    mode: "overwrite"
    partitionBy: "event_partition_date"
    read_layer: 'l0_daily'
    target_layer: 'l1_daily'

l1_digital_customer_web_category_agg_timeband_morning_catlv_1:
  filepath: base_path/DIGITAL/l1_features/l1_digital_customer_web_category_agg_timeband/category_level=level_1/timeband=morning
  type: datasets.spark_dbfs_dataset.SparkDbfsDataSet
  file_format: parquet
  metadata_table_path: 'metadata_path'
  save_args:
    increment_flag: 'no'
    metadata_target_table: 'l1_digital_customer_web_category_agg_timeband_morning_catlv_1'
    mode: "overwrite"
    partitionBy: "event_partition_date"
    read_layer: 'l0_daily'
    target_layer: 'l1_daily'
  load_args:
    increment_flag: 'yes'
    lookup_table_name: 'l3_digital_customer_web_category_agg_timeband_morning_catlv_1'
    read_layer: 'l1_daily'
    target_layer: 'l3_monthly'
    lookback: '0'


l1_digital_customer_web_category_agg_timeband_afternoon_catlv_1:
  filepath: base_path/DIGITAL/l1_features/l1_digital_customer_web_category_agg_timeband/category_level=level_1/timeband=afternoon
  type: datasets.spark_dbfs_dataset.SparkDbfsDataSet
  file_format: parquet
  metadata_table_path: 'metadata_path'
  save_args:
    increment_flag: 'yes'
    metadata_target_table: 'l1_digital_customer_web_category_agg_timeband_afternoon_catlv_1'
    mode: "overwrite"
    partitionBy: "event_partition_date"
    read_layer: 'l0_daily'
    target_layer: 'l1_daily'
  load_args:
    increment_flag: 'yes'
    lookup_table_name: 'l3_digital_customer_web_category_agg_timeband_afternoon_catlv_1'
    read_layer: 'l1_daily'
    target_layer: 'l3_monthly'
    lookback: '0'

l1_digital_customer_web_category_agg_timeband_evening_catlv_1:
  filepath: base_path/DIGITAL/l1_features/l1_digital_customer_web_category_agg_timeband/category_level=level_1/timeband=evening
  type: datasets.spark_dbfs_dataset.SparkDbfsDataSet
  file_format: parquet
  metadata_table_path: 'metadata_path'
  save_args:
    increment_flag: 'yes'
    metadata_target_table: 'l1_digital_customer_web_category_agg_timeband_evening_catlv_1'
    mode: "overwrite"
    partitionBy: "event_partition_date"
    read_layer: 'l0_daily'
    target_layer: 'l1_daily'
  load_args:
    increment_flag: 'yes'
    lookup_table_name: 'l3_digital_customer_web_category_agg_timeband_evening_catlv_1'
    read_layer: 'l1_daily'
    target_layer: 'l3_monthly'
    lookback: '0'

l1_digital_customer_web_category_agg_timeband_night_catlv_1:
  filepath: base_path/DIGITAL/l1_features/l1_digital_customer_web_category_agg_timeband/category_level=level_1/timeband=night
  type: datasets.spark_dbfs_dataset.SparkDbfsDataSet
  file_format: parquet
  metadata_table_path: 'metadata_path'
  save_args:
    increment_flag: 'yes'
    metadata_target_table: 'l1_digital_customer_web_category_agg_timeband_night_catlv_1'
    mode: "overwrite"
    partitionBy: "event_partition_date"
    read_layer: 'l0_daily'
    target_layer: 'l1_daily'
  load_args:
    increment_flag: 'yes'
    lookup_table_name: 'l3_digital_customer_web_category_agg_timeband_night_catlv_1'
    read_layer: 'l1_daily'
    target_layer: 'l3_monthly'
    lookback: '0'

l1_digital_customer_web_category_agg_timeband_morning_catlv_2:
  filepath: base_path/DIGITAL/l1_features/l1_digital_customer_web_category_agg_timeband/category_level=level_2/timeband=morning
  type: datasets.spark_dbfs_dataset.SparkDbfsDataSet
  file_format: parquet
  metadata_table_path: 'metadata_path'
  save_args:
    increment_flag: 'no'
    metadata_target_table: 'l1_digital_customer_web_category_agg_timeband_morning_catlv_2'
    mode: "overwrite"
    partitionBy: "event_partition_date"
    read_layer: 'l0_daily'
    target_layer: 'l1_daily'
  load_args:
    increment_flag: 'yes'
    lookup_table_name: 'l3_digital_customer_web_category_agg_timeband_morning_catlv_2'
    read_layer: 'l1_daily'
    target_layer: 'l3_monthly'
    lookback: '0'

l1_digital_customer_web_category_agg_timeband_afternoon_catlv_2:
  filepath: base_path/DIGITAL/l1_features/l1_digital_customer_web_category_agg_timeband/category_level=level_2/timeband=afternoon
  type: datasets.spark_dbfs_dataset.SparkDbfsDataSet
  file_format: parquet
  metadata_table_path: 'metadata_path'
  save_args:
    increment_flag: 'yes'
    metadata_target_table: 'l1_digital_customer_web_category_agg_timeband_afternoon_catlv_2'
    mode: "overwrite"
    partitionBy: "event_partition_date"
    read_layer: 'l0_daily'
    target_layer: 'l1_daily'
  load_args:
    increment_flag: 'yes'
    lookup_table_name: 'l3_digital_customer_web_category_agg_timeband_afternoon_catlv_2'
    read_layer: 'l1_daily'
    target_layer: 'l3_monthly'
    lookback: '0'

l1_digital_customer_web_category_agg_timeband_evening_catlv_2:
  filepath: base_path/DIGITAL/l1_features/l1_digital_customer_web_category_agg_timeband/category_level=level_2/timeband=evening
  type: datasets.spark_dbfs_dataset.SparkDbfsDataSet
  file_format: parquet
  metadata_table_path: 'metadata_path'
  save_args:
    increment_flag: 'yes'
    metadata_target_table: 'l1_digital_customer_web_category_agg_timeband_evening_catlv_2'
    mode: "overwrite"
    partitionBy: "event_partition_date"
    read_layer: 'l0_daily'
    target_layer: 'l1_daily'
  load_args:
    increment_flag: 'yes'
    lookup_table_name: 'l3_digital_customer_web_category_agg_timeband_evening_catlv_2'
    read_layer: 'l1_daily'
    target_layer: 'l3_monthly'
    lookback: '0'

l1_digital_customer_web_category_agg_timeband_night_catlv_2:
  filepath: base_path/DIGITAL/l1_features/l1_digital_customer_web_category_agg_timeband/category_level=level_2/timeband=night
  type: datasets.spark_dbfs_dataset.SparkDbfsDataSet
  file_format: parquet
  metadata_table_path: 'metadata_path'
  save_args:
    increment_flag: 'yes'
    metadata_target_table: 'l1_digital_customer_web_category_agg_timeband_night_catlv_2'
    mode: "overwrite"
    partitionBy: "event_partition_date"
    read_layer: 'l0_daily'
    target_layer: 'l1_daily'
  load_args:
    increment_flag: 'yes'
    lookup_table_name: 'l3_digital_customer_web_category_agg_timeband_night_catlv_2'
    read_layer: 'l1_daily'
    target_layer: 'l3_monthly'
    lookback: '0'

l1_digital_customer_web_category_agg_timeband_morning_catlv_3:
  filepath: base_path/DIGITAL/l1_features/l1_digital_customer_web_category_agg_timeband/category_level=level_3/timeband=morning
  type: datasets.spark_dbfs_dataset.SparkDbfsDataSet
  file_format: parquet
  metadata_table_path: 'metadata_path'
  save_args:
    increment_flag: 'no'
    metadata_target_table: 'l1_digital_customer_web_category_agg_timeband_morning_catlv_3'
    mode: "overwrite"
    partitionBy: "event_partition_date"
    read_layer: 'l0_daily'
    target_layer: 'l1_daily'
  load_args:
    increment_flag: 'yes'
    lookup_table_name: 'l3_digital_customer_web_category_agg_timeband_morning_catlv_3'
    read_layer: 'l1_daily'
    target_layer: 'l3_monthly'
    lookback: '0'

l1_digital_customer_web_category_agg_timeband_afternoon_catlv_3:
  filepath: base_path/DIGITAL/l1_features/l1_digital_customer_web_category_agg_timeband/category_level=level_3/timeband=afternoon
  type: datasets.spark_dbfs_dataset.SparkDbfsDataSet
  file_format: parquet
  metadata_table_path: 'metadata_path'
  save_args:
    increment_flag: 'yes'
    metadata_target_table: 'l1_digital_customer_web_category_agg_timeband_afternoon_catlv_3'
    mode: "overwrite"
    partitionBy: "event_partition_date"
    read_layer: 'l0_daily'
    target_layer: 'l1_daily'
  load_args:
    increment_flag: 'yes'
    lookup_table_name: 'l3_digital_customer_web_category_agg_timeband_afternoon_catlv_3'
    read_layer: 'l1_daily'
    target_layer: 'l3_monthly'
    lookback: '0'

l1_digital_customer_web_category_agg_timeband_evening_catlv_3:
  filepath: base_path/DIGITAL/l1_features/l1_digital_customer_web_category_agg_timeband/category_level=level_3/timeband=evening
  type: datasets.spark_dbfs_dataset.SparkDbfsDataSet
  file_format: parquet
  metadata_table_path: 'metadata_path'
  save_args:
    increment_flag: 'yes'
    metadata_target_table: 'l1_digital_customer_web_category_agg_timeband_evening_catlv_3'
    mode: "overwrite"
    partitionBy: "event_partition_date"
    read_layer: 'l0_daily'
    target_layer: 'l1_daily'
  load_args:
    increment_flag: 'yes'
    lookup_table_name: 'l3_digital_customer_web_category_agg_timeband_evening_catlv_3'
    read_layer: 'l1_daily'
    target_layer: 'l3_monthly'
    lookback: '0'

l1_digital_customer_web_category_agg_timeband_night_catlv_3:
  filepath: base_path/DIGITAL/l1_features/l1_digital_customer_web_category_agg_timeband/category_level=level_3/timeband=night
  type: datasets.spark_dbfs_dataset.SparkDbfsDataSet
  file_format: parquet
  metadata_table_path: 'metadata_path'
  save_args:
    increment_flag: 'yes'
    metadata_target_table: 'l1_digital_customer_web_category_agg_timeband_night_catlv_3'
    mode: "overwrite"
    partitionBy: "event_partition_date"
    read_layer: 'l0_daily'
    target_layer: 'l1_daily'
  load_args:
    increment_flag: 'yes'
    lookup_table_name: 'l3_digital_customer_web_category_agg_timeband_night_catlv_3'
    read_layer: 'l1_daily'
    target_layer: 'l3_monthly'
    lookback: '0'

l1_digital_customer_web_category_agg_timeband_morning_catlv_4:
  filepath: base_path/DIGITAL/l1_features/l1_digital_customer_web_category_agg_timeband/category_level=level_4/timeband=morning
  type: datasets.spark_dbfs_dataset.SparkDbfsDataSet
  file_format: parquet
  metadata_table_path: 'metadata_path'
  save_args:
    increment_flag: 'no'
    metadata_target_table: 'l1_digital_customer_web_category_agg_timeband_morning_catlv_4'
    mode: "overwrite"
    partitionBy: "event_partition_date"
    read_layer: 'l0_daily'
    target_layer: 'l1_daily'
  load_args:
    increment_flag: 'yes'
    lookup_table_name: 'l3_digital_customer_web_category_agg_timeband_morning_catlv_4'
    read_layer: 'l1_daily'
    target_layer: 'l3_monthly'
    lookback: '0'

l1_digital_customer_web_category_agg_timeband_afternoon_catlv_4:
  filepath: base_path/DIGITAL/l1_features/l1_digital_customer_web_category_agg_timeband/category_level=level_4/timeband=afternoon
  type: datasets.spark_dbfs_dataset.SparkDbfsDataSet
  file_format: parquet
  metadata_table_path: 'metadata_path'
  save_args:
    increment_flag: 'yes'
    metadata_target_table: 'l1_digital_customer_web_category_agg_timeband_afternoon_catlv_4'
    mode: "overwrite"
    partitionBy: "event_partition_date"
    read_layer: 'l0_daily'
    target_layer: 'l1_daily'
  load_args:
    increment_flag: 'yes'
    lookup_table_name: 'l3_digital_customer_web_category_agg_timeband_afternoon_catlv_4'
    read_layer: 'l1_daily'
    target_layer: 'l3_monthly'
    lookback: '0'

l1_digital_customer_web_category_agg_timeband_evening_catlv_4:
  filepath: base_path/DIGITAL/l1_features/l1_digital_customer_web_category_agg_timeband/category_level=level_4/timeband=evening
  type: datasets.spark_dbfs_dataset.SparkDbfsDataSet
  file_format: parquet
  metadata_table_path: 'metadata_path'
  save_args:
    increment_flag: 'yes'
    metadata_target_table: 'l1_digital_customer_web_category_agg_timeband_evening_catlv_4'
    mode: "overwrite"
    partitionBy: "event_partition_date"
    read_layer: 'l0_daily'
    target_layer: 'l1_daily'
  load_args:
    increment_flag: 'yes'
    lookup_table_name: 'l3_digital_customer_web_category_agg_timeband_evening_catlv_4'
    read_layer: 'l1_daily'
    target_layer: 'l3_monthly'
    lookback: '0'

l1_digital_customer_web_category_agg_timeband_night_catlv_4:
  filepath: base_path/DIGITAL/l1_features/l1_digital_customer_web_category_agg_timeband/category_level=level_4/timeband=night
  type: datasets.spark_dbfs_dataset.SparkDbfsDataSet
  file_format: parquet
  metadata_table_path: 'metadata_path'
  save_args:
    increment_flag: 'yes'
    metadata_target_table: 'l1_digital_customer_web_category_agg_timeband_night_catlv_4'
    mode: "overwrite"
    partitionBy: "event_partition_date"
    read_layer: 'l0_daily'
    target_layer: 'l1_daily'
  load_args:
    increment_flag: 'yes'
    lookup_table_name: 'l3_digital_customer_web_category_agg_timeband_night_catlv_4'
    read_layer: 'l1_daily'
    target_layer: 'l3_monthly'
    lookback: '0'

l1_digital_union_daily_feature_for_mobile_app_catefory_timeband:
  type: datasets.spark_dbfs_dataset.SparkDbfsDataSet
  file_format: "parquet"
  filepath: base_path/PROFILE/l1_features/l1_customer_profile_union_daily_feature/
  metadata_table_path: 'metadata_path'
  load_args:
    increment_flag: 'yes'
    read_layer: 'l1_daily'
    target_layer: 'l1_daily'
    lookback: '0'
  save_args:
    # increment_flag: 'yes'
    mode: "overwrite"
    partitionBy: "event_partition_date"
    read_layer: 'l0_daily'
    target_layer: 'l1_daily'

l1_digital_union_daily_feature_for_mobile_web_category_timeband:
  type: datasets.spark_dbfs_dataset.SparkDbfsDataSet
  file_format: "parquet"
  filepath: base_path/PROFILE/l1_features/l1_customer_profile_union_daily_feature/
  metadata_table_path: 'metadata_path'
  load_args:
    increment_flag: 'yes'
    read_layer: 'l1_daily'
    target_layer: 'l1_daily'
    lookback: '0'
  save_args:
    # increment_flag: 'yes'
    mode: "overwrite"
    partitionBy: "event_partition_date"
    read_layer: 'l0_daily'
    target_layer: 'l1_daily'

l1_digital_customer_app_category_agg_timeband_morning_catlv_1:
  type: datasets.spark_dbfs_dataset.SparkDbfsDataSet
  file_format: "parquet"
  filepath: base_path/DIGITAL/l1_features/l1_digital_customer_app_category_agg_timeband/category_level=level_1/timeband=morning
  metadata_table_path: 'metadata_path'
  save_args:
    increment_flag: 'yes'
    metadata_target_table: 'l1_digital_customer_app_category_agg_timeband_morning_catlv_1'
    mode: "overwrite"
    partitionBy: "event_partition_date"
    read_layer: 'l0_daily'
    target_layer: 'l1_daily'
  load_args:
    increment_flag: 'yes'
    read_layer: 'l1_daily'
    target_layer: 'l3_montly'
    lookback: '0'

l1_digital_customer_app_category_agg_timeband_afternoon_catlv_1:
  type: datasets.spark_dbfs_dataset.SparkDbfsDataSet
  file_format: "parquet"
  filepath: base_path/DIGITAL/l1_features/l1_digital_customer_app_category_agg_timeband/category_level=level_1/timeband=afternoon
  metadata_table_path: 'metadata_path'
  save_args:
    increment_flag: 'yes'
    metadata_target_table: 'l1_digital_customer_app_category_agg_timeband_afternoon_catlv_1'
    mode: "overwrite"
    partitionBy: "event_partition_date"
    read_layer: 'l0_daily'
    target_layer: 'l1_daily'
  load_args:
    increment_flag: 'yes'
    read_layer: 'l1_daily'
    target_layer: 'l3_montly'
    lookback: '0'

l1_digital_customer_app_category_agg_timeband_evening_catlv_1:
  type: datasets.spark_dbfs_dataset.SparkDbfsDataSet
  file_format: "parquet"
  filepath: base_path/DIGITAL/l1_features/l1_digital_customer_app_category_agg_timeband/category_level=level_1/timeband=evening
  metadata_table_path: 'metadata_path'
  save_args:
    increment_flag: 'yes'
    metadata_target_table: 'l1_digital_customer_app_category_agg_timeband_evening_catlv_1'
    mode: "overwrite"
    partitionBy: "event_partition_date"
    read_layer: 'l0_daily'
    target_layer: 'l1_daily'
  load_args:
    increment_flag: 'yes'
    read_layer: 'l1_daily'
    target_layer: 'l3_montly'
    lookback: '0'

l1_digital_customer_app_category_agg_timeband_night_catlv_1:
  type: datasets.spark_dbfs_dataset.SparkDbfsDataSet
  file_format: "parquet"
  filepath: base_path/DIGITAL/l1_features/l1_digital_customer_app_category_agg_timeband/category_level=level_1/timeband=night
  metadata_table_path: 'metadata_path'
  save_args:
    increment_flag: 'yes'
    metadata_target_table: 'l1_digital_customer_app_category_agg_timeband_night_catlv_1'
    mode: "overwrite"
    partitionBy: "event_partition_date"
    read_layer: 'l0_daily'
    target_layer: 'l1_daily'
  load_args:
    increment_flag: 'yes'
    read_layer: 'l1_daily'
    target_layer: 'l3_montly'
    lookback: '0'

l1_digital_customer_app_category_agg_timeband_morning_catlv_2:
  type: datasets.spark_dbfs_dataset.SparkDbfsDataSet
  file_format: "parquet"
  filepath: base_path/DIGITAL/l1_features/l1_digital_customer_app_category_agg_timeband/category_level=level_2/timeband=morning
  metadata_table_path: 'metadata_path'
  save_args:
    increment_flag: 'yes'
    metadata_target_table: 'l1_digital_customer_app_category_agg_timeband_morning_catlv_2'
    mode: "overwrite"
    partitionBy: "event_partition_date"
    read_layer: 'l0_daily'
    target_layer: 'l1_daily'
  load_args:
    increment_flag: 'yes'
    read_layer: 'l1_daily'
    target_layer: 'l3_montly'
    lookback: '0'

l1_digital_customer_app_category_agg_timeband_afternoon_catlv_2:
  type: datasets.spark_dbfs_dataset.SparkDbfsDataSet
  file_format: "parquet"
  filepath: base_path/DIGITAL/l1_features/l1_digital_customer_app_category_agg_timeband/category_level=level_2/timeband=afternoon
  metadata_table_path: 'metadata_path'
  save_args:
    increment_flag: 'yes'
    metadata_target_table: 'l1_digital_customer_app_category_agg_timeband_afternoon_catlv_2'
    mode: "overwrite"
    partitionBy: "event_partition_date"
    read_layer: 'l0_daily'
    target_layer: 'l1_daily'
  load_args:
    increment_flag: 'yes'
    read_layer: 'l1_daily'
    target_layer: 'l3_montly'
    lookback: '0'

l1_digital_customer_app_category_agg_timeband_evening_catlv_2:
  type: datasets.spark_dbfs_dataset.SparkDbfsDataSet
  file_format: "parquet"
  filepath: base_path/DIGITAL/l1_features/l1_digital_customer_app_category_agg_timeband/category_level=level_2/timeband=evening
  metadata_table_path: 'metadata_path'
  save_args:
    increment_flag: 'yes'
    metadata_target_table: 'l1_digital_customer_app_category_agg_timeband_evening_catlv_2'
    mode: "overwrite"
    partitionBy: "event_partition_date"
    read_layer: 'l0_daily'
    target_layer: 'l1_daily'
  load_args:
    increment_flag: 'yes'
    read_layer: 'l1_daily'
    target_layer: 'l3_montly'
    lookback: '0'

l1_digital_customer_app_category_agg_timeband_night_catlv_2:
  type: datasets.spark_dbfs_dataset.SparkDbfsDataSet
  file_format: "parquet"
  filepath: base_path/DIGITAL/l1_features/l1_digital_customer_app_category_agg_timeband/category_level=level_2/timeband=night
  metadata_table_path: 'metadata_path'
  save_args:
    increment_flag: 'yes'
    metadata_target_table: 'l1_digital_customer_app_category_agg_timeband_night_catlv_2'
    mode: "overwrite"
    partitionBy: "event_partition_date"
    read_layer: 'l0_daily'
    target_layer: 'l1_daily'
  load_args:
    increment_flag: 'yes'
    read_layer: 'l1_daily'
    target_layer: 'l3_montly'
    lookback: '0'

l1_digital_customer_app_category_agg_timeband_morning_catlv_3:
  type: datasets.spark_dbfs_dataset.SparkDbfsDataSet
  file_format: "parquet"
  filepath: base_path/DIGITAL/l1_features/l1_digital_customer_app_category_agg_timeband/category_level=level_3/timeband=morning
  metadata_table_path: 'metadata_path'
  save_args:
    increment_flag: 'yes'
    metadata_target_table: 'l1_digital_customer_app_category_agg_timeband_morning_catlv_3'
    mode: "overwrite"
    partitionBy: "event_partition_date"
    read_layer: 'l0_daily'
    target_layer: 'l1_daily'
  load_args:
    increment_flag: 'yes'
    read_layer: 'l1_daily'
    target_layer: 'l3_montly'
    lookback: '0'

l1_digital_customer_app_category_agg_timeband_afternoon_catlv_3:
  type: datasets.spark_dbfs_dataset.SparkDbfsDataSet
  file_format: "parquet"
  filepath: base_path/DIGITAL/l1_features/l1_digital_customer_app_category_agg_timeband/category_level=level_3/timeband=afternoon
  metadata_table_path: 'metadata_path'
  save_args:
    increment_flag: 'yes'
    metadata_target_table: 'l1_digital_customer_app_category_agg_timeband_afternoon_catlv_3'
    mode: "overwrite"
    partitionBy: "event_partition_date"
    read_layer: 'l0_daily'
    target_layer: 'l1_daily'
  load_args:
    increment_flag: 'yes'
    read_layer: 'l1_daily'
    target_layer: 'l3_montly'
    lookback: '0'

l1_digital_customer_app_category_agg_timeband_evening_catlv_3:
  type: datasets.spark_dbfs_dataset.SparkDbfsDataSet
  file_format: "parquet"
  filepath: base_path/DIGITAL/l1_features/l1_digital_customer_app_category_agg_timeband/category_level=level_3/timeband=evening
  metadata_table_path: 'metadata_path'
  save_args:
    increment_flag: 'yes'
    metadata_target_table: 'l1_digital_customer_app_category_agg_timeband_evening_catlv_3'
    mode: "overwrite"
    partitionBy: "event_partition_date"
    read_layer: 'l0_daily'
    target_layer: 'l1_daily'
  load_args:
    increment_flag: 'yes'
    read_layer: 'l1_daily'
    target_layer: 'l3_montly'
    lookback: '0'

l1_digital_customer_app_category_agg_timeband_night_catlv_3:
  type: datasets.spark_dbfs_dataset.SparkDbfsDataSet
  file_format: "parquet"
  filepath: base_path/DIGITAL/l1_features/l1_digital_customer_app_category_agg_timeband/category_level=level_3/timeband=night
  metadata_table_path: 'metadata_path'
  save_args:
    increment_flag: 'yes'
    metadata_target_table: 'l1_digital_customer_app_category_agg_timeband_night_catlv_3'
    mode: "overwrite"
    partitionBy: "event_partition_date"
    read_layer: 'l0_daily'
    target_layer: 'l1_daily'
  load_args:
    increment_flag: 'yes'
    read_layer: 'l1_daily'
    target_layer: 'l3_montly'
    lookback: '0'

l1_digital_customer_app_category_agg_timeband_morning_catlv_4:
  type: datasets.spark_dbfs_dataset.SparkDbfsDataSet
  file_format: "parquet"
  filepath: base_path/DIGITAL/l1_features/l1_digital_customer_app_category_agg_timeband/category_level=level_4/timeband=morning
  metadata_table_path: 'metadata_path'
  save_args:
    increment_flag: 'yes'
    metadata_target_table: 'l1_digital_customer_app_category_agg_timeband_morning_catlv_4'
    mode: "overwrite"
    partitionBy: "event_partition_date"
    read_layer: 'l0_daily'
    target_layer: 'l1_daily'
  load_args:
    increment_flag: 'yes'
    read_layer: 'l1_daily'
    target_layer: 'l3_montly'
    lookback: '0'

l1_digital_customer_app_category_agg_timeband_afternoon_catlv_4:
  type: datasets.spark_dbfs_dataset.SparkDbfsDataSet
  file_format: "parquet"
  filepath: base_path/DIGITAL/l1_features/l1_digital_customer_app_category_agg_timeband/category_level=level_4/timeband=afternoon
  metadata_table_path: 'metadata_path'
  save_args:
    increment_flag: 'yes'
    metadata_target_table: 'l1_digital_customer_app_category_agg_timeband_afternoon_catlv_4'
    mode: "overwrite"
    partitionBy: "event_partition_date"
    read_layer: 'l0_daily'
    target_layer: 'l1_daily'
  load_args:
    increment_flag: 'yes'
    read_layer: 'l1_daily'
    target_layer: 'l3_montly'
    lookback: '0'

l1_digital_customer_app_category_agg_timeband_evening_catlv_4:
  type: datasets.spark_dbfs_dataset.SparkDbfsDataSet
  file_format: "parquet"
  filepath: base_path/DIGITAL/l1_features/l1_digital_customer_app_category_agg_timeband/category_level=level_4/timeband=evening
  metadata_table_path: 'metadata_path'
  save_args:
    increment_flag: 'yes'
    metadata_target_table: 'l1_digital_customer_app_category_agg_timeband_evening_catlv_4'
    mode: "overwrite"
    partitionBy: "event_partition_date"
    read_layer: 'l0_daily'
    target_layer: 'l1_daily'
  load_args:
    increment_flag: 'yes'
    read_layer: 'l1_daily'
    target_layer: 'l3_montly'
    lookback: '0'

l1_digital_customer_app_category_agg_timeband_night_catlv_4:
  type: datasets.spark_dbfs_dataset.SparkDbfsDataSet
  file_format: "parquet"
  filepath: base_path/DIGITAL/l1_features/l1_digital_customer_app_category_agg_timeband/category_level=level_4/timeband=night
  metadata_table_path: 'metadata_path'
  save_args:
    increment_flag: 'yes'
    metadata_target_table: 'l1_digital_customer_app_category_agg_timeband_night_catlv_4'
    mode: "overwrite"
    partitionBy: "event_partition_date"
    read_layer: 'l0_daily'
    target_layer: 'l1_daily'
  load_args:
    increment_flag: 'yes'
    read_layer: 'l1_daily'
    target_layer: 'l3_montly'
    lookback: '0'

l1_digital_mobile_app_category_agg_timeband_morning_catlv_1:
  type: datasets.spark_dbfs_dataset.SparkDbfsDataSet
  file_format: "parquet"
  filepath: base_path/DIGITAL/l1_features/l1_digital_mobile_app_category_agg_timeband/category_level=level_1/timeband=morning
  metadata_table_path: 'metadata_path'
  save_args:
    increment_flag: 'yes'
    metadata_target_table: 'l1_digital_mobile_app_category_agg_timeband_morning_catlv_1'
    read_layer: 'l0_daily'
    target_layer: 'l1_daily'
    mode: "overwrite"
    partitionBy: "event_partition_date"
  load_args:
    increment_flag: 'yes'
    read_layer: 'l1_daily'
    target_layer: 'l1_daily'
    lookback: '0'

l1_digital_mobile_app_category_agg_timeband_afternoon_catlv_1:
  type: datasets.spark_dbfs_dataset.SparkDbfsDataSet
  file_format: "parquet"
  filepath: base_path/DIGITAL/l1_features/l1_digital_mobile_app_category_agg_timeband/category_level=level_1/timeband=afternoon
  metadata_table_path: 'metadata_path'
  save_args:
    increment_flag: 'yes'
    metadata_target_table: 'l1_digital_mobile_app_category_agg_timeband_afternoon_catlv_1'
    read_layer: 'l0_daily'
    target_layer: 'l1_daily'
    mode: "overwrite"
    partitionBy: "event_partition_date"

l1_digital_mobile_app_category_agg_timeband_evening_catlv_1:
  type: datasets.spark_dbfs_dataset.SparkDbfsDataSet
  file_format: "parquet"
  filepath: base_path/DIGITAL/l1_features/l1_digital_mobile_app_category_agg_timeband/category_level=level_1/timeband=evening
  metadata_table_path: 'metadata_path'
  save_args:
    increment_flag: 'yes'
    metadata_target_table: 'l1_digital_mobile_app_category_agg_timeband_evening_catlv_1'
    read_layer: 'l0_daily'
    target_layer: 'l1_daily'
    mode: "overwrite"
    partitionBy: "event_partition_date"

l1_digital_mobile_app_category_agg_timeband_night_catlv_1:
  type: datasets.spark_dbfs_dataset.SparkDbfsDataSet
  file_format: "parquet"
  filepath: base_path/DIGITAL/l1_features/l1_digital_mobile_app_category_agg_timeband/category_level=level_1/timeband=night
  metadata_table_path: 'metadata_path'
  save_args:
    increment_flag: 'yes'
    metadata_target_table: 'l1_digital_mobile_app_category_agg_timeband_night_catlv_1'
    read_layer: 'l0_daily'
    target_layer: 'l1_daily'
    mode: "overwrite"
    partitionBy: "event_partition_date"

l1_digital_customer_app_category_agg_timeband_for_l3_morning_catlv_1:
  type: datasets.spark_dbfs_dataset.SparkDbfsDataSet
  file_format: "parquet"
  filepath: base_path/DIGITAL/l1_features/l1_digital_customer_app_category_agg_timeband/category_level=level_1/timeband=morning
  metadata_table_path: 'metadata_path'
  load_args:
    increment_flag: 'yes'
    read_layer: 'l1_daily'
    target_layer: 'l3_monthly'
    lookup_table_name : "l3_digital_customer_app_category_agg_timeband_monthly_morning_catlv_1"
    lookback: '0'

l1_digital_customer_app_category_agg_timeband_for_l3_afternoon_catlv_1:
  type: datasets.spark_dbfs_dataset.SparkDbfsDataSet
  file_format: "parquet"
  filepath: base_path/DIGITAL/l1_features/l1_digital_customer_app_category_agg_timeband/category_level=level_1/timeband=afternoon
  metadata_table_path: 'metadata_path'
  load_args:
    increment_flag: 'yes'
    read_layer: 'l1_daily'
    target_layer: 'l3_monthly'
    lookup_table_name: "l3_digital_customer_app_category_agg_timeband_monthly_afternoon_catlv_1"
    lookback: '0'

l1_digital_customer_app_category_agg_timeband_for_l3_evening_catlv_1:
  type: datasets.spark_dbfs_dataset.SparkDbfsDataSet
  file_format: "parquet"
  filepath: base_path/DIGITAL/l1_features/l1_digital_customer_app_category_agg_timeband/category_level=level_1/timeband=evening
  metadata_table_path: 'metadata_path'
  load_args:
    increment_flag: 'yes'
    read_layer: 'l1_daily'
    target_layer: 'l3_monthly'
    lookup_table_name: "l3_digital_customer_app_category_agg_timeband_monthly_evening_catlv_1"
    lookback: '0'

l1_digital_customer_app_category_agg_timeband_for_l3_night_catlv_1:
  type: datasets.spark_dbfs_dataset.SparkDbfsDataSet
  file_format: "parquet"
  filepath: base_path/DIGITAL/l1_features/l1_digital_customer_app_category_agg_timeband/category_level=level_1/timeband=night
  metadata_table_path: 'metadata_path'
  load_args:
    increment_flag: 'yes'
    read_layer: 'l1_daily'
    target_layer: 'l3_monthly'
    lookup_table_name: "l3_digital_customer_app_category_agg_timeband_monthly_night_catlv_1"
    lookback: '0'

l1_digital_customer_app_category_agg_timeband_for_l3_morning_catlv_2:
  type: datasets.spark_dbfs_dataset.SparkDbfsDataSet
  file_format: "parquet"
  filepath: base_path/DIGITAL/l1_features/l1_digital_customer_app_category_agg_timeband/category_level=level_2/timeband=morning
  metadata_table_path: 'metadata_path'
  load_args:
    increment_flag: 'yes'
    read_layer: 'l1_daily'
    target_layer: 'l3_monthly'
    lookup_table_name : "l3_digital_customer_app_category_agg_timeband_monthly_morning_catlv_2"
    lookback: '0'

l1_digital_customer_app_category_agg_timeband_for_l3_afternoon_catlv_2:
  type: datasets.spark_dbfs_dataset.SparkDbfsDataSet
  file_format: "parquet"
  filepath: base_path/DIGITAL/l1_features/l1_digital_customer_app_category_agg_timeband/category_level=level_2/timeband=afternoon
  metadata_table_path: 'metadata_path'
  load_args:
    increment_flag: 'yes'
    read_layer: 'l1_daily'
    target_layer: 'l3_monthly'
    lookup_table_name: "l3_digital_customer_app_category_agg_timeband_monthly_afternoon_catlv_2"
    lookback: '0'

l1_digital_customer_app_category_agg_timeband_for_l3_evening_catlv_2:
  type: datasets.spark_dbfs_dataset.SparkDbfsDataSet
  file_format: "parquet"
  filepath: base_path/DIGITAL/l1_features/l1_digital_customer_app_category_agg_timeband/category_level=level_2/timeband=evening
  metadata_table_path: 'metadata_path'
  load_args:
    increment_flag: 'yes'
    read_layer: 'l1_daily'
    target_layer: 'l3_monthly'
    lookup_table_name: "l3_digital_customer_app_category_agg_timeband_monthly_evening_catlv_2"
    lookback: '0'

l1_digital_customer_app_category_agg_timeband_for_l3_night_catlv_2:
  type: datasets.spark_dbfs_dataset.SparkDbfsDataSet
  file_format: "parquet"
  filepath: base_path/DIGITAL/l1_features/l1_digital_customer_app_category_agg_timeband/category_level=level_2/timeband=night
  metadata_table_path: 'metadata_path'
  load_args:
    increment_flag: 'yes'
    read_layer: 'l1_daily'
    target_layer: 'l3_monthly'
    lookup_table_name: "l3_digital_customer_app_category_agg_timeband_monthly_night_catlv_2"
    lookback: '0'

l1_digital_customer_app_category_agg_timeband_for_l3_morning_catlv_3:
  type: datasets.spark_dbfs_dataset.SparkDbfsDataSet
  file_format: "parquet"
  filepath: base_path/DIGITAL/l1_features/l1_digital_customer_app_category_agg_timeband/category_level=level_3/timeband=morning
  metadata_table_path: 'metadata_path'
  load_args:
    increment_flag: 'yes'
    read_layer: 'l1_daily'
    target_layer: 'l3_monthly'
    lookup_table_name : "l3_digital_customer_app_category_agg_timeband_monthly_morning_catlv_3"
    lookback: '0'

l1_digital_customer_app_category_agg_timeband_for_l3_afternoon_catlv_3:
  type: datasets.spark_dbfs_dataset.SparkDbfsDataSet
  file_format: "parquet"
  filepath: base_path/DIGITAL/l1_features/l1_digital_customer_app_category_agg_timeband/category_level=level_3/timeband=afternoon
  metadata_table_path: 'metadata_path'
  load_args:
    increment_flag: 'yes'
    read_layer: 'l1_daily'
    target_layer: 'l3_monthly'
    lookup_table_name: "l3_digital_customer_app_category_agg_timeband_monthly_afternoon_catlv_3"
    lookback: '0'

l1_digital_customer_app_category_agg_timeband_for_l3_evening_catlv_3:
  type: datasets.spark_dbfs_dataset.SparkDbfsDataSet
  file_format: "parquet"
  filepath: base_path/DIGITAL/l1_features/l1_digital_customer_app_category_agg_timeband/category_level=level_3/timeband=evening
  metadata_table_path: 'metadata_path'
  load_args:
    increment_flag: 'yes'
    read_layer: 'l1_daily'
    target_layer: 'l3_monthly'
    lookup_table_name: "l3_digital_customer_app_category_agg_timeband_monthly_evening_catlv_3"
    lookback: '0'

l1_digital_customer_app_category_agg_timeband_for_l3_night_catlv_3:
  type: datasets.spark_dbfs_dataset.SparkDbfsDataSet
  file_format: "parquet"
  filepath: base_path/DIGITAL/l1_features/l1_digital_customer_app_category_agg_timeband/category_level=level_3/timeband=night
  metadata_table_path: 'metadata_path'
  load_args:
    increment_flag: 'yes'
    read_layer: 'l1_daily'
    target_layer: 'l3_monthly'
    lookup_table_name: "l3_digital_customer_app_category_agg_timeband_monthly_night_catlv_3"
    lookback: '0'

l1_digital_customer_app_category_agg_timeband_for_l3_morning_catlv_4:
  type: datasets.spark_dbfs_dataset.SparkDbfsDataSet
  file_format: "parquet"
  filepath: base_path/DIGITAL/l1_features/l1_digital_customer_app_category_agg_timeband/category_level=level_4/timeband=morning
  metadata_table_path: 'metadata_path'
  load_args:
    increment_flag: 'yes'
    read_layer: 'l1_daily'
    target_layer: 'l3_monthly'
    lookup_table_name : "l3_digital_customer_app_category_agg_timeband_monthly_morning_catlv_4"
    lookback: '0'

l1_digital_customer_app_category_agg_timeband_for_l3_afternoon_catlv_4:
  type: datasets.spark_dbfs_dataset.SparkDbfsDataSet
  file_format: "parquet"
  filepath: base_path/DIGITAL/l1_features/l1_digital_customer_app_category_agg_timeband/category_level=level_4/timeband=afternoon
  metadata_table_path: 'metadata_path'
  load_args:
    increment_flag: 'yes'
    read_layer: 'l1_daily'
    target_layer: 'l3_monthly'
    lookup_table_name: "l3_digital_customer_app_category_agg_timeband_monthly_afternoon_catlv_4"
    lookback: '0'

l1_digital_customer_app_category_agg_timeband_for_l3_evening_catlv_4:
  type: datasets.spark_dbfs_dataset.SparkDbfsDataSet
  file_format: "parquet"
  filepath: base_path/DIGITAL/l1_features/l1_digital_customer_app_category_agg_timeband/category_level=level_4/timeband=evening
  metadata_table_path: 'metadata_path'
  load_args:
    increment_flag: 'yes'
    read_layer: 'l1_daily'
    target_layer: 'l3_monthly'
    lookup_table_name: "l3_digital_customer_app_category_agg_timeband_monthly_evening_catlv_4"
    lookback: '0'

l1_digital_customer_app_category_agg_timeband_for_l3_night_catlv_4:
  type: datasets.spark_dbfs_dataset.SparkDbfsDataSet
  file_format: "parquet"
  filepath: base_path/DIGITAL/l1_features/l1_digital_customer_app_category_agg_timeband/category_level=level_4/timeband=night
  metadata_table_path: 'metadata_path'
  load_args:
    increment_flag: 'yes'
    read_layer: 'l1_daily'
    target_layer: 'l3_monthly'
    lookup_table_name: "l3_digital_customer_app_category_agg_timeband_monthly_night_catlv_4"
    lookback: '0'

l1_digital_customer_relay_pageview_agg_daily:
  type: datasets.spark_dbfs_dataset.SparkDbfsDataSet
  filepath: base_path/DIGITAL/l1_features/l1_digital_customer_relay_pageview_agg_daily/
  file_format: parquet
  metadata_table_path: 'metadata_path'
  save_args:
    mode: "overwrite"
    partitionBy: "event_partition_date"
    increment_flag: 'yes'
    read_layer: 'l0_daily'
    target_layer: 'l1_daily'

l1_digital_customer_relay_conversion_agg_daily:
  type: datasets.spark_dbfs_dataset.SparkDbfsDataSet
  filepath: base_path/DIGITAL/l1_features/l1_digital_customer_relay_conversion_agg_daily/
  file_format: parquet
  metadata_table_path: 'metadata_path'
  save_args:
    mode: "overwrite"
    partitionBy: "event_partition_date"
    increment_flag: 'yes'
    metadata_target_table: 'l1_digital_customer_relay_conversion_agg_daily'
    read_layer: 'l0_daily'
    target_layer: 'l1_daily'

l1_digital_customer_app_category_agg_daily_catlv_1:
  type: datasets.spark_dbfs_dataset.SparkDbfsDataSet
  filepath:  base_path/DIGITAL/l1_features/l1_digital_customer_app_category_agg_daily/category_level=level_1
  file_format: parquet
  metadata_table_path: 'metadata_path'
  load_args:
    read_layer: 'l1_daily'
    target_layer: 'l3_monthly'
    lookback: '0'
  save_args:
    mode: "overwrite"
    partitionBy: "event_partition_date"
    increment_flag: 'yes'
    metadata_target_table: 'l1_digital_customer_app_category_agg_daily_catlv_1'
    read_layer: 'l0_daily'
    target_layer: 'l1_daily'

l1_digital_customer_app_category_agg_daily_catlv_2:
  type: datasets.spark_dbfs_dataset.SparkDbfsDataSet
  filepath:  base_path/DIGITAL/l1_features/l1_digital_customer_app_category_agg_daily/category_level=level_2
  file_format: parquet
  metadata_table_path: 'metadata_path'
  load_args:
    read_layer: 'l1_daily'
    target_layer: 'l3_monthly'
    lookback: '0'
  save_args:
    mode: "overwrite"
    partitionBy: "event_partition_date"
    increment_flag: 'yes'
    metadata_target_table: 'l1_digital_customer_app_category_agg_daily_catlv_2'
    read_layer: 'l0_daily'
    target_layer: 'l1_daily'


l1_digital_customer_app_category_agg_daily_catlv_3:
  type: datasets.spark_dbfs_dataset.SparkDbfsDataSet
  filepath:  base_path/DIGITAL/l1_features/l1_digital_customer_app_category_agg_daily/category_level=level_3
  file_format: parquet
  metadata_table_path: 'metadata_path'
  load_args:
    read_layer: 'l1_daily'
    target_layer: 'l3_monthly'
    lookback: '0'
  save_args:
    mode: "overwrite"
    partitionBy: "event_partition_date"
    increment_flag: 'yes'
    metadata_target_table: 'l1_digital_customer_app_category_agg_daily_catlv_3'
    read_layer: 'l0_daily'
    target_layer: 'l1_daily'

l1_digital_customer_app_category_agg_daily_catlv_4:
  type: datasets.spark_dbfs_dataset.SparkDbfsDataSet
  filepath:  base_path/DIGITAL/l1_features/l1_digital_customer_app_category_agg_daily/category_level=level_4
  file_format: parquet
  metadata_table_path: 'metadata_path'
  load_args:
    read_layer: 'l1_daily'
    target_layer: 'l3_monthly'
    lookback: '0'
  save_args:
    mode: "overwrite"
    partitionBy: "event_partition_date"
    increment_flag: 'yes'
    metadata_target_table: 'l1_digital_customer_app_category_agg_daily_catlv_4'
    read_layer: 'l0_daily'
    target_layer: 'l1_daily'

l1_digital_customer_app_category_agg_daily_for_share_morning_catlv_1:
  type: datasets.spark_dbfs_dataset.SparkDbfsDataSet
  filepath:  base_path/DIGITAL/l1_features/l1_digital_customer_app_category_agg_daily/category_level=level_1
  file_format: parquet
  metadata_table_path: 'metadata_path'
  load_args:
    increment_flag: 'yes'
    lookup_table_name: 'l1_digital_customer_app_category_agg_timeband_morning_catlv_1'
    read_layer: 'l1_daily'
    target_layer: 'l1_daily'
    lookback: '0'

l1_digital_customer_app_category_agg_daily_for_share_afternoon_catlv_1:
  type: datasets.spark_dbfs_dataset.SparkDbfsDataSet
  filepath:  base_path/DIGITAL/l1_features/l1_digital_customer_app_category_agg_daily/category_level=level_1
  file_format: parquet
  metadata_table_path: 'metadata_path'
  load_args:
    increment_flag: 'yes'
    lookup_table_name: 'l1_digital_customer_app_category_agg_timeband_afternoon_catlv_1'
    read_layer: 'l1_daily'
    target_layer: 'l1_daily'
    lookback: '0'

l1_digital_customer_app_category_agg_daily_for_share_evening_catlv_1:
  type: datasets.spark_dbfs_dataset.SparkDbfsDataSet
  filepath:  base_path/DIGITAL/l1_features/l1_digital_customer_app_category_agg_daily/category_level=level_1
  file_format: parquet
  metadata_table_path: 'metadata_path'
  load_args:
    increment_flag: 'yes'
    lookup_table_name: 'l1_digital_customer_app_category_agg_timeband_evening_catlv_1'
    read_layer: 'l1_daily'
    target_layer: 'l1_daily'
    lookback: '0'

l1_digital_customer_app_category_agg_daily_for_share_night_catlv_1:
  type: datasets.spark_dbfs_dataset.SparkDbfsDataSet
  filepath:  base_path/DIGITAL/l1_features/l1_digital_customer_app_category_agg_daily/category_level=level_1
  file_format: parquet
  metadata_table_path: 'metadata_path'
  load_args:
    increment_flag: 'yes'
    lookup_table_name: 'l1_digital_customer_app_category_agg_timeband_night_catlv_1'
    read_layer: 'l1_daily'
    target_layer: 'l1_daily'
    lookback: '0'

l1_digital_customer_app_category_agg_daily_for_share_timeband_catlv_2:
  type: datasets.spark_dbfs_dataset.SparkDbfsDataSet
  filepath:  base_path/DIGITAL/l1_features/l1_digital_customer_app_category_agg_daily/category_level=level_2
  file_format: parquet
  metadata_table_path: 'metadata_path'
  load_args:
    increment_flag: 'yes'
    lookup_table_name: 'l1_digital_customer_app_category_agg_timeband_night_catlv_2'
    read_layer: 'l1_daily'
    target_layer: 'l1_daily'
    lookback: '0'

l1_digital_customer_app_category_agg_daily_for_share_morning_catlv_2:
  type: datasets.spark_dbfs_dataset.SparkDbfsDataSet
  filepath:  base_path/DIGITAL/l1_features/l1_digital_customer_app_category_agg_daily/category_level=level_2
  file_format: parquet
  metadata_table_path: 'metadata_path'
  load_args:
    increment_flag: 'yes'
    lookup_table_name: 'l1_digital_customer_app_category_agg_timeband_morning_catlv_2'
    read_layer: 'l1_daily'
    target_layer: 'l1_daily'
    lookback: '0'

l1_digital_customer_app_category_agg_daily_for_share_afternoon_catlv_2:
  type: datasets.spark_dbfs_dataset.SparkDbfsDataSet
  filepath:  base_path/DIGITAL/l1_features/l1_digital_customer_app_category_agg_daily/category_level=level_2
  file_format: parquet
  metadata_table_path: 'metadata_path'
  load_args:
    increment_flag: 'yes'
    lookup_table_name: 'l1_digital_customer_app_category_agg_timeband_afternoon_catlv_2'
    read_layer: 'l1_daily'
    target_layer: 'l1_daily'
    lookback: '0'

l1_digital_customer_app_category_agg_daily_for_share_evening_catlv_2:
  type: datasets.spark_dbfs_dataset.SparkDbfsDataSet
  filepath:  base_path/DIGITAL/l1_features/l1_digital_customer_app_category_agg_daily/category_level=level_2
  file_format: parquet
  metadata_table_path: 'metadata_path'
  load_args:
    increment_flag: 'yes'
    lookup_table_name: 'l1_digital_customer_app_category_agg_timeband_evening_catlv_2'
    read_layer: 'l1_daily'
    target_layer: 'l1_daily'
    lookback: '0'

l1_digital_customer_app_category_agg_daily_for_share_night_catlv_2:
  type: datasets.spark_dbfs_dataset.SparkDbfsDataSet
  filepath:  base_path/DIGITAL/l1_features/l1_digital_customer_app_category_agg_daily/category_level=level_2
  file_format: parquet
  metadata_table_path: 'metadata_path'
  load_args:
    increment_flag: 'yes'
    lookup_table_name: 'l1_digital_customer_app_category_agg_timeband_night_catlv_2'
    read_layer: 'l1_daily'
    target_layer: 'l1_daily'
    lookback: '0'

l1_digital_customer_app_category_agg_daily_for_share_morning_catlv_3:
  type: datasets.spark_dbfs_dataset.SparkDbfsDataSet
  filepath:  base_path/DIGITAL/l1_features/l1_digital_customer_app_category_agg_daily/category_level=level_3
  file_format: parquet
  metadata_table_path: 'metadata_path'
  load_args:
    increment_flag: 'yes'
    lookup_table_name: 'l1_digital_customer_app_category_agg_timeband_morning_catlv_3'
    read_layer: 'l1_daily'
    target_layer: 'l1_daily'
    lookback: '0'

l1_digital_customer_app_category_agg_daily_for_share_afternoon_catlv_3:
  type: datasets.spark_dbfs_dataset.SparkDbfsDataSet
  filepath:  base_path/DIGITAL/l1_features/l1_digital_customer_app_category_agg_daily/category_level=level_3
  file_format: parquet
  metadata_table_path: 'metadata_path'
  load_args:
    increment_flag: 'yes'
    lookup_table_name: 'l1_digital_customer_app_category_agg_timeband_afternoon_catlv_3'
    read_layer: 'l1_daily'
    target_layer: 'l1_daily'
    lookback: '0'

l1_digital_customer_app_category_agg_daily_for_share_evening_catlv_3:
  type: datasets.spark_dbfs_dataset.SparkDbfsDataSet
  filepath:  base_path/DIGITAL/l1_features/l1_digital_customer_app_category_agg_daily/category_level=level_3
  file_format: parquet
  metadata_table_path: 'metadata_path'
  load_args:
    increment_flag: 'yes'
    lookup_table_name: 'l1_digital_customer_app_category_agg_timeband_evening_catlv_3'
    read_layer: 'l1_daily'
    target_layer: 'l1_daily'
    lookback: '0'

l1_digital_customer_app_category_agg_daily_for_share_night_catlv_3:
  type: datasets.spark_dbfs_dataset.SparkDbfsDataSet
  filepath:  base_path/DIGITAL/l1_features/l1_digital_customer_app_category_agg_daily/category_level=level_3
  file_format: parquet
  metadata_table_path: 'metadata_path'
  load_args:
    increment_flag: 'yes'
    lookup_table_name: 'l1_digital_customer_app_category_agg_timeband_night_catlv_3'
    read_layer: 'l1_daily'
    target_layer: 'l1_daily'
    lookback: '0'


l1_digital_customer_app_category_agg_daily_for_share_morning_catlv_4:
  type: datasets.spark_dbfs_dataset.SparkDbfsDataSet
  filepath:  base_path/DIGITAL/l1_features/l1_digital_customer_app_category_agg_daily/category_level=level_4
  file_format: parquet
  metadata_table_path: 'metadata_path'
  load_args:
    increment_flag: 'yes'
    lookup_table_name: 'l1_digital_customer_app_category_agg_timeband_morning_catlv_4'
    read_layer: 'l1_daily'
    target_layer: 'l1_daily'
    lookback: '0'

l1_digital_customer_app_category_agg_daily_for_share_afternoon_catlv_4:
  type: datasets.spark_dbfs_dataset.SparkDbfsDataSet
  filepath:  base_path/DIGITAL/l1_features/l1_digital_customer_app_category_agg_daily/category_level=level_4
  file_format: parquet
  metadata_table_path: 'metadata_path'
  load_args:
    increment_flag: 'yes'
    lookup_table_name: 'l1_digital_customer_app_category_agg_timeband_afternoon_catlv_4'
    read_layer: 'l1_daily'
    target_layer: 'l1_daily'
    lookback: '0'

l1_digital_customer_app_category_agg_daily_for_share_evening_catlv_4:
  type: datasets.spark_dbfs_dataset.SparkDbfsDataSet
  filepath:  base_path/DIGITAL/l1_features/l1_digital_customer_app_category_agg_daily/category_level=level_4
  file_format: parquet
  metadata_table_path: 'metadata_path'
  load_args:
    increment_flag: 'yes'
    lookup_table_name: 'l1_digital_customer_app_category_agg_timeband_evening_catlv_4'
    read_layer: 'l1_daily'
    target_layer: 'l1_daily'
    lookback: '0'

l1_digital_customer_app_category_agg_daily_for_share_night_catlv_4:
  type: datasets.spark_dbfs_dataset.SparkDbfsDataSet
  filepath:  base_path/DIGITAL/l1_features/l1_digital_customer_app_category_agg_daily/category_level=level_4
  file_format: parquet
  metadata_table_path: 'metadata_path'
  load_args:
    increment_flag: 'yes'
    lookup_table_name: 'l1_digital_customer_app_category_agg_timeband_night_catlv_4'
    read_layer: 'l1_daily'
    target_layer: 'l1_daily'
    lookback: '0'

l1_digital_customer_web_category_agg_daily_for_morning_catlv_1:
  type: datasets.spark_dbfs_dataset.SparkDbfsDataSet
  filepath:  base_path/DIGITAL/l1_features/l1_digital_customer_web_category_agg_daily/category_level=level_1
  file_format: parquet
  metadata_table_path: 'metadata_path'
  load_args:
    increment_flag: 'yes'
    lookup_table_name: 'l1_digital_customer_web_category_agg_timeband_morning_catlv_1'
    read_layer: 'l1_daily'
    target_layer: 'l1_daily'
    lookback: '0'

l1_digital_customer_web_category_agg_daily_for_afternoon_catlv_1:
  type: datasets.spark_dbfs_dataset.SparkDbfsDataSet
  filepath:  base_path/DIGITAL/l1_features/l1_digital_customer_web_category_agg_daily/category_level=level_1
  file_format: parquet
  metadata_table_path: 'metadata_path'
  load_args:
    increment_flag: 'yes'
    lookup_table_name: 'l1_digital_customer_web_category_agg_timeband_afternoon_catlv_1'
    read_layer: 'l1_daily'
    target_layer: 'l1_daily'
    lookback: '0'

l1_digital_customer_web_category_agg_daily_for_evening_catlv_1:
  type: datasets.spark_dbfs_dataset.SparkDbfsDataSet
  filepath:  base_path/DIGITAL/l1_features/l1_digital_customer_web_category_agg_daily/category_level=level_1
  file_format: parquet
  metadata_table_path: 'metadata_path'
  load_args:
    increment_flag: 'yes'
    lookup_table_name: 'l1_digital_customer_web_category_agg_timeband_evening_catlv_1'
    read_layer: 'l1_daily'
    target_layer: 'l1_daily'
    lookback: '0'

l1_digital_customer_web_category_agg_daily_for_night_catlv_1:
  type: datasets.spark_dbfs_dataset.SparkDbfsDataSet
  filepath:  base_path/DIGITAL/l1_features/l1_digital_customer_web_category_agg_daily/category_level=level_1
  file_format: parquet
  metadata_table_path: 'metadata_path'
  load_args:
    increment_flag: 'yes'
    lookup_table_name: 'l1_digital_customer_web_category_agg_timeband_night_catlv_1'
    read_layer: 'l1_daily'
    target_layer: 'l1_daily'
    lookback: '0'

l1_digital_customer_web_category_agg_daily_for_morning_catlv_2:
  type: datasets.spark_dbfs_dataset.SparkDbfsDataSet
  filepath:  base_path/DIGITAL/l1_features/l1_digital_customer_web_category_agg_daily/category_level=level_2
  file_format: parquet
  metadata_table_path: 'metadata_path'
  load_args:
    increment_flag: 'yes'
    lookup_table_name: 'l1_digital_customer_web_category_agg_timeband_morning_catlv_2'
    read_layer: 'l1_daily'
    target_layer: 'l1_daily'
    lookback: '0'

l1_digital_customer_web_category_agg_daily_for_afternoon_catlv_2:
  type: datasets.spark_dbfs_dataset.SparkDbfsDataSet
  filepath:  base_path/DIGITAL/l1_features/l1_digital_customer_web_category_agg_daily/category_level=level_2
  file_format: parquet
  metadata_table_path: 'metadata_path'
  load_args:
    increment_flag: 'yes'
    lookup_table_name: 'l1_digital_customer_web_category_agg_timeband_afternoon_catlv_2'
    read_layer: 'l1_daily'
    target_layer: 'l1_daily'
    lookback: '0'

l1_digital_customer_web_category_agg_daily_for_evening_catlv_2:
  type: datasets.spark_dbfs_dataset.SparkDbfsDataSet
  filepath:  base_path/DIGITAL/l1_features/l1_digital_customer_web_category_agg_daily/category_level=level_2
  file_format: parquet
  metadata_table_path: 'metadata_path'
  load_args:
    increment_flag: 'yes'
    lookup_table_name: 'l1_digital_customer_web_category_agg_timeband_evening_catlv_2'
    read_layer: 'l1_daily'
    target_layer: 'l1_daily'
    lookback: '0'

l1_digital_customer_web_category_agg_daily_for_night_catlv_2:
  type: datasets.spark_dbfs_dataset.SparkDbfsDataSet
  filepath:  base_path/DIGITAL/l1_features/l1_digital_customer_web_category_agg_daily/category_level=level_2
  file_format: parquet
  metadata_table_path: 'metadata_path'
  load_args:
    increment_flag: 'yes'
    lookup_table_name: 'l1_digital_customer_web_category_agg_timeband_night_catlv_2'
    read_layer: 'l1_daily'
    target_layer: 'l1_daily'
    lookback: '0'

l1_digital_customer_web_category_agg_daily_for_morning_catlv_3:
  type: datasets.spark_dbfs_dataset.SparkDbfsDataSet
  filepath:  base_path/DIGITAL/l1_features/l1_digital_customer_web_category_agg_daily/category_level=level_3
  file_format: parquet
  metadata_table_path: 'metadata_path'
  load_args:
    increment_flag: 'yes'
    lookup_table_name: 'l1_digital_customer_web_category_agg_timeband_morning_catlv_3'
    read_layer: 'l1_daily'
    target_layer: 'l1_daily'
    lookback: '0'

l1_digital_customer_web_category_agg_daily_for_afternoon_catlv_3:
  type: datasets.spark_dbfs_dataset.SparkDbfsDataSet
  filepath:  base_path/DIGITAL/l1_features/l1_digital_customer_web_category_agg_daily/category_level=level_3
  file_format: parquet
  metadata_table_path: 'metadata_path'
  load_args:
    increment_flag: 'yes'
    lookup_table_name: 'l1_digital_customer_web_category_agg_timeband_afternoon_catlv_3'
    read_layer: 'l1_daily'
    target_layer: 'l1_daily'
    lookback: '0'

l1_digital_customer_web_category_agg_daily_for_evening_catlv_3:
  type: datasets.spark_dbfs_dataset.SparkDbfsDataSet
  filepath:  base_path/DIGITAL/l1_features/l1_digital_customer_web_category_agg_daily/category_level=level_3
  file_format: parquet
  metadata_table_path: 'metadata_path'
  load_args:
    increment_flag: 'yes'
    lookup_table_name: 'l1_digital_customer_web_category_agg_timeband_evening_catlv_3'
    read_layer: 'l1_daily'
    target_layer: 'l1_daily'
    lookback: '0'

l1_digital_customer_web_category_agg_daily_for_night_catlv_3:
  type: datasets.spark_dbfs_dataset.SparkDbfsDataSet
  filepath:  base_path/DIGITAL/l1_features/l1_digital_customer_web_category_agg_daily/category_level=level_3
  file_format: parquet
  metadata_table_path: 'metadata_path'
  load_args:
    increment_flag: 'yes'
    lookup_table_name: 'l1_digital_customer_web_category_agg_timeband_night_catlv_3'
    read_layer: 'l1_daily'
    target_layer: 'l1_daily'
    lookback: '0'

l1_digital_customer_web_category_agg_daily_for_morning_catlv_4:
  type: datasets.spark_dbfs_dataset.SparkDbfsDataSet
  filepath:  base_path/DIGITAL/l1_features/l1_digital_customer_web_category_agg_daily/category_level=level_4
  file_format: parquet
  metadata_table_path: 'metadata_path'
  load_args:
    increment_flag: 'yes'
    lookup_table_name: 'l1_digital_customer_web_category_agg_timeband_morning_catlv_4'
    read_layer: 'l1_daily'
    target_layer: 'l1_daily'
    lookback: '0'

l1_digital_customer_web_category_agg_daily_for_afternoon_catlv_4:
  type: datasets.spark_dbfs_dataset.SparkDbfsDataSet
  filepath:  base_path/DIGITAL/l1_features/l1_digital_customer_web_category_agg_daily/category_level=level_4
  file_format: parquet
  metadata_table_path: 'metadata_path'
  load_args:
    increment_flag: 'yes'
    lookup_table_name: 'l1_digital_customer_web_category_agg_timeband_afternoon_catlv_4'
    read_layer: 'l1_daily'
    target_layer: 'l1_daily'
    lookback: '0'

l1_digital_customer_web_category_agg_daily_for_evening_catlv_4:
  type: datasets.spark_dbfs_dataset.SparkDbfsDataSet
  filepath:  base_path/DIGITAL/l1_features/l1_digital_customer_web_category_agg_daily/category_level=level_4
  file_format: parquet
  metadata_table_path: 'metadata_path'
  load_args:
    increment_flag: 'yes'
    lookup_table_name: 'l1_digital_customer_web_category_agg_timeband_evening_catlv_4'
    read_layer: 'l1_daily'
    target_layer: 'l1_daily'
    lookback: '0'

l1_digital_customer_web_category_agg_daily_for_night_catlv_4:
  type: datasets.spark_dbfs_dataset.SparkDbfsDataSet
  filepath:  base_path/DIGITAL/l1_features/l1_digital_customer_web_category_agg_daily/category_level=level_4
  file_format: parquet
  metadata_table_path: 'metadata_path'
  load_args:
    increment_flag: 'yes'
    lookup_table_name: 'l1_digital_customer_web_category_agg_timeband_night_catlv_4'
    read_layer: 'l1_daily'
    target_layer: 'l1_daily'
    lookback: '0'

l1_digital_customer_combine_category_agg_daily_catlv_1:
  type: datasets.spark_dbfs_dataset.SparkDbfsDataSet
  filepath:  base_path/DIGITAL/l1_features/l1_digital_customer_combine_category_agg_daily/category_level=level_1
  file_format: parquet
  metadata_table_path: 'metadata_path'
  load_args:
    increment_flag: 'yes'
    read_layer: 'l1_daily'
    target_layer: 'l3_monthly'
    lookback: '0'
  save_args:
    mode: "overwrite"
    partitionBy: "event_partition_date"
    increment_flag: 'yes'
    metadata_target_table: 'l1_digital_customer_combine_category_agg_daily_catlv_1'
    read_layer: 'l1_daily'
    target_layer: 'l1_daily'

l1_digital_customer_combine_category_agg_daily_for_l3_combine_category_monthly_catlv_1:
  type: datasets.spark_dbfs_dataset.SparkDbfsDataSet
  filepath:  base_path/DIGITAL/l1_features/l1_digital_customer_combine_category_agg_daily/category_level=level_1
  file_format: parquet
  metadata_table_path: 'metadata_path'
  load_args:
    increment_flag: 'yes'
    lookup_table_name: 'l3_digital_customer_combine_category_agg_monthly_catlv_1'
    read_layer: 'l1_daily'
    target_layer: 'l3_monthly'
    lookback: '0'

l1_digital_customer_combine_category_agg_daily_for_l3_combine_category_monthly_catlv_2:
  type: datasets.spark_dbfs_dataset.SparkDbfsDataSet
  filepath:  base_path/DIGITAL/l1_features/l1_digital_customer_combine_category_agg_daily/category_level=level_2
  file_format: parquet
  metadata_table_path: 'metadata_path'
  load_args:
    increment_flag: 'yes'
    lookup_table_name: 'l3_digital_customer_combine_category_agg_monthly_catlv_2'
    read_layer: 'l1_daily'
    target_layer: 'l3_monthly'
    lookback: '0'

l1_digital_customer_combine_category_agg_daily_for_l3_combine_category_monthly_catlv_3:
  type: datasets.spark_dbfs_dataset.SparkDbfsDataSet
  filepath:  base_path/DIGITAL/l1_features/l1_digital_customer_combine_category_agg_daily/category_level=level_3
  file_format: parquet
  metadata_table_path: 'metadata_path'
  load_args:
    increment_flag: 'yes'
    lookup_table_name: 'l3_digital_customer_combine_category_agg_monthly_catlv_3'
    read_layer: 'l1_daily'
    target_layer: 'l3_monthly'
    lookback: '0'

l1_digital_customer_combine_category_agg_daily_for_l3_combine_category_monthly_catlv_4:
  type: datasets.spark_dbfs_dataset.SparkDbfsDataSet
  filepath:  base_path/DIGITAL/l1_features/l1_digital_customer_combine_category_agg_daily/category_level=level_4
  file_format: parquet
  metadata_table_path: 'metadata_path'
  load_args:
    increment_flag: 'yes'
    lookup_table_name: 'l3_digital_customer_combine_category_agg_monthly_catlv_4'
    read_layer: 'l1_daily'
    target_layer: 'l3_monthly'
    lookback: '0'

l1_digital_customer_combine_category_agg_daily_catlv_2:
  type: datasets.spark_dbfs_dataset.SparkDbfsDataSet
  filepath:  base_path/DIGITAL/l1_features/l1_digital_customer_combine_category_agg_daily/category_level=level_2
  file_format: parquet
  metadata_table_path: 'metadata_path'
  load_args:
    increment_flag: 'yes'
    read_layer: 'l1_daily'
    target_layer: 'l3_monthly'
    lookback: '0'
  save_args:
    mode: "overwrite"
    partitionBy: "event_partition_date"
    increment_flag: 'yes'
    metadata_target_table: 'l1_digital_customer_combine_category_agg_daily_catlv_2'
    read_layer: 'l1_daily'
    target_layer: 'l1_daily'

l1_digital_customer_combine_category_agg_daily_catlv_3:
  type: datasets.spark_dbfs_dataset.SparkDbfsDataSet
  filepath:  base_path/DIGITAL/l1_features/l1_digital_customer_combine_category_agg_daily/category_level=level_3
  file_format: parquet
  metadata_table_path: 'metadata_path'
  load_args:
    increment_flag: 'yes'
    read_layer: 'l1_daily'
    target_layer: 'l3_monthly'
    lookback: '0'
  save_args:
    mode: "overwrite"
    partitionBy: "event_partition_date"
    increment_flag: 'yes'
    metadata_target_table: 'l1_digital_customer_combine_category_agg_daily_catlv_3'
    read_layer: 'l1_daily'
    target_layer: 'l1_daily'

l1_digital_customer_combine_category_agg_daily_catlv_4:
  type: datasets.spark_dbfs_dataset.SparkDbfsDataSet
  filepath:  base_path/DIGITAL/l1_features/l1_digital_customer_combine_category_agg_daily/category_level=level_4
  file_format: parquet
  metadata_table_path: 'metadata_path'
  load_args:
    increment_flag: 'yes'
    read_layer: 'l1_daily'
    target_layer: 'l3_monthly'
    lookback: '0'
  save_args:
    mode: "overwrite"
    partitionBy: "event_partition_date"
    increment_flag: 'yes'
    metadata_target_table: 'l1_digital_customer_combine_category_agg_daily_catlv_4'
    read_layer: 'l1_daily'
    target_layer: 'l1_daily'
    
l1_digital_customer_app_category_agg_daily_catlv_1_for_combine_daily_catlv_1:
  type: datasets.spark_dbfs_dataset.SparkDbfsDataSet
  filepath:  base_path/DIGITAL/l1_features/l1_digital_customer_app_category_agg_daily/category_level=level_1
  file_format: parquet
  metadata_table_path: 'metadata_path'
  load_args:
    increment_flag: 'yes'
    read_layer: 'l1_daily'
    target_layer: 'l1_daily'
    lookup_table_name: 'l1_digital_customer_combine_category_agg_daily_catlv_1'
    lookback: '0'

l1_digital_customer_app_category_agg_daily_catlv_2_for_combine_daily_catlv_2:
  type: datasets.spark_dbfs_dataset.SparkDbfsDataSet
  filepath:  base_path/DIGITAL/l1_features/l1_digital_customer_app_category_agg_daily/category_level=level_2
  file_format: parquet
  metadata_table_path: 'metadata_path'
  load_args:
    increment_flag: 'yes'
    read_layer: 'l1_daily'
    target_layer: 'l1_daily'
    lookup_table_name: 'l1_digital_customer_combine_category_agg_daily_catlv_2'
    lookback: '0'

l1_digital_customer_app_category_agg_daily_catlv_3_for_combine_daily_catlv_3:
  type: datasets.spark_dbfs_dataset.SparkDbfsDataSet
  filepath:  base_path/DIGITAL/l1_features/l1_digital_customer_app_category_agg_daily/category_level=level_3
  file_format: parquet
  metadata_table_path: 'metadata_path'
  load_args:
    increment_flag: 'yes'
    read_layer: 'l1_daily'
    target_layer: 'l1_daily'
    lookup_table_name: 'l1_digital_customer_combine_category_agg_daily_catlv_3'
    lookback: '0'

l1_digital_customer_app_category_agg_daily_catlv_4_for_combine_daily_catlv_4:
  type: datasets.spark_dbfs_dataset.SparkDbfsDataSet
  filepath:  base_path/DIGITAL/l1_features/l1_digital_customer_app_category_agg_daily/category_level=level_4
  file_format: parquet
  metadata_table_path: 'metadata_path'
  load_args:
    increment_flag: 'yes'
    read_layer: 'l1_daily'
    target_layer: 'l1_daily'
    lookup_table_name: 'l1_digital_customer_combine_category_agg_daily_catlv_4'
    lookback: '0'

l1_digital_cxense_traffic_int:
  type: datasets.spark_dbfs_dataset.SparkDbfsDataSet
  filepath: base_path/DIGITAL/l1_features/l1_digital_cxense_traffic_for_mapping/
  file_format: parquet
  metadata_table_path: 'metadata_path'
  load_args:
    increment_flag: 'yes'
    lookup_table_name: 'l1_digital_cxense_traffic_agg_daily'
    read_layer: 'l0_daily'
    target_layer: 'l1_daily'
    lookback: '0'
  save_args:
    mode: "overwrite"
    partitionBy: "event_partition_date"
    increment_flag: "yes"
    read_layer: 'l0_daily'
    target_layer: 'l1_daily'

l1_digital_cxense_content_profile_int:
  type: datasets.spark_dbfs_dataset.SparkDbfsDataSet
  filepath: base_path/DIGITAL/l1_features/l1_digital_cxense_content_profile_int/
  file_format: parquet
  metadata_table_path: 'metadata_path'
  load_args:
    increment_flag: 'no'
  save_args:
    mode: "overwrite"
    partitionBy: "start_of_month"

l1_digital_cxense_content_profile_mapping:
  type: datasets.spark_dbfs_dataset.SparkDbfsDataSet
  filepath: base_path/DIGITAL/l1_features/l1_digital_cxense_content_profile_mapping/
  file_format: parquet
  metadata_table_path: 'metadata_path'
  load_args:
    increment_flag: 'no'
  save_args:
    mode: "overwrite"

l1_digital_cxense_traffic_agg_daily:
  type: datasets.spark_dbfs_dataset.SparkDbfsDataSet
  filepath: base_path/DIGITAL/l1_features/l1_digital_cxense_traffic_agg_daily/
  file_format: parquet
  metadata_table_path: 'metadata_path'
  load_args:
    increment_flag: 'yes'
    lookup_table_name: 'l1_digital_best_match_for_unmatched_urls'
    read_layer: 'l0_daily'
    target_layer: 'l1_daily'
    lookback: '0'
  save_args:
    mode: "overwrite"
    partitionBy: "event_partition_date"
    increment_flag: "yes"
    read_layer: 'l0_daily'
    target_layer: 'l1_daily'

l1_digital_cxense_traffic_agg_daily_for_getmatch_and_unmatched:
  type: datasets.spark_dbfs_dataset.SparkDbfsDataSet
  filepath: base_path/DIGITAL/l1_features/l1_digital_cxense_traffic_agg_daily/
  file_format: parquet
  metadata_table_path: 'metadata_path'
  load_args:
    increment_flag: 'yes'
#    lookup_table_name: 'l1_digital_unmatched_urls'
    read_layer: 'l0_daily'
    target_layer: 'l1_daily'
    lookback: '0'

l1_digital_matched_urls:
  type: datasets.spark_dbfs_dataset.SparkDbfsDataSet
  filepath: base_path/DIGITAL/l1_features/l1_digital_matched_urls/
  file_format: parquet
  metadata_table_path: 'metadata_path'
  save_args:
    mode: "overwrite"
    partitionBy: "event_partition_date"
    increment_flag: "yes"
    read_layer: 'l0_daily'
    target_layer: 'l1_daily'
  load_args:
    increment_flag: 'yes'
    read_layer: 'l0_daily'
    target_layer: 'l1_daily'
    lookback: '0'

l1_digital_unmatched_urls:
  type: datasets.spark_dbfs_dataset.SparkDbfsDataSet
  filepath: base_path/DIGITAL/l1_features/l1_digital_unmatched_urls/
  file_format: parquet
  metadata_table_path: 'metadata_path'
  save_args:
    mode: "overwrite"
    partitionBy: "event_partition_date"
    increment_flag: "yes"
    read_layer: 'l0_daily'
    target_layer: 'l1_daily'
  load_args:
    increment_flag: 'yes'
    read_layer: 'l0_daily'
    target_layer: 'l1_daily'
    lookback: '0'

l1_digital_matched_urls_for_union_matched_and_unmatched_urls_catlv_2:
  type: datasets.spark_dbfs_dataset.SparkDbfsDataSet
  filepath: base_path/DIGITAL/l1_features/l1_digital_matched_urls/
  file_format: parquet
  metadata_table_path: 'metadata_path'
  load_args:
    increment_flag: 'yes'
    lookup_table_name: 'l1_digital_cxense_traffic_complete_agg_daily_catlv_2'
    read_layer: 'l0_daily'
    target_layer: 'l1_daily'
    lookback: '0'
  save_args:
    mode: "overwrite"
    partitionBy: "event_partition_date"
    increment_flag: "yes"
    read_layer: 'l0_daily'
    target_layer: 'l1_daily'

l1_digital_matched_urls_for_union_matched_and_unmatched_urls_catlv_3:
  type: datasets.spark_dbfs_dataset.SparkDbfsDataSet
  filepath: base_path/DIGITAL/l1_features/l1_digital_matched_urls/
  file_format: parquet
  metadata_table_path: 'metadata_path'
  load_args:
    increment_flag: 'yes'
    lookup_table_name: 'l1_digital_cxense_traffic_complete_agg_daily_catlv_3'
    read_layer: 'l0_daily'
    target_layer: 'l1_daily'
    lookback: '0'
  save_args:
    mode: "overwrite"
    partitionBy: "event_partition_date"
    increment_flag: "yes"
    read_layer: 'l0_daily'
    target_layer: 'l1_daily'

l1_digital_matched_urls_for_union_matched_and_unmatched_urls_catlv_4:
  type: datasets.spark_dbfs_dataset.SparkDbfsDataSet
  filepath: base_path/DIGITAL/l1_features/l1_digital_matched_urls/
  file_format: parquet
  metadata_table_path: 'metadata_path'
  load_args:
    increment_flag: 'yes'
    lookup_table_name: 'l1_digital_cxense_traffic_complete_agg_daily_catlv_4'
    read_layer: 'l0_daily'
    target_layer: 'l1_daily'
    lookback: '0'
  save_args:
    mode: "overwrite"
    partitionBy: "event_partition_date"
    increment_flag: "yes"
    read_layer: 'l0_daily'
    target_layer: 'l1_daily'

l1_digital_unmatched_urls_for_bestmatch_and_unmatch:
  type: datasets.spark_dbfs_dataset.SparkDbfsDataSet
  filepath: base_path/DIGITAL/l1_features/l1_digital_unmatched_urls/
  file_format: parquet
  metadata_table_path: 'metadata_path'
  load_args:
    increment_flag: 'yes'
    lookup_table_name: 'l1_digital_best_match_for_unmatched_urls'
    read_layer: 'l0_daily'
    target_layer: 'l1_daily'
    lookback: '0'

l1_digital_best_match_for_unmatched_urls:
  type: datasets.spark_dbfs_dataset.SparkDbfsDataSet
  filepath: base_path/DIGITAL/l1_features/l1_digital_best_match_for_unmatched_urls/
  file_format: parquet
  metadata_table_path: 'metadata_path'
  save_args:
    mode: "overwrite"
    partitionBy: "event_partition_date"
    increment_flag: "yes"
    read_layer: 'l0_daily'
    target_layer: 'l1_daily'
  load_args:
    increment_flag: 'yes'
    lookup_table_name: 'l1_digital_cxense_traffic_complete_agg_daily_catlv_1'
    read_layer: 'l0_daily'
    target_layer: 'l1_daily'
    lookback: '0'


l1_digital_best_match_for_unmatched_urls_for_union_matched_and_unmatched_urls_catlv_1:
  type: datasets.spark_dbfs_dataset.SparkDbfsDataSet
  filepath: base_path/DIGITAL/l1_features/l1_digital_best_match_for_unmatched_urls/
  file_format: parquet
  metadata_table_path: 'metadata_path'
  load_args:
    increment_flag: 'yes'
    lookup_table_name: 'l1_digital_cxense_traffic_complete_agg_daily_catlv_1'
    read_layer: 'l0_daily'
    target_layer: 'l1_daily'
    lookback: '0'
  save_args:
    mode: "overwrite"
    partitionBy: "event_partition_date"
    increment_flag: "yes"
    read_layer: 'l0_daily'
    target_layer: 'l1_daily'

l1_digital_best_match_for_unmatched_urls_for_union_matched_and_unmatched_urls_catlv_2:
  type: datasets.spark_dbfs_dataset.SparkDbfsDataSet
  filepath: base_path/DIGITAL/l1_features/l1_digital_best_match_for_unmatched_urls/
  file_format: parquet
  metadata_table_path: 'metadata_path'
  load_args:
    increment_flag: 'yes'
    lookup_table_name: 'l1_digital_cxense_traffic_complete_agg_daily_catlv_2'
    read_layer: 'l0_daily'
    target_layer: 'l1_daily'
    lookback: '0'
  save_args:
    mode: "overwrite"
    partitionBy: "event_partition_date"
    increment_flag: "yes"
    read_layer: 'l0_daily'
    target_layer: 'l1_daily'

l1_digital_best_match_for_unmatched_urls_for_union_matched_and_unmatched_urls_catlv_3:
  type: datasets.spark_dbfs_dataset.SparkDbfsDataSet
  filepath: base_path/DIGITAL/l1_features/l1_digital_best_match_for_unmatched_urls/
  file_format: parquet
  metadata_table_path: 'metadata_path'
  load_args:
    increment_flag: 'yes'
    lookup_table_name: 'l1_digital_cxense_traffic_complete_agg_daily_catlv_3'
    read_layer: 'l0_daily'
    target_layer: 'l1_daily'
    lookback: '0'
  save_args:
    mode: "overwrite"
    partitionBy: "event_partition_date"
    increment_flag: "yes"
    read_layer: 'l0_daily'
    target_layer: 'l1_daily'

l1_digital_best_match_for_unmatched_urls_for_union_matched_and_unmatched_urls_catlv_4:
  type: datasets.spark_dbfs_dataset.SparkDbfsDataSet
  filepath: base_path/DIGITAL/l1_features/l1_digital_best_match_for_unmatched_urls/
  file_format: parquet
  metadata_table_path: 'metadata_path'
  load_args:
    increment_flag: 'yes'
    lookup_table_name: 'l1_digital_cxense_traffic_complete_agg_daily_catlv_4'
    read_layer: 'l0_daily'
    target_layer: 'l1_daily'
    lookback: '0'
  save_args:
    mode: "overwrite"
    partitionBy: "event_partition_date"
    increment_flag: "yes"
    read_layer: 'l0_daily'
    target_layer: 'l1_daily'

l1_digital_cxense_traffic_complete_agg_daily_catlv_1:
  type: datasets.spark_dbfs_dataset.SparkDbfsDataSet
  filepath: base_path/DIGITAL/l1_features/l1_digital_cxense_traffic_complete_agg_daily/category_level=level_1/
  file_format: parquet
  metadata_table_path: 'metadata_path'
  load_args:
    increment_flag: 'yes'
    read_layer: 'l0_daily'
    target_layer: 'l1_daily'
    lookback: '0'
  save_args:
    mode: "overwrite"
    partitionBy: "event_partition_date"
    increment_flag: "yes"
    metadata_target_table: 'l1_digital_cxense_traffic_complete_agg_daily_catlv_1'
    read_layer: 'l0_daily'
    target_layer: 'l1_daily'

l1_digital_cxense_traffic_complete_agg_daily_catlv_2:
  type: datasets.spark_dbfs_dataset.SparkDbfsDataSet
  filepath: base_path/DIGITAL/l1_features/l1_digital_cxense_traffic_complete_agg_daily/category_level=level_2/
  file_format: parquet
  metadata_table_path: 'metadata_path'
  load_args:
    increment_flag: 'yes'
    read_layer: 'l0_daily'
    target_layer: 'l1_daily'
    lookback: '0'
  save_args:
    mode: "overwrite"
    partitionBy: "event_partition_date"
    increment_flag: "yes"
    metadata_target_table: 'l1_digital_cxense_traffic_complete_agg_daily_catlv_2'
    read_layer: 'l0_daily'
    target_layer: 'l1_daily'

l1_digital_cxense_traffic_complete_agg_daily_catlv_3:
  type: datasets.spark_dbfs_dataset.SparkDbfsDataSet
  filepath: base_path/DIGITAL/l1_features/l1_digital_cxense_traffic_complete_agg_daily/category_level=level_3/
  file_format: parquet
  metadata_table_path: 'metadata_path'
  load_args:
    increment_flag: 'yes'
    read_layer: 'l0_daily'
    target_layer: 'l1_daily'
    lookback: '0'
  save_args:
    mode: "overwrite"
    partitionBy: "event_partition_date"
    increment_flag: "yes"
    metadata_target_table: 'l1_digital_cxense_traffic_complete_agg_daily_catlv_3'
    read_layer: 'l0_daily'
    target_layer: 'l1_daily'

l1_digital_cxense_traffic_complete_agg_daily_catlv_4:
  type: datasets.spark_dbfs_dataset.SparkDbfsDataSet
  filepath: base_path/DIGITAL/l1_features/l1_digital_cxense_traffic_complete_agg_daily/category_level=level_4/
  file_format: parquet
  metadata_table_path: 'metadata_path'
  load_args:
    increment_flag: 'yes'
    read_layer: 'l0_daily'
    target_layer: 'l1_daily'
    lookback: '0'
  save_args:
    mode: "overwrite"
    partitionBy: "event_partition_date"
    increment_flag: "yes"
    metadata_target_table: 'l1_digital_cxense_traffic_complete_agg_daily_catlv_4'
    read_layer: 'l0_daily'
    target_layer: 'l1_daily'

l1_digital_cxense_traffic_complete_agg_daily_for_l1_dital_customer_web_agg_daily_catlv_1:
  type: datasets.spark_dbfs_dataset.SparkDbfsDataSet
  filepath: base_path/DIGITAL/l1_features/l1_digital_cxense_traffic_complete_agg_daily/category_level=level_1/
  file_format: parquet
  metadata_table_path: 'metadata_path'
  load_args:
    increment_flag: 'yes'
    lookup_table_name: 'l1_digital_customer_web_category_agg_daily_catlv_1'
    read_layer: 'l0_daily'
    target_layer: 'l1_daily'
    lookback: '0'

l1_digital_cxense_traffic_complete_agg_daily_for_l1_dital_customer_web_agg_daily_catlv_2:
  type: datasets.spark_dbfs_dataset.SparkDbfsDataSet
  filepath: base_path/DIGITAL/l1_features/l1_digital_cxense_traffic_complete_agg_daily/category_level=level_2/
  file_format: parquet
  metadata_table_path: 'metadata_path'
  load_args:
    increment_flag: 'yes'
    lookup_table_name: 'l1_digital_customer_web_category_agg_daily_catlv_2'
    read_layer: 'l0_daily'
    target_layer: 'l1_daily'
    lookback: '0'

l1_digital_cxense_traffic_complete_agg_daily_for_l1_dital_customer_web_agg_daily_catlv_3:
  type: datasets.spark_dbfs_dataset.SparkDbfsDataSet
  filepath: base_path/DIGITAL/l1_features/l1_digital_cxense_traffic_complete_agg_daily/category_level=level_3/
  file_format: parquet
  metadata_table_path: 'metadata_path'
  load_args:
    increment_flag: 'yes'
    lookup_table_name: 'l1_digital_customer_web_category_agg_daily_catlv_3'
    read_layer: 'l0_daily'
    target_layer: 'l1_daily'
    lookback: '0'

l1_digital_cxense_traffic_complete_agg_daily_for_l1_dital_customer_web_agg_daily_catlv_4:
  type: datasets.spark_dbfs_dataset.SparkDbfsDataSet
  filepath: base_path/DIGITAL/l1_features/l1_digital_cxense_traffic_complete_agg_daily/category_level=level_4/
  file_format: parquet
  metadata_table_path: 'metadata_path'
  load_args:
    increment_flag: 'yes'
    lookup_table_name: 'l1_digital_customer_web_category_agg_daily_catlv_4'
    read_layer: 'l0_daily'
    target_layer: 'l1_daily'
    lookback: '0'

############## Category_level_1 ###################
l1_digital_customer_app_category_agg_timeband_morning_catlv_1_for_combine_timeband_catlv_1:
  type: datasets.spark_dbfs_dataset.SparkDbfsDataSet
  file_format: "parquet"
  filepath: base_path/DIGITAL/l1_features/l1_digital_customer_app_category_agg_timeband/category_level=level_1/timeband=morning
  load_args:
    increment_flag: 'yes'
    lookup_table_name: 'l1_digital_customer_combine_category_agg_timeband_morning_catlv_1'
    read_layer: 'l1_daily'
    target_layer: 'l1_daily'
    lookback: '0'

l1_digital_customer_app_category_agg_timeband_afternoon_catlv_1_for_combine_timeband_catlv_1:
  type: datasets.spark_dbfs_dataset.SparkDbfsDataSet
  file_format: "parquet"
  filepath: base_path/DIGITAL/l1_features/l1_digital_customer_app_category_agg_timeband/category_level=level_1/timeband=afternoon
  load_args:
    increment_flag: 'yes'
    lookup_table_name: 'l1_digital_customer_combine_category_agg_timeband_afternoon_catlv_1'
    read_layer: 'l1_daily'
    target_layer: 'l1_daily'
    lookback: '0'

l1_digital_customer_app_category_agg_timeband_evening_catlv_1_for_combine_timeband_catlv_1:
  type: datasets.spark_dbfs_dataset.SparkDbfsDataSet
  file_format: "parquet"
  filepath: base_path/DIGITAL/l1_features/l1_digital_customer_app_category_agg_timeband/category_level=level_1/timeband=evening
  load_args:
    increment_flag: 'yes'
    lookup_table_name: 'l1_digital_customer_combine_category_agg_timeband_evening_catlv_1'
    read_layer: 'l1_daily'
    target_layer: 'l1_daily'
    lookback: '0'

l1_digital_customer_app_category_agg_timeband_night_catlv_1_for_combine_timeband_catlv_1:
  type: datasets.spark_dbfs_dataset.SparkDbfsDataSet
  file_format: "parquet"
  filepath: base_path/DIGITAL/l1_features/l1_digital_customer_app_category_agg_timeband/category_level=level_1/timeband=night
  load_args:
    increment_flag: 'yes'
    lookup_table_name: 'l1_digital_customer_combine_category_agg_timeband_night_catlv_1'
    read_layer: 'l1_daily'
    target_layer: 'l1_daily'
    lookback: '0'

l1_digital_customer_web_category_agg_timeband_morning_catlv_1_for_combine_timeband_catlv_1:
  type: datasets.spark_dbfs_dataset.SparkDbfsDataSet
  file_format: "parquet"
  filepath: base_path/DIGITAL/l1_features/l1_digital_customer_web_category_agg_timeband/category_level=level_1/timeband=morning
  load_args:
    increment_flag: 'yes'
    lookup_table_name: 'l1_digital_customer_combine_category_agg_timeband_morning_catlv_1'
    read_layer: 'l1_daily'
    target_layer: 'l1_daily'
    lookback: '0'

l1_digital_customer_web_category_agg_timeband_afternoon_catlv_1_for_combine_timeband_catlv_1:
  filepath: base_path/DIGITAL/l1_features/l1_digital_customer_web_category_agg_timeband/category_level=level_1/timeband=afternoon
  type: datasets.spark_dbfs_dataset.SparkDbfsDataSet
  file_format: parquet
  metadata_table_path: 'metadata_path'
  load_args:
    increment_flag: 'yes'
    lookup_table_name: 'l1_digital_customer_combine_category_agg_timeband_afternoon_catlv_1'
    read_layer: 'l1_daily'
    target_layer: 'l1_daily'
    lookback: '0'

l1_digital_customer_web_category_agg_timeband_evening_catlv_1_for_combine_timeband_catlv_1:
  filepath: base_path/DIGITAL/l1_features/l1_digital_customer_web_category_agg_timeband/category_level=level_1/timeband=evening
  type: datasets.spark_dbfs_dataset.SparkDbfsDataSet
  file_format: parquet
  metadata_table_path: 'metadata_path'
  load_args:
    increment_flag: 'yes'
    lookup_table_name: 'l1_digital_customer_combine_category_agg_timeband_evening_catlv_1'
    read_layer: 'l1_daily'
    target_layer: 'l1_daily'
    lookback: '0'

l1_digital_customer_web_category_agg_timeband_night_catlv_1_for_combine_timeband_catlv_1:
  filepath: base_path/DIGITAL/l1_features/l1_digital_customer_web_category_agg_timeband/category_level=level_1/timeband=night
  type: datasets.spark_dbfs_dataset.SparkDbfsDataSet
  file_format: parquet
  metadata_table_path: 'metadata_path'
  load_args:
    increment_flag: 'yes'
    lookup_table_name: 'l1_digital_customer_combine_category_agg_timeband_night_catlv_1'
    read_layer: 'l1_daily'
    target_layer: 'l1_daily'
    lookback: '0'

l1_digital_customer_combine_category_agg_timeband_morning_catlv_1:
  type: datasets.spark_dbfs_dataset.SparkDbfsDataSet
  filepath: base_path/DIGITAL/l1_features/l1_digital_customer_combine_category_agg_timeband/category_level=level_1/timeband=morning
  file_format: parquet
  metadata_table_path: 'metadata_path'
  save_args:
    mode: "overwrite"
    partitionBy: "event_partition_date"
    increment_flag: "yes"
    read_layer: 'l0_daily'
    target_layer: 'l1_daily'
  load_args:
    increment_flag: 'yes'
    read_layer: 'l1_daily'
    target_layer: 'l3_monthly'
    lookback: '0'

l1_digital_customer_combine_category_agg_timeband_afternoon_catlv_1:
  type: datasets.spark_dbfs_dataset.SparkDbfsDataSet
  filepath: base_path/DIGITAL/l1_features/l1_digital_customer_combine_category_agg_timeband/category_level=level_1/timeband=afternoon
  file_format: parquet
  metadata_table_path: 'metadata_path'
  save_args:
    mode: "overwrite"
    partitionBy: "event_partition_date"
    increment_flag: "yes"
    read_layer: 'l0_daily'
    target_layer: 'l1_daily'
  load_args:
    increment_flag: 'yes'
    read_layer: 'l1_daily'
    target_layer: 'l3_monthly'
    lookback: '0'

l1_digital_customer_combine_category_agg_timeband_evening_catlv_1:
  type: datasets.spark_dbfs_dataset.SparkDbfsDataSet
  filepath: base_path/DIGITAL/l1_features/l1_digital_customer_combine_category_agg_timeband/category_level=level_1/timeband=evening
  file_format: parquet
  metadata_table_path: 'metadata_path'
  save_args:
    mode: "overwrite"
    partitionBy: "event_partition_date"
    increment_flag: "yes"
    read_layer: 'l0_daily'
    target_layer: 'l1_daily'
  load_args:
    increment_flag: 'yes'
    read_layer: 'l1_daily'
    target_layer: 'l3_monthly'
    lookback: '0'

l1_digital_customer_combine_category_agg_timeband_night_catlv_1:
  type: datasets.spark_dbfs_dataset.SparkDbfsDataSet
  filepath: base_path/DIGITAL/l1_features/l1_digital_customer_combine_category_agg_timeband/category_level=level_1/timeband=night
  file_format: parquet
  metadata_table_path: 'metadata_path'
  save_args:
    mode: "overwrite"
    partitionBy: "event_partition_date"
    increment_flag: "yes"
    read_layer: 'l0_daily'
    target_layer: 'l1_daily'
  load_args:
    increment_flag: 'yes'
    read_layer: 'l1_daily'
    target_layer: 'l3_monthly'
    lookback: '0'

############## Category_level_2 ###################
l1_digital_customer_app_category_agg_timeband_morning_catlv_2_for_combine_timeband_catlv_2:
  type: datasets.spark_dbfs_dataset.SparkDbfsDataSet
  file_format: "parquet"
  filepath: base_path/DIGITAL/l1_features/l1_digital_customer_app_category_agg_timeband/category_level=level_2/timeband=morning
  load_args:
    increment_flag: 'yes'
    lookup_table_name: 'l1_digital_customer_combine_category_agg_timeband_morning_catlv_2'
    read_layer: 'l1_daily'
    target_layer: 'l1_daily'
    lookback: '0'

l1_digital_customer_app_category_agg_timeband_afternoon_catlv_2_for_combine_timeband_catlv_2:
  type: datasets.spark_dbfs_dataset.SparkDbfsDataSet
  file_format: "parquet"
  filepath: base_path/DIGITAL/l1_features/l1_digital_customer_app_category_agg_timeband/category_level=level_2/timeband=afternoon
  load_args:
    increment_flag: 'yes'
    lookup_table_name: 'l1_digital_customer_combine_category_agg_timeband_afternoon_catlv_2'
    read_layer: 'l1_daily'
    target_layer: 'l1_daily'
    lookback: '0'

l1_digital_customer_app_category_agg_timeband_evening_catlv_2_for_combine_timeband_catlv_2:
  type: datasets.spark_dbfs_dataset.SparkDbfsDataSet
  file_format: "parquet"
  filepath: base_path/DIGITAL/l1_features/l1_digital_customer_app_category_agg_timeband/category_level=level_2/timeband=evening
  load_args:
    increment_flag: 'yes'
    lookup_table_name: 'l1_digital_customer_combine_category_agg_timeband_evening_catlv_2'
    read_layer: 'l1_daily'
    target_layer: 'l1_daily'
    lookback: '0'

l1_digital_customer_app_category_agg_timeband_night_catlv_2_for_combine_timeband_catlv_2:
  type: datasets.spark_dbfs_dataset.SparkDbfsDataSet
  file_format: "parquet"
  filepath: base_path/DIGITAL/l1_features/l1_digital_customer_app_category_agg_timeband/category_level=level_2/timeband=night
  load_args:
    increment_flag: 'yes'
    lookup_table_name: 'l1_digital_customer_combine_category_agg_timeband_night_catlv_2'
    read_layer: 'l1_daily'
    target_layer: 'l1_daily'
    lookback: '0'

l1_digital_customer_web_category_agg_timeband_morning_catlv_2_for_combine_timeband_catlv_2:
  type: datasets.spark_dbfs_dataset.SparkDbfsDataSet
  file_format: "parquet"
  filepath: base_path/DIGITAL/l1_features/l1_digital_customer_web_category_agg_timeband/category_level=level_2/timeband=morning
  load_args:
    increment_flag: 'yes'
    lookup_table_name: 'l1_digital_customer_combine_category_agg_timeband_morning_catlv_2'
    read_layer: 'l1_daily'
    target_layer: 'l1_daily'
    lookback: '0'

l1_digital_customer_web_category_agg_timeband_afternoon_catlv_2_for_combine_timeband_catlv_2:
  filepath: base_path/DIGITAL/l1_features/l1_digital_customer_web_category_agg_timeband/category_level=level_2/timeband=afternoon
  type: datasets.spark_dbfs_dataset.SparkDbfsDataSet
  file_format: parquet
  metadata_table_path: 'metadata_path'
  load_args:
    increment_flag: 'yes'
    lookup_table_name: 'l1_digital_customer_combine_category_agg_timeband_afternoon_catlv_2'
    read_layer: 'l1_daily'
    target_layer: 'l1_daily'
    lookback: '0'

l1_digital_customer_web_category_agg_timeband_evening_catlv_2_for_combine_timeband_catlv_2:
  filepath: base_path/DIGITAL/l1_features/l1_digital_customer_web_category_agg_timeband/category_level=level_2/timeband=evening
  type: datasets.spark_dbfs_dataset.SparkDbfsDataSet
  file_format: parquet
  metadata_table_path: 'metadata_path'
  load_args:
    increment_flag: 'yes'
    lookup_table_name: 'l1_digital_customer_combine_category_agg_timeband_evening_catlv_2'
    read_layer: 'l1_daily'
    target_layer: 'l1_daily'
    lookback: '0'

l1_digital_customer_web_category_agg_timeband_night_catlv_2_for_combine_timeband_catlv_2:
  filepath: base_path/DIGITAL/l1_features/l1_digital_customer_web_category_agg_timeband/category_level=level_2/timeband=night
  type: datasets.spark_dbfs_dataset.SparkDbfsDataSet
  file_format: parquet
  metadata_table_path: 'metadata_path'
  load_args:
    increment_flag: 'yes'
    lookup_table_name: 'l1_digital_customer_combine_category_agg_timeband_night_catlv_2'
    read_layer: 'l1_daily'
    target_layer: 'l1_daily'
    lookback: '0'

l1_digital_customer_combine_category_agg_timeband_morning_catlv_2:
  type: datasets.spark_dbfs_dataset.SparkDbfsDataSet
  filepath: base_path/DIGITAL/l1_features/l1_digital_customer_combine_category_agg_timeband/category_level=level_2/timeband=morning
  file_format: parquet
  metadata_table_path: 'metadata_path'
  save_args:
    mode: "overwrite"
    partitionBy: "event_partition_date"
    increment_flag: "yes"
    read_layer: 'l0_daily'
    target_layer: 'l1_daily'
  load_args:
    increment_flag: 'yes'
    read_layer: 'l1_daily'
    target_layer: 'l3_monthly'
    lookback: '0'

l1_digital_customer_combine_category_agg_timeband_afternoon_catlv_2:
  type: datasets.spark_dbfs_dataset.SparkDbfsDataSet
  filepath: base_path/DIGITAL/l1_features/l1_digital_customer_combine_category_agg_timeband/category_level=level_2/timeband=afternoon
  file_format: parquet
  metadata_table_path: 'metadata_path'
  save_args:
    mode: "overwrite"
    partitionBy: "event_partition_date"
    increment_flag: "yes"
    read_layer: 'l0_daily'
    target_layer: 'l1_daily'
  load_args:
    increment_flag: 'yes'
    read_layer: 'l1_daily'
    target_layer: 'l3_monthly'
    lookback: '0'

l1_digital_customer_combine_category_agg_timeband_evening_catlv_2:
  type: datasets.spark_dbfs_dataset.SparkDbfsDataSet
  filepath: base_path/DIGITAL/l1_features/l1_digital_customer_combine_category_agg_timeband/category_level=level_2/timeband=evening
  file_format: parquet
  metadata_table_path: 'metadata_path'
  save_args:
    mode: "overwrite"
    partitionBy: "event_partition_date"
    increment_flag: "yes"
    read_layer: 'l0_daily'
    target_layer: 'l1_daily'
  load_args:
    increment_flag: 'yes'
    read_layer: 'l1_daily'
    target_layer: 'l3_monthly'
    lookback: '0'

l1_digital_customer_combine_category_agg_timeband_night_catlv_2:
  type: datasets.spark_dbfs_dataset.SparkDbfsDataSet
  filepath: base_path/DIGITAL/l1_features/l1_digital_customer_combine_category_agg_timeband/category_level=level_2/timeband=night
  file_format: parquet
  metadata_table_path: 'metadata_path'
  save_args:
    mode: "overwrite"
    partitionBy: "event_partition_date"
    increment_flag: "yes"
    read_layer: 'l0_daily'
    target_layer: 'l1_daily'
  load_args:
    increment_flag: 'yes'
    read_layer: 'l1_daily'
    target_layer: 'l3_monthly'
    lookback: '0'

############## Category_level_3 ###################
l1_digital_customer_app_category_agg_timeband_morning_catlv_3_for_combine_timeband_catlv_3:
  type: datasets.spark_dbfs_dataset.SparkDbfsDataSet
  file_format: "parquet"
  filepath: base_path/DIGITAL/l1_features/l1_digital_customer_app_category_agg_timeband/category_level=level_3/timeband=morning
  load_args:
    increment_flag: 'yes'
    lookup_table_name: 'l1_digital_customer_combine_category_agg_timeband_morning_catlv_3'
    read_layer: 'l1_daily'
    target_layer: 'l1_daily'
    lookback: '0'

l1_digital_customer_app_category_agg_timeband_afternoon_catlv_3_for_combine_timeband_catlv_3:
  type: datasets.spark_dbfs_dataset.SparkDbfsDataSet
  file_format: "parquet"
  filepath: base_path/DIGITAL/l1_features/l1_digital_customer_app_category_agg_timeband/category_level=level_3/timeband=afternoon
  load_args:
    increment_flag: 'yes'
    lookup_table_name: 'l1_digital_customer_combine_category_agg_timeband_afternoon_catlv_3'
    read_layer: 'l1_daily'
    target_layer: 'l1_daily'
    lookback: '0'

l1_digital_customer_app_category_agg_timeband_evening_catlv_3_for_combine_timeband_catlv_3:
  type: datasets.spark_dbfs_dataset.SparkDbfsDataSet
  file_format: "parquet"
  filepath: base_path/DIGITAL/l1_features/l1_digital_customer_app_category_agg_timeband/category_level=level_3/timeband=evening
  load_args:
    increment_flag: 'yes'
    lookup_table_name: 'l1_digital_customer_combine_category_agg_timeband_evening_catlv_3'
    read_layer: 'l1_daily'
    target_layer: 'l1_daily'
    lookback: '0'

l1_digital_customer_app_category_agg_timeband_night_catlv_3_for_combine_timeband_catlv_3:
  type: datasets.spark_dbfs_dataset.SparkDbfsDataSet
  file_format: "parquet"
  filepath: base_path/DIGITAL/l1_features/l1_digital_customer_app_category_agg_timeband/category_level=level_3/timeband=night
  load_args:
    increment_flag: 'yes'
    lookup_table_name: 'l1_digital_customer_combine_category_agg_timeband_night_catlv_3'
    read_layer: 'l1_daily'
    target_layer: 'l1_daily'
    lookback: '0'

l1_digital_customer_web_category_agg_timeband_morning_catlv_3_for_combine_timeband_catlv_3:
  type: datasets.spark_dbfs_dataset.SparkDbfsDataSet
  file_format: "parquet"
  filepath: base_path/DIGITAL/l1_features/l1_digital_customer_web_category_agg_timeband/category_level=level_3/timeband=morning
  load_args:
    increment_flag: 'yes'
    lookup_table_name: 'l1_digital_customer_combine_category_agg_timeband_morning_catlv_3'
    read_layer: 'l1_daily'
    target_layer: 'l1_daily'
    lookback: '0'

l1_digital_customer_web_category_agg_timeband_afternoon_catlv_3_for_combine_timeband_catlv_3:
  filepath: base_path/DIGITAL/l1_features/l1_digital_customer_web_category_agg_timeband/category_level=level_3/timeband=afternoon
  type: datasets.spark_dbfs_dataset.SparkDbfsDataSet
  file_format: parquet
  metadata_table_path: 'metadata_path'
  load_args:
    increment_flag: 'yes'
    lookup_table_name: 'l1_digital_customer_combine_category_agg_timeband_afternoon_catlv_3'
    read_layer: 'l1_daily'
    target_layer: 'l1_daily'
    lookback: '0'

l1_digital_customer_web_category_agg_timeband_evening_catlv_3_for_combine_timeband_catlv_3:
  filepath: base_path/DIGITAL/l1_features/l1_digital_customer_web_category_agg_timeband/category_level=level_3/timeband=evening
  type: datasets.spark_dbfs_dataset.SparkDbfsDataSet
  file_format: parquet
  metadata_table_path: 'metadata_path'
  load_args:
    increment_flag: 'yes'
    lookup_table_name: 'l1_digital_customer_combine_category_agg_timeband_evening_catlv_3'
    read_layer: 'l1_daily'
    target_layer: 'l1_daily'
    lookback: '0'

l1_digital_customer_web_category_agg_timeband_night_catlv_3_for_combine_timeband_catlv_3:
  filepath: base_path/DIGITAL/l1_features/l1_digital_customer_web_category_agg_timeband/category_level=level_3/timeband=night
  type: datasets.spark_dbfs_dataset.SparkDbfsDataSet
  file_format: parquet
  metadata_table_path: 'metadata_path'
  load_args:
    increment_flag: 'yes'
    lookup_table_name: 'l1_digital_customer_combine_category_agg_timeband_night_catlv_3'
    read_layer: 'l1_daily'
    target_layer: 'l1_daily'
    lookback: '0'

l1_digital_customer_combine_category_agg_timeband_morning_catlv_3:
  type: datasets.spark_dbfs_dataset.SparkDbfsDataSet
  filepath: base_path/DIGITAL/l1_features/l1_digital_customer_combine_category_agg_timeband/category_level=level_3/timeband=morning
  file_format: parquet
  metadata_table_path: 'metadata_path'
  save_args:
    mode: "overwrite"
    partitionBy: "event_partition_date"
    increment_flag: "yes"
    read_layer: 'l0_daily'
    target_layer: 'l1_daily'
  load_args:
    increment_flag: 'yes'
    read_layer: 'l1_daily'
    target_layer: 'l3_monthly'
    lookback: '0'

l1_digital_customer_combine_category_agg_timeband_afternoon_catlv_3:
  type: datasets.spark_dbfs_dataset.SparkDbfsDataSet
  filepath: base_path/DIGITAL/l1_features/l1_digital_customer_combine_category_agg_timeband/category_level=level_3/timeband=afternoon
  file_format: parquet
  metadata_table_path: 'metadata_path'
  save_args:
    mode: "overwrite"
    partitionBy: "event_partition_date"
    increment_flag: "yes"
    read_layer: 'l0_daily'
    target_layer: 'l1_daily'
  load_args:
    increment_flag: 'yes'
    read_layer: 'l1_daily'
    target_layer: 'l3_monthly'
    lookback: '0'

l1_digital_customer_combine_category_agg_timeband_evening_catlv_3:
  type: datasets.spark_dbfs_dataset.SparkDbfsDataSet
  filepath: base_path/DIGITAL/l1_features/l1_digital_customer_combine_category_agg_timeband/category_level=level_3/timeband=evening
  file_format: parquet
  metadata_table_path: 'metadata_path'
  save_args:
    mode: "overwrite"
    partitionBy: "event_partition_date"
    increment_flag: "yes"
    read_layer: 'l0_daily'
    target_layer: 'l1_daily'
  load_args:
    increment_flag: 'yes'
    read_layer: 'l1_daily'
    target_layer: 'l3_monthly'
    lookback: '0'

l1_digital_customer_combine_category_agg_timeband_night_catlv_3:
  type: datasets.spark_dbfs_dataset.SparkDbfsDataSet
  filepath: base_path/DIGITAL/l1_features/l1_digital_customer_combine_category_agg_timeband/category_level=level_3/timeband=night
  file_format: parquet
  metadata_table_path: 'metadata_path'
  save_args:
    mode: "overwrite"
    partitionBy: "event_partition_date"
    increment_flag: "yes"
    read_layer: 'l0_daily'
    target_layer: 'l1_daily'
  load_args:
    increment_flag: 'yes'
    read_layer: 'l1_daily'
    target_layer: 'l3_monthly'
    lookback: '0'

############## Category_level_4 ###################
l1_digital_customer_app_category_agg_timeband_morning_catlv_4_for_combine_timeband_catlv_4:
  type: datasets.spark_dbfs_dataset.SparkDbfsDataSet
  file_format: "parquet"
  filepath: base_path/DIGITAL/l1_features/l1_digital_customer_app_category_agg_timeband/category_level=level_4/timeband=morning
  load_args:
    increment_flag: 'yes'
    lookup_table_name: 'l1_digital_customer_combine_category_agg_timeband_morning_catlv_4'
    read_layer: 'l1_daily'
    target_layer: 'l1_daily'
    lookback: '0'

l1_digital_customer_app_category_agg_timeband_afternoon_catlv_4_for_combine_timeband_catlv_4:
  type: datasets.spark_dbfs_dataset.SparkDbfsDataSet
  file_format: "parquet"
  filepath: base_path/DIGITAL/l1_features/l1_digital_customer_app_category_agg_timeband/category_level=level_4/timeband=afternoon
  load_args:
    increment_flag: 'yes'
    lookup_table_name: 'l1_digital_customer_combine_category_agg_timeband_afternoon_catlv_4'
    read_layer: 'l1_daily'
    target_layer: 'l1_daily'
    lookback: '0'

l1_digital_customer_app_category_agg_timeband_evening_catlv_4_for_combine_timeband_catlv_4:
  type: datasets.spark_dbfs_dataset.SparkDbfsDataSet
  file_format: "parquet"
  filepath: base_path/DIGITAL/l1_features/l1_digital_customer_app_category_agg_timeband/category_level=level_4/timeband=evening
  load_args:
    increment_flag: 'yes'
    lookup_table_name: 'l1_digital_customer_combine_category_agg_timeband_evening_catlv_4'
    read_layer: 'l1_daily'
    target_layer: 'l1_daily'
    lookback: '0'

l1_digital_customer_app_category_agg_timeband_night_catlv_4_for_combine_timeband_catlv_4:
  type: datasets.spark_dbfs_dataset.SparkDbfsDataSet
  file_format: "parquet"
  filepath: base_path/DIGITAL/l1_features/l1_digital_customer_app_category_agg_timeband/category_level=level_4/timeband=night
  load_args:
    increment_flag: 'yes'
    lookup_table_name: 'l1_digital_customer_combine_category_agg_timeband_night_catlv_4'
    read_layer: 'l1_daily'
    target_layer: 'l1_daily'
    lookback: '0'

l1_digital_customer_web_category_agg_timeband_morning_catlv_4_for_combine_timeband_catlv_4:
  type: datasets.spark_dbfs_dataset.SparkDbfsDataSet
  file_format: "parquet"
  filepath: base_path/DIGITAL/l1_features/l1_digital_customer_web_category_agg_timeband/category_level=level_4/timeband=morning
  load_args:
    increment_flag: 'yes'
    lookup_table_name: 'l1_digital_customer_combine_category_agg_timeband_morning_catlv_4'
    read_layer: 'l1_daily'
    target_layer: 'l1_daily'
    lookback: '0'

l1_digital_customer_web_category_agg_timeband_afternoon_catlv_4_for_combine_timeband_catlv_4:
  filepath: base_path/DIGITAL/l1_features/l1_digital_customer_web_category_agg_timeband/category_level=level_4/timeband=afternoon
  type: datasets.spark_dbfs_dataset.SparkDbfsDataSet
  file_format: parquet
  metadata_table_path: 'metadata_path'
  load_args:
    increment_flag: 'yes'
    lookup_table_name: 'l1_digital_customer_combine_category_agg_timeband_afternoon_catlv_4'
    read_layer: 'l1_daily'
    target_layer: 'l1_daily'
    lookback: '0'

l1_digital_customer_web_category_agg_timeband_evening_catlv_4_for_combine_timeband_catlv_4:
  filepath: base_path/DIGITAL/l1_features/l1_digital_customer_web_category_agg_timeband/category_level=level_4/timeband=evening
  type: datasets.spark_dbfs_dataset.SparkDbfsDataSet
  file_format: parquet
  metadata_table_path: 'metadata_path'
  load_args:
    increment_flag: 'yes'
    lookup_table_name: 'l1_digital_customer_combine_category_agg_timeband_evening_catlv_4'
    read_layer: 'l1_daily'
    target_layer: 'l1_daily'
    lookback: '0'

l1_digital_customer_web_category_agg_timeband_night_catlv_4_for_combine_timeband_catlv_4:
  filepath: base_path/DIGITAL/l1_features/l1_digital_customer_web_category_agg_timeband/category_level=level_4/timeband=night
  type: datasets.spark_dbfs_dataset.SparkDbfsDataSet
  file_format: parquet
  metadata_table_path: 'metadata_path'
  load_args:
    increment_flag: 'yes'
    lookup_table_name: 'l1_digital_customer_combine_category_agg_timeband_night_catlv_4'
    read_layer: 'l1_daily'
    target_layer: 'l1_daily'
    lookback: '0'

l1_digital_customer_combine_category_agg_timeband_morning_catlv_4:
  type: datasets.spark_dbfs_dataset.SparkDbfsDataSet
  filepath: base_path/DIGITAL/l1_features/l1_digital_customer_combine_category_agg_timeband/category_level=level_4/timeband=morning
  file_format: parquet
  metadata_table_path: 'metadata_path'
  save_args:
    mode: "overwrite"
    partitionBy: "event_partition_date"
    increment_flag: "yes"
    read_layer: 'l0_daily'
    target_layer: 'l1_daily'
  load_args:
    increment_flag: 'yes'
    read_layer: 'l1_daily'
    target_layer: 'l3_monthly'
    lookback: '0'

l1_digital_customer_combine_category_agg_timeband_afternoon_catlv_4:
  type: datasets.spark_dbfs_dataset.SparkDbfsDataSet
  filepath: base_path/DIGITAL/l1_features/l1_digital_customer_combine_category_agg_timeband/category_level=level_4/timeband=afternoon
  file_format: parquet
  metadata_table_path: 'metadata_path'
  save_args:
    mode: "overwrite"
    partitionBy: "event_partition_date"
    increment_flag: "yes"
    read_layer: 'l0_daily'
    target_layer: 'l1_daily'
  load_args:
    increment_flag: 'yes'
    read_layer: 'l1_daily'
    target_layer: 'l3_monthly'
    lookback: '0'

l1_digital_customer_combine_category_agg_timeband_evening_catlv_4:
  type: datasets.spark_dbfs_dataset.SparkDbfsDataSet
  filepath: base_path/DIGITAL/l1_features/l1_digital_customer_combine_category_agg_timeband/category_level=level_4/timeband=evening
  file_format: parquet
  metadata_table_path: 'metadata_path'
  save_args:
    mode: "overwrite"
    partitionBy: "event_partition_date"
    increment_flag: "yes"
    read_layer: 'l0_daily'
    target_layer: 'l1_daily'
  load_args:
    increment_flag: 'yes'
    read_layer: 'l1_daily'
    target_layer: 'l3_monthly'
    lookback: '0'

l1_digital_customer_combine_category_agg_timeband_night_catlv_4:
  type: datasets.spark_dbfs_dataset.SparkDbfsDataSet
  filepath: base_path/DIGITAL/l1_features/l1_digital_customer_combine_category_agg_timeband/category_level=level_4/timeband=night
  file_format: parquet
  metadata_table_path: 'metadata_path'
  save_args:
    mode: "overwrite"
    partitionBy: "event_partition_date"
    increment_flag: "yes"
    read_layer: 'l0_daily'
    target_layer: 'l1_daily'
  load_args:
    increment_flag: 'yes'
    read_layer: 'l1_daily'
    target_layer: 'l3_monthly'
    lookback: '0'

<<<<<<< HEAD
#l1_digital_cxense_traffic_ongoing:
#  type: datasets.spark_dbfs_dataset.SparkDbfsDataSet
#  filepath: base_path/DIGITAL/l1_features/l1_digital_cxense_traffic_ongoing
#  file_format: parquet
#  metadata_table_path: 'metadata_path'

l1_digital_union_daily_feature_for_cxense_traffic:
=======
l1_digital_union_daily_feature_for_cxense_user_traffic:
>>>>>>> 600b19d5
  type: datasets.spark_dbfs_dataset.SparkDbfsDataSet
  file_format: "parquet"
  filepath: base_path/PROFILE/l1_features/l1_customer_profile_union_daily_feature/
  metadata_table_path: 'metadata_path'
  load_args:
    increment_flag: 'yes'
<<<<<<< HEAD
=======
    lookup_table_name: 'l1_digital_cxense_user_traffic'
>>>>>>> 600b19d5
    read_layer: 'l1_daily'
    target_layer: 'l1_daily'
    lookback: '0'
  save_args:
    # increment_flag: 'yes'
    mode: "overwrite"
    partitionBy: "event_partition_date"
    read_layer: 'l0_daily'
    target_layer: 'l1_daily'

<<<<<<< HEAD
=======
l1_digital_cxense_user_traffic:
  type: datasets.spark_dbfs_dataset.SparkDbfsDataSet
  file_format: "parquet"
  filepath: base_path/DIGITAL/l1_features/l1_digital_cxense_user_traffic/
  metadata_table_path: 'metadata_path'
  load_args:
    increment_flag: 'yes'
    lookup_table_name: 'l1_digital_customer_web_network_company_usage_hourly'
    read_layer: 'l1_daily'
    target_layer: 'l1_daily'
    lookback: '0'
  save_args:
    increment_flag: 'yes'
    mode: "overwrite"
    partitionBy: "event_partition_date"
    read_layer: 'l0_daily'
    target_layer: 'l1_daily'

>>>>>>> 600b19d5
l1_digital_customer_web_network_company_usage_hourly:
  type: datasets.spark_dbfs_dataset.SparkDbfsDataSet
  file_format: "parquet"
  filepath: base_path/DIGITAL/l1_features/l1_digital_customer_web_network_company_usage_hourly/
  metadata_table_path: 'metadata_path'
  load_args:
<<<<<<< HEAD
    increment_flag: 'no'
=======
    increment_flag: 'yes'
>>>>>>> 600b19d5
    lookup_table_name: 'l1_digital_customer_multi_company_sim_daily'
    read_layer: 'l1_daily'
    target_layer: 'l1_daily'
    lookback: '0'
  save_args:
    increment_flag: 'yes'
    mode: "overwrite"
    partitionBy: "event_partition_date"
    read_layer: 'l1_daily'
    target_layer: 'l1_daily'

l1_digital_customer_multi_company_sim_daily:
  type: datasets.spark_dbfs_dataset.SparkDbfsDataSet
  file_format: "parquet"
  filepath: base_path/DIGITAL/l1_features/l1_digital_customer_multi_company_sim_daily/
  metadata_table_path: 'metadata_path'
#  load_args:
#    increment_flag: 'no'
##    lookup_table_name: ''
#    read_layer: 'l1_daily'
#    target_layer: 'l1_daily'
#    lookback: '0'
  save_args:
    increment_flag: 'yes'
    mode: "overwrite"
    partitionBy: "event_partition_date"
    read_layer: 'l1_daily'
    target_layer: 'l1_daily'

l1_digital_customer_web_network_company_usage_hourly_for_monthly:
  type: datasets.spark_dbfs_dataset.SparkDbfsDataSet
  file_format: "parquet"
  filepath: base_path/DIGITAL/l1_features/l1_digital_customer_web_network_company_usage_hourly/
  metadata_table_path: 'metadata_path'
  load_args:
<<<<<<< HEAD
    increment_flag: 'no'
=======
    increment_flag: 'yes'
>>>>>>> 600b19d5
    lookup_table_name: 'l3_digital_customer_multi_company_sim_monthly'
    read_layer: 'l1_daily'
    target_layer: 'l3_monthly'
    lookback: '0'

<<<<<<< HEAD
l1_digital_cxense_user_traffic:
  type: datasets.spark_dbfs_dataset.SparkDbfsDataSet
  file_format: "parquet"
  filepath: base_path/DIGITAL/l1_features/l1_digital_cxense_user_traffic/
  metadata_table_path: 'metadata_path'
  load_args:
    increment_flag: 'no'
    lookup_table_name: 'l1_digital_customer_web_network_company_usage_hourly'
    read_layer: 'l1_daily'
    target_layer: 'l1_daily'
    lookback: '0'
  save_args:
    increment_flag: 'yes'
    mode: "overwrite"
    partitionBy: "event_partition_date"
    read_layer: 'l0_daily'
    target_layer: 'l1_daily'

l1_digital_union_daily_feature_for_cxense_user_traffic:
  type: datasets.spark_dbfs_dataset.SparkDbfsDataSet
  file_format: "parquet"
  filepath: base_path/PROFILE/l1_features/l1_customer_profile_union_daily_feature/
  metadata_table_path: 'metadata_path'
  load_args:
    increment_flag: 'yes'
    read_layer: 'l1_daily'
    target_layer: 'l1_daily'
    lookback: '0'
  save_args:
    # increment_flag: 'yes'
    mode: "overwrite"
    partitionBy: "event_partition_date"
    read_layer: 'l0_daily'
    target_layer: 'l1_daily'
=======

>>>>>>> 600b19d5
<|MERGE_RESOLUTION|>--- conflicted
+++ resolved
@@ -2802,27 +2802,14 @@
     target_layer: 'l3_monthly'
     lookback: '0'
 
-<<<<<<< HEAD
-#l1_digital_cxense_traffic_ongoing:
-#  type: datasets.spark_dbfs_dataset.SparkDbfsDataSet
-#  filepath: base_path/DIGITAL/l1_features/l1_digital_cxense_traffic_ongoing
-#  file_format: parquet
-#  metadata_table_path: 'metadata_path'
-
-l1_digital_union_daily_feature_for_cxense_traffic:
-=======
 l1_digital_union_daily_feature_for_cxense_user_traffic:
->>>>>>> 600b19d5
   type: datasets.spark_dbfs_dataset.SparkDbfsDataSet
   file_format: "parquet"
   filepath: base_path/PROFILE/l1_features/l1_customer_profile_union_daily_feature/
   metadata_table_path: 'metadata_path'
   load_args:
     increment_flag: 'yes'
-<<<<<<< HEAD
-=======
     lookup_table_name: 'l1_digital_cxense_user_traffic'
->>>>>>> 600b19d5
     read_layer: 'l1_daily'
     target_layer: 'l1_daily'
     lookback: '0'
@@ -2833,8 +2820,6 @@
     read_layer: 'l0_daily'
     target_layer: 'l1_daily'
 
-<<<<<<< HEAD
-=======
 l1_digital_cxense_user_traffic:
   type: datasets.spark_dbfs_dataset.SparkDbfsDataSet
   file_format: "parquet"
@@ -2853,18 +2838,13 @@
     read_layer: 'l0_daily'
     target_layer: 'l1_daily'
 
->>>>>>> 600b19d5
 l1_digital_customer_web_network_company_usage_hourly:
   type: datasets.spark_dbfs_dataset.SparkDbfsDataSet
   file_format: "parquet"
   filepath: base_path/DIGITAL/l1_features/l1_digital_customer_web_network_company_usage_hourly/
   metadata_table_path: 'metadata_path'
   load_args:
-<<<<<<< HEAD
-    increment_flag: 'no'
-=======
-    increment_flag: 'yes'
->>>>>>> 600b19d5
+    increment_flag: 'yes'
     lookup_table_name: 'l1_digital_customer_multi_company_sim_daily'
     read_layer: 'l1_daily'
     target_layer: 'l1_daily'
@@ -2900,51 +2880,10 @@
   filepath: base_path/DIGITAL/l1_features/l1_digital_customer_web_network_company_usage_hourly/
   metadata_table_path: 'metadata_path'
   load_args:
-<<<<<<< HEAD
-    increment_flag: 'no'
-=======
-    increment_flag: 'yes'
->>>>>>> 600b19d5
+    increment_flag: 'yes'
     lookup_table_name: 'l3_digital_customer_multi_company_sim_monthly'
     read_layer: 'l1_daily'
     target_layer: 'l3_monthly'
     lookback: '0'
 
-<<<<<<< HEAD
-l1_digital_cxense_user_traffic:
-  type: datasets.spark_dbfs_dataset.SparkDbfsDataSet
-  file_format: "parquet"
-  filepath: base_path/DIGITAL/l1_features/l1_digital_cxense_user_traffic/
-  metadata_table_path: 'metadata_path'
-  load_args:
-    increment_flag: 'no'
-    lookup_table_name: 'l1_digital_customer_web_network_company_usage_hourly'
-    read_layer: 'l1_daily'
-    target_layer: 'l1_daily'
-    lookback: '0'
-  save_args:
-    increment_flag: 'yes'
-    mode: "overwrite"
-    partitionBy: "event_partition_date"
-    read_layer: 'l0_daily'
-    target_layer: 'l1_daily'
-
-l1_digital_union_daily_feature_for_cxense_user_traffic:
-  type: datasets.spark_dbfs_dataset.SparkDbfsDataSet
-  file_format: "parquet"
-  filepath: base_path/PROFILE/l1_features/l1_customer_profile_union_daily_feature/
-  metadata_table_path: 'metadata_path'
-  load_args:
-    increment_flag: 'yes'
-    read_layer: 'l1_daily'
-    target_layer: 'l1_daily'
-    lookback: '0'
-  save_args:
-    # increment_flag: 'yes'
-    mode: "overwrite"
-    partitionBy: "event_partition_date"
-    read_layer: 'l0_daily'
-    target_layer: 'l1_daily'
-=======
-
->>>>>>> 600b19d5
+

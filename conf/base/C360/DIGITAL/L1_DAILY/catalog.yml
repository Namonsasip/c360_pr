--- conflicted
+++ resolved
@@ -365,36 +365,8 @@
     target_layer: 'l3_monthly'
     lookback: '0'
   save_args:
-<<<<<<< HEAD
-    increment_flag: 'no'
-    mode: "overwrite"
-  load_args:
-    increment_flag: 'yes'
-    read_layer: 'l1_daily'
-    target_layer: 'l1_daily'
-    lookback: '0'
-
-l1_customer_profile_union_daily_feature_for_mobile_app_catefory_timeband:
-  type: datasets.spark_dbfs_dataset.SparkDbfsDataSet
-  file_format: "parquet"
-  filepath: base_path/PROFILE/l1_features/l1_customer_profile_union_daily_feature/
-  load_args:
-    increment_flag: 'yes'
-    read_layer: 'l1_daily'
-    target_layer: 'l1_daily'
-    lookback: '0'
-
-l1_digital_mobile_app_category_agg_timeband_morning_catlv_1:
-  type: datasets.spark_dbfs_dataset.SparkDbfsDataSet
-  file_format: "parquet"
-  filepath: base_path/DIGITAL/l1_features/l1_digital_mobile_app_category_agg_timeband/category_level=level_1
-  save_args:
-    increment_flag: 'no'
-    mode: "overwrite"
-=======
-    mode: "overwrite"
-    partitionBy: "event_partition_date"
-    increment_flag: 'yes'
-    read_layer: 'l0_daily'
-    target_layer: 'l1_daily'
->>>>>>> d1986930
+    mode: "overwrite"
+    partitionBy: "event_partition_date"
+    increment_flag: 'yes'
+    read_layer: 'l0_daily'
+    target_layer: 'l1_daily'
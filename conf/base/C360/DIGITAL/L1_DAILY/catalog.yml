l1_digital_cxenxse_site_traffic_daily:
  filepath: base_path/DIGITAL/l1_features/l1_digital_cxenxse_site_traffic_daily/
  type: datasets.spark_dbfs_dataset.SparkDbfsDataSet
  file_format: parquet
  metadata_table_path: 'metadata_path'
  save_args:
    increment_flag: 'yes'
    mode: "overwrite"
    partitionBy: "event_partition_date"
    read_layer: 'l0_daily'
    target_layer: 'l1_daily'
  load_args:
    increment_flag: 'yes'
    lookup_table_name: 'l2_digital_cxenxse_site_traffic_weekly'
    read_layer: 'l1_daily'
    target_layer: 'l2_weekly'
    lookback: '0'


l1_digital_cxenxse_site_traffic_popular_host_daily:
  filepath: base_path/DIGITAL/l1_features/l1_digital_cxenxse_site_traffic_popular_host_daily/
  type: datasets.spark_dbfs_dataset.SparkDbfsDataSet
  file_format: parquet
  metadata_table_path: 'metadata_path'
  save_args:
    increment_flag: 'yes'
    mode: "overwrite"
    partitionBy: "event_partition_date"
    read_layer: 'l0_daily'
    target_layer: 'l1_daily'
  load_args:
    increment_flag: 'yes'
    lookup_table_name: 'l2_digital_cxenxse_site_traffic_popular_host_weekly'
    read_layer: 'l1_daily'
    target_layer: 'l2_weekly'
    lookback: '0'

l1_digital_cxenxse_site_traffic_popular_postalcode_daily:
  filepath: base_path/DIGITAL/l1_features/l1_digital_cxenxse_site_traffic_popular_postalcode_daily/
  type: datasets.spark_dbfs_dataset.SparkDbfsDataSet
  file_format: parquet
  metadata_table_path: 'metadata_path'
  save_args:
    increment_flag: 'yes'
    mode: "overwrite"
    partitionBy: "event_partition_date"
    read_layer: 'l0_daily'
    target_layer: 'l1_daily'
  load_args:
    increment_flag: 'yes'
    lookup_table_name: 'l2_digital_cxenxse_site_traffic_popular_postalcode_weekly'
    read_layer: 'l1_daily'
    target_layer: 'l2_weekly'
    lookback: '0'

l1_digital_cxenxse_site_traffic_popular_referrerquery_daily:
  filepath: base_path/DIGITAL/l1_features/l1_digital_cxenxse_site_traffic_popular_referrerquery_daily/
  type: datasets.spark_dbfs_dataset.SparkDbfsDataSet
  file_format: parquet
  metadata_table_path: 'metadata_path'
  save_args:
    increment_flag: 'yes'
    mode: "overwrite"
    partitionBy: "event_partition_date"
    read_layer: 'l0_daily'
    target_layer: 'l1_daily'
  load_args:
    increment_flag: 'yes'
    lookup_table_name: 'l2_digital_cxenxse_site_traffic_popular_referrerquery_weekly'
    read_layer: 'l1_daily'
    target_layer: 'l2_weekly'
    lookback: '0'

l1_digital_cxenxse_site_traffic_popular_referrerhost_daily:
  filepath: base_path/DIGITAL/l1_features/l1_digital_cxenxse_site_traffic_popular_referrerhost_daily/
  type: datasets.spark_dbfs_dataset.SparkDbfsDataSet
  file_format: parquet
  metadata_table_path: 'metadata_path'
  save_args:
    increment_flag: 'yes'
    mode: "overwrite"
    partitionBy: "event_partition_date"
    read_layer: 'l0_daily'
    target_layer: 'l1_daily'
  load_args:
    increment_flag: 'yes'
    lookup_table_name: 'l2_digital_cxenxse_site_traffic_popular_referrerhost_weekly'
    read_layer: 'l1_daily'
    target_layer: 'l2_weekly'
    lookback: '0'


l1_digital_aib_categories_clean:
  type: datasets.spark_dbfs_dataset.SparkDbfsDataSet
  file_format: "parquet"
  filepath: base_path/DIGITAL/l1_features/l1_digital_aib_categories_clean/category_level=level_1
  save_args:
    increment_flag: 'no'
    mode: "overwrite"
  load_args:
    increment_flag: 'no'

l1_digital_aib_categories_clean_for_l3_digital_mobile_web_agg_monthly:
  type: datasets.spark_dbfs_dataset.SparkDbfsDataSet
  file_format: "parquet"
  filepath: base_path/DIGITAL/l1_features/l1_digital_aib_categories_clean/category_level=level_1/
  load_args:
    increment_flag: 'yes'

l1_digital_customer_web_category_agg_daily_catlv_1_for_combine_daily_catlv_1:
  filepath: base_path/DIGITAL/l1_features/l1_digital_customer_web_category_agg_daily/category_level=level_1
  type: datasets.spark_dbfs_dataset.SparkDbfsDataSet
  file_format: parquet
  metadata_table_path: 'metadata_path'
  load_args:
    increment_flag: 'yes'
    lookup_table_name: 'l1_digital_customer_combine_category_agg_daily_catlv_1'
    read_layer: 'l1_daily'
    target_layer: 'l1_daily'
    lookback: '0'

l1_digital_customer_web_category_agg_daily_catlv_2_for_combine_daily_catlv_2:
  filepath: base_path/DIGITAL/l1_features/l1_digital_customer_web_category_agg_daily/category_level=level_2
  type: datasets.spark_dbfs_dataset.SparkDbfsDataSet
  file_format: parquet
  metadata_table_path: 'metadata_path'
  load_args:
    increment_flag: 'yes'
    lookup_table_name: 'l1_digital_customer_combine_category_agg_daily_catlv_2'
    read_layer: 'l1_daily'
    target_layer: 'l1_daily'
    lookback: '0'

l1_digital_customer_web_category_agg_daily_catlv_3_for_combine_daily_catlv_3:
  filepath: base_path/DIGITAL/l1_features/l1_digital_customer_web_category_agg_daily/category_level=level_3
  type: datasets.spark_dbfs_dataset.SparkDbfsDataSet
  file_format: parquet
  metadata_table_path: 'metadata_path'
  load_args:
    increment_flag: 'yes'
    lookup_table_name: 'l1_digital_customer_combine_category_agg_daily_catlv_3'
    read_layer: 'l1_daily'
    target_layer: 'l1_daily'
    lookback: '0'

l1_digital_customer_web_category_agg_daily_catlv_4_for_combine_daily_catlv_4:
  filepath: base_path/DIGITAL/l1_features/l1_digital_customer_web_category_agg_daily/category_level=level_4
  type: datasets.spark_dbfs_dataset.SparkDbfsDataSet
  file_format: parquet
  metadata_table_path: 'metadata_path'
  load_args:
    increment_flag: 'yes'
    lookup_table_name: 'l1_digital_customer_combine_category_agg_daily_catlv_4'
    read_layer: 'l1_daily'
    target_layer: 'l1_daily'
    lookback: '0'

l1_digital_customer_web_category_agg_daily_catlv_1:
  filepath: base_path/DIGITAL/l1_features/l1_digital_customer_web_category_agg_daily/category_level=level_1
  type: datasets.spark_dbfs_dataset.SparkDbfsDataSet
  file_format: parquet
  metadata_table_path: 'metadata_path'
  save_args:
    increment_flag: 'yes'
    metadata_target_table: 'l1_digital_customer_web_category_agg_daily_catlv_1'
    mode: "overwrite"
    partitionBy: "event_partition_date"
    read_layer: 'l0_daily'
    target_layer: 'l1_daily'
  load_args:
    increment_flag: 'no'

l1_digital_customer_web_category_agg_daily_catlv_2:
  filepath: base_path/DIGITAL/l1_features/l1_digital_customer_web_category_agg_daily/category_level=level_2
  type: datasets.spark_dbfs_dataset.SparkDbfsDataSet
  file_format: parquet
  metadata_table_path: 'metadata_path'
  save_args:
    increment_flag: 'yes'
    metadata_target_table: 'l1_digital_customer_web_category_agg_daily_catlv_2'
    mode: "overwrite"
    partitionBy: "event_partition_date"
    read_layer: 'l0_daily'
    target_layer: 'l1_daily'
  load_args:
    increment_flag: 'no'

l1_digital_customer_web_category_agg_daily_catlv_3:
  filepath: base_path/DIGITAL/l1_features/l1_digital_customer_web_category_agg_daily/category_level=level_3
  type: datasets.spark_dbfs_dataset.SparkDbfsDataSet
  file_format: parquet
  metadata_table_path: 'metadata_path'
  save_args:
    increment_flag: 'yes'
    metadata_target_table: 'l1_digital_customer_web_category_agg_daily_catlv_3'
    mode: "overwrite"
    partitionBy: "event_partition_date"
    read_layer: 'l0_daily'
    target_layer: 'l1_daily'
  load_args:
    increment_flag: 'no'

l1_digital_customer_web_category_agg_daily_catlv_4:
  filepath: base_path/DIGITAL/l1_features/l1_digital_customer_web_category_agg_daily/category_level=level_4
  type: datasets.spark_dbfs_dataset.SparkDbfsDataSet
  file_format: parquet
  metadata_table_path: 'metadata_path'
  save_args:
    increment_flag: 'yes'
    metadata_target_table: 'l1_digital_customer_web_category_agg_daily_catlv_4'
    mode: "overwrite"
    partitionBy: "event_partition_date"
    read_layer: 'l0_daily'
    target_layer: 'l1_daily'
  load_args:
    increment_flag: 'no'

int_l1_digital_customer_web_category_agg_daily_catlv_1:
<<<<<<< HEAD
  filepath: base_path/DIGITAL/l1_features/int_l1_digital_customer_web_category_agg_daily_temp_catlv_1/
=======
  filepath: base_path/DIGITAL/l1_features/int_l1_digital_customer_web_category_agg_daily_temp/
>>>>>>> d3caf08e
  type: datasets.spark_dbfs_dataset.SparkDbfsDataSet
  file_format: parquet
  metadata_table_path: 'metadata_path'
  save_args:
    increment_flag: 'no'
    mode: "overwrite"
<<<<<<< HEAD
=======
    partitionBy: "event_partition_date"
>>>>>>> d3caf08e
  load_args:
    increment_flag: 'yes'
    lookup_table_name: 'l1_digital_customer_web_category_agg_daily_catlv_1'
    read_layer: 'l1_daily'
    target_layer: 'l1_daily'
    lookback: '0'

int_l1_digital_customer_web_category_agg_daily_catlv_2:
<<<<<<< HEAD
  filepath: base_path/DIGITAL/l1_features/l1_digital_customer_web_category_agg_daily_temp_catlv_2
=======
  filepath: base_path/DIGITAL/l1_features/int_l1_digital_customer_web_category_agg_daily_temp/
>>>>>>> d3caf08e
  type: datasets.spark_dbfs_dataset.SparkDbfsDataSet
  file_format: parquet
  metadata_table_path: 'metadata_path'
  save_args:
<<<<<<< HEAD
    increment_flag: 'yes'
    mode: "overwrite"
    partitionBy: "event_partition_date"
    read_layer: 'l0_daily'
    target_layer: 'l1_daily'
=======
    increment_flag: 'no'
    mode: "overwrite"
    partitionBy: "event_partition_date"
>>>>>>> d3caf08e
  load_args:
    increment_flag: 'yes'
    lookup_table_name: 'l1_digital_customer_web_category_agg_daily_catlv_2'
    read_layer: 'l1_daily'
    target_layer: 'l1_daily'
    lookback: '0'

int_l1_digital_customer_web_category_agg_daily_catlv_3:
<<<<<<< HEAD
  filepath: base_path/DIGITAL/l1_features/l1_digital_customer_web_category_agg_daily_temp_catlv_3
=======
  filepath: base_path/DIGITAL/l1_features/int_l1_digital_customer_web_category_agg_daily_temp/
>>>>>>> d3caf08e
  type: datasets.spark_dbfs_dataset.SparkDbfsDataSet
  file_format: parquet
  metadata_table_path: 'metadata_path'
  save_args:
<<<<<<< HEAD
    increment_flag: 'yes'
    mode: "overwrite"
    partitionBy: "event_partition_date"
    read_layer: 'l0_daily'
    target_layer: 'l1_daily'
=======
    increment_flag: 'no'
    mode: "overwrite"
    partitionBy: "event_partition_date"
>>>>>>> d3caf08e
  load_args:
    increment_flag: 'yes'
    lookup_table_name: 'l1_digital_customer_web_category_agg_daily_catlv_3'
    read_layer: 'l1_daily'
    target_layer: 'l1_daily'
    lookback: '0'

int_l1_digital_customer_web_category_agg_daily_catlv_4:
<<<<<<< HEAD
  filepath: base_path/DIGITAL/l1_features/l1_digital_customer_web_category_agg_daily_temp_catlv_4
=======
  filepath: base_path/DIGITAL/l1_features/int_l1_digital_customer_web_category_agg_daily_temp/
>>>>>>> d3caf08e
  type: datasets.spark_dbfs_dataset.SparkDbfsDataSet
  file_format: parquet
  metadata_table_path: 'metadata_path'
  save_args:
<<<<<<< HEAD
    increment_flag: 'yes'
    mode: "overwrite"
    partitionBy: "event_partition_date"
    read_layer: 'l0_daily'
    target_layer: 'l1_daily'
=======
    increment_flag: 'no'
    mode: "overwrite"
    partitionBy: "event_partition_date"
>>>>>>> d3caf08e
  load_args:
    increment_flag: 'yes'
    lookup_table_name: 'l1_digital_customer_web_category_agg_daily_catlv_4'
    read_layer: 'l1_daily'
    target_layer: 'l1_daily'
    lookback: '0'

l1_digital_app_category_master_clean:
  type: datasets.spark_dbfs_dataset.SparkDbfsDataSet
  file_format: "parquet"
  filepath: base_path/DIGITAL/l1_features/l1_digital_app_category_master_clean/
  save_args:
    increment_flag: 'no'
    mode: "overwrite"

l1_digital_mobile_web_level_stats:
  filepath: base_path/DIGITAL/l1_features/l1_digital_customer_web_category_agg_daily/category_level=level_1
  type: datasets.spark_dbfs_dataset.SparkDbfsDataSet
  file_format: parquet
  metadata_table_path: 'metadata_path'
  save_args:
    increment_flag: 'yes'
    mode: "overwrite"
    partitionBy: "event_partition_date"
    read_layer: 'l0_daily'
    target_layer: 'l1_daily'

l1_digital_customer_web_category_agg_timeband_morning_catlv_1:
  filepath: base_path/DIGITAL/l1_features/l1_digital_customer_web_category_agg_timeband/category_level=level_1/timeband=morning
  type: datasets.spark_dbfs_dataset.SparkDbfsDataSet
  file_format: parquet
  metadata_table_path: 'metadata_path'
  save_args:
    increment_flag: 'no'
    metadata_target_table: 'l1_digital_customer_web_category_agg_timeband_morning_catlv_1'
    mode: "overwrite"
    partitionBy: "event_partition_date"
    read_layer: 'l0_daily'
    target_layer: 'l1_daily'
  load_args:
    increment_flag: 'yes'
    lookup_table_name: 'l3_digital_customer_web_category_agg_timeband_morning_catlv_1'
    read_layer: 'l1_daily'
    target_layer: 'l3_monthly'
    lookback: '0'


l1_digital_customer_web_category_agg_timeband_afternoon_catlv_1:
  filepath: base_path/DIGITAL/l1_features/l1_digital_customer_web_category_agg_timeband/category_level=level_1/timeband=afternoon
  type: datasets.spark_dbfs_dataset.SparkDbfsDataSet
  file_format: parquet
  metadata_table_path: 'metadata_path'
  save_args:
    increment_flag: 'yes'
    metadata_target_table: 'l1_digital_customer_web_category_agg_timeband_afternoon_catlv_1'
    mode: "overwrite"
    partitionBy: "event_partition_date"
    read_layer: 'l0_daily'
    target_layer: 'l1_daily'
  load_args:
    increment_flag: 'yes'
    lookup_table_name: 'l3_digital_customer_web_category_agg_timeband_afternoon_catlv_1'
    read_layer: 'l1_daily'
    target_layer: 'l3_monthly'
    lookback: '0'

l1_digital_customer_web_category_agg_timeband_evening_catlv_1:
  filepath: base_path/DIGITAL/l1_features/l1_digital_customer_web_category_agg_timeband/category_level=level_1/timeband=evening
  type: datasets.spark_dbfs_dataset.SparkDbfsDataSet
  file_format: parquet
  metadata_table_path: 'metadata_path'
  save_args:
    increment_flag: 'yes'
    metadata_target_table: 'l1_digital_customer_web_category_agg_timeband_evening_catlv_1'
    mode: "overwrite"
    partitionBy: "event_partition_date"
    read_layer: 'l0_daily'
    target_layer: 'l1_daily'
  load_args:
    increment_flag: 'yes'
    lookup_table_name: 'l3_digital_customer_web_category_agg_timeband_evening_catlv_1'
    read_layer: 'l1_daily'
    target_layer: 'l3_monthly'
    lookback: '0'

l1_digital_customer_web_category_agg_timeband_night_catlv_1:
  filepath: base_path/DIGITAL/l1_features/l1_digital_customer_web_category_agg_timeband/category_level=level_1/timeband=night
  type: datasets.spark_dbfs_dataset.SparkDbfsDataSet
  file_format: parquet
  metadata_table_path: 'metadata_path'
  save_args:
    increment_flag: 'yes'
    metadata_target_table: 'l1_digital_customer_web_category_agg_timeband_night_catlv_1'
    mode: "overwrite"
    partitionBy: "event_partition_date"
    read_layer: 'l0_daily'
    target_layer: 'l1_daily'
  load_args:
    increment_flag: 'yes'
    lookup_table_name: 'l3_digital_customer_web_category_agg_timeband_night_catlv_1'
    read_layer: 'l1_daily'
    target_layer: 'l3_monthly'
    lookback: '0'

l1_digital_customer_web_category_agg_timeband_morning_catlv_2:
  filepath: base_path/DIGITAL/l1_features/l1_digital_customer_web_category_agg_timeband/category_level=level_2/timeband=morning
  type: datasets.spark_dbfs_dataset.SparkDbfsDataSet
  file_format: parquet
  metadata_table_path: 'metadata_path'
  save_args:
    increment_flag: 'no'
    metadata_target_table: 'l1_digital_customer_web_category_agg_timeband_morning_catlv_2'
    mode: "overwrite"
    partitionBy: "event_partition_date"
    read_layer: 'l0_daily'
    target_layer: 'l1_daily'
  load_args:
    increment_flag: 'yes'
    lookup_table_name: 'l3_digital_customer_web_category_agg_timeband_morning_catlv_2'
    read_layer: 'l1_daily'
    target_layer: 'l3_monthly'
    lookback: '0'

l1_digital_customer_web_category_agg_timeband_afternoon_catlv_2:
  filepath: base_path/DIGITAL/l1_features/l1_digital_customer_web_category_agg_timeband/category_level=level_2/timeband=afternoon
  type: datasets.spark_dbfs_dataset.SparkDbfsDataSet
  file_format: parquet
  metadata_table_path: 'metadata_path'
  save_args:
    increment_flag: 'yes'
    metadata_target_table: 'l1_digital_customer_web_category_agg_timeband_afternoon_catlv_2'
    mode: "overwrite"
    partitionBy: "event_partition_date"
    read_layer: 'l0_daily'
    target_layer: 'l1_daily'
  load_args:
    increment_flag: 'yes'
    lookup_table_name: 'l3_digital_customer_web_category_agg_timeband_afternoon_catlv_2'
    read_layer: 'l1_daily'
    target_layer: 'l3_monthly'
    lookback: '0'

l1_digital_customer_web_category_agg_timeband_evening_catlv_2:
  filepath: base_path/DIGITAL/l1_features/l1_digital_customer_web_category_agg_timeband/category_level=level_2/timeband=evening
  type: datasets.spark_dbfs_dataset.SparkDbfsDataSet
  file_format: parquet
  metadata_table_path: 'metadata_path'
  save_args:
    increment_flag: 'yes'
    metadata_target_table: 'l1_digital_customer_web_category_agg_timeband_evening_catlv_2'
    mode: "overwrite"
    partitionBy: "event_partition_date"
    read_layer: 'l0_daily'
    target_layer: 'l1_daily'
  load_args:
    increment_flag: 'yes'
    lookup_table_name: 'l3_digital_customer_web_category_agg_timeband_evening_catlv_2'
    read_layer: 'l1_daily'
    target_layer: 'l3_monthly'
    lookback: '0'

l1_digital_customer_web_category_agg_timeband_night_catlv_2:
  filepath: base_path/DIGITAL/l1_features/l1_digital_customer_web_category_agg_timeband/category_level=level_2/timeband=night
  type: datasets.spark_dbfs_dataset.SparkDbfsDataSet
  file_format: parquet
  metadata_table_path: 'metadata_path'
  save_args:
    increment_flag: 'yes'
    metadata_target_table: 'l1_digital_customer_web_category_agg_timeband_night_catlv_2'
    mode: "overwrite"
    partitionBy: "event_partition_date"
    read_layer: 'l0_daily'
    target_layer: 'l1_daily'
  load_args:
    increment_flag: 'yes'
    lookup_table_name: 'l3_digital_customer_web_category_agg_timeband_night_catlv_2'
    read_layer: 'l1_daily'
    target_layer: 'l3_monthly'
    lookback: '0'

l1_digital_customer_web_category_agg_timeband_morning_catlv_3:
  filepath: base_path/DIGITAL/l1_features/l1_digital_customer_web_category_agg_timeband/category_level=level_3/timeband=morning
  type: datasets.spark_dbfs_dataset.SparkDbfsDataSet
  file_format: parquet
  metadata_table_path: 'metadata_path'
  save_args:
    increment_flag: 'no'
    metadata_target_table: 'l1_digital_customer_web_category_agg_timeband_morning_catlv_3'
    mode: "overwrite"
    partitionBy: "event_partition_date"
    read_layer: 'l0_daily'
    target_layer: 'l1_daily'
  load_args:
    increment_flag: 'yes'
    lookup_table_name: 'l3_digital_customer_web_category_agg_timeband_morning_catlv_3'
    read_layer: 'l1_daily'
    target_layer: 'l3_monthly'
    lookback: '0'

l1_digital_customer_web_category_agg_timeband_afternoon_catlv_3:
  filepath: base_path/DIGITAL/l1_features/l1_digital_customer_web_category_agg_timeband/category_level=level_3/timeband=afternoon
  type: datasets.spark_dbfs_dataset.SparkDbfsDataSet
  file_format: parquet
  metadata_table_path: 'metadata_path'
  save_args:
    increment_flag: 'yes'
    metadata_target_table: 'l1_digital_customer_web_category_agg_timeband_afternoon_catlv_3'
    mode: "overwrite"
    partitionBy: "event_partition_date"
    read_layer: 'l0_daily'
    target_layer: 'l1_daily'
  load_args:
    increment_flag: 'yes'
    lookup_table_name: 'l3_digital_customer_web_category_agg_timeband_afternoon_catlv_3'
    read_layer: 'l1_daily'
    target_layer: 'l3_monthly'
    lookback: '0'

l1_digital_customer_web_category_agg_timeband_evening_catlv_3:
  filepath: base_path/DIGITAL/l1_features/l1_digital_customer_web_category_agg_timeband/category_level=level_3/timeband=evening
  type: datasets.spark_dbfs_dataset.SparkDbfsDataSet
  file_format: parquet
  metadata_table_path: 'metadata_path'
  save_args:
    increment_flag: 'yes'
    metadata_target_table: 'l1_digital_customer_web_category_agg_timeband_evening_catlv_3'
    mode: "overwrite"
    partitionBy: "event_partition_date"
    read_layer: 'l0_daily'
    target_layer: 'l1_daily'
  load_args:
    increment_flag: 'yes'
    lookup_table_name: 'l3_digital_customer_web_category_agg_timeband_evening_catlv_3'
    read_layer: 'l1_daily'
    target_layer: 'l3_monthly'
    lookback: '0'

l1_digital_customer_web_category_agg_timeband_night_catlv_3:
  filepath: base_path/DIGITAL/l1_features/l1_digital_customer_web_category_agg_timeband/category_level=level_3/timeband=night
  type: datasets.spark_dbfs_dataset.SparkDbfsDataSet
  file_format: parquet
  metadata_table_path: 'metadata_path'
  save_args:
    increment_flag: 'yes'
    metadata_target_table: 'l1_digital_customer_web_category_agg_timeband_night_catlv_3'
    mode: "overwrite"
    partitionBy: "event_partition_date"
    read_layer: 'l0_daily'
    target_layer: 'l1_daily'
  load_args:
    increment_flag: 'yes'
    lookup_table_name: 'l3_digital_customer_web_category_agg_timeband_night_catlv_3'
    read_layer: 'l1_daily'
    target_layer: 'l3_monthly'
    lookback: '0'

l1_digital_customer_web_category_agg_timeband_morning_catlv_4:
  filepath: base_path/DIGITAL/l1_features/l1_digital_customer_web_category_agg_timeband/category_level=level_4/timeband=morning
  type: datasets.spark_dbfs_dataset.SparkDbfsDataSet
  file_format: parquet
  metadata_table_path: 'metadata_path'
  save_args:
    increment_flag: 'no'
    metadata_target_table: 'l1_digital_customer_web_category_agg_timeband_morning_catlv_4'
    mode: "overwrite"
    partitionBy: "event_partition_date"
    read_layer: 'l0_daily'
    target_layer: 'l1_daily'
  load_args:
    increment_flag: 'yes'
    lookup_table_name: 'l3_digital_customer_web_category_agg_timeband_morning_catlv_4'
    read_layer: 'l1_daily'
    target_layer: 'l3_monthly'
    lookback: '0'

l1_digital_customer_web_category_agg_timeband_afternoon_catlv_4:
  filepath: base_path/DIGITAL/l1_features/l1_digital_customer_web_category_agg_timeband/category_level=level_4/timeband=afternoon
  type: datasets.spark_dbfs_dataset.SparkDbfsDataSet
  file_format: parquet
  metadata_table_path: 'metadata_path'
  save_args:
    increment_flag: 'yes'
    metadata_target_table: 'l1_digital_customer_web_category_agg_timeband_afternoon_catlv_4'
    mode: "overwrite"
    partitionBy: "event_partition_date"
    read_layer: 'l0_daily'
    target_layer: 'l1_daily'
  load_args:
    increment_flag: 'yes'
    lookup_table_name: 'l3_digital_customer_web_category_agg_timeband_afternoon_catlv_4'
    read_layer: 'l1_daily'
    target_layer: 'l3_monthly'
    lookback: '0'

l1_digital_customer_web_category_agg_timeband_evening_catlv_4:
  filepath: base_path/DIGITAL/l1_features/l1_digital_customer_web_category_agg_timeband/category_level=level_4/timeband=evening
  type: datasets.spark_dbfs_dataset.SparkDbfsDataSet
  file_format: parquet
  metadata_table_path: 'metadata_path'
  save_args:
    increment_flag: 'yes'
    metadata_target_table: 'l1_digital_customer_web_category_agg_timeband_evening_catlv_4'
    mode: "overwrite"
    partitionBy: "event_partition_date"
    read_layer: 'l0_daily'
    target_layer: 'l1_daily'
  load_args:
    increment_flag: 'yes'
    lookup_table_name: 'l3_digital_customer_web_category_agg_timeband_evening_catlv_4'
    read_layer: 'l1_daily'
    target_layer: 'l3_monthly'
    lookback: '0'

l1_digital_customer_web_category_agg_timeband_night_catlv_4:
  filepath: base_path/DIGITAL/l1_features/l1_digital_customer_web_category_agg_timeband/category_level=level_4/timeband=night
  type: datasets.spark_dbfs_dataset.SparkDbfsDataSet
  file_format: parquet
  metadata_table_path: 'metadata_path'
  save_args:
    increment_flag: 'yes'
    metadata_target_table: 'l1_digital_customer_web_category_agg_timeband_night_catlv_4'
    mode: "overwrite"
    partitionBy: "event_partition_date"
    read_layer: 'l0_daily'
    target_layer: 'l1_daily'
  load_args:
    increment_flag: 'yes'
    lookup_table_name: 'l3_digital_customer_web_category_agg_timeband_night_catlv_4'
    read_layer: 'l1_daily'
    target_layer: 'l3_monthly'
    lookback: '0'

l1_digital_union_daily_feature_for_mobile_app_catefory_timeband:
  type: datasets.spark_dbfs_dataset.SparkDbfsDataSet
  file_format: "parquet"
  filepath: base_path/PROFILE/l1_features/l1_customer_profile_union_daily_feature/
  metadata_table_path: 'metadata_path'
  load_args:
    increment_flag: 'yes'
    read_layer: 'l1_daily'
    target_layer: 'l1_daily'
    lookback: '0'
  save_args:
    # increment_flag: 'yes'
    mode: "overwrite"
    partitionBy: "event_partition_date"
    read_layer: 'l0_daily'
    target_layer: 'l1_daily'

l1_digital_union_daily_feature_for_mobile_web_category_timeband:
  type: datasets.spark_dbfs_dataset.SparkDbfsDataSet
  file_format: "parquet"
  filepath: base_path/PROFILE/l1_features/l1_customer_profile_union_daily_feature/
  metadata_table_path: 'metadata_path'
  load_args:
    increment_flag: 'yes'
    read_layer: 'l1_daily'
    target_layer: 'l1_daily'
    lookback: '0'
  save_args:
    # increment_flag: 'yes'
    mode: "overwrite"
    partitionBy: "event_partition_date"
    read_layer: 'l0_daily'
    target_layer: 'l1_daily'

l1_digital_customer_app_category_agg_timeband_morning_catlv_1:
  type: datasets.spark_dbfs_dataset.SparkDbfsDataSet
  file_format: "parquet"
  filepath: base_path/DIGITAL/l1_features/l1_digital_customer_app_category_agg_timeband/category_level=level_1/timeband=morning
  metadata_table_path: 'metadata_path'
  save_args:
    increment_flag: 'yes'
    metadata_target_table: 'l1_digital_customer_app_category_agg_timeband_morning_catlv_1'
    mode: "overwrite"
    partitionBy: "event_partition_date"
    read_layer: 'l0_daily'
    target_layer: 'l1_daily'
  load_args:
    increment_flag: 'yes'
    read_layer: 'l1_daily'
    target_layer: 'l3_montly'
    lookback: '0'

l1_digital_customer_app_category_agg_timeband_afternoon_catlv_1:
  type: datasets.spark_dbfs_dataset.SparkDbfsDataSet
  file_format: "parquet"
  filepath: base_path/DIGITAL/l1_features/l1_digital_customer_app_category_agg_timeband/category_level=level_1/timeband=afternoon
  metadata_table_path: 'metadata_path'
  save_args:
    increment_flag: 'yes'
    metadata_target_table: 'l1_digital_customer_app_category_agg_timeband_afternoon_catlv_1'
    mode: "overwrite"
    partitionBy: "event_partition_date"
    read_layer: 'l0_daily'
    target_layer: 'l1_daily'
  load_args:
    increment_flag: 'yes'
    read_layer: 'l1_daily'
    target_layer: 'l3_montly'
    lookback: '0'

l1_digital_customer_app_category_agg_timeband_evening_catlv_1:
  type: datasets.spark_dbfs_dataset.SparkDbfsDataSet
  file_format: "parquet"
  filepath: base_path/DIGITAL/l1_features/l1_digital_customer_app_category_agg_timeband/category_level=level_1/timeband=evening
  metadata_table_path: 'metadata_path'
  save_args:
    increment_flag: 'yes'
    metadata_target_table: 'l1_digital_customer_app_category_agg_timeband_evening_catlv_1'
    mode: "overwrite"
    partitionBy: "event_partition_date"
    read_layer: 'l0_daily'
    target_layer: 'l1_daily'
  load_args:
    increment_flag: 'yes'
    read_layer: 'l1_daily'
    target_layer: 'l3_montly'
    lookback: '0'

l1_digital_customer_app_category_agg_timeband_night_catlv_1:
  type: datasets.spark_dbfs_dataset.SparkDbfsDataSet
  file_format: "parquet"
  filepath: base_path/DIGITAL/l1_features/l1_digital_customer_app_category_agg_timeband/category_level=level_1/timeband=night
  metadata_table_path: 'metadata_path'
  save_args:
    increment_flag: 'yes'
    metadata_target_table: 'l1_digital_customer_app_category_agg_timeband_night_catlv_1'
    mode: "overwrite"
    partitionBy: "event_partition_date"
    read_layer: 'l0_daily'
    target_layer: 'l1_daily'
  load_args:
    increment_flag: 'yes'
    read_layer: 'l1_daily'
    target_layer: 'l3_montly'
    lookback: '0'

l1_digital_customer_app_category_agg_timeband_morning_catlv_2:
  type: datasets.spark_dbfs_dataset.SparkDbfsDataSet
  file_format: "parquet"
  filepath: base_path/DIGITAL/l1_features/l1_digital_customer_app_category_agg_timeband/category_level=level_2/timeband=morning
  metadata_table_path: 'metadata_path'
  save_args:
    increment_flag: 'yes'
    metadata_target_table: 'l1_digital_customer_app_category_agg_timeband_morning_catlv_2'
    mode: "overwrite"
    partitionBy: "event_partition_date"
    read_layer: 'l0_daily'
    target_layer: 'l1_daily'
  load_args:
    increment_flag: 'yes'
    read_layer: 'l1_daily'
    target_layer: 'l3_montly'
    lookback: '0'

l1_digital_customer_app_category_agg_timeband_afternoon_catlv_2:
  type: datasets.spark_dbfs_dataset.SparkDbfsDataSet
  file_format: "parquet"
  filepath: base_path/DIGITAL/l1_features/l1_digital_customer_app_category_agg_timeband/category_level=level_2/timeband=afternoon
  metadata_table_path: 'metadata_path'
  save_args:
    increment_flag: 'yes'
    metadata_target_table: 'l1_digital_customer_app_category_agg_timeband_afternoon_catlv_2'
    mode: "overwrite"
    partitionBy: "event_partition_date"
    read_layer: 'l0_daily'
    target_layer: 'l1_daily'
  load_args:
    increment_flag: 'yes'
    read_layer: 'l1_daily'
    target_layer: 'l3_montly'
    lookback: '0'

l1_digital_customer_app_category_agg_timeband_evening_catlv_2:
  type: datasets.spark_dbfs_dataset.SparkDbfsDataSet
  file_format: "parquet"
  filepath: base_path/DIGITAL/l1_features/l1_digital_customer_app_category_agg_timeband/category_level=level_2/timeband=evening
  metadata_table_path: 'metadata_path'
  save_args:
    increment_flag: 'yes'
    metadata_target_table: 'l1_digital_customer_app_category_agg_timeband_evening_catlv_2'
    mode: "overwrite"
    partitionBy: "event_partition_date"
    read_layer: 'l0_daily'
    target_layer: 'l1_daily'
  load_args:
    increment_flag: 'yes'
    read_layer: 'l1_daily'
    target_layer: 'l3_montly'
    lookback: '0'

l1_digital_customer_app_category_agg_timeband_night_catlv_2:
  type: datasets.spark_dbfs_dataset.SparkDbfsDataSet
  file_format: "parquet"
  filepath: base_path/DIGITAL/l1_features/l1_digital_customer_app_category_agg_timeband/category_level=level_2/timeband=night
  metadata_table_path: 'metadata_path'
  save_args:
    increment_flag: 'yes'
    metadata_target_table: 'l1_digital_customer_app_category_agg_timeband_night_catlv_2'
    mode: "overwrite"
    partitionBy: "event_partition_date"
    read_layer: 'l0_daily'
    target_layer: 'l1_daily'
  load_args:
    increment_flag: 'yes'
    read_layer: 'l1_daily'
    target_layer: 'l3_montly'
    lookback: '0'

l1_digital_customer_app_category_agg_timeband_morning_catlv_3:
  type: datasets.spark_dbfs_dataset.SparkDbfsDataSet
  file_format: "parquet"
  filepath: base_path/DIGITAL/l1_features/l1_digital_customer_app_category_agg_timeband/category_level=level_3/timeband=morning
  metadata_table_path: 'metadata_path'
  save_args:
    increment_flag: 'yes'
    metadata_target_table: 'l1_digital_customer_app_category_agg_timeband_morning_catlv_3'
    mode: "overwrite"
    partitionBy: "event_partition_date"
    read_layer: 'l0_daily'
    target_layer: 'l1_daily'
  load_args:
    increment_flag: 'yes'
    read_layer: 'l1_daily'
    target_layer: 'l3_montly'
    lookback: '0'

l1_digital_customer_app_category_agg_timeband_afternoon_catlv_3:
  type: datasets.spark_dbfs_dataset.SparkDbfsDataSet
  file_format: "parquet"
  filepath: base_path/DIGITAL/l1_features/l1_digital_customer_app_category_agg_timeband/category_level=level_3/timeband=afternoon
  metadata_table_path: 'metadata_path'
  save_args:
    increment_flag: 'yes'
    metadata_target_table: 'l1_digital_customer_app_category_agg_timeband_afternoon_catlv_3'
    mode: "overwrite"
    partitionBy: "event_partition_date"
    read_layer: 'l0_daily'
    target_layer: 'l1_daily'
  load_args:
    increment_flag: 'yes'
    read_layer: 'l1_daily'
    target_layer: 'l3_montly'
    lookback: '0'

l1_digital_customer_app_category_agg_timeband_evening_catlv_3:
  type: datasets.spark_dbfs_dataset.SparkDbfsDataSet
  file_format: "parquet"
  filepath: base_path/DIGITAL/l1_features/l1_digital_customer_app_category_agg_timeband/category_level=level_3/timeband=evening
  metadata_table_path: 'metadata_path'
  save_args:
    increment_flag: 'yes'
    metadata_target_table: 'l1_digital_customer_app_category_agg_timeband_evening_catlv_3'
    mode: "overwrite"
    partitionBy: "event_partition_date"
    read_layer: 'l0_daily'
    target_layer: 'l1_daily'
  load_args:
    increment_flag: 'yes'
    read_layer: 'l1_daily'
    target_layer: 'l3_montly'
    lookback: '0'

l1_digital_customer_app_category_agg_timeband_night_catlv_3:
  type: datasets.spark_dbfs_dataset.SparkDbfsDataSet
  file_format: "parquet"
  filepath: base_path/DIGITAL/l1_features/l1_digital_customer_app_category_agg_timeband/category_level=level_3/timeband=night
  metadata_table_path: 'metadata_path'
  save_args:
    increment_flag: 'yes'
    metadata_target_table: 'l1_digital_customer_app_category_agg_timeband_night_catlv_3'
    mode: "overwrite"
    partitionBy: "event_partition_date"
    read_layer: 'l0_daily'
    target_layer: 'l1_daily'
  load_args:
    increment_flag: 'yes'
    read_layer: 'l1_daily'
    target_layer: 'l3_montly'
    lookback: '0'

l1_digital_customer_app_category_agg_timeband_morning_catlv_4:
  type: datasets.spark_dbfs_dataset.SparkDbfsDataSet
  file_format: "parquet"
  filepath: base_path/DIGITAL/l1_features/l1_digital_customer_app_category_agg_timeband/category_level=level_4/timeband=morning
  metadata_table_path: 'metadata_path'
  save_args:
    increment_flag: 'yes'
    metadata_target_table: 'l1_digital_customer_app_category_agg_timeband_morning_catlv_4'
    mode: "overwrite"
    partitionBy: "event_partition_date"
    read_layer: 'l0_daily'
    target_layer: 'l1_daily'
  load_args:
    increment_flag: 'yes'
    read_layer: 'l1_daily'
    target_layer: 'l3_montly'
    lookback: '0'

l1_digital_customer_app_category_agg_timeband_afternoon_catlv_4:
  type: datasets.spark_dbfs_dataset.SparkDbfsDataSet
  file_format: "parquet"
  filepath: base_path/DIGITAL/l1_features/l1_digital_customer_app_category_agg_timeband/category_level=level_4/timeband=afternoon
  metadata_table_path: 'metadata_path'
  save_args:
    increment_flag: 'yes'
    metadata_target_table: 'l1_digital_customer_app_category_agg_timeband_afternoon_catlv_4'
    mode: "overwrite"
    partitionBy: "event_partition_date"
    read_layer: 'l0_daily'
    target_layer: 'l1_daily'
  load_args:
    increment_flag: 'yes'
    read_layer: 'l1_daily'
    target_layer: 'l3_montly'
    lookback: '0'

l1_digital_customer_app_category_agg_timeband_evening_catlv_4:
  type: datasets.spark_dbfs_dataset.SparkDbfsDataSet
  file_format: "parquet"
  filepath: base_path/DIGITAL/l1_features/l1_digital_customer_app_category_agg_timeband/category_level=level_4/timeband=evening
  metadata_table_path: 'metadata_path'
  save_args:
    increment_flag: 'yes'
    metadata_target_table: 'l1_digital_customer_app_category_agg_timeband_evening_catlv_4'
    mode: "overwrite"
    partitionBy: "event_partition_date"
    read_layer: 'l0_daily'
    target_layer: 'l1_daily'
  load_args:
    increment_flag: 'yes'
    read_layer: 'l1_daily'
    target_layer: 'l3_montly'
    lookback: '0'

l1_digital_customer_app_category_agg_timeband_night_catlv_4:
  type: datasets.spark_dbfs_dataset.SparkDbfsDataSet
  file_format: "parquet"
  filepath: base_path/DIGITAL/l1_features/l1_digital_customer_app_category_agg_timeband/category_level=level_4/timeband=night
  metadata_table_path: 'metadata_path'
  save_args:
    increment_flag: 'yes'
    metadata_target_table: 'l1_digital_customer_app_category_agg_timeband_night_catlv_4'
    mode: "overwrite"
    partitionBy: "event_partition_date"
    read_layer: 'l0_daily'
    target_layer: 'l1_daily'
  load_args:
    increment_flag: 'yes'
    read_layer: 'l1_daily'
    target_layer: 'l3_montly'
    lookback: '0'

l1_digital_mobile_app_category_agg_timeband_morning_catlv_1:
  type: datasets.spark_dbfs_dataset.SparkDbfsDataSet
  file_format: "parquet"
  filepath: base_path/DIGITAL/l1_features/l1_digital_mobile_app_category_agg_timeband/category_level=level_1/timeband=morning
  metadata_table_path: 'metadata_path'
  save_args:
    increment_flag: 'yes'
    metadata_target_table: 'l1_digital_mobile_app_category_agg_timeband_morning_catlv_1'
    read_layer: 'l0_daily'
    target_layer: 'l1_daily'
    mode: "overwrite"
    partitionBy: "event_partition_date"
  load_args:
    increment_flag: 'yes'
    read_layer: 'l1_daily'
    target_layer: 'l1_daily'
    lookback: '0'

l1_digital_mobile_app_category_agg_timeband_afternoon_catlv_1:
  type: datasets.spark_dbfs_dataset.SparkDbfsDataSet
  file_format: "parquet"
  filepath: base_path/DIGITAL/l1_features/l1_digital_mobile_app_category_agg_timeband/category_level=level_1/timeband=afternoon
  metadata_table_path: 'metadata_path'
  save_args:
    increment_flag: 'yes'
    metadata_target_table: 'l1_digital_mobile_app_category_agg_timeband_afternoon_catlv_1'
    read_layer: 'l0_daily'
    target_layer: 'l1_daily'
    mode: "overwrite"
    partitionBy: "event_partition_date"

l1_digital_mobile_app_category_agg_timeband_evening_catlv_1:
  type: datasets.spark_dbfs_dataset.SparkDbfsDataSet
  file_format: "parquet"
  filepath: base_path/DIGITAL/l1_features/l1_digital_mobile_app_category_agg_timeband/category_level=level_1/timeband=evening
  metadata_table_path: 'metadata_path'
  save_args:
    increment_flag: 'yes'
    metadata_target_table: 'l1_digital_mobile_app_category_agg_timeband_evening_catlv_1'
    read_layer: 'l0_daily'
    target_layer: 'l1_daily'
    mode: "overwrite"
    partitionBy: "event_partition_date"

l1_digital_mobile_app_category_agg_timeband_night_catlv_1:
  type: datasets.spark_dbfs_dataset.SparkDbfsDataSet
  file_format: "parquet"
  filepath: base_path/DIGITAL/l1_features/l1_digital_mobile_app_category_agg_timeband/category_level=level_1/timeband=night
  metadata_table_path: 'metadata_path'
  save_args:
    increment_flag: 'yes'
    metadata_target_table: 'l1_digital_mobile_app_category_agg_timeband_night_catlv_1'
    read_layer: 'l0_daily'
    target_layer: 'l1_daily'
    mode: "overwrite"
    partitionBy: "event_partition_date"

l1_digital_customer_app_category_agg_timeband_for_l3_morning_catlv_1:
  type: datasets.spark_dbfs_dataset.SparkDbfsDataSet
  file_format: "parquet"
  filepath: base_path/DIGITAL/l1_features/l1_digital_customer_app_category_agg_timeband/category_level=level_1/timeband=morning
  metadata_table_path: 'metadata_path'
  load_args:
    increment_flag: 'yes'
    read_layer: 'l1_daily'
    target_layer: 'l3_monthly'
    lookup_table_name : "l3_digital_customer_app_category_agg_timeband_morning_catlv_1"
    lookback: '0'

l1_digital_customer_app_category_agg_timeband_for_l3_afternoon_catlv_1:
  type: datasets.spark_dbfs_dataset.SparkDbfsDataSet
  file_format: "parquet"
  filepath: base_path/DIGITAL/l1_features/l1_digital_customer_app_category_agg_timeband/category_level=level_1/timeband=afternoon
  metadata_table_path: 'metadata_path'
  load_args:
    increment_flag: 'yes'
    read_layer: 'l1_daily'
    target_layer: 'l3_monthly'
    lookup_table_name: "l3_digital_customer_app_category_agg_timeband_afternoon_catlv_1"
    lookback: '0'

l1_digital_customer_app_category_agg_timeband_for_l3_evening_catlv_1:
  type: datasets.spark_dbfs_dataset.SparkDbfsDataSet
  file_format: "parquet"
  filepath: base_path/DIGITAL/l1_features/l1_digital_customer_app_category_agg_timeband/category_level=level_1/timeband=evening
  metadata_table_path: 'metadata_path'
  load_args:
    increment_flag: 'yes'
    read_layer: 'l1_daily'
    target_layer: 'l3_monthly'
    lookup_table_name: "l3_digital_customer_app_category_agg_timeband_evening_catlv_1"
    lookback: '0'

l1_digital_customer_app_category_agg_timeband_for_l3_night_catlv_1:
  type: datasets.spark_dbfs_dataset.SparkDbfsDataSet
  file_format: "parquet"
  filepath: base_path/DIGITAL/l1_features/l1_digital_customer_app_category_agg_timeband/category_level=level_1/timeband=night.
  metadata_table_path: 'metadata_path'
  load_args:
    increment_flag: 'yes'
    read_layer: 'l1_daily'
    target_layer: 'l3_monthly'
    lookup_table_name: "l3_digital_customer_app_category_agg_timeband_night_catlv_1"
    lookback: '0'

l1_digital_customer_relay_pageview_agg_daily:
  type: datasets.spark_dbfs_dataset.SparkDbfsDataSet
  filepath: base_path/DIGITAL/l1_features/l1_digital_customer_relay_pageview_agg_daily/
  file_format: parquet
  metadata_table_path: 'metadata_path'
  save_args:
    mode: "overwrite"
    partitionBy: "event_partition_date"
    increment_flag: 'yes'
    read_layer: 'l0_daily'
    target_layer: 'l1_daily'

l1_digital_customer_relay_conversion_agg_daily:
  type: datasets.spark_dbfs_dataset.SparkDbfsDataSet
  filepath: base_path/DIGITAL/l1_features/l1_digital_customer_relay_conversion_agg_daily/
  file_format: parquet
  metadata_table_path: 'metadata_path'
  save_args:
    mode: "overwrite"
    partitionBy: "event_partition_date"
    increment_flag: 'yes'
    metadata_target_table: 'l1_digital_customer_relay_conversion_agg_daily'
    read_layer: 'l0_daily'
    target_layer: 'l1_daily'

l1_digital_customer_app_category_agg_daily_catlv_1:
  type: datasets.spark_dbfs_dataset.SparkDbfsDataSet
  filepath:  base_path/DIGITAL/l1_features/l1_digital_customer_app_category_agg_daily/category_level=level_1
  file_format: parquet
  metadata_table_path: 'metadata_path'
  load_args:
    read_layer: 'l1_daily'
    target_layer: 'l3_monthly'
    lookback: '0'
  save_args:
    mode: "overwrite"
    partitionBy: "event_partition_date"
    increment_flag: 'yes'
    metadata_target_table: 'l1_digital_customer_app_category_agg_daily_catlv_1'
    read_layer: 'l0_daily'
    target_layer: 'l1_daily'

l1_digital_customer_app_category_agg_daily_catlv_2:
  type: datasets.spark_dbfs_dataset.SparkDbfsDataSet
  filepath:  base_path/DIGITAL/l1_features/l1_digital_customer_app_category_agg_daily/category_level=level_2
  file_format: parquet
  metadata_table_path: 'metadata_path'
  load_args:
    read_layer: 'l1_daily'
    target_layer: 'l3_monthly'
    lookback: '0'
  save_args:
    mode: "overwrite"
    partitionBy: "event_partition_date"
    increment_flag: 'yes'
    metadata_target_table: 'l1_digital_customer_app_category_agg_daily_catlv_2'
    read_layer: 'l0_daily'
    target_layer: 'l1_daily'


l1_digital_customer_app_category_agg_daily_catlv_3:
  type: datasets.spark_dbfs_dataset.SparkDbfsDataSet
  filepath:  base_path/DIGITAL/l1_features/l1_digital_customer_app_category_agg_daily/category_level=level_3
  file_format: parquet
  metadata_table_path: 'metadata_path'
  load_args:
    read_layer: 'l1_daily'
    target_layer: 'l3_monthly'
    lookback: '0'
  save_args:
    mode: "overwrite"
    partitionBy: "event_partition_date"
    increment_flag: 'yes'
    metadata_target_table: 'l1_digital_customer_app_category_agg_daily_catlv_3'
    read_layer: 'l0_daily'
    target_layer: 'l1_daily'

l1_digital_customer_app_category_agg_daily_catlv_4:
  type: datasets.spark_dbfs_dataset.SparkDbfsDataSet
  filepath:  base_path/DIGITAL/l1_features/l1_digital_customer_app_category_agg_daily/category_level=level_4
  file_format: parquet
  metadata_table_path: 'metadata_path'
  load_args:
    read_layer: 'l1_daily'
    target_layer: 'l3_monthly'
    lookback: '0'
  save_args:
    mode: "overwrite"
    partitionBy: "event_partition_date"
    increment_flag: 'yes'
    metadata_target_table: 'l1_digital_customer_app_category_agg_daily_catlv_4'
    read_layer: 'l0_daily'
    target_layer: 'l1_daily'

l1_digital_customer_app_category_agg_daily_for_share_morning_catlv_1:
  type: datasets.spark_dbfs_dataset.SparkDbfsDataSet
  filepath:  base_path/DIGITAL/l1_features/l1_digital_customer_app_category_agg_daily/category_level=level_1
  file_format: parquet
  metadata_table_path: 'metadata_path'
  load_args:
    increment_flag: 'yes'
    lookup_table_name: 'l1_digital_customer_app_category_agg_timeband_morning_catlv_1'
    read_layer: 'l1_daily'
    target_layer: 'l1_daily'
    lookback: '0'

l1_digital_customer_app_category_agg_daily_for_share_afternoon_catlv_1:
  type: datasets.spark_dbfs_dataset.SparkDbfsDataSet
  filepath:  base_path/DIGITAL/l1_features/l1_digital_customer_app_category_agg_daily/category_level=level_1
  file_format: parquet
  metadata_table_path: 'metadata_path'
  load_args:
    increment_flag: 'yes'
    lookup_table_name: 'l1_digital_customer_app_category_agg_timeband_afternoon_catlv_1'
    read_layer: 'l1_daily'
    target_layer: 'l1_daily'
    lookback: '0'

l1_digital_customer_app_category_agg_daily_for_share_evening_catlv_1:
  type: datasets.spark_dbfs_dataset.SparkDbfsDataSet
  filepath:  base_path/DIGITAL/l1_features/l1_digital_customer_app_category_agg_daily/category_level=level_1
  file_format: parquet
  metadata_table_path: 'metadata_path'
  load_args:
    increment_flag: 'yes'
    lookup_table_name: 'l1_digital_customer_app_category_agg_timeband_evening_catlv_1'
    read_layer: 'l1_daily'
    target_layer: 'l1_daily'
    lookback: '0'

l1_digital_customer_app_category_agg_daily_for_share_night_catlv_1:
  type: datasets.spark_dbfs_dataset.SparkDbfsDataSet
  filepath:  base_path/DIGITAL/l1_features/l1_digital_customer_app_category_agg_daily/category_level=level_1
  file_format: parquet
  metadata_table_path: 'metadata_path'
  load_args:
    increment_flag: 'yes'
    lookup_table_name: 'l1_digital_customer_app_category_agg_timeband_night_catlv_1'
    read_layer: 'l1_daily'
    target_layer: 'l1_daily'
    lookback: '0'

l1_digital_customer_app_category_agg_daily_for_share_timeband_catlv_2:
  type: datasets.spark_dbfs_dataset.SparkDbfsDataSet
  filepath:  base_path/DIGITAL/l1_features/l1_digital_customer_app_category_agg_daily/category_level=level_2
  file_format: parquet
  metadata_table_path: 'metadata_path'
  load_args:
    increment_flag: 'yes'
    lookup_table_name: 'l1_digital_customer_app_category_agg_timeband_night_catlv_2'
    read_layer: 'l1_daily'
    target_layer: 'l1_daily'
    lookback: '0'

l1_digital_customer_app_category_agg_daily_for_share_morning_catlv_2:
  type: datasets.spark_dbfs_dataset.SparkDbfsDataSet
  filepath:  base_path/DIGITAL/l1_features/l1_digital_customer_app_category_agg_daily/category_level=level_2
  file_format: parquet
  metadata_table_path: 'metadata_path'
  load_args:
    increment_flag: 'yes'
    lookup_table_name: 'l1_digital_customer_app_category_agg_timeband_morning_catlv_2'
    read_layer: 'l1_daily'
    target_layer: 'l1_daily'
    lookback: '0'

l1_digital_customer_app_category_agg_daily_for_share_afternoon_catlv_2:
  type: datasets.spark_dbfs_dataset.SparkDbfsDataSet
  filepath:  base_path/DIGITAL/l1_features/l1_digital_customer_app_category_agg_daily/category_level=level_2
  file_format: parquet
  metadata_table_path: 'metadata_path'
  load_args:
    increment_flag: 'yes'
    lookup_table_name: 'l1_digital_customer_app_category_agg_timeband_afternoon_catlv_2'
    read_layer: 'l1_daily'
    target_layer: 'l1_daily'
    lookback: '0'

l1_digital_customer_app_category_agg_daily_for_share_evening_catlv_2:
  type: datasets.spark_dbfs_dataset.SparkDbfsDataSet
  filepath:  base_path/DIGITAL/l1_features/l1_digital_customer_app_category_agg_daily/category_level=level_2
  file_format: parquet
  metadata_table_path: 'metadata_path'
  load_args:
    increment_flag: 'yes'
    lookup_table_name: 'l1_digital_customer_app_category_agg_timeband_evening_catlv_2'
    read_layer: 'l1_daily'
    target_layer: 'l1_daily'
    lookback: '0'

l1_digital_customer_app_category_agg_daily_for_share_night_catlv_2:
  type: datasets.spark_dbfs_dataset.SparkDbfsDataSet
  filepath:  base_path/DIGITAL/l1_features/l1_digital_customer_app_category_agg_daily/category_level=level_2
  file_format: parquet
  metadata_table_path: 'metadata_path'
  load_args:
    increment_flag: 'yes'
    lookup_table_name: 'l1_digital_customer_app_category_agg_timeband_night_catlv_2'
    read_layer: 'l1_daily'
    target_layer: 'l1_daily'
    lookback: '0'

l1_digital_customer_app_category_agg_daily_for_share_morning_catlv_3:
  type: datasets.spark_dbfs_dataset.SparkDbfsDataSet
  filepath:  base_path/DIGITAL/l1_features/l1_digital_customer_app_category_agg_daily/category_level=level_3
  file_format: parquet
  metadata_table_path: 'metadata_path'
  load_args:
    increment_flag: 'yes'
    lookup_table_name: 'l1_digital_customer_app_category_agg_timeband_morning_catlv_3'
    read_layer: 'l1_daily'
    target_layer: 'l1_daily'
    lookback: '0'

l1_digital_customer_app_category_agg_daily_for_share_afternoon_catlv_3:
  type: datasets.spark_dbfs_dataset.SparkDbfsDataSet
  filepath:  base_path/DIGITAL/l1_features/l1_digital_customer_app_category_agg_daily/category_level=level_3
  file_format: parquet
  metadata_table_path: 'metadata_path'
  load_args:
    increment_flag: 'yes'
    lookup_table_name: 'l1_digital_customer_app_category_agg_timeband_afternoon_catlv_3'
    read_layer: 'l1_daily'
    target_layer: 'l1_daily'
    lookback: '0'

l1_digital_customer_app_category_agg_daily_for_share_evening_catlv_3:
  type: datasets.spark_dbfs_dataset.SparkDbfsDataSet
  filepath:  base_path/DIGITAL/l1_features/l1_digital_customer_app_category_agg_daily/category_level=level_3
  file_format: parquet
  metadata_table_path: 'metadata_path'
  load_args:
    increment_flag: 'yes'
    lookup_table_name: 'l1_digital_customer_app_category_agg_timeband_evening_catlv_3'
    read_layer: 'l1_daily'
    target_layer: 'l1_daily'
    lookback: '0'

l1_digital_customer_app_category_agg_daily_for_share_night_catlv_3:
  type: datasets.spark_dbfs_dataset.SparkDbfsDataSet
  filepath:  base_path/DIGITAL/l1_features/l1_digital_customer_app_category_agg_daily/category_level=level_3
  file_format: parquet
  metadata_table_path: 'metadata_path'
  load_args:
    increment_flag: 'yes'
    lookup_table_name: 'l1_digital_customer_app_category_agg_timeband_night_catlv_3'
    read_layer: 'l1_daily'
    target_layer: 'l1_daily'
    lookback: '0'


l1_digital_customer_app_category_agg_daily_for_share_morning_catlv_4:
  type: datasets.spark_dbfs_dataset.SparkDbfsDataSet
  filepath:  base_path/DIGITAL/l1_features/l1_digital_customer_app_category_agg_daily/category_level=level_4
  file_format: parquet
  metadata_table_path: 'metadata_path'
  load_args:
    increment_flag: 'yes'
    lookup_table_name: 'l1_digital_customer_app_category_agg_timeband_morning_catlv_4'
    read_layer: 'l1_daily'
    target_layer: 'l1_daily'
    lookback: '0'

l1_digital_customer_app_category_agg_daily_for_share_afternoon_catlv_4:
  type: datasets.spark_dbfs_dataset.SparkDbfsDataSet
  filepath:  base_path/DIGITAL/l1_features/l1_digital_customer_app_category_agg_daily/category_level=level_4
  file_format: parquet
  metadata_table_path: 'metadata_path'
  load_args:
    increment_flag: 'yes'
    lookup_table_name: 'l1_digital_customer_app_category_agg_timeband_afternoon_catlv_4'
    read_layer: 'l1_daily'
    target_layer: 'l1_daily'
    lookback: '0'

l1_digital_customer_app_category_agg_daily_for_share_evening_catlv_4:
  type: datasets.spark_dbfs_dataset.SparkDbfsDataSet
  filepath:  base_path/DIGITAL/l1_features/l1_digital_customer_app_category_agg_daily/category_level=level_4
  file_format: parquet
  metadata_table_path: 'metadata_path'
  load_args:
    increment_flag: 'yes'
    lookup_table_name: 'l1_digital_customer_app_category_agg_timeband_evening_catlv_4'
    read_layer: 'l1_daily'
    target_layer: 'l1_daily'
    lookback: '0'

l1_digital_customer_app_category_agg_daily_for_share_night_catlv_4:
  type: datasets.spark_dbfs_dataset.SparkDbfsDataSet
  filepath:  base_path/DIGITAL/l1_features/l1_digital_customer_app_category_agg_daily/category_level=level_4
  file_format: parquet
  metadata_table_path: 'metadata_path'
  load_args:
    increment_flag: 'yes'
    lookup_table_name: 'l1_digital_customer_app_category_agg_timeband_night_catlv_4'
    read_layer: 'l1_daily'
    target_layer: 'l1_daily'
    lookback: '0'

l1_digital_customer_web_category_agg_daily_for_morning_catlv_1:
  type: datasets.spark_dbfs_dataset.SparkDbfsDataSet
  filepath:  base_path/DIGITAL/l1_features/l1_digital_customer_web_category_agg_daily/category_level=level_1
  file_format: parquet
  metadata_table_path: 'metadata_path'
  load_args:
    increment_flag: 'yes'
    lookup_table_name: 'l1_digital_customer_web_category_agg_timeband_morning_catlv_1'
    read_layer: 'l1_daily'
    target_layer: 'l1_daily'
    lookback: '0'

l1_digital_customer_web_category_agg_daily_for_afternoon_catlv_1:
  type: datasets.spark_dbfs_dataset.SparkDbfsDataSet
  filepath:  base_path/DIGITAL/l1_features/l1_digital_customer_web_category_agg_daily/category_level=level_1
  file_format: parquet
  metadata_table_path: 'metadata_path'
  load_args:
    increment_flag: 'yes'
    lookup_table_name: 'l1_digital_customer_web_category_agg_timeband_afternoon_catlv_1'
    read_layer: 'l1_daily'
    target_layer: 'l1_daily'
    lookback: '0'

l1_digital_customer_web_category_agg_daily_for_evening_catlv_1:
  type: datasets.spark_dbfs_dataset.SparkDbfsDataSet
  filepath:  base_path/DIGITAL/l1_features/l1_digital_customer_web_category_agg_daily/category_level=level_1
  file_format: parquet
  metadata_table_path: 'metadata_path'
  load_args:
    increment_flag: 'yes'
    lookup_table_name: 'l1_digital_customer_web_category_agg_timeband_evening_catlv_1'
    read_layer: 'l1_daily'
    target_layer: 'l1_daily'
    lookback: '0'

l1_digital_customer_web_category_agg_daily_for_night_catlv_1:
  type: datasets.spark_dbfs_dataset.SparkDbfsDataSet
  filepath:  base_path/DIGITAL/l1_features/l1_digital_customer_web_category_agg_daily/category_level=level_1
  file_format: parquet
  metadata_table_path: 'metadata_path'
  load_args:
    increment_flag: 'yes'
    lookup_table_name: 'l1_digital_customer_web_category_agg_timeband_night_catlv_1'
    read_layer: 'l1_daily'
    target_layer: 'l1_daily'
    lookback: '0'

l1_digital_customer_web_category_agg_daily_for_morning_catlv_2:
  type: datasets.spark_dbfs_dataset.SparkDbfsDataSet
  filepath:  base_path/DIGITAL/l1_features/l1_digital_customer_web_category_agg_daily/category_level=level_2
  file_format: parquet
  metadata_table_path: 'metadata_path'
  load_args:
    increment_flag: 'yes'
    lookup_table_name: 'l1_digital_customer_web_category_agg_timeband_morning_catlv_2'
    read_layer: 'l1_daily'
    target_layer: 'l1_daily'
    lookback: '0'

l1_digital_customer_web_category_agg_daily_for_afternoon_catlv_2:
  type: datasets.spark_dbfs_dataset.SparkDbfsDataSet
  filepath:  base_path/DIGITAL/l1_features/l1_digital_customer_web_category_agg_daily/category_level=level_2
  file_format: parquet
  metadata_table_path: 'metadata_path'
  load_args:
    increment_flag: 'yes'
    lookup_table_name: 'l1_digital_customer_web_category_agg_timeband_afternoon_catlv_2'
    read_layer: 'l1_daily'
    target_layer: 'l1_daily'
    lookback: '0'

l1_digital_customer_web_category_agg_daily_for_evening_catlv_2:
  type: datasets.spark_dbfs_dataset.SparkDbfsDataSet
  filepath:  base_path/DIGITAL/l1_features/l1_digital_customer_web_category_agg_daily/category_level=level_2
  file_format: parquet
  metadata_table_path: 'metadata_path'
  load_args:
    increment_flag: 'yes'
    lookup_table_name: 'l1_digital_customer_web_category_agg_timeband_evening_catlv_2'
    read_layer: 'l1_daily'
    target_layer: 'l1_daily'
    lookback: '0'

l1_digital_customer_web_category_agg_daily_for_night_catlv_2:
  type: datasets.spark_dbfs_dataset.SparkDbfsDataSet
  filepath:  base_path/DIGITAL/l1_features/l1_digital_customer_web_category_agg_daily/category_level=level_2
  file_format: parquet
  metadata_table_path: 'metadata_path'
  load_args:
    increment_flag: 'yes'
    lookup_table_name: 'l1_digital_customer_web_category_agg_timeband_night_catlv_2'
    read_layer: 'l1_daily'
    target_layer: 'l1_daily'
    lookback: '0'

l1_digital_customer_web_category_agg_daily_for_morning_catlv_3:
  type: datasets.spark_dbfs_dataset.SparkDbfsDataSet
  filepath:  base_path/DIGITAL/l1_features/l1_digital_customer_web_category_agg_daily/category_level=level_3
  file_format: parquet
  metadata_table_path: 'metadata_path'
  load_args:
    increment_flag: 'yes'
    lookup_table_name: 'l1_digital_customer_web_category_agg_timeband_morning_catlv_3'
    read_layer: 'l1_daily'
    target_layer: 'l1_daily'
    lookback: '0'

l1_digital_customer_web_category_agg_daily_for_afternoon_catlv_3:
  type: datasets.spark_dbfs_dataset.SparkDbfsDataSet
  filepath:  base_path/DIGITAL/l1_features/l1_digital_customer_web_category_agg_daily/category_level=level_3
  file_format: parquet
  metadata_table_path: 'metadata_path'
  load_args:
    increment_flag: 'yes'
    lookup_table_name: 'l1_digital_customer_web_category_agg_timeband_afternoon_catlv_3'
    read_layer: 'l1_daily'
    target_layer: 'l1_daily'
    lookback: '0'

l1_digital_customer_web_category_agg_daily_for_evening_catlv_3:
  type: datasets.spark_dbfs_dataset.SparkDbfsDataSet
  filepath:  base_path/DIGITAL/l1_features/l1_digital_customer_web_category_agg_daily/category_level=level_3
  file_format: parquet
  metadata_table_path: 'metadata_path'
  load_args:
    increment_flag: 'yes'
    lookup_table_name: 'l1_digital_customer_web_category_agg_timeband_evening_catlv_3'
    read_layer: 'l1_daily'
    target_layer: 'l1_daily'
    lookback: '0'

l1_digital_customer_web_category_agg_daily_for_night_catlv_3:
  type: datasets.spark_dbfs_dataset.SparkDbfsDataSet
  filepath:  base_path/DIGITAL/l1_features/l1_digital_customer_web_category_agg_daily/category_level=level_3
  file_format: parquet
  metadata_table_path: 'metadata_path'
  load_args:
    increment_flag: 'yes'
    lookup_table_name: 'l1_digital_customer_web_category_agg_timeband_night_catlv_3'
    read_layer: 'l1_daily'
    target_layer: 'l1_daily'
    lookback: '0'

l1_digital_customer_web_category_agg_daily_for_morning_catlv_4:
  type: datasets.spark_dbfs_dataset.SparkDbfsDataSet
  filepath:  base_path/DIGITAL/l1_features/l1_digital_customer_web_category_agg_daily/category_level=level_4
  file_format: parquet
  metadata_table_path: 'metadata_path'
  load_args:
    increment_flag: 'yes'
    lookup_table_name: 'l1_digital_customer_web_category_agg_timeband_morning_catlv_4'
    read_layer: 'l1_daily'
    target_layer: 'l1_daily'
    lookback: '0'

l1_digital_customer_web_category_agg_daily_for_afternoon_catlv_4:
  type: datasets.spark_dbfs_dataset.SparkDbfsDataSet
  filepath:  base_path/DIGITAL/l1_features/l1_digital_customer_web_category_agg_daily/category_level=level_4
  file_format: parquet
  metadata_table_path: 'metadata_path'
  load_args:
    increment_flag: 'yes'
    lookup_table_name: 'l1_digital_customer_web_category_agg_timeband_afternoon_catlv_4'
    read_layer: 'l1_daily'
    target_layer: 'l1_daily'
    lookback: '0'

l1_digital_customer_web_category_agg_daily_for_evening_catlv_4:
  type: datasets.spark_dbfs_dataset.SparkDbfsDataSet
  filepath:  base_path/DIGITAL/l1_features/l1_digital_customer_web_category_agg_daily/category_level=level_4
  file_format: parquet
  metadata_table_path: 'metadata_path'
  load_args:
    increment_flag: 'yes'
    lookup_table_name: 'l1_digital_customer_web_category_agg_timeband_evening_catlv_4'
    read_layer: 'l1_daily'
    target_layer: 'l1_daily'
    lookback: '0'

l1_digital_customer_web_category_agg_daily_for_night_catlv_4:
  type: datasets.spark_dbfs_dataset.SparkDbfsDataSet
  filepath:  base_path/DIGITAL/l1_features/l1_digital_customer_web_category_agg_daily/category_level=level_4
  file_format: parquet
  metadata_table_path: 'metadata_path'
  load_args:
    increment_flag: 'yes'
    lookup_table_name: 'l1_digital_customer_web_category_agg_timeband_night_catlv_4'
    read_layer: 'l1_daily'
    target_layer: 'l1_daily'
    lookback: '0'

l1_digital_customer_combine_category_agg_daily_catlv_1:
  type: datasets.spark_dbfs_dataset.SparkDbfsDataSet
  filepath:  base_path/DIGITAL/l1_features/l1_digital_customer_combine_category_agg_daily/category_level=level_1
  file_format: parquet
  metadata_table_path: 'metadata_path'
  load_args:
    increment_flag: 'yes'
    read_layer: 'l1_daily'
    target_layer: 'l3_monthly'
    lookback: '0'
  save_args:
    mode: "overwrite"
    partitionBy: "event_partition_date"
    increment_flag: 'yes'
    metadata_target_table: 'l1_digital_customer_combine_category_agg_daily_catlv_1'
    read_layer: 'l1_daily'
    target_layer: 'l1_daily'

l1_digital_customer_combine_category_agg_daily_catlv_2:
  type: datasets.spark_dbfs_dataset.SparkDbfsDataSet
  filepath:  base_path/DIGITAL/l1_features/l1_digital_customer_combine_category_agg_daily/category_level=level_2
  file_format: parquet
  metadata_table_path: 'metadata_path'
  load_args:
    increment_flag: 'yes'
    read_layer: 'l1_daily'
    target_layer: 'l3_monthly'
    lookback: '0'
  save_args:
    mode: "overwrite"
    partitionBy: "event_partition_date"
    increment_flag: 'yes'
    metadata_target_table: 'l1_digital_customer_combine_category_agg_daily_catlv_2'
    read_layer: 'l1_daily'
    target_layer: 'l1_daily'

l1_digital_customer_combine_category_agg_daily_catlv_3:
  type: datasets.spark_dbfs_dataset.SparkDbfsDataSet
  filepath:  base_path/DIGITAL/l1_features/l1_digital_customer_combine_category_agg_daily/category_level=level_3
  file_format: parquet
  metadata_table_path: 'metadata_path'
  load_args:
    increment_flag: 'yes'
    read_layer: 'l1_daily'
    target_layer: 'l3_monthly'
    lookback: '0'
  save_args:
    mode: "overwrite"
    partitionBy: "event_partition_date"
    increment_flag: 'yes'
    metadata_target_table: 'l1_digital_customer_combine_category_agg_daily_catlv_3'
    read_layer: 'l1_daily'
    target_layer: 'l1_daily'

l1_digital_customer_combine_category_agg_daily_catlv_4:
  type: datasets.spark_dbfs_dataset.SparkDbfsDataSet
  filepath:  base_path/DIGITAL/l1_features/l1_digital_customer_combine_category_agg_daily/category_level=level_4
  file_format: parquet
  metadata_table_path: 'metadata_path'
  load_args:
    increment_flag: 'yes'
    read_layer: 'l1_daily'
    target_layer: 'l3_monthly'
    lookback: '0'
  save_args:
    mode: "overwrite"
    partitionBy: "event_partition_date"
    increment_flag: 'yes'
    metadata_target_table: 'l1_digital_customer_combine_category_agg_daily_catlv_4'
    read_layer: 'l1_daily'
    target_layer: 'l1_daily'
    
l1_digital_customer_app_category_agg_daily_catlv_1_for_combine_daily_catlv_1:
  type: datasets.spark_dbfs_dataset.SparkDbfsDataSet
  filepath:  base_path/DIGITAL/l1_features/l1_digital_customer_app_category_agg_daily/category_level=level_1
  file_format: parquet
  metadata_table_path: 'metadata_path'
  load_args:
    increment_flag: 'yes'
    read_layer: 'l1_daily'
    target_layer: 'l1_daily'
    lookup_table_name: 'l1_digital_customer_combine_category_agg_daily_catlv_1'
    lookback: '0'

l1_digital_customer_app_category_agg_daily_catlv_2_for_combine_daily_catlv_2:
  type: datasets.spark_dbfs_dataset.SparkDbfsDataSet
  filepath:  base_path/DIGITAL/l1_features/l1_digital_customer_app_category_agg_daily/category_level=level_2
  file_format: parquet
  metadata_table_path: 'metadata_path'
  load_args:
    increment_flag: 'yes'
    read_layer: 'l1_daily'
    target_layer: 'l1_daily'
    lookup_table_name: 'l1_digital_customer_combine_category_agg_daily_catlv_2'
    lookback: '0'

l1_digital_customer_app_category_agg_daily_catlv_3_for_combine_daily_catlv_3:
  type: datasets.spark_dbfs_dataset.SparkDbfsDataSet
  filepath:  base_path/DIGITAL/l1_features/l1_digital_customer_app_category_agg_daily/category_level=level_3
  file_format: parquet
  metadata_table_path: 'metadata_path'
  load_args:
    increment_flag: 'yes'
    read_layer: 'l1_daily'
    target_layer: 'l1_daily'
    lookup_table_name: 'l1_digital_customer_combine_category_agg_daily_catlv_3'
    lookback: '0'

l1_digital_customer_app_category_agg_daily_catlv_4_for_combine_daily_catlv_4:
  type: datasets.spark_dbfs_dataset.SparkDbfsDataSet
  filepath:  base_path/DIGITAL/l1_features/l1_digital_customer_app_category_agg_daily/category_level=level_4
  file_format: parquet
  metadata_table_path: 'metadata_path'
  load_args:
    increment_flag: 'yes'
    read_layer: 'l1_daily'
    target_layer: 'l1_daily'
    lookup_table_name: 'l1_digital_customer_combine_category_agg_daily_catlv_4'
    lookback: '0'

l1_digital_cxense_traffic_int:
  type: datasets.spark_dbfs_dataset.SparkDbfsDataSet
  filepath: base_path/DIGITAL/l1_features/l1_digital_cxense_traffic_for_mapping/
  file_format: parquet
  metadata_table_path: 'metadata_path'
  load_args:
    increment_flag: 'yes'
    lookup_table_name: 'l1_digital_cxense_traffic_agg_daily'
    read_layer: 'l0_daily'
    target_layer: 'l1_daily'
    lookback: '0'
  save_args:
    mode: "overwrite"
    partitionBy: "event_partition_date"
    increment_flag: "yes"
    read_layer: 'l0_daily'
    target_layer: 'l1_daily'

l1_digital_cxense_content_profile_int:
  type: datasets.spark_dbfs_dataset.SparkDbfsDataSet
  filepath: base_path/DIGITAL/l1_features/l1_digital_cxense_content_profile_int/
  file_format: parquet
  metadata_table_path: 'metadata_path'
  load_args:
    increment_flag: 'no'
  save_args:
    mode: "overwrite"
    partitionBy: "start_of_month"

l1_digital_cxense_content_profile_mapping:
  type: datasets.spark_dbfs_dataset.SparkDbfsDataSet
  filepath: base_path/DIGITAL/l1_features/l1_digital_cxense_content_profile_mapping/
  file_format: parquet
  metadata_table_path: 'metadata_path'
  load_args:
    increment_flag: 'no'
  save_args:
    mode: "overwrite"

l1_digital_cxense_traffic_agg_daily:
  type: datasets.spark_dbfs_dataset.SparkDbfsDataSet
  filepath: base_path/DIGITAL/l1_features/l1_digital_cxense_traffic_agg_daily/
  file_format: parquet
  metadata_table_path: 'metadata_path'
  load_args:
    increment_flag: 'yes'
    lookup_table_name: 'l1_digital_best_match_for_unmatched_urls'
    read_layer: 'l0_daily'
    target_layer: 'l1_daily'
    lookback: '0'
  save_args:
    mode: "overwrite"
    partitionBy: "event_partition_date"
    increment_flag: "yes"
    read_layer: 'l0_daily'
    target_layer: 'l1_daily'

l1_digital_cxense_traffic_agg_daily_for_getmatch_and_unmatched:
  type: datasets.spark_dbfs_dataset.SparkDbfsDataSet
  filepath: base_path/DIGITAL/l1_features/l1_digital_cxense_traffic_agg_daily/
  file_format: parquet
  metadata_table_path: 'metadata_path'
  load_args:
    increment_flag: 'yes'
#    lookup_table_name: 'l1_digital_unmatched_urls'
    read_layer: 'l0_daily'
    target_layer: 'l1_daily'
    lookback: '0'

l1_digital_matched_urls:
  type: datasets.spark_dbfs_dataset.SparkDbfsDataSet
  filepath: base_path/DIGITAL/l1_features/l1_digital_matched_urls/
  file_format: parquet
  metadata_table_path: 'metadata_path'
  save_args:
    mode: "overwrite"
    partitionBy: "event_partition_date"
    increment_flag: "yes"
    read_layer: 'l0_daily'
    target_layer: 'l1_daily'
  load_args:
    increment_flag: 'yes'
    read_layer: 'l0_daily'
    target_layer: 'l1_daily'
    lookback: '0'

l1_digital_unmatched_urls:
  type: datasets.spark_dbfs_dataset.SparkDbfsDataSet
  filepath: base_path/DIGITAL/l1_features/l1_digital_unmatched_urls/
  file_format: parquet
  metadata_table_path: 'metadata_path'
  save_args:
    mode: "overwrite"
    partitionBy: "event_partition_date"
    increment_flag: "yes"
    read_layer: 'l0_daily'
    target_layer: 'l1_daily'
  load_args:
    increment_flag: 'yes'
    read_layer: 'l0_daily'
    target_layer: 'l1_daily'
    lookback: '0'

l1_digital_matched_urls_for_union_matched_and_unmatched_urls_catlv_2:
  type: datasets.spark_dbfs_dataset.SparkDbfsDataSet
  filepath: base_path/DIGITAL/l1_features/l1_digital_matched_urls/
  file_format: parquet
  metadata_table_path: 'metadata_path'
  load_args:
    increment_flag: 'yes'
    lookup_table_name: 'l1_digital_cxense_traffic_complete_agg_daily_catlv_2'
    read_layer: 'l0_daily'
    target_layer: 'l1_daily'
    lookback: '0'
  save_args:
    mode: "overwrite"
    partitionBy: "event_partition_date"
    increment_flag: "yes"
    read_layer: 'l0_daily'
    target_layer: 'l1_daily'

l1_digital_matched_urls_for_union_matched_and_unmatched_urls_catlv_3:
  type: datasets.spark_dbfs_dataset.SparkDbfsDataSet
  filepath: base_path/DIGITAL/l1_features/l1_digital_matched_urls/
  file_format: parquet
  metadata_table_path: 'metadata_path'
  load_args:
    increment_flag: 'yes'
    lookup_table_name: 'l1_digital_cxense_traffic_complete_agg_daily_catlv_3'
    read_layer: 'l0_daily'
    target_layer: 'l1_daily'
    lookback: '0'
  save_args:
    mode: "overwrite"
    partitionBy: "event_partition_date"
    increment_flag: "yes"
    read_layer: 'l0_daily'
    target_layer: 'l1_daily'

l1_digital_matched_urls_for_union_matched_and_unmatched_urls_catlv_4:
  type: datasets.spark_dbfs_dataset.SparkDbfsDataSet
  filepath: base_path/DIGITAL/l1_features/l1_digital_matched_urls/
  file_format: parquet
  metadata_table_path: 'metadata_path'
  load_args:
    increment_flag: 'yes'
    lookup_table_name: 'l1_digital_cxense_traffic_complete_agg_daily_catlv_4'
    read_layer: 'l0_daily'
    target_layer: 'l1_daily'
    lookback: '0'
  save_args:
    mode: "overwrite"
    partitionBy: "event_partition_date"
    increment_flag: "yes"
    read_layer: 'l0_daily'
    target_layer: 'l1_daily'

l1_digital_unmatched_urls_for_bestmatch_and_unmatch:
  type: datasets.spark_dbfs_dataset.SparkDbfsDataSet
  filepath: base_path/DIGITAL/l1_features/l1_digital_unmatched_urls/
  file_format: parquet
  metadata_table_path: 'metadata_path'
  load_args:
    increment_flag: 'yes'
    lookup_table_name: 'l1_digital_best_match_for_unmatched_urls'
    read_layer: 'l0_daily'
    target_layer: 'l1_daily'
    lookback: '0'

l1_digital_best_match_for_unmatched_urls:
  type: datasets.spark_dbfs_dataset.SparkDbfsDataSet
  filepath: base_path/DIGITAL/l1_features/l1_digital_best_match_for_unmatched_urls/
  file_format: parquet
  metadata_table_path: 'metadata_path'
  save_args:
    mode: "overwrite"
    partitionBy: "event_partition_date"
    increment_flag: "yes"
    read_layer: 'l0_daily'
    target_layer: 'l1_daily'
  load_args:
    increment_flag: 'yes'
    lookup_table_name: 'l1_digital_cxense_traffic_complete_agg_daily_catlv_1'
    read_layer: 'l0_daily'
    target_layer: 'l1_daily'
    lookback: '0'


l1_digital_best_match_for_unmatched_urls_for_union_matched_and_unmatched_urls_catlv_1:
  type: datasets.spark_dbfs_dataset.SparkDbfsDataSet
  filepath: base_path/DIGITAL/l1_features/l1_digital_best_match_for_unmatched_urls/
  file_format: parquet
  metadata_table_path: 'metadata_path'
  load_args:
    increment_flag: 'yes'
    lookup_table_name: 'l1_digital_cxense_traffic_complete_agg_daily_catlv_1'
    read_layer: 'l0_daily'
    target_layer: 'l1_daily'
    lookback: '0'
  save_args:
    mode: "overwrite"
    partitionBy: "event_partition_date"
    increment_flag: "yes"
    read_layer: 'l0_daily'
    target_layer: 'l1_daily'

l1_digital_best_match_for_unmatched_urls_for_union_matched_and_unmatched_urls_catlv_2:
  type: datasets.spark_dbfs_dataset.SparkDbfsDataSet
  filepath: base_path/DIGITAL/l1_features/l1_digital_best_match_for_unmatched_urls/
  file_format: parquet
  metadata_table_path: 'metadata_path'
  load_args:
    increment_flag: 'yes'
    lookup_table_name: 'l1_digital_cxense_traffic_complete_agg_daily_catlv_2'
    read_layer: 'l0_daily'
    target_layer: 'l1_daily'
    lookback: '0'
  save_args:
    mode: "overwrite"
    partitionBy: "event_partition_date"
    increment_flag: "yes"
    read_layer: 'l0_daily'
    target_layer: 'l1_daily'

l1_digital_best_match_for_unmatched_urls_for_union_matched_and_unmatched_urls_catlv_3:
  type: datasets.spark_dbfs_dataset.SparkDbfsDataSet
  filepath: base_path/DIGITAL/l1_features/l1_digital_best_match_for_unmatched_urls/
  file_format: parquet
  metadata_table_path: 'metadata_path'
  load_args:
    increment_flag: 'yes'
    lookup_table_name: 'l1_digital_cxense_traffic_complete_agg_daily_catlv_3'
    read_layer: 'l0_daily'
    target_layer: 'l1_daily'
    lookback: '0'
  save_args:
    mode: "overwrite"
    partitionBy: "event_partition_date"
    increment_flag: "yes"
    read_layer: 'l0_daily'
    target_layer: 'l1_daily'

l1_digital_best_match_for_unmatched_urls_for_union_matched_and_unmatched_urls_catlv_4:
  type: datasets.spark_dbfs_dataset.SparkDbfsDataSet
  filepath: base_path/DIGITAL/l1_features/l1_digital_best_match_for_unmatched_urls/
  file_format: parquet
  metadata_table_path: 'metadata_path'
  load_args:
    increment_flag: 'yes'
    lookup_table_name: 'l1_digital_cxense_traffic_complete_agg_daily_catlv_4'
    read_layer: 'l0_daily'
    target_layer: 'l1_daily'
    lookback: '0'
  save_args:
    mode: "overwrite"
    partitionBy: "event_partition_date"
    increment_flag: "yes"
    read_layer: 'l0_daily'
    target_layer: 'l1_daily'

l1_digital_cxense_traffic_complete_agg_daily_catlv_1:
  type: datasets.spark_dbfs_dataset.SparkDbfsDataSet
  filepath: base_path/DIGITAL/l1_features/l1_digital_cxense_traffic_complete_agg_daily/category_level=level_1/
  file_format: parquet
  metadata_table_path: 'metadata_path'
  load_args:
    increment_flag: 'yes'
    read_layer: 'l0_daily'
    target_layer: 'l1_daily'
    lookback: '0'
  save_args:
    mode: "overwrite"
    partitionBy: "event_partition_date"
    increment_flag: "yes"
    metadata_target_table: 'l1_digital_cxense_traffic_complete_agg_daily_catlv_1'
    read_layer: 'l0_daily'
    target_layer: 'l1_daily'

l1_digital_cxense_traffic_complete_agg_daily_catlv_2:
  type: datasets.spark_dbfs_dataset.SparkDbfsDataSet
  filepath: base_path/DIGITAL/l1_features/l1_digital_cxense_traffic_complete_agg_daily/category_level=level_2/
  file_format: parquet
  metadata_table_path: 'metadata_path'
  load_args:
    increment_flag: 'yes'
    read_layer: 'l0_daily'
    target_layer: 'l1_daily'
    lookback: '0'
  save_args:
    mode: "overwrite"
    partitionBy: "event_partition_date"
    increment_flag: "yes"
    metadata_target_table: 'l1_digital_cxense_traffic_complete_agg_daily_catlv_2'
    read_layer: 'l0_daily'
    target_layer: 'l1_daily'

l1_digital_cxense_traffic_complete_agg_daily_catlv_3:
  type: datasets.spark_dbfs_dataset.SparkDbfsDataSet
  filepath: base_path/DIGITAL/l1_features/l1_digital_cxense_traffic_complete_agg_daily/category_level=level_3/
  file_format: parquet
  metadata_table_path: 'metadata_path'
  load_args:
    increment_flag: 'yes'
    read_layer: 'l0_daily'
    target_layer: 'l1_daily'
    lookback: '0'
  save_args:
    mode: "overwrite"
    partitionBy: "event_partition_date"
    increment_flag: "yes"
    metadata_target_table: 'l1_digital_cxense_traffic_complete_agg_daily_catlv_3'
    read_layer: 'l0_daily'
    target_layer: 'l1_daily'

l1_digital_cxense_traffic_complete_agg_daily_catlv_4:
  type: datasets.spark_dbfs_dataset.SparkDbfsDataSet
  filepath: base_path/DIGITAL/l1_features/l1_digital_cxense_traffic_complete_agg_daily/category_level=level_4/
  file_format: parquet
  metadata_table_path: 'metadata_path'
  load_args:
    increment_flag: 'yes'
    read_layer: 'l0_daily'
    target_layer: 'l1_daily'
    lookback: '0'
  save_args:
    mode: "overwrite"
    partitionBy: "event_partition_date"
    increment_flag: "yes"
    metadata_target_table: 'l1_digital_cxense_traffic_complete_agg_daily_catlv_4'
    read_layer: 'l0_daily'
    target_layer: 'l1_daily'

l1_digital_cxense_traffic_complete_agg_daily_for_l1_dital_customer_web_agg_daily_catlv_1:
  type: datasets.spark_dbfs_dataset.SparkDbfsDataSet
  filepath: base_path/DIGITAL/l1_features/l1_digital_cxense_traffic_complete_agg_daily/category_level=level_1/
  file_format: parquet
  metadata_table_path: 'metadata_path'
  load_args:
    increment_flag: 'yes'
    lookup_table_name: 'l1_digital_customer_web_category_agg_daily_catlv_1'
    read_layer: 'l0_daily'
    target_layer: 'l1_daily'
    lookback: '0'

l1_digital_cxense_traffic_complete_agg_daily_for_l1_dital_customer_web_agg_daily_catlv_2:
  type: datasets.spark_dbfs_dataset.SparkDbfsDataSet
  filepath: base_path/DIGITAL/l1_features/l1_digital_cxense_traffic_complete_agg_daily/category_level=level_2/
  file_format: parquet
  metadata_table_path: 'metadata_path'
  load_args:
    increment_flag: 'yes'
    lookup_table_name: 'l1_digital_customer_web_category_agg_daily_catlv_2'
    read_layer: 'l0_daily'
    target_layer: 'l1_daily'
    lookback: '0'

l1_digital_cxense_traffic_complete_agg_daily_for_l1_dital_customer_web_agg_daily_catlv_3:
  type: datasets.spark_dbfs_dataset.SparkDbfsDataSet
  filepath: base_path/DIGITAL/l1_features/l1_digital_cxense_traffic_complete_agg_daily/category_level=level_3/
  file_format: parquet
  metadata_table_path: 'metadata_path'
  load_args:
    increment_flag: 'yes'
    lookup_table_name: 'l1_digital_customer_web_category_agg_daily_catlv_3'
    read_layer: 'l0_daily'
    target_layer: 'l1_daily'
    lookback: '0'

l1_digital_cxense_traffic_complete_agg_daily_for_l1_dital_customer_web_agg_daily_catlv_4:
  type: datasets.spark_dbfs_dataset.SparkDbfsDataSet
  filepath: base_path/DIGITAL/l1_features/l1_digital_cxense_traffic_complete_agg_daily/category_level=level_4/
  file_format: parquet
  metadata_table_path: 'metadata_path'
  load_args:
    increment_flag: 'yes'
    lookup_table_name: 'l1_digital_customer_web_category_agg_daily_catlv_4'
    read_layer: 'l0_daily'
    target_layer: 'l1_daily'
    lookback: '0'

############## Category_level_1 ###################
l1_digital_customer_app_category_agg_timeband_morning_catlv_1_for_combine_timeband_catlv_1:
  type: datasets.spark_dbfs_dataset.SparkDbfsDataSet
  file_format: "parquet"
  filepath: base_path/DIGITAL/l1_features/l1_digital_customer_app_category_agg_timeband/category_level=level_1/timeband=morning
  load_args:
    increment_flag: 'yes'
    lookup_table_name: 'l1_digital_customer_combine_category_agg_timeband_morning_catlv_1'
    read_layer: 'l1_daily'
    target_layer: 'l1_daily'
    lookback: '0'

l1_digital_customer_app_category_agg_timeband_afternoon_catlv_1_for_combine_timeband_catlv_1:
  type: datasets.spark_dbfs_dataset.SparkDbfsDataSet
  file_format: "parquet"
  filepath: base_path/DIGITAL/l1_features/l1_digital_customer_app_category_agg_timeband/category_level=level_1/timeband=afternoon
  load_args:
    increment_flag: 'yes'
    lookup_table_name: 'l1_digital_customer_combine_category_agg_timeband_afternoon_catlv_1'
    read_layer: 'l1_daily'
    target_layer: 'l1_daily'
    lookback: '0'

l1_digital_customer_app_category_agg_timeband_evening_catlv_1_for_combine_timeband_catlv_1:
  type: datasets.spark_dbfs_dataset.SparkDbfsDataSet
  file_format: "parquet"
  filepath: base_path/DIGITAL/l1_features/l1_digital_customer_app_category_agg_timeband/category_level=level_1/timeband=evening
  load_args:
    increment_flag: 'yes'
    lookup_table_name: 'l1_digital_customer_combine_category_agg_timeband_evening_catlv_1'
    read_layer: 'l1_daily'
    target_layer: 'l1_daily'
    lookback: '0'

l1_digital_customer_app_category_agg_timeband_night_catlv_1_for_combine_timeband_catlv_1:
  type: datasets.spark_dbfs_dataset.SparkDbfsDataSet
  file_format: "parquet"
  filepath: base_path/DIGITAL/l1_features/l1_digital_customer_app_category_agg_timeband/category_level=level_1/timeband=night
  load_args:
    increment_flag: 'yes'
    lookup_table_name: 'l1_digital_customer_combine_category_agg_timeband_night_catlv_1'
    read_layer: 'l1_daily'
    target_layer: 'l1_daily'
    lookback: '0'

l1_digital_customer_web_category_agg_timeband_morning_catlv_1_for_combine_timeband_catlv_1:
  type: datasets.spark_dbfs_dataset.SparkDbfsDataSet
  file_format: "parquet"
  filepath: base_path/DIGITAL/l1_features/l1_digital_customer_web_category_agg_timeband/category_level=level_1/timeband=morning
  load_args:
    increment_flag: 'yes'
    lookup_table_name: 'l1_digital_customer_combine_category_agg_timeband_morning_catlv_1'
    read_layer: 'l1_daily'
    target_layer: 'l1_daily'
    lookback: '0'

l1_digital_customer_web_category_agg_timeband_afternoon_catlv_1_for_combine_timeband_catlv_1:
  filepath: base_path/DIGITAL/l1_features/l1_digital_customer_web_category_agg_timeband/category_level=level_1/timeband=afternoon
  type: datasets.spark_dbfs_dataset.SparkDbfsDataSet
  file_format: parquet
  metadata_table_path: 'metadata_path'
  load_args:
    increment_flag: 'yes'
    lookup_table_name: 'l1_digital_customer_combine_category_agg_timeband_afternoon_catlv_1'
    read_layer: 'l1_daily'
    target_layer: 'l1_daily'
    lookback: '0'

l1_digital_customer_web_category_agg_timeband_evening_catlv_1_for_combine_timeband_catlv_1:
  filepath: base_path/DIGITAL/l1_features/l1_digital_customer_web_category_agg_timeband/category_level=level_1/timeband=evening
  type: datasets.spark_dbfs_dataset.SparkDbfsDataSet
  file_format: parquet
  metadata_table_path: 'metadata_path'
  load_args:
    increment_flag: 'yes'
    lookup_table_name: 'l1_digital_customer_combine_category_agg_timeband_evening_catlv_1'
    read_layer: 'l1_daily'
    target_layer: 'l1_daily'
    lookback: '0'

l1_digital_customer_web_category_agg_timeband_night_catlv_1_for_combine_timeband_catlv_1:
  filepath: base_path/DIGITAL/l1_features/l1_digital_customer_web_category_agg_timeband/category_level=level_1/timeband=night
  type: datasets.spark_dbfs_dataset.SparkDbfsDataSet
  file_format: parquet
  metadata_table_path: 'metadata_path'
  load_args:
    increment_flag: 'yes'
    lookup_table_name: 'l1_digital_customer_combine_category_agg_timeband_night_catlv_1'
    read_layer: 'l1_daily'
    target_layer: 'l1_daily'
    lookback: '0'

l1_digital_customer_combine_category_agg_timeband_morning_catlv_1:
  type: datasets.spark_dbfs_dataset.SparkDbfsDataSet
  filepath: base_path/DIGITAL/l1_features/l1_digital_customer_combine_category_agg_timeband/category_level=level_1/timeband=morning
  file_format: parquet
  metadata_table_path: 'metadata_path'
  save_args:
    mode: "overwrite"
    partitionBy: "event_partition_date"
    increment_flag: "yes"
    read_layer: 'l0_daily'
    target_layer: 'l1_daily'
  load_args:
    increment_flag: 'yes'
    read_layer: 'l1_daily'
    target_layer: 'l3_monthly'
    lookback: '0'

l1_digital_customer_combine_category_agg_timeband_afternoon_catlv_1:
  type: datasets.spark_dbfs_dataset.SparkDbfsDataSet
  filepath: base_path/DIGITAL/l1_features/l1_digital_customer_combine_category_agg_timeband/category_level=level_1/timeband=afternoon
  file_format: parquet
  metadata_table_path: 'metadata_path'
  save_args:
    mode: "overwrite"
    partitionBy: "event_partition_date"
    increment_flag: "yes"
    read_layer: 'l0_daily'
    target_layer: 'l1_daily'
  load_args:
    increment_flag: 'yes'
    read_layer: 'l1_daily'
    target_layer: 'l3_monthly'
    lookback: '0'

l1_digital_customer_combine_category_agg_timeband_evening_catlv_1:
  type: datasets.spark_dbfs_dataset.SparkDbfsDataSet
  filepath: base_path/DIGITAL/l1_features/l1_digital_customer_combine_category_agg_timeband/category_level=level_1/timeband=evening
  file_format: parquet
  metadata_table_path: 'metadata_path'
  save_args:
    mode: "overwrite"
    partitionBy: "event_partition_date"
    increment_flag: "yes"
    read_layer: 'l0_daily'
    target_layer: 'l1_daily'
  load_args:
    increment_flag: 'yes'
    read_layer: 'l1_daily'
    target_layer: 'l3_monthly'
    lookback: '0'

l1_digital_customer_combine_category_agg_timeband_night_catlv_1:
  type: datasets.spark_dbfs_dataset.SparkDbfsDataSet
  filepath: base_path/DIGITAL/l1_features/l1_digital_customer_combine_category_agg_timeband/category_level=level_1/timeband=night
  file_format: parquet
  metadata_table_path: 'metadata_path'
  save_args:
    mode: "overwrite"
    partitionBy: "event_partition_date"
    increment_flag: "yes"
    read_layer: 'l0_daily'
    target_layer: 'l1_daily'
  load_args:
    increment_flag: 'yes'
    read_layer: 'l1_daily'
    target_layer: 'l3_monthly'
    lookback: '0'

############## Category_level_2 ###################
l1_digital_customer_app_category_agg_timeband_morning_catlv_2_for_combine_timeband_catlv_2:
  type: datasets.spark_dbfs_dataset.SparkDbfsDataSet
  file_format: "parquet"
  filepath: base_path/DIGITAL/l1_features/l1_digital_customer_app_category_agg_timeband/category_level=level_2/timeband=morning
  load_args:
    increment_flag: 'yes'
    lookup_table_name: 'l1_digital_customer_combine_category_agg_timeband_morning_catlv_2'
    read_layer: 'l1_daily'
    target_layer: 'l1_daily'
    lookback: '0'

l1_digital_customer_app_category_agg_timeband_afternoon_catlv_2_for_combine_timeband_catlv_2:
  type: datasets.spark_dbfs_dataset.SparkDbfsDataSet
  file_format: "parquet"
  filepath: base_path/DIGITAL/l1_features/l1_digital_customer_app_category_agg_timeband/category_level=level_2/timeband=afternoon
  load_args:
    increment_flag: 'yes'
    lookup_table_name: 'l1_digital_customer_combine_category_agg_timeband_afternoon_catlv_2'
    read_layer: 'l1_daily'
    target_layer: 'l1_daily'
    lookback: '0'

l1_digital_customer_app_category_agg_timeband_evening_catlv_2_for_combine_timeband_catlv_2:
  type: datasets.spark_dbfs_dataset.SparkDbfsDataSet
  file_format: "parquet"
  filepath: base_path/DIGITAL/l1_features/l1_digital_customer_app_category_agg_timeband/category_level=level_2/timeband=evening
  load_args:
    increment_flag: 'yes'
    lookup_table_name: 'l1_digital_customer_combine_category_agg_timeband_evening_catlv_2'
    read_layer: 'l1_daily'
    target_layer: 'l1_daily'
    lookback: '0'

l1_digital_customer_app_category_agg_timeband_night_catlv_2_for_combine_timeband_catlv_2:
  type: datasets.spark_dbfs_dataset.SparkDbfsDataSet
  file_format: "parquet"
  filepath: base_path/DIGITAL/l1_features/l1_digital_customer_app_category_agg_timeband/category_level=level_2/timeband=night
  load_args:
    increment_flag: 'yes'
    lookup_table_name: 'l1_digital_customer_combine_category_agg_timeband_night_catlv_2'
    read_layer: 'l1_daily'
    target_layer: 'l1_daily'
    lookback: '0'

l1_digital_customer_web_category_agg_timeband_morning_catlv_2_for_combine_timeband_catlv_2:
  type: datasets.spark_dbfs_dataset.SparkDbfsDataSet
  file_format: "parquet"
  filepath: base_path/DIGITAL/l1_features/l1_digital_customer_web_category_agg_timeband/category_level=level_2/timeband=morning
  load_args:
    increment_flag: 'yes'
    lookup_table_name: 'l1_digital_customer_combine_category_agg_timeband_morning_catlv_2'
    read_layer: 'l1_daily'
    target_layer: 'l1_daily'
    lookback: '0'

l1_digital_customer_web_category_agg_timeband_afternoon_catlv_2_for_combine_timeband_catlv_2:
  filepath: base_path/DIGITAL/l1_features/l1_digital_customer_web_category_agg_timeband/category_level=level_2/timeband=afternoon
  type: datasets.spark_dbfs_dataset.SparkDbfsDataSet
  file_format: parquet
  metadata_table_path: 'metadata_path'
  load_args:
    increment_flag: 'yes'
    lookup_table_name: 'l1_digital_customer_combine_category_agg_timeband_afternoon_catlv_2'
    read_layer: 'l1_daily'
    target_layer: 'l1_daily'
    lookback: '0'

l1_digital_customer_web_category_agg_timeband_evening_catlv_2_for_combine_timeband_catlv_2:
  filepath: base_path/DIGITAL/l1_features/l1_digital_customer_web_category_agg_timeband/category_level=level_2/timeband=evening
  type: datasets.spark_dbfs_dataset.SparkDbfsDataSet
  file_format: parquet
  metadata_table_path: 'metadata_path'
  load_args:
    increment_flag: 'yes'
    lookup_table_name: 'l1_digital_customer_combine_category_agg_timeband_evening_catlv_2'
    read_layer: 'l1_daily'
    target_layer: 'l1_daily'
    lookback: '0'

l1_digital_customer_web_category_agg_timeband_night_catlv_2_for_combine_timeband_catlv_2:
  filepath: base_path/DIGITAL/l1_features/l1_digital_customer_web_category_agg_timeband/category_level=level_2/timeband=night
  type: datasets.spark_dbfs_dataset.SparkDbfsDataSet
  file_format: parquet
  metadata_table_path: 'metadata_path'
  load_args:
    increment_flag: 'yes'
    lookup_table_name: 'l1_digital_customer_combine_category_agg_timeband_night_catlv_2'
    read_layer: 'l1_daily'
    target_layer: 'l1_daily'
    lookback: '0'

l1_digital_customer_combine_category_agg_timeband_morning_catlv_2:
  type: datasets.spark_dbfs_dataset.SparkDbfsDataSet
  filepath: base_path/DIGITAL/l1_features/l1_digital_customer_combine_category_agg_timeband/category_level=level_2/timeband=morning
  file_format: parquet
  metadata_table_path: 'metadata_path'
  save_args:
    mode: "overwrite"
    partitionBy: "event_partition_date"
    increment_flag: "yes"
    read_layer: 'l0_daily'
    target_layer: 'l1_daily'
  load_args:
    increment_flag: 'yes'
    read_layer: 'l1_daily'
    target_layer: 'l3_monthly'
    lookback: '0'

l1_digital_customer_combine_category_agg_timeband_afternoon_catlv_2:
  type: datasets.spark_dbfs_dataset.SparkDbfsDataSet
  filepath: base_path/DIGITAL/l1_features/l1_digital_customer_combine_category_agg_timeband/category_level=level_2/timeband=afternoon
  file_format: parquet
  metadata_table_path: 'metadata_path'
  save_args:
    mode: "overwrite"
    partitionBy: "event_partition_date"
    increment_flag: "yes"
    read_layer: 'l0_daily'
    target_layer: 'l1_daily'
  load_args:
    increment_flag: 'yes'
    read_layer: 'l1_daily'
    target_layer: 'l3_monthly'
    lookback: '0'

l1_digital_customer_combine_category_agg_timeband_evening_catlv_2:
  type: datasets.spark_dbfs_dataset.SparkDbfsDataSet
  filepath: base_path/DIGITAL/l1_features/l1_digital_customer_combine_category_agg_timeband/category_level=level_2/timeband=evening
  file_format: parquet
  metadata_table_path: 'metadata_path'
  save_args:
    mode: "overwrite"
    partitionBy: "event_partition_date"
    increment_flag: "yes"
    read_layer: 'l0_daily'
    target_layer: 'l1_daily'
  load_args:
    increment_flag: 'yes'
    read_layer: 'l1_daily'
    target_layer: 'l3_monthly'
    lookback: '0'

l1_digital_customer_combine_category_agg_timeband_night_catlv_2:
  type: datasets.spark_dbfs_dataset.SparkDbfsDataSet
  filepath: base_path/DIGITAL/l1_features/l1_digital_customer_combine_category_agg_timeband/category_level=level_2/timeband=night
  file_format: parquet
  metadata_table_path: 'metadata_path'
  save_args:
    mode: "overwrite"
    partitionBy: "event_partition_date"
    increment_flag: "yes"
    read_layer: 'l0_daily'
    target_layer: 'l1_daily'
  load_args:
    increment_flag: 'yes'
    read_layer: 'l1_daily'
    target_layer: 'l3_monthly'
    lookback: '0'

############## Category_level_3 ###################
l1_digital_customer_app_category_agg_timeband_morning_catlv_3_for_combine_timeband_catlv_3:
  type: datasets.spark_dbfs_dataset.SparkDbfsDataSet
  file_format: "parquet"
  filepath: base_path/DIGITAL/l1_features/l1_digital_customer_app_category_agg_timeband/category_level=level_3/timeband=morning
  load_args:
    increment_flag: 'yes'
    lookup_table_name: 'l1_digital_customer_combine_category_agg_timeband_morning_catlv_3'
    read_layer: 'l1_daily'
    target_layer: 'l1_daily'
    lookback: '0'

l1_digital_customer_app_category_agg_timeband_afternoon_catlv_3_for_combine_timeband_catlv_3:
  type: datasets.spark_dbfs_dataset.SparkDbfsDataSet
  file_format: "parquet"
  filepath: base_path/DIGITAL/l1_features/l1_digital_customer_app_category_agg_timeband/category_level=level_3/timeband=afternoon
  load_args:
    increment_flag: 'yes'
    lookup_table_name: 'l1_digital_customer_combine_category_agg_timeband_afternoon_catlv_3'
    read_layer: 'l1_daily'
    target_layer: 'l1_daily'
    lookback: '0'

l1_digital_customer_app_category_agg_timeband_evening_catlv_3_for_combine_timeband_catlv_3:
  type: datasets.spark_dbfs_dataset.SparkDbfsDataSet
  file_format: "parquet"
  filepath: base_path/DIGITAL/l1_features/l1_digital_customer_app_category_agg_timeband/category_level=level_3/timeband=evening
  load_args:
    increment_flag: 'yes'
    lookup_table_name: 'l1_digital_customer_combine_category_agg_timeband_evening_catlv_3'
    read_layer: 'l1_daily'
    target_layer: 'l1_daily'
    lookback: '0'

l1_digital_customer_app_category_agg_timeband_night_catlv_3_for_combine_timeband_catlv_3:
  type: datasets.spark_dbfs_dataset.SparkDbfsDataSet
  file_format: "parquet"
  filepath: base_path/DIGITAL/l1_features/l1_digital_customer_app_category_agg_timeband/category_level=level_3/timeband=night
  load_args:
    increment_flag: 'yes'
    lookup_table_name: 'l1_digital_customer_combine_category_agg_timeband_night_catlv_3'
    read_layer: 'l1_daily'
    target_layer: 'l1_daily'
    lookback: '0'

l1_digital_customer_web_category_agg_timeband_morning_catlv_3_for_combine_timeband_catlv_3:
  type: datasets.spark_dbfs_dataset.SparkDbfsDataSet
  file_format: "parquet"
  filepath: base_path/DIGITAL/l1_features/l1_digital_customer_web_category_agg_timeband/category_level=level_3/timeband=morning
  load_args:
    increment_flag: 'yes'
    lookup_table_name: 'l1_digital_customer_combine_category_agg_timeband_morning_catlv_3'
    read_layer: 'l1_daily'
    target_layer: 'l1_daily'
    lookback: '0'

l1_digital_customer_web_category_agg_timeband_afternoon_catlv_3_for_combine_timeband_catlv_3:
  filepath: base_path/DIGITAL/l1_features/l1_digital_customer_web_category_agg_timeband/category_level=level_3/timeband=afternoon
  type: datasets.spark_dbfs_dataset.SparkDbfsDataSet
  file_format: parquet
  metadata_table_path: 'metadata_path'
  load_args:
    increment_flag: 'yes'
    lookup_table_name: 'l1_digital_customer_combine_category_agg_timeband_afternoon_catlv_3'
    read_layer: 'l1_daily'
    target_layer: 'l1_daily'
    lookback: '0'

l1_digital_customer_web_category_agg_timeband_evening_catlv_3_for_combine_timeband_catlv_3:
  filepath: base_path/DIGITAL/l1_features/l1_digital_customer_web_category_agg_timeband/category_level=level_3/timeband=evening
  type: datasets.spark_dbfs_dataset.SparkDbfsDataSet
  file_format: parquet
  metadata_table_path: 'metadata_path'
  load_args:
    increment_flag: 'yes'
    lookup_table_name: 'l1_digital_customer_combine_category_agg_timeband_evening_catlv_3'
    read_layer: 'l1_daily'
    target_layer: 'l1_daily'
    lookback: '0'

l1_digital_customer_web_category_agg_timeband_night_catlv_3_for_combine_timeband_catlv_3:
  filepath: base_path/DIGITAL/l1_features/l1_digital_customer_web_category_agg_timeband/category_level=level_3/timeband=night
  type: datasets.spark_dbfs_dataset.SparkDbfsDataSet
  file_format: parquet
  metadata_table_path: 'metadata_path'
  load_args:
    increment_flag: 'yes'
    lookup_table_name: 'l1_digital_customer_combine_category_agg_timeband_night_catlv_3'
    read_layer: 'l1_daily'
    target_layer: 'l1_daily'
    lookback: '0'

l1_digital_customer_combine_category_agg_timeband_morning_catlv_3:
  type: datasets.spark_dbfs_dataset.SparkDbfsDataSet
  filepath: base_path/DIGITAL/l1_features/l1_digital_customer_combine_category_agg_timeband/category_level=level_3/timeband=morning
  file_format: parquet
  metadata_table_path: 'metadata_path'
  save_args:
    mode: "overwrite"
    partitionBy: "event_partition_date"
    increment_flag: "yes"
    read_layer: 'l0_daily'
    target_layer: 'l1_daily'
  load_args:
    increment_flag: 'yes'
    read_layer: 'l1_daily'
    target_layer: 'l3_monthly'
    lookback: '0'

l1_digital_customer_combine_category_agg_timeband_afternoon_catlv_3:
  type: datasets.spark_dbfs_dataset.SparkDbfsDataSet
  filepath: base_path/DIGITAL/l1_features/l1_digital_customer_combine_category_agg_timeband/category_level=level_3/timeband=afternoon
  file_format: parquet
  metadata_table_path: 'metadata_path'
  save_args:
    mode: "overwrite"
    partitionBy: "event_partition_date"
    increment_flag: "yes"
    read_layer: 'l0_daily'
    target_layer: 'l1_daily'
  load_args:
    increment_flag: 'yes'
    read_layer: 'l1_daily'
    target_layer: 'l3_monthly'
    lookback: '0'

l1_digital_customer_combine_category_agg_timeband_evening_catlv_3:
  type: datasets.spark_dbfs_dataset.SparkDbfsDataSet
  filepath: base_path/DIGITAL/l1_features/l1_digital_customer_combine_category_agg_timeband/category_level=level_3/timeband=evening
  file_format: parquet
  metadata_table_path: 'metadata_path'
  save_args:
    mode: "overwrite"
    partitionBy: "event_partition_date"
    increment_flag: "yes"
    read_layer: 'l0_daily'
    target_layer: 'l1_daily'
  load_args:
    increment_flag: 'yes'
    read_layer: 'l1_daily'
    target_layer: 'l3_monthly'
    lookback: '0'

l1_digital_customer_combine_category_agg_timeband_night_catlv_3:
  type: datasets.spark_dbfs_dataset.SparkDbfsDataSet
  filepath: base_path/DIGITAL/l1_features/l1_digital_customer_combine_category_agg_timeband/category_level=level_3/timeband=night
  file_format: parquet
  metadata_table_path: 'metadata_path'
  save_args:
    mode: "overwrite"
    partitionBy: "event_partition_date"
    increment_flag: "yes"
    read_layer: 'l0_daily'
    target_layer: 'l1_daily'
  load_args:
    increment_flag: 'yes'
    read_layer: 'l1_daily'
    target_layer: 'l3_monthly'
    lookback: '0'

############## Category_level_4 ###################
l1_digital_customer_app_category_agg_timeband_morning_catlv_4_for_combine_timeband_catlv_4:
  type: datasets.spark_dbfs_dataset.SparkDbfsDataSet
  file_format: "parquet"
  filepath: base_path/DIGITAL/l1_features/l1_digital_customer_app_category_agg_timeband/category_level=level_4/timeband=morning
  load_args:
    increment_flag: 'yes'
    lookup_table_name: 'l1_digital_customer_combine_category_agg_timeband_morning_catlv_4'
    read_layer: 'l1_daily'
    target_layer: 'l1_daily'
    lookback: '0'

l1_digital_customer_app_category_agg_timeband_afternoon_catlv_4_for_combine_timeband_catlv_4:
  type: datasets.spark_dbfs_dataset.SparkDbfsDataSet
  file_format: "parquet"
  filepath: base_path/DIGITAL/l1_features/l1_digital_customer_app_category_agg_timeband/category_level=level_4/timeband=afternoon
  load_args:
    increment_flag: 'yes'
    lookup_table_name: 'l1_digital_customer_combine_category_agg_timeband_afternoon_catlv_4'
    read_layer: 'l1_daily'
    target_layer: 'l1_daily'
    lookback: '0'

l1_digital_customer_app_category_agg_timeband_evening_catlv_4_for_combine_timeband_catlv_4:
  type: datasets.spark_dbfs_dataset.SparkDbfsDataSet
  file_format: "parquet"
  filepath: base_path/DIGITAL/l1_features/l1_digital_customer_app_category_agg_timeband/category_level=level_4/timeband=evening
  load_args:
    increment_flag: 'yes'
    lookup_table_name: 'l1_digital_customer_combine_category_agg_timeband_evening_catlv_4'
    read_layer: 'l1_daily'
    target_layer: 'l1_daily'
    lookback: '0'

l1_digital_customer_app_category_agg_timeband_night_catlv_4_for_combine_timeband_catlv_4:
  type: datasets.spark_dbfs_dataset.SparkDbfsDataSet
  file_format: "parquet"
  filepath: base_path/DIGITAL/l1_features/l1_digital_customer_app_category_agg_timeband/category_level=level_4/timeband=night
  load_args:
    increment_flag: 'yes'
    lookup_table_name: 'l1_digital_customer_combine_category_agg_timeband_night_catlv_4'
    read_layer: 'l1_daily'
    target_layer: 'l1_daily'
    lookback: '0'

l1_digital_customer_web_category_agg_timeband_morning_catlv_4_for_combine_timeband_catlv_4:
  type: datasets.spark_dbfs_dataset.SparkDbfsDataSet
  file_format: "parquet"
  filepath: base_path/DIGITAL/l1_features/l1_digital_customer_web_category_agg_timeband/category_level=level_4/timeband=morning
  load_args:
    increment_flag: 'yes'
    lookup_table_name: 'l1_digital_customer_combine_category_agg_timeband_morning_catlv_4'
    read_layer: 'l1_daily'
    target_layer: 'l1_daily'
    lookback: '0'

l1_digital_customer_web_category_agg_timeband_afternoon_catlv_4_for_combine_timeband_catlv_4:
  filepath: base_path/DIGITAL/l1_features/l1_digital_customer_web_category_agg_timeband/category_level=level_4/timeband=afternoon
  type: datasets.spark_dbfs_dataset.SparkDbfsDataSet
  file_format: parquet
  metadata_table_path: 'metadata_path'
  load_args:
    increment_flag: 'yes'
    lookup_table_name: 'l1_digital_customer_combine_category_agg_timeband_afternoon_catlv_4'
    read_layer: 'l1_daily'
    target_layer: 'l1_daily'
    lookback: '0'

l1_digital_customer_web_category_agg_timeband_evening_catlv_4_for_combine_timeband_catlv_4:
  filepath: base_path/DIGITAL/l1_features/l1_digital_customer_web_category_agg_timeband/category_level=level_4/timeband=evening
  type: datasets.spark_dbfs_dataset.SparkDbfsDataSet
  file_format: parquet
  metadata_table_path: 'metadata_path'
  load_args:
    increment_flag: 'yes'
    lookup_table_name: 'l1_digital_customer_combine_category_agg_timeband_evening_catlv_4'
    read_layer: 'l1_daily'
    target_layer: 'l1_daily'
    lookback: '0'

l1_digital_customer_web_category_agg_timeband_night_catlv_4_for_combine_timeband_catlv_4:
  filepath: base_path/DIGITAL/l1_features/l1_digital_customer_web_category_agg_timeband/category_level=level_4/timeband=night
  type: datasets.spark_dbfs_dataset.SparkDbfsDataSet
  file_format: parquet
  metadata_table_path: 'metadata_path'
  load_args:
    increment_flag: 'yes'
    lookup_table_name: 'l1_digital_customer_combine_category_agg_timeband_night_catlv_4'
    read_layer: 'l1_daily'
    target_layer: 'l1_daily'
    lookback: '0'

l1_digital_customer_combine_category_agg_timeband_morning_catlv_4:
  type: datasets.spark_dbfs_dataset.SparkDbfsDataSet
  filepath: base_path/DIGITAL/l1_features/l1_digital_customer_combine_category_agg_timeband/category_level=level_4/timeband=morning
  file_format: parquet
  metadata_table_path: 'metadata_path'
  save_args:
    mode: "overwrite"
    partitionBy: "event_partition_date"
    increment_flag: "yes"
    read_layer: 'l0_daily'
    target_layer: 'l1_daily'
  load_args:
    increment_flag: 'yes'
    read_layer: 'l1_daily'
    target_layer: 'l3_monthly'
    lookback: '0'

l1_digital_customer_combine_category_agg_timeband_afternoon_catlv_4:
  type: datasets.spark_dbfs_dataset.SparkDbfsDataSet
  filepath: base_path/DIGITAL/l1_features/l1_digital_customer_combine_category_agg_timeband/category_level=level_4/timeband=afternoon
  file_format: parquet
  metadata_table_path: 'metadata_path'
  save_args:
    mode: "overwrite"
    partitionBy: "event_partition_date"
    increment_flag: "yes"
    read_layer: 'l0_daily'
    target_layer: 'l1_daily'
  load_args:
    increment_flag: 'yes'
    read_layer: 'l1_daily'
    target_layer: 'l3_monthly'
    lookback: '0'

l1_digital_customer_combine_category_agg_timeband_evening_catlv_4:
  type: datasets.spark_dbfs_dataset.SparkDbfsDataSet
  filepath: base_path/DIGITAL/l1_features/l1_digital_customer_combine_category_agg_timeband/category_level=level_4/timeband=evening
  file_format: parquet
  metadata_table_path: 'metadata_path'
  save_args:
    mode: "overwrite"
    partitionBy: "event_partition_date"
    increment_flag: "yes"
    read_layer: 'l0_daily'
    target_layer: 'l1_daily'
  load_args:
    increment_flag: 'yes'
    read_layer: 'l1_daily'
    target_layer: 'l3_monthly'
    lookback: '0'

l1_digital_customer_combine_category_agg_timeband_night_catlv_4:
  type: datasets.spark_dbfs_dataset.SparkDbfsDataSet
  filepath: base_path/DIGITAL/l1_features/l1_digital_customer_combine_category_agg_timeband/category_level=level_4/timeband=night
  file_format: parquet
  metadata_table_path: 'metadata_path'
  save_args:
    mode: "overwrite"
    partitionBy: "event_partition_date"
    increment_flag: "yes"
    read_layer: 'l0_daily'
    target_layer: 'l1_daily'
  load_args:
    increment_flag: 'yes'
    read_layer: 'l1_daily'
    target_layer: 'l3_monthly'
<<<<<<< HEAD
    lookback: '0'
=======
    lookback: '0'

l1_digital_union_daily_feature_for_cxense_user_traffic:
  type: datasets.spark_dbfs_dataset.SparkDbfsDataSet
  file_format: "parquet"
  filepath: base_path/PROFILE/l1_features/l1_customer_profile_union_daily_feature/
  metadata_table_path: 'metadata_path'
  load_args:
    increment_flag: 'yes'
    read_layer: 'l1_daily'
    target_layer: 'l1_daily'
    lookback: '0'
  save_args:
    # increment_flag: 'yes'
    mode: "overwrite"
    partitionBy: "event_partition_date"
    read_layer: 'l0_daily'
    target_layer: 'l1_daily'

l1_digital_cxense_user_traffic:
  type: datasets.spark_dbfs_dataset.SparkDbfsDataSet
  file_format: "parquet"
  filepath: base_path/DIGITAL/l1_features/l1_digital_cxense_user_traffic/
  metadata_table_path: 'metadata_path'
  load_args:
    increment_flag: 'yes'
    lookup_table_name: 'l1_digital_customer_web_network_company_usage_hourly'
    read_layer: 'l1_daily'
    target_layer: 'l1_daily'
    lookback: '0'
  save_args:
    increment_flag: 'yes'
    mode: "overwrite"
    partitionBy: "event_partition_date"
    read_layer: 'l0_daily'
    target_layer: 'l1_daily'

l1_digital_customer_web_network_company_usage_hourly:
  type: datasets.spark_dbfs_dataset.SparkDbfsDataSet
  file_format: "parquet"
  filepath: base_path/DIGITAL/l1_features/l1_digital_customer_web_network_company_usage_hourly/
  metadata_table_path: 'metadata_path'
  load_args:
    increment_flag: 'yes'
    lookup_table_name: 'l1_digital_customer_multi_company_sim_daily'
    read_layer: 'l1_daily'
    target_layer: 'l1_daily'
    lookback: '0'
  save_args:
    increment_flag: 'yes'
    mode: "overwrite"
    partitionBy: "event_partition_date"
    read_layer: 'l1_daily'
    target_layer: 'l1_daily'

l1_digital_customer_multi_company_sim_daily:
  type: datasets.spark_dbfs_dataset.SparkDbfsDataSet
  file_format: "parquet"
  filepath: base_path/DIGITAL/l1_features/l1_digital_customer_multi_company_sim_daily/
  metadata_table_path: 'metadata_path'
#  load_args:
#    increment_flag: 'no'
##    lookup_table_name: ''
#    read_layer: 'l1_daily'
#    target_layer: 'l1_daily'
#    lookback: '0'
  save_args:
    increment_flag: 'yes'
    mode: "overwrite"
    partitionBy: "event_partition_date"
    read_layer: 'l1_daily'
    target_layer: 'l1_daily'

l1_digital_customer_web_network_company_usage_hourly_for_monthly:
  type: datasets.spark_dbfs_dataset.SparkDbfsDataSet
  file_format: "parquet"
  filepath: base_path/DIGITAL/l1_features/l1_digital_customer_web_network_company_usage_hourly/
  metadata_table_path: 'metadata_path'
  load_args:
    increment_flag: 'yes'
    lookup_table_name: 'l3_digital_customer_multi_company_sim_monthly'
    read_layer: 'l1_daily'
    target_layer: 'l3_monthly'
    lookback: '0'


>>>>>>> d3caf08e
<|MERGE_RESOLUTION|>--- conflicted
+++ resolved
@@ -216,21 +216,14 @@
     increment_flag: 'no'
 
 int_l1_digital_customer_web_category_agg_daily_catlv_1:
-<<<<<<< HEAD
-  filepath: base_path/DIGITAL/l1_features/int_l1_digital_customer_web_category_agg_daily_temp_catlv_1/
-=======
   filepath: base_path/DIGITAL/l1_features/int_l1_digital_customer_web_category_agg_daily_temp/
->>>>>>> d3caf08e
   type: datasets.spark_dbfs_dataset.SparkDbfsDataSet
   file_format: parquet
   metadata_table_path: 'metadata_path'
   save_args:
     increment_flag: 'no'
     mode: "overwrite"
-<<<<<<< HEAD
-=======
-    partitionBy: "event_partition_date"
->>>>>>> d3caf08e
+    partitionBy: "event_partition_date"
   load_args:
     increment_flag: 'yes'
     lookup_table_name: 'l1_digital_customer_web_category_agg_daily_catlv_1'
@@ -239,26 +232,14 @@
     lookback: '0'
 
 int_l1_digital_customer_web_category_agg_daily_catlv_2:
-<<<<<<< HEAD
-  filepath: base_path/DIGITAL/l1_features/l1_digital_customer_web_category_agg_daily_temp_catlv_2
-=======
   filepath: base_path/DIGITAL/l1_features/int_l1_digital_customer_web_category_agg_daily_temp/
->>>>>>> d3caf08e
-  type: datasets.spark_dbfs_dataset.SparkDbfsDataSet
-  file_format: parquet
-  metadata_table_path: 'metadata_path'
-  save_args:
-<<<<<<< HEAD
-    increment_flag: 'yes'
-    mode: "overwrite"
-    partitionBy: "event_partition_date"
-    read_layer: 'l0_daily'
-    target_layer: 'l1_daily'
-=======
+  type: datasets.spark_dbfs_dataset.SparkDbfsDataSet
+  file_format: parquet
+  metadata_table_path: 'metadata_path'
+  save_args:
     increment_flag: 'no'
     mode: "overwrite"
     partitionBy: "event_partition_date"
->>>>>>> d3caf08e
   load_args:
     increment_flag: 'yes'
     lookup_table_name: 'l1_digital_customer_web_category_agg_daily_catlv_2'
@@ -267,26 +248,14 @@
     lookback: '0'
 
 int_l1_digital_customer_web_category_agg_daily_catlv_3:
-<<<<<<< HEAD
-  filepath: base_path/DIGITAL/l1_features/l1_digital_customer_web_category_agg_daily_temp_catlv_3
-=======
   filepath: base_path/DIGITAL/l1_features/int_l1_digital_customer_web_category_agg_daily_temp/
->>>>>>> d3caf08e
-  type: datasets.spark_dbfs_dataset.SparkDbfsDataSet
-  file_format: parquet
-  metadata_table_path: 'metadata_path'
-  save_args:
-<<<<<<< HEAD
-    increment_flag: 'yes'
-    mode: "overwrite"
-    partitionBy: "event_partition_date"
-    read_layer: 'l0_daily'
-    target_layer: 'l1_daily'
-=======
+  type: datasets.spark_dbfs_dataset.SparkDbfsDataSet
+  file_format: parquet
+  metadata_table_path: 'metadata_path'
+  save_args:
     increment_flag: 'no'
     mode: "overwrite"
     partitionBy: "event_partition_date"
->>>>>>> d3caf08e
   load_args:
     increment_flag: 'yes'
     lookup_table_name: 'l1_digital_customer_web_category_agg_daily_catlv_3'
@@ -295,26 +264,14 @@
     lookback: '0'
 
 int_l1_digital_customer_web_category_agg_daily_catlv_4:
-<<<<<<< HEAD
-  filepath: base_path/DIGITAL/l1_features/l1_digital_customer_web_category_agg_daily_temp_catlv_4
-=======
   filepath: base_path/DIGITAL/l1_features/int_l1_digital_customer_web_category_agg_daily_temp/
->>>>>>> d3caf08e
-  type: datasets.spark_dbfs_dataset.SparkDbfsDataSet
-  file_format: parquet
-  metadata_table_path: 'metadata_path'
-  save_args:
-<<<<<<< HEAD
-    increment_flag: 'yes'
-    mode: "overwrite"
-    partitionBy: "event_partition_date"
-    read_layer: 'l0_daily'
-    target_layer: 'l1_daily'
-=======
+  type: datasets.spark_dbfs_dataset.SparkDbfsDataSet
+  file_format: parquet
+  metadata_table_path: 'metadata_path'
+  save_args:
     increment_flag: 'no'
     mode: "overwrite"
     partitionBy: "event_partition_date"
->>>>>>> d3caf08e
   load_args:
     increment_flag: 'yes'
     lookup_table_name: 'l1_digital_customer_web_category_agg_daily_catlv_4'
@@ -2703,9 +2660,6 @@
     increment_flag: 'yes'
     read_layer: 'l1_daily'
     target_layer: 'l3_monthly'
-<<<<<<< HEAD
-    lookback: '0'
-=======
     lookback: '0'
 
 l1_digital_union_daily_feature_for_cxense_user_traffic:
@@ -2789,7 +2743,4 @@
     lookup_table_name: 'l3_digital_customer_multi_company_sim_monthly'
     read_layer: 'l1_daily'
     target_layer: 'l3_monthly'
-    lookback: '0'
-
-
->>>>>>> d3caf08e
+    lookback: '0'
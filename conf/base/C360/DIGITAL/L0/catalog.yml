l0_online_acc_ai_chatbot_summary:
  filepath: base_path/ONLINE/online_acc_ai_chatbot_summary/
  type: datasets.spark_dbfs_dataset.SparkDbfsDataSet
  file_format: "parquet"
  metadata_table_path: 'metadata_path'
  load_args:
    increment_flag: 'yes'
    lookup_table_name: 'l1_touchpoints_aunjai_chatbot_features'
    read_layer: 'l0_daily'
    target_layer: 'l1_daily'
    lookback: '0'

l0_digital_cxenxse_user_profile_monthly:
  filepath: base_path/DIGITAL/online_cxense_user_profile/
  type: datasets.spark_dbfs_dataset.SparkDbfsDataSet
  file_format: "parquet"
  metadata_table_path: 'metadata_path'
  load_args:
    increment_flag: 'yes'
    lookup_table_name: 'l3_digital_cxenxse_user_profile_monthly'
    read_layer: 'l0_monthly'
    target_layer: 'l3_monthly'
    lookback: '0'

l0_digital_cxenxse_site_traffic:
  filepath: base_path/ONLINE/online_cxense_traffic/
  type: datasets.spark_dbfs_dataset.SparkDbfsDataSet
  file_format: "parquet"
  metadata_table_path: 'metadata_path'
  load_args:
    increment_flag: 'yes'
    lookup_table_name: 'l1_digital_cxenxse_site_traffic_daily'
    read_layer: 'l0_daily'
    target_layer: 'l1_daily'
    lookback: '0'

l0_digital_mobile_app_daily_for_mobile_category_daily_catlv_1:
  filepath: base_path/STREAM/stream_mobile_app_daily/
  type: datasets.spark_dbfs_dataset.SparkDbfsDataSet
  file_format: "parquet"
  metadata_table_path: 'metadata_path'
  load_args:
    increment_flag: 'yes'
    lookup_table_name: 'l1_digital_customer_app_category_agg_daily_catlv_1'
    read_layer: 'l0_daily'
    target_layer: 'l1_daily'
    lookback: '0'

l0_digital_mobile_app_daily_for_mobile_category_daily_catlv_2:
  filepath: base_path/STREAM/stream_mobile_app_daily/
  type: datasets.spark_dbfs_dataset.SparkDbfsDataSet
  file_format: "parquet"
  metadata_table_path: 'metadata_path'
  load_args:
    increment_flag: 'yes'
    lookup_table_name: 'l1_digital_customer_app_category_agg_daily_catlv_2'
    read_layer: 'l0_daily'
    target_layer: 'l1_daily'
    lookback: '0'

l0_digital_mobile_app_daily_for_mobile_category_daily_catlv_3:
  filepath: base_path/STREAM/stream_mobile_app_daily/
  type: datasets.spark_dbfs_dataset.SparkDbfsDataSet
  file_format: "parquet"
  metadata_table_path: 'metadata_path'
  load_args:
    increment_flag: 'yes'
    lookup_table_name: 'l1_digital_customer_app_category_agg_daily_catlv_3'
    read_layer: 'l0_daily'
    target_layer: 'l1_daily'
    lookback: '0'

l0_digital_mobile_app_daily_for_mobile_category_daily_catlv_4:
  filepath: base_path/STREAM/stream_mobile_app_daily/
  type: datasets.spark_dbfs_dataset.SparkDbfsDataSet
  file_format: "parquet"
  metadata_table_path: 'metadata_path'
  load_args:
    increment_flag: 'yes'
    lookup_table_name: 'l1_digital_customer_app_category_agg_daily_catlv_4'
    read_layer: 'l0_daily'
    target_layer: 'l1_daily'
    lookback: '0'

l0_digital_mobile_app_daily_for_mobile_app_monthly:
  filepath: base_path/STREAM/stream_mobile_app_daily/
  type: datasets.spark_dbfs_dataset.SparkDbfsDataSet
  file_format: "parquet"
  metadata_table_path: 'metadata_path'
  load_args:
    increment_flag: 'no'
    lookup_table_name: 'l3_digital_customer_app_agg_monthly'
    read_layer: 'l0_daily'
    target_layer: 'l3_monthly'
    lookback: '0'

l0_digital_mobile_web_daily_for_mobile_web_monthly:
  filepath: base_path/STREAM/stream_mobile_web_daily/
  type: datasets.spark_dbfs_dataset.SparkDbfsDataSet
  file_format: "parquet"
  metadata_table_path: 'metadata_path'
  load_args:
    increment_flag: 'no'
    lookup_table_name: 'l3_digital_customer_web_agg_monthly'
    read_layer: 'l0_daily'
    target_layer: 'l3_monthly'
    lookback: '0'

l0_iab_category_priority_mapping:
  type: datasets.spark_dbfs_dataset.SparkDbfsDataSet
  filepath: base_path/STREAM/aib_category_priority_mapping/
  file_format: "parquet"
  metadata_table_path: 'metadata_path'
  load_args:
    increment_flag: 'no'

l0_digital_app_master:
  type: datasets.spark_dbfs_dataset.SparkDbfsDataSet
  filepath: base_path/STREAM/stream_mobile_app_categories_master
  file_format: "parquet"
  load_args:
    increment_flag: 'no'

l0_digital_iab_categories_raw:
  type: datasets.spark_dbfs_dataset.SparkDbfsDataSet
  filepath: base_path/ONLINE/online_mst_ais_iab_categories/
  file_format: "parquet"
  load_args:
    increment_flag: 'no'
    read_layer: 'l0_daily'
    target_layer: 'l1_daily'
    lookback: '0'

l0_digital_customer_profile_union_daily:
  type: datasets.spark_dbfs_dataset.SparkDbfsDataSet
  filepath: base_path/PROFILE/l1_features/l1_customer_profile_union_daily_feature
  file_format: "parquet"
  load_args:
    increment_flag: 'yes'
    read_layer: 'l0_daily'
    target_layer: 'l1_daily'
    lookback: '0'

l0_digital_customer_profile_union_daily_for_cxense_daily_catlv_1:
  filepath: base_path/PROFILE/l1_features/l1_customer_profile_union_daily_feature
  type: datasets.spark_dbfs_dataset.SparkDbfsDataSet
  file_format: "parquet"
  metadata_table_path: 'metadata_path'
  load_args:
    increment_flag: 'yes'
    lookup_table_name: 'l1_digital_customer_web_agg_daily_cxense'
    read_layer: 'l0_daily'
    target_layer: 'l1_daily'
    lookback: '0'

l0_digital_customer_profile_union_daily_for_cxense_daily_catlv_2:
  type: datasets.spark_dbfs_dataset.SparkDbfsDataSet
  filepath: base_path/PROFILE/l1_features/l1_customer_profile_union_daily_feature
  file_format: "parquet"
  metadata_table_path: 'metadata_path'
  load_args:
    increment_flag: 'yes'
    lookup_table_name: 'l1_digital_cxense_traffic_complete_agg_daily_catlv_2'
    read_layer: 'l0_daily'
    target_layer: 'l1_daily'
    lookback: '0'

l0_digital_customer_profile_union_daily_for_cxense_daily_catlv_3:
  type: datasets.spark_dbfs_dataset.SparkDbfsDataSet
  filepath: base_path/PROFILE/l1_features/l1_customer_profile_union_daily_feature
  file_format: "parquet"
  metadata_table_path: 'metadata_path'
  load_args:
    increment_flag: 'yes'
    lookup_table_name: 'l1_digital_cxense_traffic_complete_agg_daily_catlv_3'
    read_layer: 'l0_daily'
    target_layer: 'l1_daily'
    lookback: '0'

l0_digital_customer_profile_union_daily_for_cxense_daily_catlv_4:
  type: datasets.spark_dbfs_dataset.SparkDbfsDataSet
  filepath: base_path/PROFILE/l1_features/l1_customer_profile_union_daily_feature
  file_format: "parquet"
  metadata_table_path: 'metadata_path'
  load_args:
    increment_flag: 'yes'
    lookup_table_name: 'l1_digital_cxense_traffic_complete_agg_daily_catlv_4'
    read_layer: 'l0_daily'
    target_layer: 'l1_daily'
    lookback: '0'

l0_digital_iab_category_priority_mapping:
  type: datasets.spark_dbfs_dataset.SparkDbfsDataSet
  filepath: /projects/prod/c360/data/DIGITAL/l1_features/l1_digital_aib_category_priority_mapping
  file_format: "parquet"

l0_digital_mobile_web_daily_for_mobile_category_temp:
  filepath: base_path/STREAM/stream_mobile_web_daily/
  type: datasets.spark_dbfs_dataset.SparkDbfsDataSet
  file_format: "parquet"
  metadata_table_path: 'metadata_path'
  load_args:
    increment_flag: 'yes'
    lookup_table_name: 'int_l1_digital_customer_web_category_agg_daily'
    read_layer: 'l0_daily'
    target_layer: 'l1_daily'
    lookback: '0'

l0_digital_mobile_web_daily_for_mobile_category_catlv_2:
  filepath: base_path/STREAM/stream_mobile_web_daily/
  type: datasets.spark_dbfs_dataset.SparkDbfsDataSet
  file_format: "parquet"
  metadata_table_path: 'metadata_path'
  load_args:
    increment_flag: 'yes'
    lookup_table_name: 'l1_digital_customer_web_category_agg_daily_catlv_2'
    read_layer: 'l0_daily'
    target_layer: 'l1_daily'
    lookback: '0'

l0_digital_mobile_web_daily_for_mobile_category_catlv_3:
  filepath: base_path/STREAM/stream_mobile_web_daily/
  type: datasets.spark_dbfs_dataset.SparkDbfsDataSet
  file_format: "parquet"
  metadata_table_path: 'metadata_path'
  load_args:
    increment_flag: 'yes'
    lookup_table_name: 'l1_digital_customer_web_category_agg_daily_catlv_3'
    read_layer: 'l0_daily'
    target_layer: 'l1_daily'
    lookback: '0'

l0_digital_mobile_web_daily_for_mobile_category_catlv_4:
  filepath: base_path/STREAM/stream_mobile_web_daily/
  type: datasets.spark_dbfs_dataset.SparkDbfsDataSet
  file_format: "parquet"
  metadata_table_path: 'metadata_path'
  load_args:
    increment_flag: 'yes'
    lookup_table_name: 'l1_digital_customer_web_category_agg_daily_catlv_4'
    read_layer: 'l0_daily'
    target_layer: 'l1_daily'
    lookback: '0'

l0_digital_mobile_web_hourly_for_morning_catlv_1:
  type: datasets.spark_dbfs_dataset.SparkDbfsDataSet
  filepath: base_path/STREAM/stream_sdr_sub_url_hourly/ld_year=2021/ld_month=03/ld_day=03
  file_format: parquet
  metadata_table_path: 'metadata_path'
  load_args:
    increment_flag: 'no'
    lookup_table_name: 'l1_digital_customer_web_category_agg_timeband_morning_catlv_1'
    read_layer: 'l0_daily'
    target_layer: 'l1_daily'
    lookback: '0'

l0_digital_mobile_web_hourly_for_morning_catlv_2:
  type: datasets.spark_dbfs_dataset.SparkDbfsDataSet
  filepath: base_path/STREAM/stream_sdr_sub_url_hourly/ld_year=2021/ld_month=03/ld_day=03
  file_format: parquet
  metadata_table_path: 'metadata_path'
  load_args:
    increment_flag: 'no'
    lookup_table_name: 'l1_digital_customer_web_category_agg_timeband_morning_catlv_2'
    read_layer: 'l0_daily'
    target_layer: 'l1_daily'
    lookback: '0'

l0_digital_mobile_web_hourly_for_morning_catlv_3:
  type: datasets.spark_dbfs_dataset.SparkDbfsDataSet
  filepath: base_path/STREAM/stream_sdr_sub_url_hourly/ld_year=2021/ld_month=03/ld_day=03
  file_format: parquet
  metadata_table_path: 'metadata_path'
  load_args:
    increment_flag: 'no'
    lookup_table_name: 'l1_digital_customer_web_category_agg_timeband_morning_catlv_3'
    read_layer: 'l0_daily'
    target_layer: 'l1_daily'
    lookback: '0'

l0_digital_mobile_web_hourly_for_morning_catlv_4:
  type: datasets.spark_dbfs_dataset.SparkDbfsDataSet
  filepath: base_path/STREAM/stream_sdr_sub_url_hourly/ld_year=2021/ld_month=03/ld_day=03
  file_format: parquet
  metadata_table_path: 'metadata_path'
  load_args:
    increment_flag: 'no'
    lookup_table_name: 'l1_digital_customer_web_category_agg_timeband_morning_catlv_4'
    read_layer: 'l0_daily'
    target_layer: 'l1_daily'
    lookback: '0'

l0_digital_mobile_web_hourly_for_afternoon_catlv_1:
  type: datasets.spark_dbfs_dataset.SparkDbfsDataSet
  filepath: base_path/STREAM/stream_sdr_sub_url_hourly/ld_year=2021/ld_month=03/ld_day=03
  file_format: parquet
  metadata_table_path: 'metadata_path'
  load_args:
    increment_flag: 'yes'
    lookup_table_name: 'l1_digital_customer_web_category_agg_timeband_afternoon_catlv_1'
    read_layer: 'l0_daily'
    target_layer: 'l1_daily'
    lookback: '0'

l0_digital_mobile_web_hourly_for_afternoon_catlv_2:
  type: datasets.spark_dbfs_dataset.SparkDbfsDataSet
  filepath: base_path/STREAM/stream_sdr_sub_url_hourly/ld_year=2021/ld_month=03/ld_day=03
  file_format: parquet
  metadata_table_path: 'metadata_path'
  load_args:
    increment_flag: 'yes'
    lookup_table_name: 'l1_digital_customer_web_category_agg_timeband_afternoon_catlv_2'
    read_layer: 'l0_daily'
    target_layer: 'l1_daily'
    lookback: '0'

l0_digital_mobile_web_hourly_for_afternoon_catlv_3:
  type: datasets.spark_dbfs_dataset.SparkDbfsDataSet
  filepath: base_path/STREAM/stream_sdr_sub_url_hourly/ld_year=2021/ld_month=03/ld_day=03
  file_format: parquet
  metadata_table_path: 'metadata_path'
  load_args:
    increment_flag: 'yes'
    lookup_table_name: 'l1_digital_customer_web_category_agg_timeband_afternoon_catlv_3'
    read_layer: 'l0_daily'
    target_layer: 'l1_daily'
    lookback: '0'

l0_digital_mobile_web_hourly_for_afternoon_catlv_4:
  type: datasets.spark_dbfs_dataset.SparkDbfsDataSet
  filepath: base_path/STREAM/stream_sdr_sub_url_hourly/ld_year=2021/ld_month=03/ld_day=03
  file_format: parquet
  metadata_table_path: 'metadata_path'
  load_args:
    increment_flag: 'yes'
    lookup_table_name: 'l1_digital_customer_web_category_agg_timeband_afternoon_catlv_4'
    read_layer: 'l0_daily'
    target_layer: 'l1_daily'
    lookback: '0'

l0_digital_mobile_web_hourly_for_evening_catlv_1:
  type: datasets.spark_dbfs_dataset.SparkDbfsDataSet
  filepath: base_path/STREAM/stream_sdr_sub_url_hourly/ld_year=2021/ld_month=03/ld_day=03
  file_format: parquet
  metadata_table_path: 'metadata_path'
  load_args:
    increment_flag: 'yes'
    lookup_table_name: 'l1_digital_customer_web_category_agg_timeband_evening_catlv_1'
    read_layer: 'l0_daily'
    target_layer: 'l1_daily'
    lookback: '0'

l0_digital_mobile_web_hourly_for_evening_catlv_2:
  type: datasets.spark_dbfs_dataset.SparkDbfsDataSet
  filepath: base_path/STREAM/stream_sdr_sub_url_hourly/ld_year=2021/ld_month=03/ld_day=03
  file_format: parquet
  metadata_table_path: 'metadata_path'
  load_args:
    increment_flag: 'yes'
    lookup_table_name: 'l1_digital_customer_web_category_agg_timeband_evening_catlv_2'
    read_layer: 'l0_daily'
    target_layer: 'l1_daily'
    lookback: '0'

l0_digital_mobile_web_hourly_for_evening_catlv_3:
  type: datasets.spark_dbfs_dataset.SparkDbfsDataSet
  filepath: base_path/STREAM/stream_sdr_sub_url_hourly/ld_year=2021/ld_month=03/ld_day=03
  file_format: parquet
  metadata_table_path: 'metadata_path'
  load_args:
    increment_flag: 'yes'
    lookup_table_name: 'l1_digital_customer_web_category_agg_timeband_evening_catlv_3'
    read_layer: 'l0_daily'
    target_layer: 'l1_daily'
    lookback: '0'

l0_digital_mobile_web_hourly_for_evening_catlv_4:
  type: datasets.spark_dbfs_dataset.SparkDbfsDataSet
  filepath: base_path/STREAM/stream_sdr_sub_url_hourly/ld_year=2021/ld_month=03/ld_day=03
  file_format: parquet
  metadata_table_path: 'metadata_path'
  load_args:
    increment_flag: 'yes'
    lookup_table_name: 'l1_digital_customer_web_category_agg_timeband_evening_catlv_4'
    read_layer: 'l0_daily'
    target_layer: 'l1_daily'
    lookback: '0'

l0_digital_mobile_web_hourly_for_night_catlv_1:
  type: datasets.spark_dbfs_dataset.SparkDbfsDataSet
  filepath: base_path/STREAM/stream_sdr_sub_url_hourly/ld_year=2021/ld_month=03/ld_day=03
  file_format: parquet
  metadata_table_path: 'metadata_path'
  load_args:
    increment_flag: 'yes'
    lookup_table_name: 'l1_digital_customer_web_category_agg_timeband_night_catlv_1'
    read_layer: 'l0_daily'
    target_layer: 'l1_daily'
    lookback: '0'

l0_digital_mobile_web_hourly_for_night_catlv_2:
  type: datasets.spark_dbfs_dataset.SparkDbfsDataSet
  filepath: base_path/STREAM/stream_sdr_sub_url_hourly/ld_year=2021/ld_month=03/ld_day=03
  file_format: parquet
  metadata_table_path: 'metadata_path'
  load_args:
    increment_flag: 'yes'
    lookup_table_name: 'l1_digital_customer_web_category_agg_timeband_night_catlv_2'
    read_layer: 'l0_daily'
    target_layer: 'l1_daily'
    lookback: '0'

l0_digital_mobile_web_hourly_for_night_catlv_3:
  type: datasets.spark_dbfs_dataset.SparkDbfsDataSet
  filepath: base_path/STREAM/stream_sdr_sub_url_hourly/ld_year=2021/ld_month=03/ld_day=03
  file_format: parquet
  metadata_table_path: 'metadata_path'
  load_args:
    increment_flag: 'yes'
    lookup_table_name: 'l1_digital_customer_web_category_agg_timeband_night_catlv_3'
    read_layer: 'l0_daily'
    target_layer: 'l1_daily'
    lookback: '0'

l0_digital_mobile_web_hourly_for_night_catlv_4:
  type: datasets.spark_dbfs_dataset.SparkDbfsDataSet
  filepath: base_path/STREAM/stream_sdr_sub_url_hourly/ld_year=2021/ld_month=03/ld_day=03
  file_format: parquet
  metadata_table_path: 'metadata_path'
  load_args:
    increment_flag: 'yes'
    lookup_table_name: 'l1_digital_customer_web_category_agg_timeband_night_catlv_4'
    read_layer: 'l0_daily'
    target_layer: 'l1_daily'
    lookback: '0'

l0_digital_app_hourly_for_morning_catlv_1:
  type: datasets.spark_dbfs_dataset.SparkDbfsDataSet
  file_format: "parquet"
  filepath: base_path/STREAM/stream_sdr_sub_app_hourly/ld_year=2021/ld_month=07/ld_day=30
  metadata_table_path: 'metadata_path'
  load_args:
    increment_flag: 'no'
    lookup_table_name: 'l1_digital_customer_app_category_agg_timeband_morning_catlv_1'
    read_layer: 'l0_daily'
    target_layer: 'l1_daily'
    lookback: '0'
    # baseSource: 'dl2'

l0_digital_app_hourly_for_morning_catlv_2:
  type: datasets.spark_dbfs_dataset.SparkDbfsDataSet
  file_format: "parquet"
  filepath: base_path/STREAM/stream_sdr_sub_app_hourly/
  metadata_table_path: 'metadata_path'
  load_args:
    increment_flag: 'yes'
    lookup_table_name: 'l1_digital_customer_app_category_agg_timeband_morning_catlv_2'
    read_layer: 'l0_daily'
    target_layer: 'l1_daily'
    lookback: '0'
    baseSource: 'dl2'

l0_digital_app_hourly_for_morning_catlv_3:
  type: datasets.spark_dbfs_dataset.SparkDbfsDataSet
  file_format: "parquet"
  filepath: base_path/STREAM/stream_sdr_sub_app_hourly/
  metadata_table_path: 'metadata_path'
  load_args:
    increment_flag: 'yes'
    lookup_table_name: 'l1_digital_customer_app_category_agg_timeband_morning_catlv_3'
    read_layer: 'l0_daily'
    target_layer: 'l1_daily'
    lookback: '0'
    baseSource: 'dl2'

l0_digital_app_hourly_for_morning_catlv_4:
  type: datasets.spark_dbfs_dataset.SparkDbfsDataSet
  file_format: "parquet"
  filepath: base_path/STREAM/stream_sdr_sub_app_hourly/
  metadata_table_path: 'metadata_path'
  load_args:
    increment_flag: 'yes'
    lookup_table_name: 'l1_digital_customer_app_category_agg_timeband_morning_catlv_4'
    read_layer: 'l0_daily'
    target_layer: 'l1_daily'
    lookback: '0'
    baseSource: 'dl2'

l0_digital_app_hourly_for_afternoon_catlv_1:
  type: datasets.spark_dbfs_dataset.SparkDbfsDataSet
  file_format: "parquet"
  filepath: base_path/STREAM/stream_sdr_sub_app_hourly/
  metadata_table_path: 'metadata_path'
  load_args:
    increment_flag: 'yes'
    lookup_table_name: 'l1_digital_customer_app_category_agg_timeband_afternoon_catlv_1'
    read_layer: 'l0_daily'
    target_layer: 'l1_daily'
    lookback: '0'
    baseSource: 'dl2'

l0_digital_app_hourly_for_afternoon_catlv_2:
  type: datasets.spark_dbfs_dataset.SparkDbfsDataSet
  file_format: "parquet"
  filepath: base_path/STREAM/stream_sdr_sub_app_hourly/
  metadata_table_path: 'metadata_path'
  load_args:
    increment_flag: 'yes'
    lookup_table_name: 'l1_digital_customer_app_category_agg_timeband_afternoon_catlv_2'
    read_layer: 'l0_daily'
    target_layer: 'l1_daily'
    lookback: '0'
    baseSource: 'dl2'

l0_digital_app_hourly_for_afternoon_catlv_3:
  type: datasets.spark_dbfs_dataset.SparkDbfsDataSet
  file_format: "parquet"
  filepath: base_path/STREAM/stream_sdr_sub_app_hourly/
  metadata_table_path: 'metadata_path'
  load_args:
    increment_flag: 'yes'
    lookup_table_name: 'l1_digital_customer_app_category_agg_timeband_afternoon_catlv_3'
    read_layer: 'l0_daily'
    target_layer: 'l1_daily'
    lookback: '0'
    baseSource: 'dl2'

l0_digital_app_hourly_for_afternoon_catlv_4:
  type: datasets.spark_dbfs_dataset.SparkDbfsDataSet
  file_format: "parquet"
  filepath: base_path/STREAM/stream_sdr_sub_app_hourly/
  metadata_table_path: 'metadata_path'
  load_args:
    increment_flag: 'yes'
    lookup_table_name: 'l1_digital_customer_app_category_agg_timeband_afternoon_catlv_4'
    read_layer: 'l0_daily'
    target_layer: 'l1_daily'
    lookback: '0'
    baseSource: 'dl2'

l0_digital_app_hourly_for_evening_catlv_1:
  type: datasets.spark_dbfs_dataset.SparkDbfsDataSet
  file_format: "parquet"
  filepath: base_path/STREAM/stream_sdr_sub_app_hourly/
  metadata_table_path: 'metadata_path'
  load_args:
    increment_flag: 'yes'
    lookup_table_name: 'l1_digital_customer_app_category_agg_timeband_evening_catlv_1'
    read_layer: 'l0_daily'
    target_layer: 'l1_daily'
    lookback: '0'
    baseSource: 'dl2'

l0_digital_app_hourly_for_evening_catlv_2:
  type: datasets.spark_dbfs_dataset.SparkDbfsDataSet
  file_format: "parquet"
  filepath: base_path/STREAM/stream_sdr_sub_app_hourly/
  metadata_table_path: 'metadata_path'
  load_args:
    increment_flag: 'yes'
    lookup_table_name: 'l1_digital_customer_app_category_agg_timeband_evening_catlv_2'
    read_layer: 'l0_daily'
    target_layer: 'l1_daily'
    lookback: '0'
    baseSource: 'dl2'

l0_digital_app_hourly_for_evening_catlv_3:
  type: datasets.spark_dbfs_dataset.SparkDbfsDataSet
  file_format: "parquet"
  filepath: base_path/STREAM/stream_sdr_sub_app_hourly/
  metadata_table_path: 'metadata_path'
  load_args:
    increment_flag: 'yes'
    lookup_table_name: 'l1_digital_customer_app_category_agg_timeband_evening_catlv_3'
    read_layer: 'l0_daily'
    target_layer: 'l1_daily'
    lookback: '0'
    baseSource: 'dl2'

l0_digital_app_hourly_for_evening_catlv_4:
  type: datasets.spark_dbfs_dataset.SparkDbfsDataSet
  file_format: "parquet"
  filepath: base_path/STREAM/stream_sdr_sub_app_hourly/
  metadata_table_path: 'metadata_path'
  load_args:
    increment_flag: 'yes'
    lookup_table_name: 'l1_digital_customer_app_category_agg_timeband_evening_catlv_4'
    read_layer: 'l0_daily'
    target_layer: 'l1_daily'
    lookback: '0'
    baseSource: 'dl2'

l0_digital_app_hourly_for_night_catlv_1:
  type: datasets.spark_dbfs_dataset.SparkDbfsDataSet
  file_format: "parquet"
  filepath: base_path/STREAM/stream_sdr_sub_app_hourly/
  metadata_table_path: 'metadata_path'
  load_args:
    increment_flag: 'yes'
    lookup_table_name: 'l1_digital_customer_app_category_agg_timeband_night_catlv_1'
    read_layer: 'l0_daily'
    target_layer: 'l1_daily'
    lookback: '0'
    baseSource: 'dl2'

l0_digital_app_hourly_for_night_catlv_2:
  type: datasets.spark_dbfs_dataset.SparkDbfsDataSet
  file_format: "parquet"
  filepath: base_path/STREAM/stream_sdr_sub_app_hourly/
  metadata_table_path: 'metadata_path'
  load_args:
    increment_flag: 'yes'
    lookup_table_name: 'l1_digital_customer_app_category_agg_timeband_night_catlv_2'
    read_layer: 'l0_daily'
    target_layer: 'l1_daily'
    lookback: '0'
    baseSource: 'dl2'

l0_digital_app_hourly_for_night_catlv_3:
  type: datasets.spark_dbfs_dataset.SparkDbfsDataSet
  file_format: "parquet"
  filepath: base_path/STREAM/stream_sdr_sub_app_hourly/
  metadata_table_path: 'metadata_path'
  load_args:
    increment_flag: 'yes'
    lookup_table_name: 'l1_digital_customer_app_category_agg_timeband_night_catlv_3'
    read_layer: 'l0_daily'
    target_layer: 'l1_daily'
    lookback: '0'
    baseSource: 'dl2'

l0_digital_app_hourly_for_night_catlv_4:
  type: datasets.spark_dbfs_dataset.SparkDbfsDataSet
  file_format: "parquet"
  filepath: base_path/STREAM/stream_sdr_sub_app_hourly/
  metadata_table_path: 'metadata_path'
  load_args:
    increment_flag: 'yes'
    lookup_table_name: 'l1_digital_customer_app_category_agg_timeband_night_catlv_4'
    read_layer: 'l0_daily'
    target_layer: 'l1_daily'
    lookback: '0'
    baseSource: 'dl2'

l0_digital_relay_engagement_pageview:
  type: datasets.spark_dbfs_dataset.SparkDbfsDataSet
  filepath: base_path/ONLINE/online_relay42_engagement_pageview/
  file_format: parquet
  metadata_table_path: 'metadata_path'
  load_args:
    increment_flag: 'yes'
    lookup_table_name: 'l1_digital_customer_relay_pageview_agg_daily'
    read_layer: 'l0_daily'
    target_layer: 'l1_daily'
    lookback: '0'

l0_digital_relay_engagement_conversion:
  type: datasets.spark_dbfs_dataset.SparkDbfsDataSet
  filepath: base_path/ONLINE/online_relay42_engagement_conversion/
  file_format: parquet
  metadata_table_path: 'metadata_path'
  load_args:
    increment_flag: 'yes'
    lookup_table_name: 'l1_digital_customer_relay_conversion_agg_daily'
    read_layer: 'l0_daily'
    target_layer: 'l1_daily'
    lookback: '0'

l0_digital_relay_engagement_conversion_package:
  type: datasets.spark_dbfs_dataset.SparkDbfsDataSet
  filepath: base_path/ONLINE/online_relay42_engagement_conversion_package/
  file_format: parquet
  metadata_table_path: 'metadata_path'
  load_args:
    increment_flag: 'yes'
    lookup_table_name: 'l1_digital_customer_relay_conversion_agg_daily'
    read_layer: 'l0_daily'
    target_layer: 'l1_daily'
    lookback: '0'

l0_digital_relay_engagement_productinfo:
  type: datasets.spark_dbfs_dataset.SparkDbfsDataSet
  filepath: base_path/ONLINE/online_relay42_engagement_productinfo/
  file_format: parquet
  metadata_table_path: 'metadata_path'
  load_args:
    increment_flag: 'yes'
    lookup_table_name: 'l1_digital_customer_relay_pageview_agg_daily'
    read_layer: 'l0_daily'
    target_layer: 'l1_daily'
    lookback: '0'

l0_digital_cxense_traffic_raw:
  type: datasets.spark_dbfs_dataset.SparkDbfsDataSet
  filepath: base_path/ONLINE/online_cxense_traffic/
  file_format: parquet
  metadata_table_path: 'metadata_path'
  load_args:
    increment_flag: 'yes'
    lookup_table_name: 'l1_digital_cxense_traffic_int'
    read_layer: 'l0_daily'
    target_layer: 'l1_daily'
    lookback: '0'

l0_digital_cxense_content_profile_raw:
  type: datasets.spark_dbfs_dataset.SparkDbfsDataSet
  filepath: base_path/ONLINE/online_cxense_content_profile_profile/
  file_format: parquet
  metadata_table_path: 'metadata_path'
  load_args:
    increment_flag: 'no'

l0_digital_cxense_user_traffic:
  type: datasets.spark_dbfs_dataset.SparkDbfsDataSet
  filepath: base_path/ONLINE/online_cxense_traffic/
  file_format: parquet
  metadata_table_path: 'metadata_path'
  load_args:
    increment_flag: 'yes'
    lookup_table_name: 'l1_digital_cxense_user_traffic'
    read_layer: 'l0_daily'
    target_layer: 'l1_daily'
    lookback: '0'

l0_digital_relay_engagement_pageview_for_fav_monthly:
  type: datasets.spark_dbfs_dataset.SparkDbfsDataSet
  filepath: base_path/ONLINE/online_relay42_engagement_pageview/
  file_format: parquet
  metadata_table_path: 'metadata_path'
  load_args:
    increment_flag: 'yes'
    lookup_table_name: 'l3_digital_customer_relay_pageview_fav_monthly'
    read_layer: 'l0_daily'
    target_layer: 'l3_monthly'
    lookback: '0'

l0_digital_relay_engagement_productinfo_for_fav_monthly:
  type: datasets.spark_dbfs_dataset.SparkDbfsDataSet
  filepath: base_path/ONLINE/online_relay42_engagement_productinfo/
  file_format: parquet
  metadata_table_path: 'metadata_path'
  load_args:
    increment_flag: 'yes'
    lookup_table_name: 'l3_digital_customer_relay_pageview_fav_monthly'
    read_layer: 'l0_daily'
    target_layer: 'l3_monthly'
    lookback: '0'

l0_digital_relay_engagement_conversion_for_agg_monthly:
  type: datasets.spark_dbfs_dataset.SparkDbfsDataSet
  filepath: base_path/ONLINE/online_relay42_engagement_conversion/
  file_format: parquet
  metadata_table_path: 'metadata_path'
  load_args:
    increment_flag: 'yes'
    lookup_table_name: 'l3_digital_customer_relay_conversion_agg_monthly'
    read_layer: 'l0_daily'
    target_layer: 'l3_monthly'
    lookback: '0'

l0_digital_relay_engagement_conversion_package_for_agg_monthly:
  type: datasets.spark_dbfs_dataset.SparkDbfsDataSet
  filepath: base_path/ONLINE/online_relay42_engagement_conversion_package/
  file_format: parquet
  metadata_table_path: 'metadata_path'
  load_args:
    increment_flag: 'yes'
    lookup_table_name: 'l3_digital_customer_relay_conversion_agg_monthly'
    read_layer: 'l0_daily'
    target_layer: 'l3_monthly'
    lookback: '0'

l0_digital_relay_engagement_conversion_for_fav_monthly:
  type: datasets.spark_dbfs_dataset.SparkDbfsDataSet
  filepath: base_path/ONLINE/online_relay42_engagement_conversion/
  file_format: parquet
  metadata_table_path: 'metadata_path'
  load_args:
    increment_flag: 'yes'
    lookup_table_name: 'l3_digital_customer_relay_conversion_fav_monthly'
    read_layer: 'l0_daily'
    target_layer: 'l3_monthly'
    lookback: '0'

l0_digital_relay_engagement_conversion_package_for_fav_monthly:
  type: datasets.spark_dbfs_dataset.SparkDbfsDataSet
  filepath: base_path/ONLINE/online_relay42_engagement_conversion_package/
  file_format: parquet
  metadata_table_path: 'metadata_path'
  load_args:
    increment_flag: 'yes'
    lookup_table_name: 'l3_digital_customer_relay_conversion_package_fav_monthly'
    read_layer: 'l0_daily'
    target_layer: 'l3_monthly'
    lookback: '0'

l0_digital_mobile_web_monthly_for_l3_digital_customer_web_category_favorite_by_category_monthly_catlv_1:
  type: datasets.spark_dbfs_dataset.SparkDbfsDataSet
  filepath: base_path/STREAM/stream_mobile_web_monthly/
  file_format: parquet
  metadata_table_path: 'metadata_path'
  load_args:
    increment_flag: 'yes'
    lookup_table_name: 'l3_digital_customer_web_category_favorite_by_category_monthly_catlv_1'
    read_layer: 'l0_monthly'
    target_layer: 'l3_monthly'
    lookback: '0'

l0_digital_mobile_web_monthly_for_l3_digital_customer_web_category_favorite_by_category_monthly_catlv_2:
  type: datasets.spark_dbfs_dataset.SparkDbfsDataSet
  filepath: base_path/STREAM/stream_mobile_web_monthly/
  file_format: parquet
  metadata_table_path: 'metadata_path'
  load_args:
    increment_flag: 'yes'
    lookup_table_name: 'l3_digital_customer_web_category_favorite_by_category_monthly_catlv_2'
    read_layer: 'l0_monthly'
    target_layer: 'l3_monthly'
    lookback: '0'

l0_digital_mobile_web_monthly_for_l3_digital_customer_web_category_favorite_by_category_monthly_catlv_3:
  type: datasets.spark_dbfs_dataset.SparkDbfsDataSet
  filepath: base_path/STREAM/stream_mobile_web_monthly/
  file_format: parquet
  metadata_table_path: 'metadata_path'
  load_args:
    increment_flag: 'yes'
    lookup_table_name: 'l3_digital_customer_web_category_favorite_by_category_monthly_catlv_3'
    read_layer: 'l0_monthly'
    target_layer: 'l3_monthly'
    lookback: '0'

l0_digital_mobile_web_monthly_for_l3_digital_customer_web_category_favorite_by_category_monthly_catlv_4:
  type: datasets.spark_dbfs_dataset.SparkDbfsDataSet
  filepath: base_path/STREAM/stream_mobile_web_monthly/
  file_format: parquet
  metadata_table_path: 'metadata_path'
  load_args:
    increment_flag: 'yes'
    lookup_table_name: 'l3_digital_customer_web_category_favorite_by_category_monthly_catlv_4'
    read_layer: 'l0_monthly'
    target_layer: 'l3_monthly'
    lookback: '0'

l0_digital_mobile_web_monthly_for_l3_digital_customer_combine_favorite_by_category_monthly_catlv_1:
  type: datasets.spark_dbfs_dataset.SparkDbfsDataSet
  filepath: base_path/STREAM/stream_mobile_web_monthly/
  file_format: parquet
  metadata_table_path: 'metadata_path'
  load_args:
    increment_flag: 'yes'
    lookup_table_name: 'l3_digital_customer_combine_favorite_by_category_monthly_catlv_1'
    read_layer: 'l0_monthly'
    target_layer: 'l3_monthly'
    lookback: '0'

l0_digital_mobile_web_monthly_for_l3_digital_customer_combine_favorite_by_category_monthly_catlv_2:
  type: datasets.spark_dbfs_dataset.SparkDbfsDataSet
  filepath: base_path/STREAM/stream_mobile_web_monthly/
  file_format: parquet
  metadata_table_path: 'metadata_path'
  load_args:
    increment_flag: 'yes'
    lookup_table_name: 'l3_digital_customer_combine_favorite_by_category_monthly_catlv_1'
    read_layer: 'l0_monthly'
    target_layer: 'l3_monthly'
    lookback: '0'

l0_digital_mobile_web_monthly_for_l3_digital_customer_combine_favorite_by_category_monthly_catlv_3:
  type: datasets.spark_dbfs_dataset.SparkDbfsDataSet
  filepath: base_path/STREAM/stream_mobile_web_monthly/
  file_format: parquet
  metadata_table_path: 'metadata_path'
  load_args:
    increment_flag: 'yes'
    lookup_table_name: 'l3_digital_customer_combine_favorite_by_category_monthly_catlv_1'
    read_layer: 'l0_monthly'
    target_layer: 'l3_monthly'
    lookback: '0'

l0_digital_mobile_web_monthly_for_l3_digital_customer_combine_favorite_by_category_monthly_catlv_4:
  type: datasets.spark_dbfs_dataset.SparkDbfsDataSet
  filepath: base_path/STREAM/stream_mobile_web_monthly/
  file_format: parquet
  metadata_table_path: 'metadata_path'
  load_args:
    increment_flag: 'yes'
    lookup_table_name: 'l3_digital_customer_combine_favorite_by_category_monthly_catlv_1'
    read_layer: 'l0_monthly'
    target_layer: 'l3_monthly'
    lookback: '0'

l0_digital_mobile_web_daily_for_l1_digital_customer_web_category_agg_daily_catlv_1:
  filepath: base_path/STREAM/stream_mobile_web_daily/
  type: datasets.spark_dbfs_dataset.SparkDbfsDataSet
  file_format: parquet
  metadata_table_path: 'metadata_path'
  load_args:
    increment_flag: 'yes'
    lookup_table_name: 'l1_digital_customer_web_category_agg_daily_catlv_1'
    read_layer: 'l1_daily'
    target_layer: 'l1_daily'
    lookback: '0'

l0_digital_mobile_web_daily_for_l1_digital_customer_web_category_agg_daily_catlv_2:
  filepath: base_path/STREAM/stream_mobile_web_daily/
  type: datasets.spark_dbfs_dataset.SparkDbfsDataSet
  file_format: parquet
  metadata_table_path: 'metadata_path'
  load_args:
    increment_flag: 'yes'
    lookup_table_name: 'l1_digital_customer_web_category_agg_daily_catlv_2'
    read_layer: 'l1_daily'
    target_layer: 'l1_daily'
    lookback: '0'

l0_digital_mobile_web_daily_for_l1_digital_customer_web_category_agg_daily_catlv_3:
  filepath: base_path/STREAM/stream_mobile_web_daily/
  type: datasets.spark_dbfs_dataset.SparkDbfsDataSet
  file_format: parquet
  metadata_table_path: 'metadata_path'
  load_args:
    increment_flag: 'yes'
    lookup_table_name: 'l1_digital_customer_web_category_agg_daily_catlv_3'
    read_layer: 'l1_daily'
    target_layer: 'l1_daily'
    lookback: '0'

l0_digital_mobile_web_daily_for_l1_digital_customer_web_category_agg_daily_catlv_4:
  filepath: base_path/STREAM/stream_mobile_web_daily/
  type: datasets.spark_dbfs_dataset.SparkDbfsDataSet
  file_format: parquet
  metadata_table_path: 'metadata_path'
  load_args:
    increment_flag: 'yes'
    lookup_table_name: 'l1_digital_customer_web_category_agg_daily_catlv_4'
    read_layer: 'l1_daily'
    target_layer: 'l1_daily'
<<<<<<< HEAD
    lookback: '0'
=======
    lookback: '0'

l0_digital_cxense_content_profile_master:
  filepath: base_path/ONLINE/online_cxense_content_profile_master/
  type: datasets.spark_dbfs_dataset.SparkDbfsDataSet
  file_format: parquet
  metadata_table_path: 'metadata_path'
  load_args:
    increment_flag: 'no'

l1_digital_app_category_master:
  filepath: base_path/STREAM/stream_mobile_app_categories_master/
  type: datasets.spark_dbfs_dataset.SparkDbfsDataSet
  file_format: parquet
  metadata_table_path: 'metadata_path'
  load_args:
    increment_flag: 'no'
>>>>>>> 4bf30889
<|MERGE_RESOLUTION|>--- conflicted
+++ resolved
@@ -142,8 +142,8 @@
     lookback: '0'
 
 l0_digital_customer_profile_union_daily_for_cxense_daily_catlv_1:
+  type: datasets.spark_dbfs_dataset.SparkDbfsDataSet
   filepath: base_path/PROFILE/l1_features/l1_customer_profile_union_daily_feature
-  type: datasets.spark_dbfs_dataset.SparkDbfsDataSet
   file_format: "parquet"
   metadata_table_path: 'metadata_path'
   load_args:
@@ -191,7 +191,7 @@
 
 l0_digital_iab_category_priority_mapping:
   type: datasets.spark_dbfs_dataset.SparkDbfsDataSet
-  filepath: /projects/prod/c360/data/DIGITAL/l1_features/l1_digital_aib_category_priority_mapping
+  filepath: base_path/ONLINE/aib_category_priority_mapping/
   file_format: "parquet"
 
 l0_digital_mobile_web_daily_for_mobile_category_temp:
@@ -437,15 +437,15 @@
 l0_digital_app_hourly_for_morning_catlv_1:
   type: datasets.spark_dbfs_dataset.SparkDbfsDataSet
   file_format: "parquet"
-  filepath: base_path/STREAM/stream_sdr_sub_app_hourly/ld_year=2021/ld_month=07/ld_day=30
-  metadata_table_path: 'metadata_path'
-  load_args:
-    increment_flag: 'no'
+  filepath: base_path/STREAM/stream_sdr_sub_app_hourly/
+  metadata_table_path: 'metadata_path'
+  load_args:
+    increment_flag: 'yes'
     lookup_table_name: 'l1_digital_customer_app_category_agg_timeband_morning_catlv_1'
     read_layer: 'l0_daily'
     target_layer: 'l1_daily'
     lookback: '0'
-    # baseSource: 'dl2'
+    baseSource: 'dl2'
 
 l0_digital_app_hourly_for_morning_catlv_2:
   type: datasets.spark_dbfs_dataset.SparkDbfsDataSet
@@ -936,9 +936,6 @@
     lookup_table_name: 'l1_digital_customer_web_category_agg_daily_catlv_4'
     read_layer: 'l1_daily'
     target_layer: 'l1_daily'
-<<<<<<< HEAD
-    lookback: '0'
-=======
     lookback: '0'
 
 l0_digital_cxense_content_profile_master:
@@ -955,5 +952,4 @@
   file_format: parquet
   metadata_table_path: 'metadata_path'
   load_args:
-    increment_flag: 'no'
->>>>>>> 4bf30889
+    increment_flag: 'no'
l0_online_acc_ai_chatbot_summary:
  filepath: base_path/ONLINE/online_acc_ai_chatbot_summary/
  type: datasets.spark_dbfs_dataset.SparkDbfsDataSet
  file_format: "parquet"
  metadata_table_path: 'metadata_path'
  load_args:
    increment_flag: 'yes'
    lookup_table_name: 'l1_touchpoints_aunjai_chatbot_features'
    read_layer: 'l0_daily'
    target_layer: 'l1_daily'
    lookback: '0'

l0_digital_cxenxse_user_profile_monthly:
  filepath: base_path/DIGITAL/online_cxense_user_profile/
  type: datasets.spark_dbfs_dataset.SparkDbfsDataSet
  file_format: "parquet"
  metadata_table_path: 'metadata_path'
  load_args:
    increment_flag: 'yes'
    lookup_table_name: 'l3_digital_cxenxse_user_profile_monthly'
    read_layer: 'l0_monthly'
    target_layer: 'l3_monthly'
    lookback: '0'

l0_digital_cxenxse_site_traffic:
  filepath: base_path/ONLINE/online_cxense_traffic/
  type: datasets.spark_dbfs_dataset.SparkDbfsDataSet
  file_format: "parquet"
  metadata_table_path: 'metadata_path'
  load_args:
    increment_flag: 'yes'
    lookup_table_name: 'l1_digital_cxenxse_site_traffic_daily'
    read_layer: 'l0_daily'
    target_layer: 'l1_daily'
    lookback: '0'

l0_digital_mobile_app_daily_for_mobile_category_daily_catlv_1:
  filepath: base_path/STREAM/stream_mobile_app_daily/
  type: datasets.spark_dbfs_dataset.SparkDbfsDataSet
  file_format: "parquet"
  metadata_table_path: 'metadata_path'
  load_args:
    increment_flag: 'yes'
    lookup_table_name: 'l1_digital_customer_app_category_agg_daily_catlv_1'
    read_layer: 'l0_daily'
    target_layer: 'l1_daily'
    lookback: '0'

l0_digital_mobile_app_daily_for_mobile_category_daily_catlv_2:
  filepath: base_path/STREAM/stream_mobile_app_daily/
  type: datasets.spark_dbfs_dataset.SparkDbfsDataSet
  file_format: "parquet"
  metadata_table_path: 'metadata_path'
  load_args:
    increment_flag: 'yes'
    lookup_table_name: 'l1_digital_customer_app_category_agg_daily_catlv_2'
    read_layer: 'l0_daily'
    target_layer: 'l1_daily'
    lookback: '0'

l0_digital_mobile_app_daily_for_mobile_category_daily_catlv_3:
  filepath: base_path/STREAM/stream_mobile_app_daily/
  type: datasets.spark_dbfs_dataset.SparkDbfsDataSet
  file_format: "parquet"
  metadata_table_path: 'metadata_path'
  load_args:
    increment_flag: 'yes'
    lookup_table_name: 'l1_digital_customer_app_category_agg_daily_catlv_3'
    read_layer: 'l0_daily'
    target_layer: 'l1_daily'
    lookback: '0'

l0_digital_mobile_app_daily_for_mobile_category_daily_catlv_4:
  filepath: base_path/STREAM/stream_mobile_app_daily/
  type: datasets.spark_dbfs_dataset.SparkDbfsDataSet
  file_format: "parquet"
  metadata_table_path: 'metadata_path'
  load_args:
    increment_flag: 'yes'
    lookup_table_name: 'l1_digital_customer_app_category_agg_daily_catlv_4'
    read_layer: 'l0_daily'
    target_layer: 'l1_daily'
    lookback: '0'

l0_digital_mobile_app_daily_for_mobile_app_monthly:
  filepath: base_path/STREAM/stream_mobile_app_daily/
  type: datasets.spark_dbfs_dataset.SparkDbfsDataSet
  file_format: "parquet"
  metadata_table_path: 'metadata_path'
  load_args:
    increment_flag: 'no'
    lookup_table_name: 'l3_digital_customer_app_agg_monthly'
    read_layer: 'l0_daily'
    target_layer: 'l3_monthly'
    lookback: '0'

l0_digital_mobile_web_daily_for_mobile_web_monthly:
  filepath: base_path/STREAM/stream_mobile_web_daily/
  type: datasets.spark_dbfs_dataset.SparkDbfsDataSet
  file_format: "parquet"
  metadata_table_path: 'metadata_path'
  load_args:
    increment_flag: 'no'
    lookup_table_name: 'l3_digital_customer_web_agg_monthly'
    read_layer: 'l0_daily'
    target_layer: 'l3_monthly'
    lookback: '0'

l0_iab_category_priority_mapping:
  type: datasets.spark_dbfs_dataset.SparkDbfsDataSet
  filepath: base_path/STREAM/aib_category_priority_mapping/
  file_format: "parquet"
  metadata_table_path: 'metadata_path'
  load_args:
    increment_flag: 'no'

l0_digital_app_master:
  type: datasets.spark_dbfs_dataset.SparkDbfsDataSet
  filepath: base_path/STREAM/stream_mobile_app_categories_master
  file_format: "parquet"
  load_args:
    increment_flag: 'no'

l0_digital_iab_categories_raw:
  type: datasets.spark_dbfs_dataset.SparkDbfsDataSet
  filepath: base_path/ONLINE/online_mst_ais_iab_categories/partition_date=20210329
  file_format: "parquet"

l0_digital_customer_profile_union_daily:
  type: datasets.spark_dbfs_dataset.SparkDbfsDataSet
  filepath: base_path/PROFILE/l1_features/l1_customer_profile_union_daily_feature
  file_format: "parquet"
  load_args:
    increment_flag: 'yes'
    read_layer: 'l0_daily'
    target_layer: 'l1_daily'
    lookback: '0'

l0_digital_customer_profile_union_daily_for_cxense_daily_catlv_1:
  type: datasets.spark_dbfs_dataset.SparkDbfsDataSet
  filepath: base_path/PROFILE/l1_features/l1_customer_profile_union_daily_feature
  file_format: "parquet"
  metadata_table_path: 'metadata_path'
  load_args:
    increment_flag: 'yes'
    lookup_table_name: 'l1_digital_cxense_traffic_complete_agg_daily_catlv_1'
    read_layer: 'l0_daily'
    target_layer: 'l1_daily'
    lookback: '0'

l0_digital_customer_profile_union_daily_for_cxense_daily_catlv_2:
  type: datasets.spark_dbfs_dataset.SparkDbfsDataSet
  filepath: base_path/PROFILE/l1_features/l1_customer_profile_union_daily_feature
  file_format: "parquet"
  metadata_table_path: 'metadata_path'
  load_args:
    increment_flag: 'yes'
    lookup_table_name: 'l1_digital_cxense_traffic_complete_agg_daily_catlv_2'
    read_layer: 'l0_daily'
    target_layer: 'l1_daily'
    lookback: '0'

l0_digital_customer_profile_union_daily_for_cxense_daily_catlv_3:
  type: datasets.spark_dbfs_dataset.SparkDbfsDataSet
  filepath: base_path/PROFILE/l1_features/l1_customer_profile_union_daily_feature
  file_format: "parquet"
  metadata_table_path: 'metadata_path'
  load_args:
    increment_flag: 'yes'
    lookup_table_name: 'l1_digital_cxense_traffic_complete_agg_daily_catlv_3'
    read_layer: 'l0_daily'
    target_layer: 'l1_daily'
    lookback: '0'

l0_digital_customer_profile_union_daily_for_cxense_daily_catlv_4:
  type: datasets.spark_dbfs_dataset.SparkDbfsDataSet
  filepath: base_path/PROFILE/l1_features/l1_customer_profile_union_daily_feature
  file_format: "parquet"
  metadata_table_path: 'metadata_path'
  load_args:
    increment_flag: 'yes'
    lookup_table_name: 'l1_digital_cxense_traffic_complete_agg_daily_catlv_4'
    read_layer: 'l0_daily'
    target_layer: 'l1_daily'
    lookback: '0'

l0_digital_iab_category_priority_mapping:
  type: datasets.spark_dbfs_dataset.SparkDbfsDataSet
  filepath: base_path/ONLINE/aib_category_priority_mapping/
  file_format: "parquet"

l0_digital_mobile_web_daily_for_mobile_category_catlv_1:
  filepath: base_path/STREAM/stream_mobile_web_daily/
  type: datasets.spark_dbfs_dataset.SparkDbfsDataSet
  file_format: "parquet"
  metadata_table_path: 'metadata_path'
  load_args:
    increment_flag: 'yes'
    lookup_table_name: 'l1_digital_customer_web_category_agg_daily_catlv_1'
    read_layer: 'l0_daily'
    target_layer: 'l1_daily'
    lookback: '0'

l0_digital_mobile_web_daily_for_mobile_category_catlv_2:
  filepath: base_path/STREAM/stream_mobile_web_daily/
  type: datasets.spark_dbfs_dataset.SparkDbfsDataSet
  file_format: "parquet"
  metadata_table_path: 'metadata_path'
  load_args:
    increment_flag: 'yes'
    lookup_table_name: 'l1_digital_customer_web_category_agg_daily_catlv_2'
    read_layer: 'l0_daily'
    target_layer: 'l1_daily'
    lookback: '0'

l0_digital_mobile_web_daily_for_mobile_category_catlv_3:
  filepath: base_path/STREAM/stream_mobile_web_daily/
  type: datasets.spark_dbfs_dataset.SparkDbfsDataSet
  file_format: "parquet"
  metadata_table_path: 'metadata_path'
  load_args:
    increment_flag: 'yes'
    lookup_table_name: 'l1_digital_customer_web_category_agg_daily_catlv_3'
    read_layer: 'l0_daily'
    target_layer: 'l1_daily'
    lookback: '0'

l0_digital_mobile_web_daily_for_mobile_category_catlv_4:
  filepath: base_path/STREAM/stream_mobile_web_daily/
  type: datasets.spark_dbfs_dataset.SparkDbfsDataSet
  file_format: "parquet"
  metadata_table_path: 'metadata_path'
  load_args:
    increment_flag: 'yes'
    lookup_table_name: 'l1_digital_customer_web_category_agg_daily_catlv_4'
    read_layer: 'l0_daily'
    target_layer: 'l1_daily'
    lookback: '0'

l0_digital_mobile_web_hourly_for_morning_catlv_1:
  type: datasets.spark_dbfs_dataset.SparkDbfsDataSet
  filepath: base_path/STREAM/stream_sdr_sub_url_hourly/ld_year=2021/ld_month=03/ld_day=03
  file_format: parquet
  metadata_table_path: 'metadata_path'
  load_args:
    increment_flag: 'no'
    lookup_table_name: 'l1_digital_customer_web_category_agg_timeband_morning_catlv_1'
    read_layer: 'l0_daily'
    target_layer: 'l1_daily'
    lookback: '0'

l0_digital_mobile_web_hourly_for_morning_catlv_2:
  type: datasets.spark_dbfs_dataset.SparkDbfsDataSet
  filepath: base_path/STREAM/stream_sdr_sub_url_hourly/ld_year=2021/ld_month=03/ld_day=03
  file_format: parquet
  metadata_table_path: 'metadata_path'
  load_args:
    increment_flag: 'no'
    lookup_table_name: 'l1_digital_customer_web_category_agg_timeband_morning_catlv_2'
    read_layer: 'l0_daily'
    target_layer: 'l1_daily'
    lookback: '0'

l0_digital_mobile_web_hourly_for_morning_catlv_3:
  type: datasets.spark_dbfs_dataset.SparkDbfsDataSet
  filepath: base_path/STREAM/stream_sdr_sub_url_hourly/ld_year=2021/ld_month=03/ld_day=03
  file_format: parquet
  metadata_table_path: 'metadata_path'
  load_args:
    increment_flag: 'no'
    lookup_table_name: 'l1_digital_customer_web_category_agg_timeband_morning_catlv_3'
    read_layer: 'l0_daily'
    target_layer: 'l1_daily'
    lookback: '0'

l0_digital_mobile_web_hourly_for_morning_catlv_4:
  type: datasets.spark_dbfs_dataset.SparkDbfsDataSet
  filepath: base_path/STREAM/stream_sdr_sub_url_hourly/ld_year=2021/ld_month=03/ld_day=03
  file_format: parquet
  metadata_table_path: 'metadata_path'
  load_args:
    increment_flag: 'no'
    lookup_table_name: 'l1_digital_customer_web_category_agg_timeband_morning_catlv_4'
    read_layer: 'l0_daily'
    target_layer: 'l1_daily'
    lookback: '0'

l0_digital_mobile_web_hourly_for_afternoon_catlv_1:
  type: datasets.spark_dbfs_dataset.SparkDbfsDataSet
  filepath: base_path/STREAM/stream_sdr_sub_url_hourly/ld_year=2021/ld_month=03/ld_day=03
  file_format: parquet
  metadata_table_path: 'metadata_path'
  load_args:
    increment_flag: 'yes'
    lookup_table_name: 'l1_digital_customer_web_category_agg_timeband_afternoon_catlv_1'
    read_layer: 'l0_daily'
    target_layer: 'l1_daily'
    lookback: '0'

l0_digital_mobile_web_hourly_for_afternoon_catlv_2:
  type: datasets.spark_dbfs_dataset.SparkDbfsDataSet
  filepath: base_path/STREAM/stream_sdr_sub_url_hourly/ld_year=2021/ld_month=03/ld_day=03
  file_format: parquet
  metadata_table_path: 'metadata_path'
  load_args:
    increment_flag: 'yes'
    lookup_table_name: 'l1_digital_customer_web_category_agg_timeband_afternoon_catlv_2'
    read_layer: 'l0_daily'
    target_layer: 'l1_daily'
    lookback: '0'

l0_digital_mobile_web_hourly_for_afternoon_catlv_3:
  type: datasets.spark_dbfs_dataset.SparkDbfsDataSet
  filepath: base_path/STREAM/stream_sdr_sub_url_hourly/ld_year=2021/ld_month=03/ld_day=03
  file_format: parquet
  metadata_table_path: 'metadata_path'
  load_args:
    increment_flag: 'yes'
    lookup_table_name: 'l1_digital_customer_web_category_agg_timeband_afternoon_catlv_3'
    read_layer: 'l0_daily'
    target_layer: 'l1_daily'
    lookback: '0'

l0_digital_mobile_web_hourly_for_afternoon_catlv_4:
  type: datasets.spark_dbfs_dataset.SparkDbfsDataSet
  filepath: base_path/STREAM/stream_sdr_sub_url_hourly/ld_year=2021/ld_month=03/ld_day=03
  file_format: parquet
  metadata_table_path: 'metadata_path'
  load_args:
    increment_flag: 'yes'
    lookup_table_name: 'l1_digital_customer_web_category_agg_timeband_afternoon_catlv_4'
    read_layer: 'l0_daily'
    target_layer: 'l1_daily'
    lookback: '0'

l0_digital_mobile_web_hourly_for_evening_catlv_1:
  type: datasets.spark_dbfs_dataset.SparkDbfsDataSet
  filepath: base_path/STREAM/stream_sdr_sub_url_hourly/ld_year=2021/ld_month=03/ld_day=03
  file_format: parquet
  metadata_table_path: 'metadata_path'
  load_args:
    increment_flag: 'yes'
    lookup_table_name: 'l1_digital_customer_web_category_agg_timeband_evening_catlv_1'
    read_layer: 'l0_daily'
    target_layer: 'l1_daily'
    lookback: '0'

l0_digital_mobile_web_hourly_for_evening_catlv_2:
  type: datasets.spark_dbfs_dataset.SparkDbfsDataSet
  filepath: base_path/STREAM/stream_sdr_sub_url_hourly/ld_year=2021/ld_month=03/ld_day=03
  file_format: parquet
  metadata_table_path: 'metadata_path'
  load_args:
    increment_flag: 'yes'
    lookup_table_name: 'l1_digital_customer_web_category_agg_timeband_evening_catlv_2'
    read_layer: 'l0_daily'
    target_layer: 'l1_daily'
    lookback: '0'

l0_digital_mobile_web_hourly_for_evening_catlv_3:
  type: datasets.spark_dbfs_dataset.SparkDbfsDataSet
  filepath: base_path/STREAM/stream_sdr_sub_url_hourly/ld_year=2021/ld_month=03/ld_day=03
  file_format: parquet
  metadata_table_path: 'metadata_path'
  load_args:
    increment_flag: 'yes'
    lookup_table_name: 'l1_digital_customer_web_category_agg_timeband_evening_catlv_3'
    read_layer: 'l0_daily'
    target_layer: 'l1_daily'
    lookback: '0'

l0_digital_mobile_web_hourly_for_evening_catlv_4:
  type: datasets.spark_dbfs_dataset.SparkDbfsDataSet
  filepath: base_path/STREAM/stream_sdr_sub_url_hourly/ld_year=2021/ld_month=03/ld_day=03
  file_format: parquet
  metadata_table_path: 'metadata_path'
  load_args:
    increment_flag: 'yes'
    lookup_table_name: 'l1_digital_customer_web_category_agg_timeband_evening_catlv_4'
    read_layer: 'l0_daily'
    target_layer: 'l1_daily'
    lookback: '0'

l0_digital_mobile_web_hourly_for_night_catlv_1:
  type: datasets.spark_dbfs_dataset.SparkDbfsDataSet
  filepath: base_path/STREAM/stream_sdr_sub_url_hourly/ld_year=2021/ld_month=03/ld_day=03
  file_format: parquet
  metadata_table_path: 'metadata_path'
  load_args:
    increment_flag: 'yes'
    lookup_table_name: 'l1_digital_customer_web_category_agg_timeband_night_catlv_1'
    read_layer: 'l0_daily'
    target_layer: 'l1_daily'
    lookback: '0'

l0_digital_mobile_web_hourly_for_night_catlv_2:
  type: datasets.spark_dbfs_dataset.SparkDbfsDataSet
  filepath: base_path/STREAM/stream_sdr_sub_url_hourly/ld_year=2021/ld_month=03/ld_day=03
  file_format: parquet
  metadata_table_path: 'metadata_path'
  load_args:
    increment_flag: 'yes'
    lookup_table_name: 'l1_digital_customer_web_category_agg_timeband_night_catlv_2'
    read_layer: 'l0_daily'
    target_layer: 'l1_daily'
    lookback: '0'

l0_digital_mobile_web_hourly_for_night_catlv_3:
  type: datasets.spark_dbfs_dataset.SparkDbfsDataSet
  filepath: base_path/STREAM/stream_sdr_sub_url_hourly/ld_year=2021/ld_month=03/ld_day=03
  file_format: parquet
  metadata_table_path: 'metadata_path'
  load_args:
    increment_flag: 'yes'
    lookup_table_name: 'l1_digital_customer_web_category_agg_timeband_night_catlv_3'
    read_layer: 'l0_daily'
    target_layer: 'l1_daily'
    lookback: '0'

l0_digital_mobile_web_hourly_for_night_catlv_4:
  type: datasets.spark_dbfs_dataset.SparkDbfsDataSet
  filepath: base_path/STREAM/stream_sdr_sub_url_hourly/ld_year=2021/ld_month=03/ld_day=03
  file_format: parquet
  metadata_table_path: 'metadata_path'
  load_args:
    increment_flag: 'yes'
    lookup_table_name: 'l1_digital_customer_web_category_agg_timeband_night_catlv_4'
    read_layer: 'l0_daily'
    target_layer: 'l1_daily'
    lookback: '0'

l0_digital_app_hourly_for_morning_catlv_1:
  type: datasets.spark_dbfs_dataset.SparkDbfsDataSet
  file_format: "parquet"
  filepath: base_path/STREAM/stream_sdr_sub_app_hourly/
  metadata_table_path: 'metadata_path'
  load_args:
    increment_flag: 'yes'
    lookup_table_name: 'l1_digital_customer_app_category_agg_timeband_morning_catlv_1'
    read_layer: 'l0_daily'
    target_layer: 'l1_daily'
    lookback: '0'
    baseSource: 'dl2'

l0_digital_app_hourly_for_morning_catlv_2:
  type: datasets.spark_dbfs_dataset.SparkDbfsDataSet
  file_format: "parquet"
  filepath: base_path/STREAM/stream_sdr_sub_app_hourly/
  metadata_table_path: 'metadata_path'
  load_args:
    increment_flag: 'yes'
    lookup_table_name: 'l1_digital_customer_app_category_agg_timeband_morning_catlv_2'
    read_layer: 'l0_daily'
    target_layer: 'l1_daily'
    lookback: '0'
    baseSource: 'dl2'

l0_digital_app_hourly_for_morning_catlv_3:
  type: datasets.spark_dbfs_dataset.SparkDbfsDataSet
  file_format: "parquet"
  filepath: base_path/STREAM/stream_sdr_sub_app_hourly/
  metadata_table_path: 'metadata_path'
  load_args:
    increment_flag: 'yes'
    lookup_table_name: 'l1_digital_customer_app_category_agg_timeband_morning_catlv_3'
    read_layer: 'l0_daily'
    target_layer: 'l1_daily'
    lookback: '0'
    baseSource: 'dl2'

l0_digital_app_hourly_for_morning_catlv_4:
  type: datasets.spark_dbfs_dataset.SparkDbfsDataSet
  file_format: "parquet"
  filepath: base_path/STREAM/stream_sdr_sub_app_hourly/
  metadata_table_path: 'metadata_path'
  load_args:
    increment_flag: 'yes'
    lookup_table_name: 'l1_digital_customer_app_category_agg_timeband_morning_catlv_4'
    read_layer: 'l0_daily'
    target_layer: 'l1_daily'
    lookback: '0'
    baseSource: 'dl2'

l0_digital_app_hourly_for_afternoon_catlv_1:
  type: datasets.spark_dbfs_dataset.SparkDbfsDataSet
  file_format: "parquet"
  filepath: base_path/STREAM/stream_sdr_sub_app_hourly/
  metadata_table_path: 'metadata_path'
  load_args:
    increment_flag: 'yes'
    lookup_table_name: 'l1_digital_customer_app_category_agg_timeband_afternoon_catlv_1'
    read_layer: 'l0_daily'
    target_layer: 'l1_daily'
    lookback: '0'
    baseSource: 'dl2'

l0_digital_app_hourly_for_afternoon_catlv_2:
  type: datasets.spark_dbfs_dataset.SparkDbfsDataSet
  file_format: "parquet"
  filepath: base_path/STREAM/stream_sdr_sub_app_hourly/
  metadata_table_path: 'metadata_path'
  load_args:
    increment_flag: 'yes'
    lookup_table_name: 'l1_digital_customer_app_category_agg_timeband_afternoon_catlv_2'
    read_layer: 'l0_daily'
    target_layer: 'l1_daily'
    lookback: '0'
    baseSource: 'dl2'

l0_digital_app_hourly_for_afternoon_catlv_3:
  type: datasets.spark_dbfs_dataset.SparkDbfsDataSet
  file_format: "parquet"
  filepath: base_path/STREAM/stream_sdr_sub_app_hourly/
  metadata_table_path: 'metadata_path'
  load_args:
    increment_flag: 'yes'
    lookup_table_name: 'l1_digital_customer_app_category_agg_timeband_afternoon_catlv_3'
    read_layer: 'l0_daily'
    target_layer: 'l1_daily'
    lookback: '0'
    baseSource: 'dl2'

l0_digital_app_hourly_for_afternoon_catlv_4:
  type: datasets.spark_dbfs_dataset.SparkDbfsDataSet
  file_format: "parquet"
  filepath: base_path/STREAM/stream_sdr_sub_app_hourly/
  metadata_table_path: 'metadata_path'
  load_args:
    increment_flag: 'yes'
    lookup_table_name: 'l1_digital_customer_app_category_agg_timeband_afternoon_catlv_4'
    read_layer: 'l0_daily'
    target_layer: 'l1_daily'
    lookback: '0'
    baseSource: 'dl2'

l0_digital_app_hourly_for_evening_catlv_1:
  type: datasets.spark_dbfs_dataset.SparkDbfsDataSet
  file_format: "parquet"
  filepath: base_path/STREAM/stream_sdr_sub_app_hourly/
  metadata_table_path: 'metadata_path'
  load_args:
    increment_flag: 'yes'
    lookup_table_name: 'l1_digital_customer_app_category_agg_timeband_evening_catlv_1'
    read_layer: 'l0_daily'
    target_layer: 'l1_daily'
    lookback: '0'
    baseSource: 'dl2'

l0_digital_app_hourly_for_evening_catlv_2:
  type: datasets.spark_dbfs_dataset.SparkDbfsDataSet
  file_format: "parquet"
  filepath: base_path/STREAM/stream_sdr_sub_app_hourly/
  metadata_table_path: 'metadata_path'
  load_args:
    increment_flag: 'yes'
    lookup_table_name: 'l1_digital_customer_app_category_agg_timeband_evening_catlv_2'
    read_layer: 'l0_daily'
    target_layer: 'l1_daily'
    lookback: '0'
    baseSource: 'dl2'

l0_digital_app_hourly_for_evening_catlv_3:
  type: datasets.spark_dbfs_dataset.SparkDbfsDataSet
  file_format: "parquet"
  filepath: base_path/STREAM/stream_sdr_sub_app_hourly/
  metadata_table_path: 'metadata_path'
  load_args:
    increment_flag: 'yes'
    lookup_table_name: 'l1_digital_customer_app_category_agg_timeband_evening_catlv_3'
    read_layer: 'l0_daily'
    target_layer: 'l1_daily'
    lookback: '0'
    baseSource: 'dl2'

l0_digital_app_hourly_for_evening_catlv_4:
  type: datasets.spark_dbfs_dataset.SparkDbfsDataSet
  file_format: "parquet"
  filepath: base_path/STREAM/stream_sdr_sub_app_hourly/
  metadata_table_path: 'metadata_path'
  load_args:
    increment_flag: 'yes'
    lookup_table_name: 'l1_digital_customer_app_category_agg_timeband_evening_catlv_4'
    read_layer: 'l0_daily'
    target_layer: 'l1_daily'
    lookback: '0'
    baseSource: 'dl2'

l0_digital_app_hourly_for_night_catlv_1:
  type: datasets.spark_dbfs_dataset.SparkDbfsDataSet
  file_format: "parquet"
  filepath: base_path/STREAM/stream_sdr_sub_app_hourly/
  metadata_table_path: 'metadata_path'
  load_args:
    increment_flag: 'yes'
    lookup_table_name: 'l1_digital_customer_app_category_agg_timeband_night_catlv_1'
    read_layer: 'l0_daily'
    target_layer: 'l1_daily'
    lookback: '0'
    baseSource: 'dl2'

l0_digital_app_hourly_for_night_catlv_2:
  type: datasets.spark_dbfs_dataset.SparkDbfsDataSet
  file_format: "parquet"
  filepath: base_path/STREAM/stream_sdr_sub_app_hourly/
  metadata_table_path: 'metadata_path'
  load_args:
    increment_flag: 'yes'
    lookup_table_name: 'l1_digital_customer_app_category_agg_timeband_night_catlv_2'
    read_layer: 'l0_daily'
    target_layer: 'l1_daily'
    lookback: '0'
    baseSource: 'dl2'

l0_digital_app_hourly_for_night_catlv_3:
  type: datasets.spark_dbfs_dataset.SparkDbfsDataSet
  file_format: "parquet"
  filepath: base_path/STREAM/stream_sdr_sub_app_hourly/
  metadata_table_path: 'metadata_path'
  load_args:
    increment_flag: 'yes'
    lookup_table_name: 'l1_digital_customer_app_category_agg_timeband_night_catlv_3'
    read_layer: 'l0_daily'
    target_layer: 'l1_daily'
    lookback: '0'
    baseSource: 'dl2'

l0_digital_app_hourly_for_night_catlv_4:
  type: datasets.spark_dbfs_dataset.SparkDbfsDataSet
  file_format: "parquet"
  filepath: base_path/STREAM/stream_sdr_sub_app_hourly/
  metadata_table_path: 'metadata_path'
  load_args:
    increment_flag: 'yes'
    lookup_table_name: 'l1_digital_customer_app_category_agg_timeband_night_catlv_4'
    read_layer: 'l0_daily'
    target_layer: 'l1_daily'
    lookback: '0'
    baseSource: 'dl2'

l0_digital_relay_engagement_pageview:
  type: datasets.spark_dbfs_dataset.SparkDbfsDataSet
  filepath: base_path/ONLINE/online_relay42_engagement_pageview/
  file_format: parquet
  metadata_table_path: 'metadata_path'
  load_args:
    increment_flag: 'yes'
    lookup_table_name: 'l1_digital_customer_relay_pageview_agg_daily'
    read_layer: 'l0_daily'
    target_layer: 'l1_daily'
    lookback: '0'

l0_digital_relay_engagement_conversion:
  type: datasets.spark_dbfs_dataset.SparkDbfsDataSet
  filepath: base_path/ONLINE/online_relay42_engagement_conversion/
  file_format: parquet
  metadata_table_path: 'metadata_path'
  load_args:
    increment_flag: 'yes'
    lookup_table_name: 'l1_digital_customer_relay_conversion_agg_daily'
    read_layer: 'l0_daily'
    target_layer: 'l1_daily'
    lookback: '0'

l0_digital_relay_engagement_conversion_package:
  type: datasets.spark_dbfs_dataset.SparkDbfsDataSet
  filepath: base_path/ONLINE/online_relay42_engagement_conversion_package/
  file_format: parquet
  metadata_table_path: 'metadata_path'
  load_args:
    increment_flag: 'yes'
    lookup_table_name: 'l1_digital_customer_relay_conversion_agg_daily'
    read_layer: 'l0_daily'
    target_layer: 'l1_daily'
    lookback: '0'

l0_digital_relay_engagement_productinfo:
  type: datasets.spark_dbfs_dataset.SparkDbfsDataSet
  filepath: base_path/ONLINE/online_relay42_engagement_productinfo/
  file_format: parquet
  metadata_table_path: 'metadata_path'
  load_args:
    increment_flag: 'yes'
    lookup_table_name: 'l1_digital_customer_relay_pageview_agg_daily'
    read_layer: 'l0_daily'
    target_layer: 'l1_daily'
    lookback: '0'

l0_digital_cxense_traffic_raw:
  type: datasets.spark_dbfs_dataset.SparkDbfsDataSet
  filepath: base_path/ONLINE/online_cxense_traffic/
  file_format: parquet
  metadata_table_path: 'metadata_path'
  load_args:
    increment_flag: 'yes'
    lookup_table_name: 'l1_digital_cxense_traffic_int'
    read_layer: 'l0_daily'
    target_layer: 'l1_daily'
    lookback: '0'

l0_digital_cxense_content_profile_raw:
  type: datasets.spark_dbfs_dataset.SparkDbfsDataSet
  filepath: base_path/ONLINE/online_cxense_content_profile_profile/
  file_format: parquet
  metadata_table_path: 'metadata_path'
  load_args:
    increment_flag: 'no'

<<<<<<< HEAD
l0_digital_cxense_user_traffic:
=======
l0_digital_cxense_traffic:
>>>>>>> c3189554
  type: datasets.spark_dbfs_dataset.SparkDbfsDataSet
  filepath: base_path/ONLINE/online_cxense_traffic/
  file_format: parquet
  metadata_table_path: 'metadata_path'
  load_args:
    increment_flag: 'yes'
<<<<<<< HEAD
    lookup_table_name: 'l1_digital_cxense_user_traffic'
=======
    lookup_table_name: 'l1_digital_customer_web_network_company_usage_hourly'
>>>>>>> c3189554
    read_layer: 'l0_daily'
    target_layer: 'l1_daily'
    lookback: '0'<|MERGE_RESOLUTION|>--- conflicted
+++ resolved
@@ -705,22 +705,14 @@
   load_args:
     increment_flag: 'no'
 
-<<<<<<< HEAD
-l0_digital_cxense_user_traffic:
-=======
 l0_digital_cxense_traffic:
->>>>>>> c3189554
   type: datasets.spark_dbfs_dataset.SparkDbfsDataSet
   filepath: base_path/ONLINE/online_cxense_traffic/
   file_format: parquet
   metadata_table_path: 'metadata_path'
   load_args:
     increment_flag: 'yes'
-<<<<<<< HEAD
-    lookup_table_name: 'l1_digital_cxense_user_traffic'
-=======
     lookup_table_name: 'l1_digital_customer_web_network_company_usage_hourly'
->>>>>>> c3189554
     read_layer: 'l0_daily'
     target_layer: 'l1_daily'
     lookback: '0'
l0_online_acc_ai_chatbot_summary:
  filepath: base_path/DIGITAL/online_acc_ai_chatbot_summary/
  type: datasets.spark_dbfs_dataset.SparkDbfsDataSet
  file_format: "parquet"
  metadata_table_path: 'metadata_path'
  load_args:
    increment_flag: 'yes'
    lookup_table_name: 'l1_touchpoints_aunjai_chatbot_features'
    read_layer: 'l0_daily'
    target_layer: 'l1_daily'
    lookback: '0'

l0_digital_cxenxse_user_profile_monthly:
  filepath: base_path/DIGITAL/online_cxense_user_profile/
  type: datasets.spark_dbfs_dataset.SparkDbfsDataSet
  file_format: "parquet"
  metadata_table_path: 'metadata_path'
  load_args:
    increment_flag: 'yes'
    lookup_table_name: 'l3_digital_cxenxse_user_profile_monthly'
    read_layer: 'l0_monthly'
    target_layer: 'l3_monthly'
    lookback: '0'

l0_digital_cxenxse_site_traffic:
  filepath: base_path/DIGITAL/online_cxense_traffic/
  type: datasets.spark_dbfs_dataset.SparkDbfsDataSet
  file_format: "parquet"
  metadata_table_path: 'metadata_path'
  load_args:
    increment_flag: 'yes'
    lookup_table_name: 'l1_digital_cxenxse_site_traffic_daily'
    read_layer: 'l0_daily'
    target_layer: 'l1_daily'
    lookback: '0'

l0_digital_mobile_app_daily_for_mobile_category_daily_catlv_1:
  filepath: base_path/STREAM/stream_mobile_app_daily/
  type: datasets.spark_dbfs_dataset.SparkDbfsDataSet
  file_format: "parquet"
  metadata_table_path: 'metadata_path'
  load_args:
    increment_flag: 'yes'
    lookup_table_name: 'l1_digital_customer_app_category_agg_daily_catlv_1'
    read_layer: 'l0_daily'
    target_layer: 'l1_daily'
    lookback: '0'

l0_digital_mobile_app_daily_for_mobile_category_daily_catlv_2:
  filepath: base_path/STREAM/stream_mobile_app_daily/
  type: datasets.spark_dbfs_dataset.SparkDbfsDataSet
  file_format: "parquet"
  metadata_table_path: 'metadata_path'
  load_args:
    increment_flag: 'yes'
    lookup_table_name: 'l1_digital_customer_app_category_agg_daily_catlv_2'
    read_layer: 'l0_daily'
    target_layer: 'l1_daily'
    lookback: '0'

l0_digital_mobile_app_daily_for_mobile_category_daily_catlv_3:
  filepath: base_path/STREAM/stream_mobile_app_daily/
  type: datasets.spark_dbfs_dataset.SparkDbfsDataSet
  file_format: "parquet"
  metadata_table_path: 'metadata_path'
  load_args:
    increment_flag: 'yes'
    lookup_table_name: 'l1_digital_customer_app_category_agg_daily_catlv_3'
    read_layer: 'l0_daily'
    target_layer: 'l1_daily'
    lookback: '0'

l0_digital_mobile_app_daily_for_mobile_category_daily_catlv_4:
  filepath: base_path/STREAM/stream_mobile_app_daily/
  type: datasets.spark_dbfs_dataset.SparkDbfsDataSet
  file_format: "parquet"
  metadata_table_path: 'metadata_path'
  load_args:
    increment_flag: 'yes'
    lookup_table_name: 'l1_digital_customer_app_category_agg_daily_catlv_4'
    read_layer: 'l0_daily'
    target_layer: 'l1_daily'
    lookback: '0'

l0_digital_mobile_app_daily_for_mobile_app_monthly:
  filepath: base_path/STREAM/stream_mobile_app_daily/
  type: datasets.spark_dbfs_dataset.SparkDbfsDataSet
  file_format: "parquet"
  metadata_table_path: 'metadata_path'
  load_args:
    increment_flag: 'no'
    lookup_table_name: 'l3_digital_customer_app_agg_monthly'
    read_layer: 'l0_daily'
    target_layer: 'l3_monthly'
    lookback: '0'

l0_digital_mobile_web_daily_for_mobile_web_monthly:
  filepath: base_path/STREAM/stream_mobile_web_daily/
  type: datasets.spark_dbfs_dataset.SparkDbfsDataSet
  file_format: "parquet"
  metadata_table_path: 'metadata_path'
  load_args:
    increment_flag: 'no'
    lookup_table_name: 'l3_digital_customer_web_agg_monthly'
    read_layer: 'l0_daily'
    target_layer: 'l3_monthly'
    lookback: '0'

l0_iab_category_priority_mapping:
  type: datasets.spark_dbfs_dataset.SparkDbfsDataSet
  filepath: base_path/STREAM/aib_category_priority_mapping/
  file_format: "parquet"
  metadata_table_path: 'metadata_path'
  load_args:
    increment_flag: 'no'

l0_digital_app_master:
  type: datasets.spark_dbfs_dataset.SparkDbfsDataSet
  filepath: base_path/STREAM/stream_mobile_app_categories_master
  file_format: "parquet"
  load_args:
    increment_flag: 'no'

l0_digital_iab_categories_raw:
  type: datasets.spark_dbfs_dataset.SparkDbfsDataSet
  filepath: base_path/ONLINE/online_mst_ais_iab_categories/partition_date=20210329
  file_format: "parquet"

l0_digital_customer_profile_union_daily:
  type: datasets.spark_dbfs_dataset.SparkDbfsDataSet
  filepath: base_path/PROFILE/l1_features/l1_customer_profile_union_daily_feature
  file_format: "parquet"
  load_args:
    increment_flag: 'yes'
    read_layer: 'l0_daily'
    target_layer: 'l1_daily'
    lookback: '0'

l0_digital_iab_category_priority_mapping:
  type: datasets.spark_dbfs_dataset.SparkDbfsDataSet
  filepath: base_path/ONLINE/aib_category_priority_mapping/
  file_format: "parquet"

l0_digital_mobile_web_daily_for_mobile_category_catlv_1:
  filepath: base_path/STREAM/stream_mobile_web_daily/
  type: datasets.spark_dbfs_dataset.SparkDbfsDataSet
  file_format: "parquet"
  metadata_table_path: 'metadata_path'
  load_args:
    increment_flag: 'yes'
    lookup_table_name: 'l1_digital_customer_web_category_agg_daily_catlv_1'
    read_layer: 'l0_daily'
    target_layer: 'l1_daily'
<<<<<<< HEAD
    lookback: '1'
=======
    lookback: '0'

l0_digital_mobile_web_daily_for_mobile_category_catlv_2:
  filepath: base_path/STREAM/stream_mobile_web_daily/
  type: datasets.spark_dbfs_dataset.SparkDbfsDataSet
  file_format: "parquet"
  metadata_table_path: 'metadata_path'
  load_args:
    increment_flag: 'yes'
    lookup_table_name: 'l1_digital_customer_web_category_agg_daily_catlv_2'
    read_layer: 'l0_daily'
    target_layer: 'l1_daily'
    lookback: '0'

l0_digital_mobile_web_daily_for_mobile_category_catlv_3:
  filepath: base_path/STREAM/stream_mobile_web_daily/
  type: datasets.spark_dbfs_dataset.SparkDbfsDataSet
  file_format: "parquet"
  metadata_table_path: 'metadata_path'
  load_args:
    increment_flag: 'yes'
    lookup_table_name: 'l1_digital_customer_web_category_agg_daily_catlv_3'
    read_layer: 'l0_daily'
    target_layer: 'l1_daily'
    lookback: '0'

l0_digital_mobile_web_daily_for_mobile_category_catlv_4:
  filepath: base_path/STREAM/stream_mobile_web_daily/
  type: datasets.spark_dbfs_dataset.SparkDbfsDataSet
  file_format: "parquet"
  metadata_table_path: 'metadata_path'
  load_args:
    increment_flag: 'yes'
    lookup_table_name: 'l1_digital_customer_web_category_agg_daily_catlv_4'
    read_layer: 'l0_daily'
    target_layer: 'l1_daily'
    lookback: '0'

l0_digital_mobile_web_hourly_for_morning_catlv_1:
  type: datasets.spark_dbfs_dataset.SparkDbfsDataSet
  filepath: base_path/STREAM/stream_sdr_sub_url_hourly/
  file_format: parquet
  metadata_table_path: 'metadata_path'
  load_args:
    increment_flag: 'yes'
    lookup_table_name: 'l1_digital_customer_web_category_agg_timeband_morning_catlv_1'
    read_layer: 'l0_daily'
    target_layer: 'l1_daily'
    lookback: '0'
    baseSource: 'dl2'

l0_digital_mobile_web_hourly_for_morning_catlv_2:
  type: datasets.spark_dbfs_dataset.SparkDbfsDataSet
  filepath: base_path/STREAM/stream_sdr_sub_url_hourly/
  file_format: parquet
  metadata_table_path: 'metadata_path'
  load_args:
    increment_flag: 'yes'
    lookup_table_name: 'l1_digital_customer_web_category_agg_timeband_morning_catlv_2'
    read_layer: 'l0_daily'
    target_layer: 'l1_daily'
    lookback: '0'
    baseSource: 'dl2'

l0_digital_mobile_web_hourly_for_morning_catlv_3:
  type: datasets.spark_dbfs_dataset.SparkDbfsDataSet
  filepath: base_path/STREAM/stream_sdr_sub_url_hourly/
  file_format: parquet
  metadata_table_path: 'metadata_path'
  load_args:
    increment_flag: 'yes'
    lookup_table_name: 'l1_digital_customer_web_category_agg_timeband_morning_catlv_3'
    read_layer: 'l0_daily'
    target_layer: 'l1_daily'
    lookback: '0'
    baseSource: 'dl2'

l0_digital_mobile_web_hourly_for_morning_catlv_4:
  type: datasets.spark_dbfs_dataset.SparkDbfsDataSet
  filepath: base_path/STREAM/stream_sdr_sub_url_hourly/
  file_format: parquet
  metadata_table_path: 'metadata_path'
  load_args:
    increment_flag: 'yes'
    lookup_table_name: 'l1_digital_customer_web_category_agg_timeband_morning_catlv_4'
    read_layer: 'l0_daily'
    target_layer: 'l1_daily'
    lookback: '0'
    baseSource: 'dl2'

l0_digital_mobile_web_hourly_for_afternoon_catlv_1:
  type: datasets.spark_dbfs_dataset.SparkDbfsDataSet
  filepath: base_path/STREAM/stream_sdr_sub_url_hourly/
  file_format: parquet
  metadata_table_path: 'metadata_path'
  load_args:
    increment_flag: 'yes'
    lookup_table_name: 'l1_digital_customer_web_category_agg_timeband_afternoon_catlv_1'
    read_layer: 'l0_daily'
    target_layer: 'l1_daily'
    lookback: '0'
    baseSource: 'dl2'

l0_digital_mobile_web_hourly_for_afternoon_catlv_2:
  type: datasets.spark_dbfs_dataset.SparkDbfsDataSet
  filepath: base_path/STREAM/stream_sdr_sub_url_hourly/
  file_format: parquet
  metadata_table_path: 'metadata_path'
  load_args:
    increment_flag: 'yes'
    lookup_table_name: 'l1_digital_customer_web_category_agg_timeband_afternoon_catlv_2'
    read_layer: 'l0_daily'
    target_layer: 'l1_daily'
    lookback: '0'
    baseSource: 'dl2'

l0_digital_mobile_web_hourly_for_afternoon_catlv_3:
  type: datasets.spark_dbfs_dataset.SparkDbfsDataSet
  filepath: base_path/STREAM/stream_sdr_sub_url_hourly/
  file_format: parquet
  metadata_table_path: 'metadata_path'
  load_args:
    increment_flag: 'yes'
    lookup_table_name: 'l1_digital_customer_web_category_agg_timeband_afternoon_catlv_3'
    read_layer: 'l0_daily'
    target_layer: 'l1_daily'
    lookback: '0'
    baseSource: 'dl2'

l0_digital_mobile_web_hourly_for_afternoon_catlv_4:
  type: datasets.spark_dbfs_dataset.SparkDbfsDataSet
  filepath: base_path/STREAM/stream_sdr_sub_url_hourly/
  file_format: parquet
  metadata_table_path: 'metadata_path'
  load_args:
    increment_flag: 'yes'
    lookup_table_name: 'l1_digital_customer_web_category_agg_timeband_afternoon_catlv_4'
    read_layer: 'l0_daily'
    target_layer: 'l1_daily'
    lookback: '0'
    baseSource: 'dl2'

l0_digital_mobile_web_hourly_for_evening_catlv_1:
  type: datasets.spark_dbfs_dataset.SparkDbfsDataSet
  filepath: base_path/STREAM/stream_sdr_sub_url_hourly/
  file_format: parquet
  metadata_table_path: 'metadata_path'
  load_args:
    increment_flag: 'yes'
    lookup_table_name: 'l1_digital_customer_web_category_agg_timeband_evening_catlv_1'
    read_layer: 'l0_daily'
    target_layer: 'l1_daily'
    lookback: '0'
    baseSource: 'dl2'

l0_digital_mobile_web_hourly_for_evening_catlv_2:
  type: datasets.spark_dbfs_dataset.SparkDbfsDataSet
  filepath: base_path/STREAM/stream_sdr_sub_url_hourly/
  file_format: parquet
  metadata_table_path: 'metadata_path'
  load_args:
    increment_flag: 'yes'
    lookup_table_name: 'l1_digital_customer_web_category_agg_timeband_evening_catlv_2'
    read_layer: 'l0_daily'
    target_layer: 'l1_daily'
    lookback: '0'
    baseSource: 'dl2'

l0_digital_mobile_web_hourly_for_evening_catlv_3:
  type: datasets.spark_dbfs_dataset.SparkDbfsDataSet
  filepath: base_path/STREAM/stream_sdr_sub_url_hourly/
  file_format: parquet
  metadata_table_path: 'metadata_path'
  load_args:
    increment_flag: 'yes'
    lookup_table_name: 'l1_digital_customer_web_category_agg_timeband_evening_catlv_3'
    read_layer: 'l0_daily'
    target_layer: 'l1_daily'
    lookback: '0'
    baseSource: 'dl2'

l0_digital_mobile_web_hourly_for_evening_catlv_4:
  type: datasets.spark_dbfs_dataset.SparkDbfsDataSet
  filepath: base_path/STREAM/stream_sdr_sub_url_hourly/
  file_format: parquet
  metadata_table_path: 'metadata_path'
  load_args:
    increment_flag: 'yes'
    lookup_table_name: 'l1_digital_customer_web_category_agg_timeband_evening_catlv_4'
    read_layer: 'l0_daily'
    target_layer: 'l1_daily'
    lookback: '0'
    baseSource: 'dl2'

l0_digital_mobile_web_hourly_for_night_catlv_1:
  type: datasets.spark_dbfs_dataset.SparkDbfsDataSet
  filepath: base_path/STREAM/stream_sdr_sub_url_hourly/
  file_format: parquet
  metadata_table_path: 'metadata_path'
  load_args:
    increment_flag: 'yes'
    lookup_table_name: 'l1_digital_customer_web_category_agg_timeband_night_catlv_1'
    read_layer: 'l0_daily'
    target_layer: 'l1_daily'
    lookback: '0'
    baseSource: 'dl2'

l0_digital_mobile_web_hourly_for_night_catlv_2:
  type: datasets.spark_dbfs_dataset.SparkDbfsDataSet
  filepath: base_path/STREAM/stream_sdr_sub_url_hourly/
  file_format: parquet
  metadata_table_path: 'metadata_path'
  load_args:
    increment_flag: 'yes'
    lookup_table_name: 'l1_digital_customer_web_category_agg_timeband_night_catlv_2'
    read_layer: 'l0_daily'
    target_layer: 'l1_daily'
    lookback: '0'
    baseSource: 'dl2'

l0_digital_mobile_web_hourly_for_night_catlv_3:
  type: datasets.spark_dbfs_dataset.SparkDbfsDataSet
  filepath: base_path/STREAM/stream_sdr_sub_url_hourly/
  file_format: parquet
  metadata_table_path: 'metadata_path'
  load_args:
    increment_flag: 'yes'
    lookup_table_name: 'l1_digital_customer_web_category_agg_timeband_night_catlv_3'
    read_layer: 'l0_daily'
    target_layer: 'l1_daily'
    lookback: '0'
    baseSource: 'dl2'

l0_digital_mobile_web_hourly_for_night_catlv_4:
  type: datasets.spark_dbfs_dataset.SparkDbfsDataSet
  filepath: base_path/STREAM/stream_sdr_sub_url_hourly/
  file_format: parquet
  metadata_table_path: 'metadata_path'
  load_args:
    increment_flag: 'yes'
    lookup_table_name: 'l1_digital_customer_web_category_agg_timeband_night_catlv_4'
    read_layer: 'l0_daily'
    target_layer: 'l1_daily'
    lookback: '0'
    baseSource: 'dl2'

l0_digital_app_hourly_for_morning_catlv_1:
  type: datasets.spark_dbfs_dataset.SparkDbfsDataSet
  file_format: "parquet"
  filepath: base_path/STREAM/stream_sdr_sub_app_hourly/
  metadata_table_path: 'metadata_path'
  load_args:
    increment_flag: 'yes'
    lookup_table_name: 'l1_digital_customer_app_category_agg_timeband_morning_catlv_1'
    read_layer: 'l0_daily'
    target_layer: 'l1_daily'
    lookback: '0'
    baseSource: 'dl2'

l0_digital_app_hourly_for_morning_catlv_2:
  type: datasets.spark_dbfs_dataset.SparkDbfsDataSet
  file_format: "parquet"
  filepath: base_path/STREAM/stream_sdr_sub_app_hourly/
  metadata_table_path: 'metadata_path'
  load_args:
    increment_flag: 'yes'
    lookup_table_name: 'l1_digital_customer_app_category_agg_timeband_morning_catlv_2'
    read_layer: 'l0_daily'
    target_layer: 'l1_daily'
    lookback: '0'
    baseSource: 'dl2'

l0_digital_app_hourly_for_morning_catlv_3:
  type: datasets.spark_dbfs_dataset.SparkDbfsDataSet
  file_format: "parquet"
  filepath: base_path/STREAM/stream_sdr_sub_app_hourly/
  metadata_table_path: 'metadata_path'
  load_args:
    increment_flag: 'yes'
    lookup_table_name: 'l1_digital_customer_app_category_agg_timeband_morning_catlv_3'
    read_layer: 'l0_daily'
    target_layer: 'l1_daily'
    lookback: '0'
    baseSource: 'dl2'

l0_digital_app_hourly_for_morning_catlv_4:
  type: datasets.spark_dbfs_dataset.SparkDbfsDataSet
  file_format: "parquet"
  filepath: base_path/STREAM/stream_sdr_sub_app_hourly/
  metadata_table_path: 'metadata_path'
  load_args:
    increment_flag: 'yes'
    lookup_table_name: 'l1_digital_customer_app_category_agg_timeband_morning_catlv_4'
    read_layer: 'l0_daily'
    target_layer: 'l1_daily'
    lookback: '0'
    baseSource: 'dl2'

l0_digital_app_hourly_for_afternoon_catlv_1:
  type: datasets.spark_dbfs_dataset.SparkDbfsDataSet
  file_format: "parquet"
  filepath: base_path/STREAM/stream_sdr_sub_app_hourly/
  metadata_table_path: 'metadata_path'
  load_args:
    increment_flag: 'yes'
    lookup_table_name: 'l1_digital_customer_app_category_agg_timeband_afternoon_catlv_1'
    read_layer: 'l0_daily'
    target_layer: 'l1_daily'
    lookback: '0'
    baseSource: 'dl2'

l0_digital_app_hourly_for_afternoon_catlv_2:
  type: datasets.spark_dbfs_dataset.SparkDbfsDataSet
  file_format: "parquet"
  filepath: base_path/STREAM/stream_sdr_sub_app_hourly/
  metadata_table_path: 'metadata_path'
  load_args:
    increment_flag: 'yes'
    lookup_table_name: 'l1_digital_customer_app_category_agg_timeband_afternoon_catlv_2'
    read_layer: 'l0_daily'
    target_layer: 'l1_daily'
    lookback: '0'
    baseSource: 'dl2'

l0_digital_app_hourly_for_afternoon_catlv_3:
  type: datasets.spark_dbfs_dataset.SparkDbfsDataSet
  file_format: "parquet"
  filepath: base_path/STREAM/stream_sdr_sub_app_hourly/
  metadata_table_path: 'metadata_path'
  load_args:
    increment_flag: 'yes'
    lookup_table_name: 'l1_digital_customer_app_category_agg_timeband_afternoon_catlv_3'
    read_layer: 'l0_daily'
    target_layer: 'l1_daily'
    lookback: '0'
    baseSource: 'dl2'

l0_digital_app_hourly_for_afternoon_catlv_4:
  type: datasets.spark_dbfs_dataset.SparkDbfsDataSet
  file_format: "parquet"
  filepath: base_path/STREAM/stream_sdr_sub_app_hourly/
  metadata_table_path: 'metadata_path'
  load_args:
    increment_flag: 'yes'
    lookup_table_name: 'l1_digital_customer_app_category_agg_timeband_afternoon_catlv_4'
    read_layer: 'l0_daily'
    target_layer: 'l1_daily'
    lookback: '0'
    baseSource: 'dl2'

l0_digital_app_hourly_for_evening_catlv_1:
  type: datasets.spark_dbfs_dataset.SparkDbfsDataSet
  file_format: "parquet"
  filepath: base_path/STREAM/stream_sdr_sub_app_hourly/
  metadata_table_path: 'metadata_path'
  load_args:
    increment_flag: 'yes'
    lookup_table_name: 'l1_digital_customer_app_category_agg_timeband_evening_catlv_1'
    read_layer: 'l0_daily'
    target_layer: 'l1_daily'
    lookback: '0'
    baseSource: 'dl2'

l0_digital_app_hourly_for_evening_catlv_2:
  type: datasets.spark_dbfs_dataset.SparkDbfsDataSet
  file_format: "parquet"
  filepath: base_path/STREAM/stream_sdr_sub_app_hourly/
  metadata_table_path: 'metadata_path'
  load_args:
    increment_flag: 'yes'
    lookup_table_name: 'l1_digital_customer_app_category_agg_timeband_evening_catlv_2'
    read_layer: 'l0_daily'
    target_layer: 'l1_daily'
    lookback: '0'
    baseSource: 'dl2'

l0_digital_app_hourly_for_evening_catlv_3:
  type: datasets.spark_dbfs_dataset.SparkDbfsDataSet
  file_format: "parquet"
  filepath: base_path/STREAM/stream_sdr_sub_app_hourly/
  metadata_table_path: 'metadata_path'
  load_args:
    increment_flag: 'yes'
    lookup_table_name: 'l1_digital_customer_app_category_agg_timeband_evening_catlv_3'
    read_layer: 'l0_daily'
    target_layer: 'l1_daily'
    lookback: '0'
    baseSource: 'dl2'

l0_digital_app_hourly_for_evening_catlv_4:
  type: datasets.spark_dbfs_dataset.SparkDbfsDataSet
  file_format: "parquet"
  filepath: base_path/STREAM/stream_sdr_sub_app_hourly/
  metadata_table_path: 'metadata_path'
  load_args:
    increment_flag: 'yes'
    lookup_table_name: 'l1_digital_customer_app_category_agg_timeband_evening_catlv_4'
    read_layer: 'l0_daily'
    target_layer: 'l1_daily'
    lookback: '0'
    baseSource: 'dl2'

l0_digital_app_hourly_for_night_catlv_1:
  type: datasets.spark_dbfs_dataset.SparkDbfsDataSet
  file_format: "parquet"
  filepath: base_path/STREAM/stream_sdr_sub_app_hourly/
  metadata_table_path: 'metadata_path'
  load_args:
    increment_flag: 'yes'
    lookup_table_name: 'l1_digital_customer_app_category_agg_timeband_night_catlv_1'
    read_layer: 'l0_daily'
    target_layer: 'l1_daily'
    lookback: '0'
    baseSource: 'dl2'

l0_digital_app_hourly_for_night_catlv_2:
  type: datasets.spark_dbfs_dataset.SparkDbfsDataSet
  file_format: "parquet"
  filepath: base_path/STREAM/stream_sdr_sub_app_hourly/
  metadata_table_path: 'metadata_path'
  load_args:
    increment_flag: 'yes'
    lookup_table_name: 'l1_digital_customer_app_category_agg_timeband_night_catlv_2'
    read_layer: 'l0_daily'
    target_layer: 'l1_daily'
    lookback: '0'
    baseSource: 'dl2'

l0_digital_app_hourly_for_night_catlv_3:
  type: datasets.spark_dbfs_dataset.SparkDbfsDataSet
  file_format: "parquet"
  filepath: base_path/STREAM/stream_sdr_sub_app_hourly/
  metadata_table_path: 'metadata_path'
  load_args:
    increment_flag: 'yes'
    lookup_table_name: 'l1_digital_customer_app_category_agg_timeband_night_catlv_3'
    read_layer: 'l0_daily'
    target_layer: 'l1_daily'
    lookback: '0'
    baseSource: 'dl2'

l0_digital_app_hourly_for_night_catlv_4:
  type: datasets.spark_dbfs_dataset.SparkDbfsDataSet
  file_format: "parquet"
  filepath: base_path/STREAM/stream_sdr_sub_app_hourly/
  metadata_table_path: 'metadata_path'
  load_args:
    increment_flag: 'yes'
    lookup_table_name: 'l1_digital_customer_app_category_agg_timeband_night_catlv_4'
    read_layer: 'l0_daily'
    target_layer: 'l1_daily'
    lookback: '0'
    baseSource: 'dl2'
>>>>>>> 1758913f

l0_digital_relay_engagement_pageview:
  type: datasets.spark_dbfs_dataset.SparkDbfsDataSet
  filepath: base_path/ONLINE/online_relay42_engagement_pageview/
  file_format: parquet
  metadata_table_path: 'metadata_path'
  load_args:
    increment_flag: 'yes'
    lookup_table_name: 'l1_digital_customer_relay_pageview_agg_daily'
    read_layer: 'l0_daily'
    target_layer: 'l1_daily'
    lookback: '0'

l0_digital_relay_engagement_conversion:
  type: datasets.spark_dbfs_dataset.SparkDbfsDataSet
  filepath: base_path/ONLINE/online_relay42_engagement_conversion/
  file_format: parquet
  metadata_table_path: 'metadata_path'
  load_args:
    increment_flag: 'yes'
    lookup_table_name: 'l1_digital_customer_relay_conversion_agg_daily'
    read_layer: 'l0_daily'
    target_layer: 'l1_daily'
    lookback: '0'

l0_digital_relay_engagement_conversion_package:
  type: datasets.spark_dbfs_dataset.SparkDbfsDataSet
  filepath: base_path/ONLINE/online_relay42_engagement_conversion_package/
  file_format: parquet
  metadata_table_path: 'metadata_path'
  load_args:
    increment_flag: 'yes'
    lookup_table_name: 'l1_digital_customer_relay_conversion_agg_daily"'
    read_layer: 'l0_daily'
    target_layer: 'l1_daily'
    lookback: '0'

l0_digital_relay_engagement_productinfo:
  type: datasets.spark_dbfs_dataset.SparkDbfsDataSet
  filepath: base_path/ONLINE/online_relay42_engagement_productinfo/
  file_format: parquet
  metadata_table_path: 'metadata_path'
  load_args:
    increment_flag: 'yes'
    lookup_table_name: 'l1_digital_customer_relay_pageview_agg_daily'
    read_layer: 'l0_daily'
    target_layer: 'l1_daily'
    lookback: '0'

l0_digital_cxense_traffic_raw:
  type: datasets.spark_dbfs_dataset.SparkDbfsDataSet
  filepath: base_path/ONLINE/online_cxense_traffic/
  file_format: parquet
  metadata_table_path: 'metadata_path'
  load_args:
    increment_flag: 'yes'
<<<<<<< HEAD
    lookup_table_name: 'l1_digital_cxense_traffic'
=======
    lookup_table_name: 'l1_digital_cxense_traffic_int'
>>>>>>> 1758913f
    read_layer: 'l0_daily'
    target_layer: 'l1_daily'
    lookback: '0'

l0_digital_cxense_content_profile_raw:
  type: datasets.spark_dbfs_dataset.SparkDbfsDataSet
  filepath: base_path/ONLINE/online_cxense_content_profile_profile/
  file_format: parquet
  metadata_table_path: 'metadata_path'
  load_args:
<<<<<<< HEAD
    increment_flag: 'no'


=======
    increment_flag: 'no'
>>>>>>> 1758913f
<|MERGE_RESOLUTION|>--- conflicted
+++ resolved
@@ -151,9 +151,6 @@
     lookup_table_name: 'l1_digital_customer_web_category_agg_daily_catlv_1'
     read_layer: 'l0_daily'
     target_layer: 'l1_daily'
-<<<<<<< HEAD
-    lookback: '1'
-=======
     lookback: '0'
 
 l0_digital_mobile_web_daily_for_mobile_category_catlv_2:
@@ -607,7 +604,6 @@
     target_layer: 'l1_daily'
     lookback: '0'
     baseSource: 'dl2'
->>>>>>> 1758913f
 
 l0_digital_relay_engagement_pageview:
   type: datasets.spark_dbfs_dataset.SparkDbfsDataSet
@@ -664,11 +660,7 @@
   metadata_table_path: 'metadata_path'
   load_args:
     increment_flag: 'yes'
-<<<<<<< HEAD
-    lookup_table_name: 'l1_digital_cxense_traffic'
-=======
     lookup_table_name: 'l1_digital_cxense_traffic_int'
->>>>>>> 1758913f
     read_layer: 'l0_daily'
     target_layer: 'l1_daily'
     lookback: '0'
@@ -679,10 +671,4 @@
   file_format: parquet
   metadata_table_path: 'metadata_path'
   load_args:
-<<<<<<< HEAD
-    increment_flag: 'no'
-
-
-=======
-    increment_flag: 'no'
->>>>>>> 1758913f
+    increment_flag: 'no'
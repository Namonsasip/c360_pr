--- conflicted
+++ resolved
@@ -65,25 +65,6 @@
   file_format: "parquet"
   metadata_table_path: 'metadata_path'
   load_args:
-<<<<<<< HEAD
-    increment_flag: 'yes'
-    lookup_table_name: 'l1_digital_aib_categories_clean'
-    read_layer: 'l0_daily'
-    target_layer: 'l1_daily'
-    lookback: '0'
-
-l0_digital_mobile_web_daily:
-  type: datasets.spark_dbfs_dataset.SparkDbfsDataSet
-  filepath: base_path/STREAM/stream_mobile_web_daily/
-  file_format: "parquet"
-  metadata_table_path: 'metadata_path'
-  load_args:
-    increment_flag: 'yes'
-    lookup_table_name: 'l1_digital_customer_web_category_agg_daily_catlv_1'
-    read_layer: 'l0_daily'
-    target_layer: 'l1_daily'
-    lookback: '1'
-=======
     increment_flag: 'no'
 
 l0_digital_app_master:
@@ -105,5 +86,4 @@
   filepath: base_path/ONLINE/aib_category_priority_mapping/
   file_format: parquet
   load_args:
-    increment_flag: 'no'
->>>>>>> d7fa4476
+    increment_flag: 'no'
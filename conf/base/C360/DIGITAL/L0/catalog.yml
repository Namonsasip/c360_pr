l0_online_acc_ai_chatbot_summary:
  filepath: base_path/ONLINE/online_acc_ai_chatbot_summary/
  type: datasets.spark_dbfs_dataset.SparkDbfsDataSet
  file_format: "parquet"
  metadata_table_path: 'metadata_path'
  load_args:
    increment_flag: 'yes'
    lookup_table_name: 'l1_touchpoints_aunjai_chatbot_features'
    read_layer: 'l0_daily'
    target_layer: 'l1_daily'
    lookback: '0'

l0_digital_cxenxse_user_profile_monthly:
  filepath: base_path/DIGITAL/online_cxense_user_profile/
  type: datasets.spark_dbfs_dataset.SparkDbfsDataSet
  file_format: "parquet"
  metadata_table_path: 'metadata_path'
  load_args:
    increment_flag: 'yes'
    lookup_table_name: 'l3_digital_cxenxse_user_profile_monthly'
    read_layer: 'l0_monthly'
    target_layer: 'l3_monthly'
    lookback: '0'

l0_digital_cxenxse_site_traffic:
  filepath: base_path/ONLINE/online_cxense_traffic/
  type: datasets.spark_dbfs_dataset.SparkDbfsDataSet
  file_format: "parquet"
  metadata_table_path: 'metadata_path'
  load_args:
    increment_flag: 'yes'
    lookup_table_name: 'l1_digital_cxenxse_site_traffic_daily'
    read_layer: 'l0_daily'
    target_layer: 'l1_daily'
    lookback: '0'

l0_digital_mobile_app_daily_for_mobile_category_daily_catlv_1:
  filepath: base_path/STREAM/stream_mobile_app_daily/
  type: datasets.spark_dbfs_dataset.SparkDbfsDataSet
  file_format: "parquet"
  metadata_table_path: 'metadata_path'
  load_args:
    increment_flag: 'yes'
    lookup_table_name: 'l1_digital_customer_app_category_agg_daily_catlv_1'
    read_layer: 'l0_daily'
    target_layer: 'l1_daily'
    lookback: '0'

l0_digital_mobile_app_daily_for_mobile_category_daily_catlv_2:
  filepath: base_path/STREAM/stream_mobile_app_daily/
  type: datasets.spark_dbfs_dataset.SparkDbfsDataSet
  file_format: "parquet"
  metadata_table_path: 'metadata_path'
  load_args:
    increment_flag: 'yes'
    lookup_table_name: 'l1_digital_customer_app_category_agg_daily_catlv_2'
    read_layer: 'l0_daily'
    target_layer: 'l1_daily'
    lookback: '0'

l0_digital_mobile_app_daily_for_mobile_category_daily_catlv_3:
  filepath: base_path/STREAM/stream_mobile_app_daily/
  type: datasets.spark_dbfs_dataset.SparkDbfsDataSet
  file_format: "parquet"
  metadata_table_path: 'metadata_path'
  load_args:
    increment_flag: 'yes'
    lookup_table_name: 'l1_digital_customer_app_category_agg_daily_catlv_3'
    read_layer: 'l0_daily'
    target_layer: 'l1_daily'
    lookback: '0'

l0_digital_mobile_app_daily_for_mobile_category_daily_catlv_4:
  filepath: base_path/STREAM/stream_mobile_app_daily/
  type: datasets.spark_dbfs_dataset.SparkDbfsDataSet
  file_format: "parquet"
  metadata_table_path: 'metadata_path'
  load_args:
    increment_flag: 'yes'
    lookup_table_name: 'l1_digital_customer_app_category_agg_daily_catlv_4'
    read_layer: 'l0_daily'
    target_layer: 'l1_daily'
    lookback: '0'

l0_digital_mobile_app_daily_for_mobile_app_monthly:
  filepath: base_path/STREAM/stream_mobile_app_daily/
  type: datasets.spark_dbfs_dataset.SparkDbfsDataSet
  file_format: "parquet"
  metadata_table_path: 'metadata_path'
  load_args:
    increment_flag: 'no'
    lookup_table_name: 'l3_digital_customer_app_agg_monthly'
    read_layer: 'l0_daily'
    target_layer: 'l3_monthly'
    lookback: '0'

l0_digital_mobile_web_daily_for_mobile_web_monthly:
  filepath: base_path/STREAM/stream_mobile_web_daily/
  type: datasets.spark_dbfs_dataset.SparkDbfsDataSet
  file_format: "parquet"
  metadata_table_path: 'metadata_path'
  load_args:
    increment_flag: 'no'
    lookup_table_name: 'l3_digital_customer_web_agg_monthly'
    read_layer: 'l0_daily'
    target_layer: 'l3_monthly'
    lookback: '0'

l0_iab_category_priority_mapping:
  type: datasets.spark_dbfs_dataset.SparkDbfsDataSet
  filepath: base_path/STREAM/aib_category_priority_mapping/
  file_format: "parquet"
  metadata_table_path: 'metadata_path'
  load_args:
    increment_flag: 'no'

l0_digital_app_master:
  type: datasets.spark_dbfs_dataset.SparkDbfsDataSet
  filepath: base_path/STREAM/stream_mobile_app_categories_master
  file_format: "parquet"
  load_args:
    increment_flag: 'no'

l0_digital_iab_categories_raw:
  type: datasets.spark_dbfs_dataset.SparkDbfsDataSet
  filepath: base_path/ONLINE/online_mst_ais_iab_categories/
  file_format: "parquet"
  load_args:
    increment_flag: 'no'
    read_layer: 'l0_daily'
    target_layer: 'l1_daily'
    lookback: '0'

l0_digital_customer_profile_union_daily:
  type: datasets.spark_dbfs_dataset.SparkDbfsDataSet
  filepath: base_path/PROFILE/l1_features/l1_customer_profile_union_daily_feature
  file_format: "parquet"
  load_args:
    increment_flag: 'yes'
    read_layer: 'l0_daily'
    target_layer: 'l1_daily'
    lookback: '0'

l0_digital_customer_profile_union_daily_for_cxense_daily_catlv_1:
  type: datasets.spark_dbfs_dataset.SparkDbfsDataSet
  filepath: base_path/PROFILE/l1_features/l1_customer_profile_union_daily_feature
  file_format: "parquet"
  metadata_table_path: 'metadata_path'
  load_args:
    increment_flag: 'yes'
    lookup_table_name: 'l1_digital_customer_web_agg_daily_cxense'
    read_layer: 'l0_daily'
    target_layer: 'l1_daily'
    lookback: '0'

l0_digital_customer_profile_union_daily_for_cxense_daily_catlv_2:
  type: datasets.spark_dbfs_dataset.SparkDbfsDataSet
  filepath: base_path/PROFILE/l1_features/l1_customer_profile_union_daily_feature
  file_format: "parquet"
  metadata_table_path: 'metadata_path'
  load_args:
    increment_flag: 'yes'
    lookup_table_name: 'l1_digital_cxense_traffic_complete_agg_daily_catlv_2'
    read_layer: 'l0_daily'
    target_layer: 'l1_daily'
    lookback: '0'

l0_digital_customer_profile_union_daily_for_cxense_daily_catlv_3:
  type: datasets.spark_dbfs_dataset.SparkDbfsDataSet
  filepath: base_path/PROFILE/l1_features/l1_customer_profile_union_daily_feature
  file_format: "parquet"
  metadata_table_path: 'metadata_path'
  load_args:
    increment_flag: 'yes'
    lookup_table_name: 'l1_digital_cxense_traffic_complete_agg_daily_catlv_3'
    read_layer: 'l0_daily'
    target_layer: 'l1_daily'
    lookback: '0'

l0_digital_customer_profile_union_daily_for_cxense_daily_catlv_4:
  type: datasets.spark_dbfs_dataset.SparkDbfsDataSet
  filepath: base_path/PROFILE/l1_features/l1_customer_profile_union_daily_feature
  file_format: "parquet"
  metadata_table_path: 'metadata_path'
  load_args:
    increment_flag: 'yes'
    lookup_table_name: 'l1_digital_cxense_traffic_complete_agg_daily_catlv_4'
    read_layer: 'l0_daily'
    target_layer: 'l1_daily'
    lookback: '0'

l0_digital_iab_category_priority_mapping:
  type: datasets.spark_dbfs_dataset.SparkDbfsDataSet
  filepath: base_path/ONLINE/aib_category_priority_mapping/
  file_format: "parquet"

l0_digital_mobile_web_daily_for_mobile_category_temp:
  filepath: base_path/STREAM/stream_mobile_web_daily/
  type: datasets.spark_dbfs_dataset.SparkDbfsDataSet
  file_format: "parquet"
  metadata_table_path: 'metadata_path'
  load_args:
    increment_flag: 'yes'
    lookup_table_name: 'int_l1_digital_customer_web_category_agg_daily'
    read_layer: 'l0_daily'
    target_layer: 'l1_daily'
    lookback: '0'

l0_digital_mobile_web_daily_for_mobile_category_catlv_2:
  filepath: base_path/STREAM/stream_mobile_web_daily/
  type: datasets.spark_dbfs_dataset.SparkDbfsDataSet
  file_format: "parquet"
  metadata_table_path: 'metadata_path'
  load_args:
    increment_flag: 'yes'
    lookup_table_name: 'l1_digital_customer_web_category_agg_daily_catlv_2'
    read_layer: 'l0_daily'
    target_layer: 'l1_daily'
    lookback: '0'

<<<<<<< HEAD
#l0_digital_app_hourly:
#  type: datasets.spark_dbfs_dataset.SparkDbfsDataSet
#  file_format: "parquet"
#  filepath: base_path/STREAM/stream_sdr_sub_app_hourly/ld_year=2021/ld_month=05/ld_day=02/
#  load_args:
#    increment_flag: 'yes'
#    lookup_table_name: 'l3_digital_mobile_app_category_agg_timeband_morning_catlv_1'
#    read_layer: 'l0_daily'
#    target_layer: 'l3_monthly'
#    lookback: '0'
=======
l0_digital_mobile_web_daily_for_mobile_category_catlv_3:
  filepath: base_path/STREAM/stream_mobile_web_daily/
  type: datasets.spark_dbfs_dataset.SparkDbfsDataSet
  file_format: "parquet"
  metadata_table_path: 'metadata_path'
  load_args:
    increment_flag: 'yes'
    lookup_table_name: 'l1_digital_customer_web_category_agg_daily_catlv_3'
    read_layer: 'l0_daily'
    target_layer: 'l1_daily'
    lookback: '0'
>>>>>>> 8b8ded11

l0_digital_mobile_web_daily_for_mobile_category_catlv_4:
  filepath: base_path/STREAM/stream_mobile_web_daily/
  type: datasets.spark_dbfs_dataset.SparkDbfsDataSet
  file_format: "parquet"
  metadata_table_path: 'metadata_path'
  load_args:
    increment_flag: 'yes'
    lookup_table_name: 'l1_digital_customer_web_category_agg_daily_catlv_4'
    read_layer: 'l0_daily'
    target_layer: 'l1_daily'
    lookback: '0'

l0_digital_mobile_web_hourly_for_morning_catlv_1:
  type: datasets.spark_dbfs_dataset.SparkDbfsDataSet
  filepath: base_path/STREAM/stream_sdr_sub_url_hourly/ld_year=2021/ld_month=03/ld_day=03
  file_format: parquet
  metadata_table_path: 'metadata_path'
  load_args:
    increment_flag: 'no'
    lookup_table_name: 'l1_digital_customer_web_category_agg_timeband_morning_catlv_1'
    read_layer: 'l0_daily'
    target_layer: 'l1_daily'
    lookback: '0'

l0_digital_mobile_web_hourly_for_morning_catlv_2:
  type: datasets.spark_dbfs_dataset.SparkDbfsDataSet
  filepath: base_path/STREAM/stream_sdr_sub_url_hourly/ld_year=2021/ld_month=03/ld_day=03
  file_format: parquet
  metadata_table_path: 'metadata_path'
  load_args:
    increment_flag: 'no'
    lookup_table_name: 'l1_digital_customer_web_category_agg_timeband_morning_catlv_2'
    read_layer: 'l0_daily'
    target_layer: 'l1_daily'
    lookback: '0'

l0_digital_mobile_web_hourly_for_morning_catlv_3:
  type: datasets.spark_dbfs_dataset.SparkDbfsDataSet
  filepath: base_path/STREAM/stream_sdr_sub_url_hourly/ld_year=2021/ld_month=03/ld_day=03
  file_format: parquet
  metadata_table_path: 'metadata_path'
  load_args:
    increment_flag: 'no'
    lookup_table_name: 'l1_digital_customer_web_category_agg_timeband_morning_catlv_3'
    read_layer: 'l0_daily'
    target_layer: 'l1_daily'
    lookback: '0'

l0_digital_mobile_web_hourly_for_morning_catlv_4:
  type: datasets.spark_dbfs_dataset.SparkDbfsDataSet
  filepath: base_path/STREAM/stream_sdr_sub_url_hourly/ld_year=2021/ld_month=03/ld_day=03
  file_format: parquet
  metadata_table_path: 'metadata_path'
  load_args:
    increment_flag: 'no'
    lookup_table_name: 'l1_digital_customer_web_category_agg_timeband_morning_catlv_4'
    read_layer: 'l0_daily'
    target_layer: 'l1_daily'
    lookback: '0'

l0_digital_mobile_web_hourly_for_afternoon_catlv_1:
  type: datasets.spark_dbfs_dataset.SparkDbfsDataSet
  filepath: base_path/STREAM/stream_sdr_sub_url_hourly/ld_year=2021/ld_month=03/ld_day=03
  file_format: parquet
  metadata_table_path: 'metadata_path'
  load_args:
    increment_flag: 'yes'
    lookup_table_name: 'l1_digital_customer_web_category_agg_timeband_afternoon_catlv_1'
    read_layer: 'l0_daily'
    target_layer: 'l1_daily'
    lookback: '0'

l0_digital_mobile_web_hourly_for_afternoon_catlv_2:
  type: datasets.spark_dbfs_dataset.SparkDbfsDataSet
  filepath: base_path/STREAM/stream_sdr_sub_url_hourly/ld_year=2021/ld_month=03/ld_day=03
  file_format: parquet
  metadata_table_path: 'metadata_path'
  load_args:
    increment_flag: 'yes'
    lookup_table_name: 'l1_digital_customer_web_category_agg_timeband_afternoon_catlv_2'
    read_layer: 'l0_daily'
    target_layer: 'l1_daily'
    lookback: '0'

l0_digital_mobile_web_hourly_for_afternoon_catlv_3:
  type: datasets.spark_dbfs_dataset.SparkDbfsDataSet
  filepath: base_path/STREAM/stream_sdr_sub_url_hourly/ld_year=2021/ld_month=03/ld_day=03
  file_format: parquet
  metadata_table_path: 'metadata_path'
  load_args:
    increment_flag: 'yes'
    lookup_table_name: 'l1_digital_customer_web_category_agg_timeband_afternoon_catlv_3'
    read_layer: 'l0_daily'
    target_layer: 'l1_daily'
    lookback: '0'

l0_digital_mobile_web_hourly_for_afternoon_catlv_4:
  type: datasets.spark_dbfs_dataset.SparkDbfsDataSet
  filepath: base_path/STREAM/stream_sdr_sub_url_hourly/ld_year=2021/ld_month=03/ld_day=03
  file_format: parquet
  metadata_table_path: 'metadata_path'
  load_args:
    increment_flag: 'yes'
    lookup_table_name: 'l1_digital_customer_web_category_agg_timeband_afternoon_catlv_4'
    read_layer: 'l0_daily'
    target_layer: 'l1_daily'
    lookback: '0'

l0_digital_mobile_web_hourly_for_evening_catlv_1:
  type: datasets.spark_dbfs_dataset.SparkDbfsDataSet
  filepath: base_path/STREAM/stream_sdr_sub_url_hourly/ld_year=2021/ld_month=03/ld_day=03
  file_format: parquet
  metadata_table_path: 'metadata_path'
  load_args:
    increment_flag: 'yes'
    lookup_table_name: 'l1_digital_customer_web_category_agg_timeband_evening_catlv_1'
    read_layer: 'l0_daily'
    target_layer: 'l1_daily'
    lookback: '0'

l0_digital_mobile_web_hourly_for_evening_catlv_2:
  type: datasets.spark_dbfs_dataset.SparkDbfsDataSet
  filepath: base_path/STREAM/stream_sdr_sub_url_hourly/ld_year=2021/ld_month=03/ld_day=03
  file_format: parquet
  metadata_table_path: 'metadata_path'
  load_args:
    increment_flag: 'yes'
    lookup_table_name: 'l1_digital_customer_web_category_agg_timeband_evening_catlv_2'
    read_layer: 'l0_daily'
    target_layer: 'l1_daily'
    lookback: '0'

l0_digital_mobile_web_hourly_for_evening_catlv_3:
  type: datasets.spark_dbfs_dataset.SparkDbfsDataSet
  filepath: base_path/STREAM/stream_sdr_sub_url_hourly/ld_year=2021/ld_month=03/ld_day=03
  file_format: parquet
  metadata_table_path: 'metadata_path'
  load_args:
    increment_flag: 'yes'
    lookup_table_name: 'l1_digital_customer_web_category_agg_timeband_evening_catlv_3'
    read_layer: 'l0_daily'
    target_layer: 'l1_daily'
    lookback: '0'

l0_digital_mobile_web_hourly_for_evening_catlv_4:
  type: datasets.spark_dbfs_dataset.SparkDbfsDataSet
  filepath: base_path/STREAM/stream_sdr_sub_url_hourly/ld_year=2021/ld_month=03/ld_day=03
  file_format: parquet
  metadata_table_path: 'metadata_path'
  load_args:
    increment_flag: 'yes'
    lookup_table_name: 'l1_digital_customer_web_category_agg_timeband_evening_catlv_4'
    read_layer: 'l0_daily'
    target_layer: 'l1_daily'
    lookback: '0'

l0_digital_mobile_web_hourly_for_night_catlv_1:
  type: datasets.spark_dbfs_dataset.SparkDbfsDataSet
  filepath: base_path/STREAM/stream_sdr_sub_url_hourly/ld_year=2021/ld_month=03/ld_day=03
  file_format: parquet
  metadata_table_path: 'metadata_path'
  load_args:
    increment_flag: 'yes'
    lookup_table_name: 'l1_digital_customer_web_category_agg_timeband_night_catlv_1'
    read_layer: 'l0_daily'
    target_layer: 'l1_daily'
    lookback: '0'

l0_digital_mobile_web_hourly_for_night_catlv_2:
  type: datasets.spark_dbfs_dataset.SparkDbfsDataSet
  filepath: base_path/STREAM/stream_sdr_sub_url_hourly/ld_year=2021/ld_month=03/ld_day=03
  file_format: parquet
  metadata_table_path: 'metadata_path'
  load_args:
    increment_flag: 'yes'
    lookup_table_name: 'l1_digital_customer_web_category_agg_timeband_night_catlv_2'
    read_layer: 'l0_daily'
    target_layer: 'l1_daily'
    lookback: '0'

l0_digital_mobile_web_hourly_for_night_catlv_3:
  type: datasets.spark_dbfs_dataset.SparkDbfsDataSet
  filepath: base_path/STREAM/stream_sdr_sub_url_hourly/ld_year=2021/ld_month=03/ld_day=03
  file_format: parquet
  metadata_table_path: 'metadata_path'
  load_args:
    increment_flag: 'yes'
    lookup_table_name: 'l1_digital_customer_web_category_agg_timeband_night_catlv_3'
    read_layer: 'l0_daily'
    target_layer: 'l1_daily'
    lookback: '0'

l0_digital_mobile_web_hourly_for_night_catlv_4:
  type: datasets.spark_dbfs_dataset.SparkDbfsDataSet
  filepath: base_path/STREAM/stream_sdr_sub_url_hourly/ld_year=2021/ld_month=03/ld_day=03
  file_format: parquet
  metadata_table_path: 'metadata_path'
  load_args:
    increment_flag: 'yes'
    lookup_table_name: 'l1_digital_customer_web_category_agg_timeband_night_catlv_4'
    read_layer: 'l0_daily'
    target_layer: 'l1_daily'
    lookback: '0'

l0_digital_app_hourly_for_morning_catlv_1:
  type: datasets.spark_dbfs_dataset.SparkDbfsDataSet
  file_format: "parquet"
  filepath: base_path/STREAM/stream_sdr_sub_app_hourly/
  metadata_table_path: 'metadata_path'
  load_args:
    increment_flag: 'yes'
    lookup_table_name: 'l1_digital_customer_app_category_agg_timeband_morning_catlv_1'
    read_layer: 'l0_daily'
    target_layer: 'l1_daily'
    lookback: '0'
    baseSource: 'dl2'

l0_digital_app_hourly_for_morning_catlv_2:
  type: datasets.spark_dbfs_dataset.SparkDbfsDataSet
  file_format: "parquet"
  filepath: base_path/STREAM/stream_sdr_sub_app_hourly/
  metadata_table_path: 'metadata_path'
  load_args:
    increment_flag: 'yes'
    lookup_table_name: 'l1_digital_customer_app_category_agg_timeband_morning_catlv_2'
    read_layer: 'l0_daily'
    target_layer: 'l1_daily'
    lookback: '0'
    baseSource: 'dl2'

l0_digital_app_hourly_for_morning_catlv_3:
  type: datasets.spark_dbfs_dataset.SparkDbfsDataSet
  file_format: "parquet"
  filepath: base_path/STREAM/stream_sdr_sub_app_hourly/
  metadata_table_path: 'metadata_path'
  load_args:
    increment_flag: 'yes'
    lookup_table_name: 'l1_digital_customer_app_category_agg_timeband_morning_catlv_3'
    read_layer: 'l0_daily'
    target_layer: 'l1_daily'
    lookback: '0'
    baseSource: 'dl2'

l0_digital_app_hourly_for_morning_catlv_4:
  type: datasets.spark_dbfs_dataset.SparkDbfsDataSet
  file_format: "parquet"
  filepath: base_path/STREAM/stream_sdr_sub_app_hourly/
  metadata_table_path: 'metadata_path'
  load_args:
    increment_flag: 'yes'
    lookup_table_name: 'l1_digital_customer_app_category_agg_timeband_morning_catlv_4'
    read_layer: 'l0_daily'
    target_layer: 'l1_daily'
    lookback: '0'
    baseSource: 'dl2'

l0_digital_app_hourly_for_afternoon_catlv_1:
  type: datasets.spark_dbfs_dataset.SparkDbfsDataSet
  file_format: "parquet"
  filepath: base_path/STREAM/stream_sdr_sub_app_hourly/
  metadata_table_path: 'metadata_path'
  load_args:
    increment_flag: 'yes'
    lookup_table_name: 'l1_digital_customer_app_category_agg_timeband_afternoon_catlv_1'
    read_layer: 'l0_daily'
    target_layer: 'l1_daily'
    lookback: '0'
    baseSource: 'dl2'

l0_digital_app_hourly_for_afternoon_catlv_2:
  type: datasets.spark_dbfs_dataset.SparkDbfsDataSet
  file_format: "parquet"
  filepath: base_path/STREAM/stream_sdr_sub_app_hourly/
  metadata_table_path: 'metadata_path'
  load_args:
    increment_flag: 'yes'
    lookup_table_name: 'l1_digital_customer_app_category_agg_timeband_afternoon_catlv_2'
    read_layer: 'l0_daily'
    target_layer: 'l1_daily'
    lookback: '0'
    baseSource: 'dl2'

l0_digital_app_hourly_for_afternoon_catlv_3:
  type: datasets.spark_dbfs_dataset.SparkDbfsDataSet
  file_format: "parquet"
  filepath: base_path/STREAM/stream_sdr_sub_app_hourly/
  metadata_table_path: 'metadata_path'
  load_args:
    increment_flag: 'yes'
    lookup_table_name: 'l1_digital_customer_app_category_agg_timeband_afternoon_catlv_3'
    read_layer: 'l0_daily'
    target_layer: 'l1_daily'
    lookback: '0'
    baseSource: 'dl2'

l0_digital_app_hourly_for_afternoon_catlv_4:
  type: datasets.spark_dbfs_dataset.SparkDbfsDataSet
  file_format: "parquet"
  filepath: base_path/STREAM/stream_sdr_sub_app_hourly/
  metadata_table_path: 'metadata_path'
  load_args:
    increment_flag: 'yes'
    lookup_table_name: 'l1_digital_customer_app_category_agg_timeband_afternoon_catlv_4'
    read_layer: 'l0_daily'
    target_layer: 'l1_daily'
    lookback: '0'
    baseSource: 'dl2'

l0_digital_app_hourly_for_evening_catlv_1:
  type: datasets.spark_dbfs_dataset.SparkDbfsDataSet
  file_format: "parquet"
  filepath: base_path/STREAM/stream_sdr_sub_app_hourly/
  metadata_table_path: 'metadata_path'
  load_args:
    increment_flag: 'yes'
    lookup_table_name: 'l1_digital_customer_app_category_agg_timeband_evening_catlv_1'
    read_layer: 'l0_daily'
    target_layer: 'l1_daily'
    lookback: '0'
    baseSource: 'dl2'

l0_digital_app_hourly_for_evening_catlv_2:
  type: datasets.spark_dbfs_dataset.SparkDbfsDataSet
  file_format: "parquet"
  filepath: base_path/STREAM/stream_sdr_sub_app_hourly/
  metadata_table_path: 'metadata_path'
  load_args:
    increment_flag: 'yes'
    lookup_table_name: 'l1_digital_customer_app_category_agg_timeband_evening_catlv_2'
    read_layer: 'l0_daily'
    target_layer: 'l1_daily'
    lookback: '0'
    baseSource: 'dl2'

l0_digital_app_hourly_for_evening_catlv_3:
  type: datasets.spark_dbfs_dataset.SparkDbfsDataSet
  file_format: "parquet"
  filepath: base_path/STREAM/stream_sdr_sub_app_hourly/
  metadata_table_path: 'metadata_path'
  load_args:
    increment_flag: 'yes'
    lookup_table_name: 'l1_digital_customer_app_category_agg_timeband_evening_catlv_3'
    read_layer: 'l0_daily'
    target_layer: 'l1_daily'
    lookback: '0'
    baseSource: 'dl2'

l0_digital_app_hourly_for_evening_catlv_4:
  type: datasets.spark_dbfs_dataset.SparkDbfsDataSet
  file_format: "parquet"
  filepath: base_path/STREAM/stream_sdr_sub_app_hourly/
  metadata_table_path: 'metadata_path'
  load_args:
    increment_flag: 'yes'
    lookup_table_name: 'l1_digital_customer_app_category_agg_timeband_evening_catlv_4'
    read_layer: 'l0_daily'
    target_layer: 'l1_daily'
    lookback: '0'
    baseSource: 'dl2'

l0_digital_app_hourly_for_night_catlv_1:
  type: datasets.spark_dbfs_dataset.SparkDbfsDataSet
  file_format: "parquet"
  filepath: base_path/STREAM/stream_sdr_sub_app_hourly/
  metadata_table_path: 'metadata_path'
  load_args:
    increment_flag: 'yes'
    lookup_table_name: 'l1_digital_customer_app_category_agg_timeband_night_catlv_1'
    read_layer: 'l0_daily'
    target_layer: 'l1_daily'
    lookback: '0'
    baseSource: 'dl2'

l0_digital_app_hourly_for_night_catlv_2:
  type: datasets.spark_dbfs_dataset.SparkDbfsDataSet
  file_format: "parquet"
  filepath: base_path/STREAM/stream_sdr_sub_app_hourly/
  metadata_table_path: 'metadata_path'
  load_args:
    increment_flag: 'yes'
    lookup_table_name: 'l1_digital_customer_app_category_agg_timeband_night_catlv_2'
    read_layer: 'l0_daily'
    target_layer: 'l1_daily'
    lookback: '0'
    baseSource: 'dl2'

l0_digital_app_hourly_for_night_catlv_3:
  type: datasets.spark_dbfs_dataset.SparkDbfsDataSet
  file_format: "parquet"
  filepath: base_path/STREAM/stream_sdr_sub_app_hourly/
  metadata_table_path: 'metadata_path'
  load_args:
    increment_flag: 'yes'
    lookup_table_name: 'l1_digital_customer_app_category_agg_timeband_night_catlv_3'
    read_layer: 'l0_daily'
    target_layer: 'l1_daily'
    lookback: '0'
    baseSource: 'dl2'

l0_digital_app_hourly_for_night_catlv_4:
  type: datasets.spark_dbfs_dataset.SparkDbfsDataSet
  file_format: "parquet"
  filepath: base_path/STREAM/stream_sdr_sub_app_hourly/
  metadata_table_path: 'metadata_path'
  load_args:
    increment_flag: 'yes'
    lookup_table_name: 'l1_digital_customer_app_category_agg_timeband_night_catlv_4'
    read_layer: 'l0_daily'
    target_layer: 'l1_daily'
    lookback: '0'
    baseSource: 'dl2'

l0_digital_relay_engagement_pageview:
  type: datasets.spark_dbfs_dataset.SparkDbfsDataSet
  filepath: base_path/ONLINE/online_relay42_engagement_pageview/
  file_format: parquet
  metadata_table_path: 'metadata_path'
  load_args:
    increment_flag: 'yes'
    lookup_table_name: 'l1_digital_customer_relay_pageview_agg_daily'
    read_layer: 'l0_daily'
    target_layer: 'l1_daily'
    lookback: '0'

l0_digital_relay_engagement_conversion:
  type: datasets.spark_dbfs_dataset.SparkDbfsDataSet
  filepath: base_path/ONLINE/online_relay42_engagement_conversion/
  file_format: parquet
  metadata_table_path: 'metadata_path'
  load_args:
    increment_flag: 'yes'
    lookup_table_name: 'l1_digital_customer_relay_conversion_agg_daily'
    read_layer: 'l0_daily'
    target_layer: 'l1_daily'
    lookback: '0'

l0_digital_relay_engagement_conversion_package:
  type: datasets.spark_dbfs_dataset.SparkDbfsDataSet
  filepath: base_path/ONLINE/online_relay42_engagement_conversion_package/
  file_format: parquet
  metadata_table_path: 'metadata_path'
  load_args:
    increment_flag: 'yes'
    lookup_table_name: 'l1_digital_customer_relay_conversion_agg_daily'
    read_layer: 'l0_daily'
    target_layer: 'l1_daily'
    lookback: '0'

l0_digital_relay_engagement_productinfo:
  type: datasets.spark_dbfs_dataset.SparkDbfsDataSet
  filepath: base_path/ONLINE/online_relay42_engagement_productinfo/
  file_format: parquet
  metadata_table_path: 'metadata_path'
  load_args:
    increment_flag: 'yes'
    lookup_table_name: 'l1_digital_customer_relay_pageview_agg_daily'
    read_layer: 'l0_daily'
    target_layer: 'l1_daily'
    lookback: '0'

l0_digital_cxense_traffic_raw:
  type: datasets.spark_dbfs_dataset.SparkDbfsDataSet
  filepath: base_path/ONLINE/online_cxense_traffic/
  file_format: parquet
  metadata_table_path: 'metadata_path'
  load_args:
    increment_flag: 'yes'
    lookup_table_name: 'l1_digital_cxense_traffic_int'
    read_layer: 'l0_daily'
    target_layer: 'l1_daily'
    lookback: '0'

l0_digital_cxense_content_profile_raw:
  type: datasets.spark_dbfs_dataset.SparkDbfsDataSet
  filepath: base_path/ONLINE/online_cxense_content_profile_profile/
  file_format: parquet
  metadata_table_path: 'metadata_path'
  load_args:
    increment_flag: 'no'

l0_digital_cxense_user_traffic:
  type: datasets.spark_dbfs_dataset.SparkDbfsDataSet
  filepath: base_path/ONLINE/online_cxense_traffic/
  file_format: parquet
  metadata_table_path: 'metadata_path'
  load_args:
    increment_flag: 'yes'
    lookup_table_name: 'l1_digital_cxense_user_traffic'
    read_layer: 'l0_daily'
    target_layer: 'l1_daily'
    lookback: '0'

l0_digital_relay_engagement_pageview_for_fav_monthly:
  type: datasets.spark_dbfs_dataset.SparkDbfsDataSet
  filepath: base_path/ONLINE/online_relay42_engagement_pageview/
  file_format: parquet
  metadata_table_path: 'metadata_path'
  load_args:
    increment_flag: 'yes'
    lookup_table_name: 'l3_digital_customer_relay_pageview_fav_monthly'
    read_layer: 'l0_daily'
    target_layer: 'l3_monthly'
    lookback: '0'

l0_digital_relay_engagement_productinfo_for_fav_monthly:
  type: datasets.spark_dbfs_dataset.SparkDbfsDataSet
  filepath: base_path/ONLINE/online_relay42_engagement_productinfo/
  file_format: parquet
  metadata_table_path: 'metadata_path'
  load_args:
    increment_flag: 'yes'
    lookup_table_name: 'l3_digital_customer_relay_pageview_fav_monthly'
    read_layer: 'l0_daily'
    target_layer: 'l3_monthly'
    lookback: '0'

l0_digital_relay_engagement_conversion_for_agg_monthly:
  type: datasets.spark_dbfs_dataset.SparkDbfsDataSet
  filepath: base_path/ONLINE/online_relay42_engagement_conversion/
  file_format: parquet
  metadata_table_path: 'metadata_path'
  load_args:
    increment_flag: 'yes'
    lookup_table_name: 'l3_digital_customer_relay_conversion_agg_monthly'
    read_layer: 'l0_daily'
    target_layer: 'l3_monthly'
    lookback: '0'

l0_digital_relay_engagement_conversion_package_for_agg_monthly:
  type: datasets.spark_dbfs_dataset.SparkDbfsDataSet
  filepath: base_path/ONLINE/online_relay42_engagement_conversion_package/
  file_format: parquet
  metadata_table_path: 'metadata_path'
  load_args:
    increment_flag: 'yes'
    lookup_table_name: 'l3_digital_customer_relay_conversion_agg_monthly'
    read_layer: 'l0_daily'
    target_layer: 'l3_monthly'
    lookback: '0'

l0_digital_relay_engagement_conversion_for_fav_monthly:
  type: datasets.spark_dbfs_dataset.SparkDbfsDataSet
  filepath: base_path/ONLINE/online_relay42_engagement_conversion/
  file_format: parquet
  metadata_table_path: 'metadata_path'
  load_args:
    increment_flag: 'yes'
    lookup_table_name: 'l3_digital_customer_relay_conversion_fav_monthly'
    read_layer: 'l0_daily'
    target_layer: 'l3_monthly'
    lookback: '0'

l0_digital_relay_engagement_conversion_package_for_fav_monthly:
  type: datasets.spark_dbfs_dataset.SparkDbfsDataSet
  filepath: base_path/ONLINE/online_relay42_engagement_conversion_package/
  file_format: parquet
  metadata_table_path: 'metadata_path'
  load_args:
    increment_flag: 'yes'
    lookup_table_name: 'l3_digital_customer_relay_conversion_package_fav_monthly'
    read_layer: 'l0_daily'
    target_layer: 'l3_monthly'
    lookback: '0'

l0_digital_mobile_web_monthly_for_l3_digital_customer_web_category_favorite_by_category_monthly_catlv_1:
  type: datasets.spark_dbfs_dataset.SparkDbfsDataSet
  filepath: base_path/STREAM/stream_mobile_web_monthly/
  file_format: parquet
  metadata_table_path: 'metadata_path'
  load_args:
    increment_flag: 'yes'
    lookup_table_name: 'l3_digital_customer_web_category_favorite_by_category_monthly_catlv_1'
    read_layer: 'l0_monthly'
    target_layer: 'l3_monthly'
    lookback: '0'

l0_digital_mobile_web_monthly_for_l3_digital_customer_web_category_favorite_by_category_monthly_catlv_2:
  type: datasets.spark_dbfs_dataset.SparkDbfsDataSet
  filepath: base_path/STREAM/stream_mobile_web_monthly/
  file_format: parquet
  metadata_table_path: 'metadata_path'
  load_args:
    increment_flag: 'yes'
    lookup_table_name: 'l3_digital_customer_web_category_favorite_by_category_monthly_catlv_2'
    read_layer: 'l0_monthly'
    target_layer: 'l3_monthly'
    lookback: '0'

l0_digital_mobile_web_monthly_for_l3_digital_customer_web_category_favorite_by_category_monthly_catlv_3:
  type: datasets.spark_dbfs_dataset.SparkDbfsDataSet
  filepath: base_path/STREAM/stream_mobile_web_monthly/
  file_format: parquet
  metadata_table_path: 'metadata_path'
  load_args:
    increment_flag: 'yes'
    lookup_table_name: 'l3_digital_customer_web_category_favorite_by_category_monthly_catlv_3'
    read_layer: 'l0_monthly'
    target_layer: 'l3_monthly'
    lookback: '0'

l0_digital_mobile_web_monthly_for_l3_digital_customer_web_category_favorite_by_category_monthly_catlv_4:
  type: datasets.spark_dbfs_dataset.SparkDbfsDataSet
  filepath: base_path/STREAM/stream_mobile_web_monthly/
  file_format: parquet
  metadata_table_path: 'metadata_path'
  load_args:
    increment_flag: 'yes'
    lookup_table_name: 'l3_digital_customer_web_category_favorite_by_category_monthly_catlv_4'
    read_layer: 'l0_monthly'
    target_layer: 'l3_monthly'
    lookback: '0'

l0_digital_mobile_web_monthly_for_l3_digital_customer_combine_favorite_by_category_monthly_catlv_1:
  type: datasets.spark_dbfs_dataset.SparkDbfsDataSet
  filepath: base_path/STREAM/stream_mobile_web_monthly/
  file_format: parquet
  metadata_table_path: 'metadata_path'
  load_args:
    increment_flag: 'yes'
    lookup_table_name: 'l3_digital_customer_combine_favorite_by_category_monthly_catlv_1'
    read_layer: 'l0_monthly'
    target_layer: 'l3_monthly'
    lookback: '0'

l0_digital_mobile_web_monthly_for_l3_digital_customer_combine_favorite_by_category_monthly_catlv_2:
  type: datasets.spark_dbfs_dataset.SparkDbfsDataSet
  filepath: base_path/STREAM/stream_mobile_web_monthly/
  file_format: parquet
  metadata_table_path: 'metadata_path'
  load_args:
    increment_flag: 'yes'
    lookup_table_name: 'l3_digital_customer_combine_favorite_by_category_monthly_catlv_1'
    read_layer: 'l0_monthly'
    target_layer: 'l3_monthly'
    lookback: '0'

l0_digital_mobile_web_monthly_for_l3_digital_customer_combine_favorite_by_category_monthly_catlv_3:
  type: datasets.spark_dbfs_dataset.SparkDbfsDataSet
  filepath: base_path/STREAM/stream_mobile_web_monthly/
  file_format: parquet
  metadata_table_path: 'metadata_path'
  load_args:
    increment_flag: 'yes'
    lookup_table_name: 'l3_digital_customer_combine_favorite_by_category_monthly_catlv_1'
    read_layer: 'l0_monthly'
    target_layer: 'l3_monthly'
    lookback: '0'

l0_digital_mobile_web_monthly_for_l3_digital_customer_combine_favorite_by_category_monthly_catlv_4:
  type: datasets.spark_dbfs_dataset.SparkDbfsDataSet
  filepath: base_path/STREAM/stream_mobile_web_monthly/
  file_format: parquet
  metadata_table_path: 'metadata_path'
  load_args:
    increment_flag: 'yes'
    lookup_table_name: 'l3_digital_customer_combine_favorite_by_category_monthly_catlv_1'
    read_layer: 'l0_monthly'
    target_layer: 'l3_monthly'
    lookback: '0'

l0_digital_mobile_web_daily_for_l1_digital_customer_web_category_agg_daily_catlv_1:
  filepath: base_path/STREAM/stream_mobile_web_daily/
  type: datasets.spark_dbfs_dataset.SparkDbfsDataSet
  file_format: parquet
  metadata_table_path: 'metadata_path'
  load_args:
    increment_flag: 'yes'
    lookup_table_name: 'l1_digital_customer_web_category_agg_daily_catlv_1'
    read_layer: 'l1_daily'
    target_layer: 'l1_daily'
    lookback: '0'

l0_digital_mobile_web_daily_for_l1_digital_customer_web_category_agg_daily_catlv_2:
  filepath: base_path/STREAM/stream_mobile_web_daily/
  type: datasets.spark_dbfs_dataset.SparkDbfsDataSet
  file_format: parquet
  metadata_table_path: 'metadata_path'
  load_args:
    increment_flag: 'yes'
    lookup_table_name: 'l1_digital_customer_web_category_agg_daily_catlv_2'
    read_layer: 'l1_daily'
    target_layer: 'l1_daily'
    lookback: '0'

l0_digital_mobile_web_daily_for_l1_digital_customer_web_category_agg_daily_catlv_3:
  filepath: base_path/STREAM/stream_mobile_web_daily/
  type: datasets.spark_dbfs_dataset.SparkDbfsDataSet
  file_format: parquet
  metadata_table_path: 'metadata_path'
  load_args:
    increment_flag: 'yes'
    lookup_table_name: 'l1_digital_customer_web_category_agg_daily_catlv_3'
    read_layer: 'l1_daily'
    target_layer: 'l1_daily'
    lookback: '0'

l0_digital_mobile_web_daily_for_l1_digital_customer_web_category_agg_daily_catlv_4:
  filepath: base_path/STREAM/stream_mobile_web_daily/
  type: datasets.spark_dbfs_dataset.SparkDbfsDataSet
  file_format: parquet
  metadata_table_path: 'metadata_path'
  load_args:
    increment_flag: 'yes'
    lookup_table_name: 'l1_digital_customer_web_category_agg_daily_catlv_4'
    read_layer: 'l1_daily'
    target_layer: 'l1_daily'
    lookback: '0'

l0_digital_cxense_content_profile_master:
  filepath: base_path/ONLINE/online_cxense_content_profile_master/
  type: datasets.spark_dbfs_dataset.SparkDbfsDataSet
  file_format: parquet
  metadata_table_path: 'metadata_path'
  load_args:
    increment_flag: 'no'

l1_digital_app_category_master:
  filepath: base_path/STREAM/stream_mobile_app_categories_master/
  type: datasets.spark_dbfs_dataset.SparkDbfsDataSet
  file_format: parquet
  metadata_table_path: 'metadata_path'
  load_args:
    increment_flag: 'no'<|MERGE_RESOLUTION|>--- conflicted
+++ resolved
@@ -218,18 +218,6 @@
     target_layer: 'l1_daily'
     lookback: '0'
 
-<<<<<<< HEAD
-#l0_digital_app_hourly:
-#  type: datasets.spark_dbfs_dataset.SparkDbfsDataSet
-#  file_format: "parquet"
-#  filepath: base_path/STREAM/stream_sdr_sub_app_hourly/ld_year=2021/ld_month=05/ld_day=02/
-#  load_args:
-#    increment_flag: 'yes'
-#    lookup_table_name: 'l3_digital_mobile_app_category_agg_timeband_morning_catlv_1'
-#    read_layer: 'l0_daily'
-#    target_layer: 'l3_monthly'
-#    lookback: '0'
-=======
 l0_digital_mobile_web_daily_for_mobile_category_catlv_3:
   filepath: base_path/STREAM/stream_mobile_web_daily/
   type: datasets.spark_dbfs_dataset.SparkDbfsDataSet
@@ -241,7 +229,6 @@
     read_layer: 'l0_daily'
     target_layer: 'l1_daily'
     lookback: '0'
->>>>>>> 8b8ded11
 
 l0_digital_mobile_web_daily_for_mobile_category_catlv_4:
   filepath: base_path/STREAM/stream_mobile_web_daily/

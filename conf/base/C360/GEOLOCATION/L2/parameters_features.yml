--- conflicted
+++ resolved
@@ -18,7 +18,6 @@
     num_of_times: "sum(num_of_times)"
   granularity: "imsi,start_of_week"
 
-<<<<<<< HEAD
 l2_geo_cust_subseqently_distance_weekly:
   where_clause: ""
   feature_list:
@@ -26,7 +25,8 @@
     distance_km: "distance_km"
     weekday_distance_km: "weekday_distance_km"
     weekend_distance_km: "weekend_distance_km"
-=======
+  granularity: "imsi,start_of_week"
+
 ##==============================Update 2020-06-12 by Thatt529==========================================##
 
 ###total_distance_km###
@@ -76,5 +76,4 @@
   where_clause: ""
   feature_list:
     total_distance_km: "sum(total_call)"
->>>>>>> 90028e80
   granularity: "imsi,start_of_week"
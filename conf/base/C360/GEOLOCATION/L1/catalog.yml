l1_geo_time_spent_by_location_daily:
  type: datasets.spark_dbfs_dataset.SparkDbfsDataSet
  filepath: /mnt/customer360-blob-output/C360/GEO/l1_features/geo_time_spent_by_location_daily/
  file_format: parquet
  save_args:
    increment_flag: 'no'
    mode: "overwrite"
    partitionBy: "event_partition_date"
    read_layer: 'l0_daily'
    target_layer: 'l1_daily'

l1_geo_time_spent_by_location_daily_for_l2_geo_time_spent_by_location_weekly:
  type: datasets.spark_dbfs_dataset.SparkDbfsDataSet
  filepath: /mnt/customer360-blob-output/C360/GEO/l1_features/geo_time_spent_by_location_daily/
  file_format: parquet
  load_args:
    increment_flag: 'no'
    lookup_table_name: 'l2_geo_time_spent_by_location_weekly'
    read_layer: 'l1_daily'
    target_layer: 'l2_weekly'
    lookback: '0'

l1_geo_time_spent_by_location_daily_for_l3_geo_time_spent_by_location_monthly:
  type: datasets.spark_dbfs_dataset.SparkDbfsDataSet
  filepath: /mnt/customer360-blob-output/C360/GEO/l1_features/geo_time_spent_by_location_daily/
  file_format: parquet
  load_args:
    increment_flag: 'no'
    lookup_table_name: 'l3_geo_time_spent_by_location_monthly'
    read_layer: 'l1_daily'
    target_layer: 'l3_monthly'
    lookback: '0'

l1_geo_area_from_ais_store_daily:
  type: datasets.spark_dbfs_dataset.SparkDbfsDataSet
  filepath: /mnt/customer360-blob-output/C360/GEO/l1_features/geo_area_from_ais_store_daily/
  file_format: parquet
  save_args:
    increment_flag: 'no'
    mode: "overwrite"
    partitionBy: "event_partition_date"
    read_layer: 'l0_daily'
    target_layer: 'l1_daily'

l1_geo_area_from_ais_store_daily_for_l2_geo_area_from_ais_store_weekly:
  type: datasets.spark_dbfs_dataset.SparkDbfsDataSet
  filepath: /mnt/customer360-blob-output/C360/GEO/l1_features/geo_area_from_ais_store_daily/
  file_format: parquet
  load_args:
    increment_flag: 'no'
    lookup_table_name: 'l2_area_from_ais_store_weekly'
    read_layer: 'l1_daily'
    target_layer: 'l2_weekly'
    lookback: '0'

l1_geo_area_from_ais_store_daily_for_l3_geo_area_from_ais_store_monthly:
  type: datasets.spark_dbfs_dataset.SparkDbfsDataSet
  filepath: /mnt/customer360-blob-output/C360/GEO/l1_features/geo_area_from_ais_store_daily/
  file_format: parquet
  load_args:
    increment_flag: 'no'
    lookup_table_name: 'l3_area_from_ais_store_monthly'
    read_layer: 'l1_daily'
    target_layer: 'l3_monthly'
    lookback: '0'

l1_geo_area_from_competitor_store_daily:
  type: datasets.spark_dbfs_dataset.SparkDbfsDataSet
  filepath: /mnt/customer360-blob-output/C360/GEO/l1_features/geo_area_from_competitor_store_daily/
  file_format: parquet
  save_args:
    increment_flag: 'no'
    mode: "overwrite"
    partitionBy: "event_partition_date"
    read_layer: 'l0_daily'
    target_layer: 'l1_daily'

l1_geo_area_from_competitor_store_daily_for_l2_geo_area_from_competitor_store_weekly:
  type: datasets.spark_dbfs_dataset.SparkDbfsDataSet
  filepath: /mnt/customer360-blob-output/C360/GEO/l1_features/geo_area_from_competitor_store_daily/
  file_format: parquet
  load_args:
    increment_flag: 'no'
    lookup_table_name: 'l2_area_from_competitor_store_weekly'
    read_layer: 'l1_daily'
    target_layer: 'l2_weekly'
    lookback: '0'

l1_geo_area_from_competitor_store_daily_for_l3_geo_area_from_competitor_store_monthly:
  type: datasets.spark_dbfs_dataset.SparkDbfsDataSet
  filepath: /mnt/customer360-blob-output/C360/GEO/l1_features/geo_area_from_competitor_store_daily/
  file_format: parquet
  load_args:
    increment_flag: 'no'
    lookup_table_name: 'l3_area_from_competitor_store_monthly'
    read_layer: 'l1_daily'
    target_layer: 'l3_monthly'
    lookback: '0'

l1_homework_master_for_l1_geo_top_visit_exclude_homework:
  type: datasets.spark_dbfs_dataset.SparkDbfsDataSet
  filepath: /mnt/customer360-blob-data/C360/GEO/sample/geo_home_work_data/ #sample data
  file_format: parquet

<<<<<<< HEAD
l1_geo_cust_subseqently_distance_daily:
  type: datasets.spark_dbfs_dataset.SparkDbfsDataSet
  filepath: /mnt/customer360-blob-output/C360/GEO/l1_features/geo_cust_subseqently_distance_daily/
=======
##==============================Update 2020-06-12 by Thatt529==========================================##

###total_distance_km###
l1_geo_total_distance_km_daily:
  type: datasets.spark_dbfs_dataset.SparkDbfsDataSet
  filepath: /mnt/customer360-blob-output/C360/GEO/l1_features/geo_total_distance_km_daily/
  file_format: parquet
  save_args:
    increment_flag: 'no'
    mode: "overwrite"
    partitionBy: "event_partition_date"
    read_layer: 'l0_daily'
    target_layer: 'l1_daily'

l1_geo_total_distance_km_daily_for_l2_geo_total_distance_km_weekly:
  type: datasets.spark_dbfs_dataset.SparkDbfsDataSet
  filepath: /mnt/customer360-blob-output/C360/GEO/l1_features/geo_total_distance_km_daily/
  file_format: parquet
  load_args:
    increment_flag: 'no'
    lookup_table_name: 'l2_geo_total_distance_km_weekly'
    read_layer: 'l1_daily'
    target_layer: 'l2_weekly'
    lookback: '0'

l1_geo_total_distance_km_daily_for_l3_geo_total_distance_km_monthly:
  type: datasets.spark_dbfs_dataset.SparkDbfsDataSet
  filepath: /mnt/customer360-blob-output/C360/GEO/l1_features/geo_total_distance_km_daily/
  file_format: parquet
  load_args:
    increment_flag: 'no'
    lookup_table_name: 'l3_geo_total_distance_km_monthly'
    read_layer: 'l1_daily'
    target_layer: 'l3_monthly'
    lookback: '0'

###Traffic_fav_location###
l1_geo_use_traffic_home_work:
  type: datasets.spark_dbfs_dataset.SparkDbfsDataSet
  filepath: /mnt/customer360-blob-output/C360/GEO/l1_features/geo_use_traffic_most_location/
  file_format: parquet
  save_args:
    increment_flag: 'no'
    mode: "overwrite"
    partitionBy: "event_partition_date"
    read_layer: 'l0_daily'
    target_layer: 'l1_daily'

l1_geo_use_traffic_home_work_for_l2_geo_use_traffic_home_work_weekly:
  type: datasets.spark_dbfs_dataset.SparkDbfsDataSet
  filepath: /mnt/customer360-blob-output/C360/GEO/l1_features/geo_use_traffic_most_location/
  file_format: parquet
  load_args:
    increment_flag: 'no'
    lookup_table_name: 'geo_use_traffic_home_work_weekly'
    read_layer: 'l1_daily'
    target_layer: 'l2_weekly'
    lookback: '0'

l1_geo_use_traffic_home_work_weekly_for_l3_geo_use_traffic_home_work_monthly:
  type: datasets.spark_dbfs_dataset.SparkDbfsDataSet
  filepath: /mnt/customer360-blob-output/C360/GEO/l1_features/geo_use_traffic_most_location/
  file_format: parquet
  load_args:
    increment_flag: 'no'
    lookup_table_name: 'l3_geo_use_traffic_home_work_monthly'
    read_layer: 'l1_daily'
    target_layer: 'l3_monthly'
    lookback: '0'


###Number_of_base_station###
l1_int_geo_cust_cell_visit_time_for_l1_geo_number_of_bs_used_20200101:
  type: datasets.spark_dbfs_dataset.SparkDbfsDataSet
  file_format: parquet
  filepath: /mnt/customer360-blob-data/C360/GEO/l1_features/geo_cust_cell_visit_time/
  metadata_table_path: '/mnt/customer360-blob-data/C360/metadata_table/'
  load_args:
    increment_flag: 'no'
    lookup_table_name: 'l1_geo_number_of_bs_used'
    read_layer: 'l0_daily'
    target_layer: 'l1_daily'
    lookback: '0'

###feature_sum_voice_location###
l1_geo_call_location_home_work_daily:
  type: datasets.spark_dbfs_dataset.SparkDbfsDataSet
  filepath: /mnt/customer360-blob-output/C360/GEO/l1_features/geo_call_location_home_work_daily/
>>>>>>> 90028e80
  file_format: parquet
  save_args:
    increment_flag: 'no'
    mode: "overwrite"
    partitionBy: "event_partition_date"
    read_layer: 'l0_daily'
    target_layer: 'l1_daily'

<<<<<<< HEAD
l1_geo_cust_subseqently_distance_daily_for_l2_geo_cust_subseqently_distance_weekly:
  type: datasets.spark_dbfs_dataset.SparkDbfsDataSet
  filepath: /mnt/customer360-blob-output/C360/GEO/l1_features/geo_cust_subseqently_distance_daily/
  file_format: parquet
  load_args:
    increment_flag: 'no'
    lookup_table_name: 'l2_geo_cust_subseqently_distance_weekly'
    read_layer: 'l1_daily'
    target_layer: 'l2_weekly'
    lookback: '0'
=======
l1_geo_call_location_home_work_daily_for_l2_geo_call_location_home_work_weekly:
  type: datasets.spark_dbfs_dataset.SparkDbfsDataSet
  filepath: /mnt/customer360-blob-output/C360/GEO/l2_features/geo_call_location_home_work_weekly/
  file_format: parquet
  load_args:
    increment_flag: 'no'
    lookup_table_name: 'l2_geo_call_location_home_work_weekly'
    read_layer: 'l1_daily'
    target_layer: 'l2_weekly'
    lookback: '0'

l1_geo_call_location_home_work_daily_for_l3_geo_call_location_home_work_monthly:
  type: datasets.spark_dbfs_dataset.SparkDbfsDataSet
  filepath: /mnt/customer360-blob-output/C360/GEO/l3_features/geo_call_location_home_work_monthly/
  file_format: parquet
  load_args:
    increment_flag: 'no'
    lookup_table_name: 'l3_geo_call_location_home_work_monthly'
    read_layer: 'l1_daily'
    target_layer: 'l3_monthly'
    lookback: '0'

###Number of Unique Cells Used###
l1_int_geo_num_unique_cell_for_l1_geo:
        type: datasets.spark_dbfs_dataset.SparkDbfsDataSet
        file_format: parquet
        filepath: /mnt/customer360-blob-data/C360/GEO/l1_features/usage_sum_data_location_daily_l1/
        metadata_table_path: '/mnt/customer360-blob-output/C360/metadata_table/'
        load_args:
          increment_flag: 'no'
          partitionBy: "event_partition_date"
          read_layer: 'l1_daily'
          target_layer: 'l1_daily'
          lookback: '0'


###feature_AIS_store###
l1_location_of_visit_ais_store_daily_for_l4_location_of_last_visit_ais_store:
  type: datasets.spark_dbfs_dataset.SparkDbfsDataSet
  filepath: /mnt/customer360-blob-data/C360/GEO/l1_features/geo_location_of_visit_ais_store_daily/
  file_format:  parquet
  load_args:
    increment_flag: 'no'
    lookup_table_name: 'l4_location_of_last_visit_ais_store'
    read_layer: 'l1_daily'
    target_layer: 'l4_weekly'
    lookback: '0'

##==============================Update 2020-06-15 by Thatt529==========================================##

###Top_3_cells_on_voice_usage###
l1_geo_top3_cells_on_voice_usage:
  type: datasets.spark_dbfs_dataset.SparkDbfsDataSet
  filepath: /mnt/customer360-blob-output/C360/GEO/l1_features/geo_top3_cells_on_voice_usage/
  file_format:  parquet
  load_args:
    increment_flag: 'no'
    lookup_table_name: 'l2_geo_top3_cells_on_voice_usage'
    read_layer: 'l1_daily'
    target_layer: 'l2_weekly'
    lookback: '0'
  save_args:
    increment_flag: 'no'
    mode: "overwrite"
    partitionBy: "event_partition_date"
    read_layer: 'l0_daily'
    target_layer: 'l1_daily'
>>>>>>> 90028e80
<|MERGE_RESOLUTION|>--- conflicted
+++ resolved
@@ -102,11 +102,11 @@
   filepath: /mnt/customer360-blob-data/C360/GEO/sample/geo_home_work_data/ #sample data
   file_format: parquet
 
-<<<<<<< HEAD
 l1_geo_cust_subseqently_distance_daily:
   type: datasets.spark_dbfs_dataset.SparkDbfsDataSet
   filepath: /mnt/customer360-blob-output/C360/GEO/l1_features/geo_cust_subseqently_distance_daily/
-=======
+  file_format: parquet
+
 ##==============================Update 2020-06-12 by Thatt529==========================================##
 
 ###total_distance_km###
@@ -195,16 +195,14 @@
 l1_geo_call_location_home_work_daily:
   type: datasets.spark_dbfs_dataset.SparkDbfsDataSet
   filepath: /mnt/customer360-blob-output/C360/GEO/l1_features/geo_call_location_home_work_daily/
->>>>>>> 90028e80
-  file_format: parquet
-  save_args:
-    increment_flag: 'no'
-    mode: "overwrite"
-    partitionBy: "event_partition_date"
-    read_layer: 'l0_daily'
-    target_layer: 'l1_daily'
-
-<<<<<<< HEAD
+  file_format: parquet
+  save_args:
+    increment_flag: 'no'
+    mode: "overwrite"
+    partitionBy: "event_partition_date"
+    read_layer: 'l0_daily'
+    target_layer: 'l1_daily'
+
 l1_geo_cust_subseqently_distance_daily_for_l2_geo_cust_subseqently_distance_weekly:
   type: datasets.spark_dbfs_dataset.SparkDbfsDataSet
   filepath: /mnt/customer360-blob-output/C360/GEO/l1_features/geo_cust_subseqently_distance_daily/
@@ -214,8 +212,7 @@
     lookup_table_name: 'l2_geo_cust_subseqently_distance_weekly'
     read_layer: 'l1_daily'
     target_layer: 'l2_weekly'
-    lookback: '0'
-=======
+
 l1_geo_call_location_home_work_daily_for_l2_geo_call_location_home_work_weekly:
   type: datasets.spark_dbfs_dataset.SparkDbfsDataSet
   filepath: /mnt/customer360-blob-output/C360/GEO/l2_features/geo_call_location_home_work_weekly/
@@ -283,4 +280,4 @@
     partitionBy: "event_partition_date"
     read_layer: 'l0_daily'
     target_layer: 'l1_daily'
->>>>>>> 90028e80
+    lookback: '0'
--- conflicted
+++ resolved
@@ -20,13 +20,12 @@
     num_of_times: "first_value(NUM_OF_TIMES_PER_DAY)"
   granularity: "imsi,event_partition_date,start_of_week,start_of_month"
 
-<<<<<<< HEAD
 l1_geo_cust_subseqently_distance_daily:
   where_clause: ""
   feature_list:
     distance_km: "sum(distance_km)"
   granularity: "imsi, event_partition_date"
-=======
+
 ##==============================Update 2020-06-12 by Thatt529==========================================##
 
 ###total_distance_km###
@@ -66,4 +65,3 @@
       last_visit: "time_in"
       partition_month:  "substr(partition_date,0,6)"
   granularity:  ""
->>>>>>> 90028e80

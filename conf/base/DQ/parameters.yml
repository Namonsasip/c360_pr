--- conflicted
+++ resolved
@@ -36,106 +36,38 @@
 benchmark_start_date: "2020-01-01"
 benchmark_end_date: "2020-07-30"
 
-threshold_lookback_corresponding_dates: 304
+threshold_lookback_corresponding_dates: 120
 
 
 incremental_mode: "off" # on = incremental mode activated / off = incremental mode deactivated
 
 
 features_for_dq:
-<<<<<<< HEAD
-  l4_billing_rolling_window_topup_and_volume:
+  l4_revenue_ltv_to_date:
       - feature: '*'
-  l4_billing_rolling_window_rpu:
-      - feature: '*'
-  l4_billing_rolling_window_rpu_roaming:
-      - feature: '*'
-  l4_billing_rolling_window_before_top_up_balance:
-      - feature: '*'
-  l4_billing_rolling_window_top_up_channels:
-      - feature: '*'
-  l1_customer_profile_union_daily_feature:
-      - feature: '*'
- l4_campaign_postpaid_prepaid_features:
-      - feature: '*'
-  l4_device_summary_features:
-      - feature: '*'
-  l4_streaming_visit_count_and_download_traffic_feature:
-      - feature: '*'
-  l2_device_summary_with_config_weekly:
-      - feature: '*'
-  l3_customer_profile_include_1mo_non_active:
-      - feature: '*'
-  l4_revenue_prepaid_ru_f_sum_revenue_by_service_monthly:
-      - feature: '*'
-  l4_usage_prepaid_postpaid_daily_features:
-      - feature: '*'
-  l4_daily_feature_topup_and_volume:
-      - feature: '*'
-  l4_usage_postpaid_prepaid_weekly_features_sum:
-      - feature: '*'
-  l4_touchpoints_to_call_center_features:
-=======
-#  l4_geo_area_from_ais_store:
+#  l4_revenue_postpaid_ru_f_sum_revenue_by_service_monthly:
 #      - feature: '*'
-#  l4_geo_area_from_competitor_store:
+#  l4_revenue_prepaid_daily_features:
 #      - feature: '*'
-#  l4_geo_call_location_home_work_weekly:
+#  l4_revenue_prepaid_pru_f_usage_multi_features:
 #      - feature: '*'
-#  l4_geo_cust_subseqently_distance:
+#  l4_revenue_prepaid_pru_f_usage_multi_features_avg:
 #      - feature: '*'
-#  l4_geo_distance_top_call:
+#  l4_revenue_prepaid_pru_f_usage_multi_features_fifth_set:
 #      - feature: '*'
-#  l4_geo_from_number_of_used_most_frequent_weekdays:
+# l4_revenue_prepaid_pru_f_usage_multi_features_first_set:
 #      - feature: '*'
-#  l4_geo_from_number_of_used_most_frequent_weekend:
+#  l4_revenue_prepaid_pru_f_usage_multi_features_fourth_set:
 #      - feature: '*'
-#  l4_geo_from_number_of_used_most_frequent_weekends:
+#  l4_revenue_prepaid_pru_f_usage_multi_features_max:
 #      - feature: '*'
-#  l4_geo_home_weekday_city_citizens:
+#  l4_revenue_prepaid_pru_f_usage_multi_features_min:
 #      - feature: '*'
-#  l4_geo_home_work_location_id:
+#  l4_revenue_prepaid_pru_f_usage_multi_features_second_set:
 #      - feature: '*'
-#  l4_geo_last_ais_store_visit:
+#  l4_revenue_prepaid_pru_f_usage_multi_features_sum:
 #      - feature: '*'
-#  l4_geo_most_ais_store_visit:
+#  l4_revenue_prepaid_pru_f_usage_multi_features_third_set:
 #      - feature: '*'
-#  l4_geo_number_most_frequent_top_five:
-#      - feature: '*'
-#  l4_geo_number_most_frequent_top_five_weekdays:
-#      - feature: '*'
-#  l4_geo_number_most_frequent_top_five_weekends:
-#      - feature: '*'
-#  l4_geo_number_of_base_station:
-#      - feature: '*'
-#  l4_geo_number_unique_cell_used:
-#      - feature: '*'
-#  l4_geo_range_from_most_visited:
-#      - feature: '*'
-#  l4_geo_store_close_to_home:
-#      - feature: '*'
-#  l4_geo_store_close_to_work:
-#      - feature: '*'
-#  l4_geo_time_spent_by_location:
-#      - feature: '*'
-#  l4_geo_top3_cells_on_voice_usage:
-#      - feature: '*'
-#  l4_geo_top_visit_exclude_homework:
-#      - feature: '*'
-#  l4_geo_total_distance_km:
-#      - feature: '*'
-  l4_geo_use_traffic_home_work_weekly:
-      - feature: '*'
-#  l4_geo_work_area_center_average:
-#      - feature: '*'
-  l4_same_favourite_location_weekend_weekday_weekly:
-      - feature: '*'
-  l4_the_favourite_locations_daily:
-      - feature: '*'
-  l4_the_most_frequently_location_weekdays:
-      - feature: '*'
-  l4_the_most_frequently_location_weekdays_4g:
-      - feature: '*'
-  l4_the_most_frequently_location_weekends:
->>>>>>> 21023463
-      - feature: '*'+#  l4_revenue_prepaid_ru_f_sum_revenue_by_service_monthly:
+#      - feature: '*'
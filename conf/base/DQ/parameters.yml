# Configuration to specify all the things needed to run the data quality pipeline
# Params:
# `features_for_dq`:
#    key: dataset name
#    value: List of dict containing 2 keys:
#     - `feature`: name of the feature to be processed.
#                 If you specify asterisk (*) e.g. feature: "*", it will process all "numeric" columns.
#                 You can still put outlier formula per individual column (see example below).
#                 You can also process non numeric column by specifying the feature after the * (see example below).
#
#     - (optional) `outlier_formula`: SQL logic to count the outlier value.
#                                     You can use {col} as placeholder for current column name (see the example below)
#
#    Example (this will process all columns in `l4_touchpoints_to_call_center_features`
#    and run the outlier formula the specified column):
#
#    l4_touchpoints_to_call_center_features:
#      - feature: '*'
#      - feature: sum_touchpoints_number_of_calls_on_cc_sum_weekly_last_week
#        outlier_formula: "sum(case when {col} < 0 or {col} > 500 then 1 else 0 end)"
#      - feature: subscription_identifier  <-- this will include subscription_identifier in the process

sample_size: 100000

percentiles:
  accuracy: 90
  percentile_list:
    - 0.1
    - 0.25  # do not removed. For outlier calculation
    - 0.5
    - 0.75  # do not removed. For outlier calculation
    - 0.9

dq_consistency_path_prefix: DQ/dq_consistency_benchmark_dataset

benchmark_start_date: "2020-01-01"
benchmark_end_date: "2020-07-30"

threshold_lookback_corresponding_dates: 120


incremental_mode: "off" # on = incremental mode activated / off = incremental mode deactivated


features_for_dq:
<<<<<<< HEAD
#  l4_revenue_prepaid_daily_features:
#    - feature: "*"
#  l4_digital_cxenxse_site_traffic_popular_host_weekly_features:
#    - feature: subscription_identifier
#    - feature: fav_host_last_week
#    - feature: fav_host_last_two_week
#    - feature: fav_host_last_four_week
#    - feature: fav_host_last_twelve_week
#    - feature: start_of_week
#l4_digital_cxenxse_site_traffic_popular_postalcode_weekly_features:
#    - feature: subscription_identifier
#    - feature: fav_postalcode_last_week
#    - feature: fav_postalcode_last_two_week
#    - feature: fav_postalcode_last_four_week
#    - feature: fav_postalcode_last_twelve_week
#    - feature: start_of_week
#  l4_digital_cxenxse_site_traffic_popular_referrerquery_weekly_features:
#    - feature: "*"
#  l4_digital_cxenxse_site_traffic_weekly_features:
#    - feature: "*"
#  l4_digital_cxenzxse_user_profile_monthly_features:
#    - feature: "*"
#  l4_usage_postpaid_prepaid_weekly_features_avg:
#    - feature: "*"
#  l4_usage_postpaid_prepaid_weekly_features_max:
#    - feature: "*"
#  l4_usage_postpaid_prepaid_weekly_features_min:
#    - feature: "*"
#  l4_usage_postpaid_prepaid_weekly_features_sum:
#    - feature: "*"
#  l4_usage_prepaid_postpaid_daily_features:
#    - feature: "*"

#usecase
  l3_customer_profile_include_1mo_non_active:
    - feature: "*"
  l4_billing_rolling_window_topup_and_volume:
    - feature: sum_payments_top_ups_last_week
    - feature: sum_payments_top_ups_last_four_week
    - feature: sum_payments_top_ups_last_twelve_week
  l4_billing_rolling_window_rpu:
    - feature: sum_payments_arpu_last_month
    - feature: sum_payments_arpu_last_three_month
    - feature: sum_payments_arpu_gprs_last_month
    - feature: sum_payments_arpu_gprs_last_three_month
    - feature: sum_payments_arpu_vas_last_month
    - feature: sum_payments_arpu_vas_last_three_month
    - feature: sum_payments_arpu_voice_last_month
    - feature: sum_payments_arpu_voice_last_three_month
    - feature: payments_one_month_over_three_month_dynamics_arpu
  l4_billing_rolling_window_rpu_roaming:
    - feature: sum_payments_arpu_roaming_weekly_last_week
    - feature: sum_payments_arpu_roaming_weekly_last_twelve_week
  l4_billing_rolling_window_before_top_up_balance:
    - feature: sum_payments_before_top_up_balance_weekly_last_week
    - feature: sum_payments_before_top_up_balance_weekly_last_four_week
  l4_billing_rolling_window_top_up_channels:
    - feature: sum_payments_top_ups_by_bank_atm_cdm_weekly_last_twelve_week
    - feature: sum_payments_top_up_vol_by_bank_atm_cdm_weekly_last_twelve_week
    - feature: sum_payments_top_ups_by_cash_card_weekly_last_twelve_week
    - feature: sum_payments_top_up_vol_by_cash_card_weekly_last_twelve_week
    - feature: sum_payments_top_ups_by_digital_online_self_service_weekly_last_twelve_week
    - feature: sum_payments_top_up_vol_by_digital_online_self_service_weekly_last_twelve_week
    - feature: sum_payments_top_ups_by_epin_slip_weekly_last_twelve_week
    - feature: sum_payments_top_up_vol_by_epin_slip_weekly_last_twelve_week
    - feature: sum_payments_top_ups_by_epos_weekly_last_twelve_week
    - feature: sum_payments_top_up_vol_by_epos_weekly_last_twelve_week
    - feature: sum_payments_top_ups_by_rom_weekly_last_twelve_week
    - feature: sum_payments_top_up_vol_by_rom_weekly_last_twelve_week
  l4_daily_feature_topup_and_volume:
    - feature: '*'
  l4_campaign_postpaid_prepaid_features:
    - feature: sum_campaign_overall_count_sum_weekly_last_week
    - feature: sum_campaign_overall_count_sum_weekly_last_two_week
    - feature: sum_campaign_overall_count_sum_weekly_last_four_week
    - feature: sum_campaign_overall_count_sum_weekly_last_twelve_week
    - feature: sum_campaign_total_by_call_center_sum_weekly_last_week
    - feature: sum_campaign_total_by_call_center_sum_weekly_last_twelve_week
    - feature: sum_campaign_total_eligible_by_call_center_sum_weekly_last_week
    - feature: sum_campaign_total_eligible_by_call_center_sum_weekly_last_twelve_week
    - feature: sum_campaign_total_success_by_call_center_sum_weekly_last_week
    - feature: sum_campaign_total_success_by_call_center_sum_weekly_last_twelve_week
    - feature: sum_campaign_total_by_sms_sum_weekly_last_week
    - feature: sum_campaign_total_by_sms_sum_weekly_last_twelve_week
    - feature: sum_campaign_total_eligible_by_sms_sum_weekly_last_week
    - feature: sum_campaign_total_eligible_by_sms_sum_weekly_last_twelve_week
    - feature: sum_campaign_total_success_by_sms_sum_weekly_last_week
    - feature: sum_campaign_total_success_by_sms_sum_weekly_last_twelve_week
    - feature: sum_campaign_total_upsell_xsell_by_sms_sum_weekly_last_week
    - feature: sum_campaign_total_upsell_xsell_by_sms_sum_weekly_last_twelve_week
    - feature: sum_campaign_total_upsell_xsell_eligible_by_sms_sum_weekly_last_week
    - feature: sum_campaign_total_upsell_xsell_eligible_by_sms_sum_weekly_last_twelve_week
    - feature: sum_campaign_total_upsell_xsell_success_by_sms_sum_weekly_last_week
    - feature: sum_campaign_total_upsell_xsell_success_by_sms_sum_weekly_last_twelve_week
    - feature: sum_campaign_total_others_by_sms_sum_weekly_last_week
    - feature: sum_campaign_total_others_by_sms_sum_weekly_last_twelve_week
    - feature: sum_campaign_total_others_eligible_by_sms_sum_weekly_last_week
    - feature: sum_campaign_total_others_eligible_by_sms_sum_weekly_last_twelve_week
    - feature: sum_campaign_total_others_success_by_sms_sum_weekly_last_week
    - feature: sum_campaign_total_others_success_by_sms_sum_weekly_last_twelve_week
    - feature: sum_campaign_total_retention_by_sms_sum_weekly_last_week
    - feature: sum_campaign_total_retention_by_sms_sum_weekly_last_twelve_week
    - feature: sum_campaign_total_retention_eligible_by_sms_sum_weekly_last_week
    - feature: sum_campaign_total_retention_eligible_by_sms_sum_weekly_last_twelve_week
    - feature: sum_campaign_total_retention_success_by_sms_sum_weekly_last_week
    - feature: sum_campaign_total_retention_success_by_sms_sum_weekly_last_twelve_week
    - feature: sum_campaign_total_upsell_xsell_by_myais_app_sum_weekly_last_week
    - feature: sum_campaign_total_upsell_xsell_by_myais_app_sum_weekly_last_twelve_week
  l4_revenue_prepaid_ru_f_sum_revenue_by_service_monthly:
    - feature: '*'
  l4_streaming_visit_count_and_download_traffic_feature:
    - feature: sum_download_kb_traffic_youtube_video_sum_weekly_last_twelve_week
    - feature: sum_download_kb_traffic_facebook_video_sum_weekly_last_week
    - feature: sum_download_kb_traffic_facebook_video_sum_weekly_last_twelve_week
    - feature: sum_download_kb_traffic_linetv_video_sum_weekly_last_week
    - feature: sum_download_kb_traffic_ais_play_video_sum_weekly_last_week
    - feature: sum_download_kb_traffic_netflix_video_sum_weekly_last_week
  l4_usage_prepaid_postpaid_daily_features:
    - feature: '*'
  l4_usage_postpaid_prepaid_weekly_features_sum:
    - feature: subscription_identifier
    - feature: sum_usg_data_sunday_usage_sum_weekly_last_two_week
    - feature: sum_usg_incoming_data_volume_2G_3G_sum_weekly_last_four_week
    - feature: sum_usg_incoming_roaming_data_volume_sum_weekly_last_week
    - feature: sum_usg_outgoing_data_volume_4G_sum_weekly_last_twelve_week
    - feature: sum_usg_outgoing_night_time_calls_duration_sum_weekly_last_week
    - feature: sum_usg_outgoing_night_time_calls_duration_sum_weekly_last_two_week
    - feature: sum_usg_outgoing_night_time_calls_duration_sum_weekly_last_four_week
    - feature: sum_usg_outgoing_night_time_calls_duration_sum_weekly_last_twelve_week
    - feature: sum_usg_outgoing_morning_time_calls_duration_sum_weekly_last_week
    - feature: sum_usg_outgoing_morning_time_calls_duration_sum_weekly_last_two_week
    - feature: sum_usg_outgoing_morning_time_calls_duration_sum_weekly_last_four_week
    - feature: sum_usg_outgoing_morning_time_calls_duration_sum_weekly_last_twelve_week
    - feature: sum_usg_incoming_night_time_call_duration_sum_weekly_last_week
    - feature: sum_usg_incoming_night_time_call_duration_sum_weekly_last_two_week
    - feature: sum_usg_incoming_night_time_call_duration_sum_weekly_last_four_week
    - feature: sum_usg_incoming_night_time_call_duration_sum_weekly_last_twelve_week
    - feature: sum_usg_incoming_morning_time_call_duration_sum_weekly_last_week
    - feature: sum_usg_incoming_morning_time_call_duration_sum_weekly_last_two_week
    - feature: sum_usg_incoming_morning_time_call_duration_sum_weekly_last_four_week
    - feature: sum_usg_incoming_morning_time_call_duration_sum_weekly_last_twelve_week
    - feature: sum_usg_vas_total_number_of_call_sum_weekly_last_week
    - feature: sum_usg_vas_total_number_of_call_sum_weekly_last_two_week
    - feature: sum_usg_vas_total_number_of_call_sum_weekly_last_four_week
    - feature: sum_usg_vas_total_number_of_call_sum_weekly_last_twelve_week
    - feature: sum_usg_data_friday_usage_sum_weekly_last_week
    - feature: sum_usg_data_friday_usage_sum_weekly_last_two_week
    - feature: sum_usg_data_friday_usage_sum_weekly_last_four_week
    - feature: sum_usg_data_friday_usage_sum_weekly_last_twelve_week
    - feature: sum_usg_data_sunday_usage_sum_weekly_last_week
    - feature: sum_usg_data_sunday_usage_sum_weekly_last_four_week
    - feature: sum_usg_data_sunday_usage_sum_weekly_last_twelve_week
    - feature: sum_usg_data_thursday_usage_sum_weekly_last_week
    - feature: sum_usg_data_thursday_usage_sum_weekly_last_two_week
    - feature: sum_usg_data_thursday_usage_sum_weekly_last_twelve_week
    - feature: sum_usg_data_thursday_usage_sum_weekly_last_four_week
    - feature: sum_usg_data_tuesday_usage_sum_weekly_last_week
    - feature: sum_usg_data_tuesday_usage_sum_weekly_last_two_week
    - feature: sum_usg_data_tuesday_usage_sum_weekly_last_four_week
    - feature: sum_usg_data_tuesday_usage_sum_weekly_last_twelve_week
    - feature: sum_usg_data_wednesday_usage_sum_weekly_last_week
    - feature: sum_usg_data_wednesday_usage_sum_weekly_last_two_week
    - feature: sum_usg_data_wednesday_usage_sum_weekly_last_four_week
    - feature: sum_usg_data_wednesday_usage_sum_weekly_last_twelve_week
    - feature: sum_usg_incoming_data_volume_sum_weekly_last_week
    - feature: sum_usg_incoming_data_volume_sum_weekly_last_two_week
    - feature: sum_usg_incoming_data_volume_sum_weekly_last_four_week
    - feature: sum_usg_incoming_data_volume_sum_weekly_last_twelve_week
    - feature: sum_usg_incoming_data_volume_2G_3G_sum_weekly_last_week
    - feature: sum_usg_incoming_data_volume_2G_3G_sum_weekly_last_two_week
    - feature: sum_usg_incoming_data_volume_2G_3G_sum_weekly_last_twelve_week
    - feature: sum_usg_incoming_data_volume_4G_sum_weekly_last_week
    - feature: sum_usg_incoming_data_volume_4G_sum_weekly_last_two_week
    - feature: sum_usg_incoming_data_volume_4G_sum_weekly_last_four_week
    - feature: sum_usg_incoming_data_volume_4G_sum_weekly_last_twelve_week
    - feature: sum_usg_incoming_local_data_volume_sum_weekly_last_week
    - feature: sum_usg_incoming_local_data_volume_sum_weekly_last_two_week
    - feature: sum_usg_incoming_local_data_volume_sum_weekly_last_four_week
    - feature: sum_usg_incoming_local_data_volume_sum_weekly_last_twelve_week
    - feature: sum_usg_incoming_local_data_volume_2G_3G_sum_weekly_last_week
    - feature: sum_usg_incoming_local_data_volume_2G_3G_sum_weekly_last_two_week
    - feature: sum_usg_incoming_local_data_volume_2G_3G_sum_weekly_last_four_week
    - feature: sum_usg_incoming_local_data_volume_2G_3G_sum_weekly_last_twelve_week
    - feature: sum_usg_incoming_local_data_volume_4G_sum_weekly_last_week
    - feature: sum_usg_incoming_local_data_volume_4G_sum_weekly_last_two_week
    - feature: sum_usg_incoming_local_data_volume_4G_sum_weekly_last_four_week
    - feature: sum_usg_incoming_local_data_volume_4G_sum_weekly_last_twelve_week
    - feature: sum_usg_incoming_roaming_data_volume_sum_weekly_last_week
    - feature: sum_usg_incoming_roaming_data_volume_sum_weekly_last_two_week
    - feature: sum_usg_incoming_roaming_data_volume_sum_weekly_last_twelve_week
    - feature: sum_usg_incoming_roaming_data_volume_2G_3G_sum_weekly_last_week
    - feature: sum_usg_incoming_roaming_data_volume_2G_3G_sum_weekly_last_two_week
    - feature: sum_usg_incoming_roaming_data_volume_2G_3G_sum_weekly_last_four_week
    - feature: sum_usg_incoming_roaming_data_volume_2G_3G_sum_weekly_last_twelve_week
    - feature: sum_usg_incoming_roaming_data_volume_4G_sum_weekly_last_week
    - feature: sum_usg_incoming_roaming_data_volume_4G_sum_weekly_last_two_week
    - feature: sum_usg_incoming_roaming_data_volume_4G_sum_weekly_last_four_week
    - feature: sum_usg_incoming_roaming_data_volume_4G_sum_weekly_last_twelve_week
    - feature: sum_usg_outgoing_data_volume_sum_weekly_last_week
    - feature: sum_usg_outgoing_data_volume_sum_weekly_last_two_week
    - feature: sum_usg_outgoing_data_volume_sum_weekly_last_four_week
    - feature: sum_usg_outgoing_data_volume_sum_weekly_last_twelve_week
    - feature: sum_usg_outgoing_data_volume_2G_3G_sum_weekly_last_week
    - feature: sum_usg_outgoing_data_volume_2G_3G_sum_weekly_last_two_week
    - feature: sum_usg_outgoing_data_volume_2G_3G_sum_weekly_last_four_week
    - feature: sum_usg_outgoing_data_volume_2G_3G_sum_weekly_last_twelve_week
    - feature: sum_usg_outgoing_data_volume_4G_sum_weekly_last_week
    - feature: sum_usg_outgoing_data_volume_4G_sum_weekly_last_two_week
    - feature: sum_usg_outgoing_data_volume_4G_sum_weekly_last_four_week
    - feature: sum_usg_outgoing_local_data_volume_sum_weekly_last_week
    - feature: sum_usg_outgoing_local_data_volume_sum_weekly_last_two_week
    - feature: sum_usg_outgoing_local_data_volume_sum_weekly_last_four_week
  l4_device_summary_features:
    - feature: '*'
=======

#  l4_revenue_prepaid_pru_f_usage_multi_features_max:
#    - feature: '*'
>>>>>>> 87b78383
<|MERGE_RESOLUTION|>--- conflicted
+++ resolved
@@ -23,7 +23,7 @@
 sample_size: 100000
 
 percentiles:
-  accuracy: 90
+  accuracy: 100
   percentile_list:
     - 0.1
     - 0.25  # do not removed. For outlier calculation
@@ -43,223 +43,6 @@
 
 
 features_for_dq:
-<<<<<<< HEAD
-#  l4_revenue_prepaid_daily_features:
-#    - feature: "*"
-#  l4_digital_cxenxse_site_traffic_popular_host_weekly_features:
-#    - feature: subscription_identifier
-#    - feature: fav_host_last_week
-#    - feature: fav_host_last_two_week
-#    - feature: fav_host_last_four_week
-#    - feature: fav_host_last_twelve_week
-#    - feature: start_of_week
-#l4_digital_cxenxse_site_traffic_popular_postalcode_weekly_features:
-#    - feature: subscription_identifier
-#    - feature: fav_postalcode_last_week
-#    - feature: fav_postalcode_last_two_week
-#    - feature: fav_postalcode_last_four_week
-#    - feature: fav_postalcode_last_twelve_week
-#    - feature: start_of_week
-#  l4_digital_cxenxse_site_traffic_popular_referrerquery_weekly_features:
-#    - feature: "*"
-#  l4_digital_cxenxse_site_traffic_weekly_features:
-#    - feature: "*"
-#  l4_digital_cxenzxse_user_profile_monthly_features:
-#    - feature: "*"
-#  l4_usage_postpaid_prepaid_weekly_features_avg:
-#    - feature: "*"
-#  l4_usage_postpaid_prepaid_weekly_features_max:
-#    - feature: "*"
-#  l4_usage_postpaid_prepaid_weekly_features_min:
-#    - feature: "*"
-#  l4_usage_postpaid_prepaid_weekly_features_sum:
-#    - feature: "*"
-#  l4_usage_prepaid_postpaid_daily_features:
-#    - feature: "*"
-
-#usecase
-  l3_customer_profile_include_1mo_non_active:
-    - feature: "*"
-  l4_billing_rolling_window_topup_and_volume:
-    - feature: sum_payments_top_ups_last_week
-    - feature: sum_payments_top_ups_last_four_week
-    - feature: sum_payments_top_ups_last_twelve_week
-  l4_billing_rolling_window_rpu:
-    - feature: sum_payments_arpu_last_month
-    - feature: sum_payments_arpu_last_three_month
-    - feature: sum_payments_arpu_gprs_last_month
-    - feature: sum_payments_arpu_gprs_last_three_month
-    - feature: sum_payments_arpu_vas_last_month
-    - feature: sum_payments_arpu_vas_last_three_month
-    - feature: sum_payments_arpu_voice_last_month
-    - feature: sum_payments_arpu_voice_last_three_month
-    - feature: payments_one_month_over_three_month_dynamics_arpu
-  l4_billing_rolling_window_rpu_roaming:
-    - feature: sum_payments_arpu_roaming_weekly_last_week
-    - feature: sum_payments_arpu_roaming_weekly_last_twelve_week
-  l4_billing_rolling_window_before_top_up_balance:
-    - feature: sum_payments_before_top_up_balance_weekly_last_week
-    - feature: sum_payments_before_top_up_balance_weekly_last_four_week
-  l4_billing_rolling_window_top_up_channels:
-    - feature: sum_payments_top_ups_by_bank_atm_cdm_weekly_last_twelve_week
-    - feature: sum_payments_top_up_vol_by_bank_atm_cdm_weekly_last_twelve_week
-    - feature: sum_payments_top_ups_by_cash_card_weekly_last_twelve_week
-    - feature: sum_payments_top_up_vol_by_cash_card_weekly_last_twelve_week
-    - feature: sum_payments_top_ups_by_digital_online_self_service_weekly_last_twelve_week
-    - feature: sum_payments_top_up_vol_by_digital_online_self_service_weekly_last_twelve_week
-    - feature: sum_payments_top_ups_by_epin_slip_weekly_last_twelve_week
-    - feature: sum_payments_top_up_vol_by_epin_slip_weekly_last_twelve_week
-    - feature: sum_payments_top_ups_by_epos_weekly_last_twelve_week
-    - feature: sum_payments_top_up_vol_by_epos_weekly_last_twelve_week
-    - feature: sum_payments_top_ups_by_rom_weekly_last_twelve_week
-    - feature: sum_payments_top_up_vol_by_rom_weekly_last_twelve_week
-  l4_daily_feature_topup_and_volume:
-    - feature: '*'
-  l4_campaign_postpaid_prepaid_features:
-    - feature: sum_campaign_overall_count_sum_weekly_last_week
-    - feature: sum_campaign_overall_count_sum_weekly_last_two_week
-    - feature: sum_campaign_overall_count_sum_weekly_last_four_week
-    - feature: sum_campaign_overall_count_sum_weekly_last_twelve_week
-    - feature: sum_campaign_total_by_call_center_sum_weekly_last_week
-    - feature: sum_campaign_total_by_call_center_sum_weekly_last_twelve_week
-    - feature: sum_campaign_total_eligible_by_call_center_sum_weekly_last_week
-    - feature: sum_campaign_total_eligible_by_call_center_sum_weekly_last_twelve_week
-    - feature: sum_campaign_total_success_by_call_center_sum_weekly_last_week
-    - feature: sum_campaign_total_success_by_call_center_sum_weekly_last_twelve_week
-    - feature: sum_campaign_total_by_sms_sum_weekly_last_week
-    - feature: sum_campaign_total_by_sms_sum_weekly_last_twelve_week
-    - feature: sum_campaign_total_eligible_by_sms_sum_weekly_last_week
-    - feature: sum_campaign_total_eligible_by_sms_sum_weekly_last_twelve_week
-    - feature: sum_campaign_total_success_by_sms_sum_weekly_last_week
-    - feature: sum_campaign_total_success_by_sms_sum_weekly_last_twelve_week
-    - feature: sum_campaign_total_upsell_xsell_by_sms_sum_weekly_last_week
-    - feature: sum_campaign_total_upsell_xsell_by_sms_sum_weekly_last_twelve_week
-    - feature: sum_campaign_total_upsell_xsell_eligible_by_sms_sum_weekly_last_week
-    - feature: sum_campaign_total_upsell_xsell_eligible_by_sms_sum_weekly_last_twelve_week
-    - feature: sum_campaign_total_upsell_xsell_success_by_sms_sum_weekly_last_week
-    - feature: sum_campaign_total_upsell_xsell_success_by_sms_sum_weekly_last_twelve_week
-    - feature: sum_campaign_total_others_by_sms_sum_weekly_last_week
-    - feature: sum_campaign_total_others_by_sms_sum_weekly_last_twelve_week
-    - feature: sum_campaign_total_others_eligible_by_sms_sum_weekly_last_week
-    - feature: sum_campaign_total_others_eligible_by_sms_sum_weekly_last_twelve_week
-    - feature: sum_campaign_total_others_success_by_sms_sum_weekly_last_week
-    - feature: sum_campaign_total_others_success_by_sms_sum_weekly_last_twelve_week
-    - feature: sum_campaign_total_retention_by_sms_sum_weekly_last_week
-    - feature: sum_campaign_total_retention_by_sms_sum_weekly_last_twelve_week
-    - feature: sum_campaign_total_retention_eligible_by_sms_sum_weekly_last_week
-    - feature: sum_campaign_total_retention_eligible_by_sms_sum_weekly_last_twelve_week
-    - feature: sum_campaign_total_retention_success_by_sms_sum_weekly_last_week
-    - feature: sum_campaign_total_retention_success_by_sms_sum_weekly_last_twelve_week
-    - feature: sum_campaign_total_upsell_xsell_by_myais_app_sum_weekly_last_week
-    - feature: sum_campaign_total_upsell_xsell_by_myais_app_sum_weekly_last_twelve_week
-  l4_revenue_prepaid_ru_f_sum_revenue_by_service_monthly:
-    - feature: '*'
-  l4_streaming_visit_count_and_download_traffic_feature:
-    - feature: sum_download_kb_traffic_youtube_video_sum_weekly_last_twelve_week
-    - feature: sum_download_kb_traffic_facebook_video_sum_weekly_last_week
-    - feature: sum_download_kb_traffic_facebook_video_sum_weekly_last_twelve_week
-    - feature: sum_download_kb_traffic_linetv_video_sum_weekly_last_week
-    - feature: sum_download_kb_traffic_ais_play_video_sum_weekly_last_week
-    - feature: sum_download_kb_traffic_netflix_video_sum_weekly_last_week
-  l4_usage_prepaid_postpaid_daily_features:
-    - feature: '*'
-  l4_usage_postpaid_prepaid_weekly_features_sum:
-    - feature: subscription_identifier
-    - feature: sum_usg_data_sunday_usage_sum_weekly_last_two_week
-    - feature: sum_usg_incoming_data_volume_2G_3G_sum_weekly_last_four_week
-    - feature: sum_usg_incoming_roaming_data_volume_sum_weekly_last_week
-    - feature: sum_usg_outgoing_data_volume_4G_sum_weekly_last_twelve_week
-    - feature: sum_usg_outgoing_night_time_calls_duration_sum_weekly_last_week
-    - feature: sum_usg_outgoing_night_time_calls_duration_sum_weekly_last_two_week
-    - feature: sum_usg_outgoing_night_time_calls_duration_sum_weekly_last_four_week
-    - feature: sum_usg_outgoing_night_time_calls_duration_sum_weekly_last_twelve_week
-    - feature: sum_usg_outgoing_morning_time_calls_duration_sum_weekly_last_week
-    - feature: sum_usg_outgoing_morning_time_calls_duration_sum_weekly_last_two_week
-    - feature: sum_usg_outgoing_morning_time_calls_duration_sum_weekly_last_four_week
-    - feature: sum_usg_outgoing_morning_time_calls_duration_sum_weekly_last_twelve_week
-    - feature: sum_usg_incoming_night_time_call_duration_sum_weekly_last_week
-    - feature: sum_usg_incoming_night_time_call_duration_sum_weekly_last_two_week
-    - feature: sum_usg_incoming_night_time_call_duration_sum_weekly_last_four_week
-    - feature: sum_usg_incoming_night_time_call_duration_sum_weekly_last_twelve_week
-    - feature: sum_usg_incoming_morning_time_call_duration_sum_weekly_last_week
-    - feature: sum_usg_incoming_morning_time_call_duration_sum_weekly_last_two_week
-    - feature: sum_usg_incoming_morning_time_call_duration_sum_weekly_last_four_week
-    - feature: sum_usg_incoming_morning_time_call_duration_sum_weekly_last_twelve_week
-    - feature: sum_usg_vas_total_number_of_call_sum_weekly_last_week
-    - feature: sum_usg_vas_total_number_of_call_sum_weekly_last_two_week
-    - feature: sum_usg_vas_total_number_of_call_sum_weekly_last_four_week
-    - feature: sum_usg_vas_total_number_of_call_sum_weekly_last_twelve_week
-    - feature: sum_usg_data_friday_usage_sum_weekly_last_week
-    - feature: sum_usg_data_friday_usage_sum_weekly_last_two_week
-    - feature: sum_usg_data_friday_usage_sum_weekly_last_four_week
-    - feature: sum_usg_data_friday_usage_sum_weekly_last_twelve_week
-    - feature: sum_usg_data_sunday_usage_sum_weekly_last_week
-    - feature: sum_usg_data_sunday_usage_sum_weekly_last_four_week
-    - feature: sum_usg_data_sunday_usage_sum_weekly_last_twelve_week
-    - feature: sum_usg_data_thursday_usage_sum_weekly_last_week
-    - feature: sum_usg_data_thursday_usage_sum_weekly_last_two_week
-    - feature: sum_usg_data_thursday_usage_sum_weekly_last_twelve_week
-    - feature: sum_usg_data_thursday_usage_sum_weekly_last_four_week
-    - feature: sum_usg_data_tuesday_usage_sum_weekly_last_week
-    - feature: sum_usg_data_tuesday_usage_sum_weekly_last_two_week
-    - feature: sum_usg_data_tuesday_usage_sum_weekly_last_four_week
-    - feature: sum_usg_data_tuesday_usage_sum_weekly_last_twelve_week
-    - feature: sum_usg_data_wednesday_usage_sum_weekly_last_week
-    - feature: sum_usg_data_wednesday_usage_sum_weekly_last_two_week
-    - feature: sum_usg_data_wednesday_usage_sum_weekly_last_four_week
-    - feature: sum_usg_data_wednesday_usage_sum_weekly_last_twelve_week
-    - feature: sum_usg_incoming_data_volume_sum_weekly_last_week
-    - feature: sum_usg_incoming_data_volume_sum_weekly_last_two_week
-    - feature: sum_usg_incoming_data_volume_sum_weekly_last_four_week
-    - feature: sum_usg_incoming_data_volume_sum_weekly_last_twelve_week
-    - feature: sum_usg_incoming_data_volume_2G_3G_sum_weekly_last_week
-    - feature: sum_usg_incoming_data_volume_2G_3G_sum_weekly_last_two_week
-    - feature: sum_usg_incoming_data_volume_2G_3G_sum_weekly_last_twelve_week
-    - feature: sum_usg_incoming_data_volume_4G_sum_weekly_last_week
-    - feature: sum_usg_incoming_data_volume_4G_sum_weekly_last_two_week
-    - feature: sum_usg_incoming_data_volume_4G_sum_weekly_last_four_week
-    - feature: sum_usg_incoming_data_volume_4G_sum_weekly_last_twelve_week
-    - feature: sum_usg_incoming_local_data_volume_sum_weekly_last_week
-    - feature: sum_usg_incoming_local_data_volume_sum_weekly_last_two_week
-    - feature: sum_usg_incoming_local_data_volume_sum_weekly_last_four_week
-    - feature: sum_usg_incoming_local_data_volume_sum_weekly_last_twelve_week
-    - feature: sum_usg_incoming_local_data_volume_2G_3G_sum_weekly_last_week
-    - feature: sum_usg_incoming_local_data_volume_2G_3G_sum_weekly_last_two_week
-    - feature: sum_usg_incoming_local_data_volume_2G_3G_sum_weekly_last_four_week
-    - feature: sum_usg_incoming_local_data_volume_2G_3G_sum_weekly_last_twelve_week
-    - feature: sum_usg_incoming_local_data_volume_4G_sum_weekly_last_week
-    - feature: sum_usg_incoming_local_data_volume_4G_sum_weekly_last_two_week
-    - feature: sum_usg_incoming_local_data_volume_4G_sum_weekly_last_four_week
-    - feature: sum_usg_incoming_local_data_volume_4G_sum_weekly_last_twelve_week
-    - feature: sum_usg_incoming_roaming_data_volume_sum_weekly_last_week
-    - feature: sum_usg_incoming_roaming_data_volume_sum_weekly_last_two_week
-    - feature: sum_usg_incoming_roaming_data_volume_sum_weekly_last_twelve_week
-    - feature: sum_usg_incoming_roaming_data_volume_2G_3G_sum_weekly_last_week
-    - feature: sum_usg_incoming_roaming_data_volume_2G_3G_sum_weekly_last_two_week
-    - feature: sum_usg_incoming_roaming_data_volume_2G_3G_sum_weekly_last_four_week
-    - feature: sum_usg_incoming_roaming_data_volume_2G_3G_sum_weekly_last_twelve_week
-    - feature: sum_usg_incoming_roaming_data_volume_4G_sum_weekly_last_week
-    - feature: sum_usg_incoming_roaming_data_volume_4G_sum_weekly_last_two_week
-    - feature: sum_usg_incoming_roaming_data_volume_4G_sum_weekly_last_four_week
-    - feature: sum_usg_incoming_roaming_data_volume_4G_sum_weekly_last_twelve_week
-    - feature: sum_usg_outgoing_data_volume_sum_weekly_last_week
-    - feature: sum_usg_outgoing_data_volume_sum_weekly_last_two_week
-    - feature: sum_usg_outgoing_data_volume_sum_weekly_last_four_week
-    - feature: sum_usg_outgoing_data_volume_sum_weekly_last_twelve_week
-    - feature: sum_usg_outgoing_data_volume_2G_3G_sum_weekly_last_week
-    - feature: sum_usg_outgoing_data_volume_2G_3G_sum_weekly_last_two_week
-    - feature: sum_usg_outgoing_data_volume_2G_3G_sum_weekly_last_four_week
-    - feature: sum_usg_outgoing_data_volume_2G_3G_sum_weekly_last_twelve_week
-    - feature: sum_usg_outgoing_data_volume_4G_sum_weekly_last_week
-    - feature: sum_usg_outgoing_data_volume_4G_sum_weekly_last_two_week
-    - feature: sum_usg_outgoing_data_volume_4G_sum_weekly_last_four_week
-    - feature: sum_usg_outgoing_local_data_volume_sum_weekly_last_week
-    - feature: sum_usg_outgoing_local_data_volume_sum_weekly_last_two_week
-    - feature: sum_usg_outgoing_local_data_volume_sum_weekly_last_four_week
-  l4_device_summary_features:
-    - feature: '*'
-=======
 
 #  l4_revenue_prepaid_pru_f_usage_multi_features_max:
-#    - feature: '*'
->>>>>>> 87b78383
+#    - feature: '*'
--- conflicted
+++ resolved
@@ -38,14 +38,9 @@
 
 threshold_lookback_corresponding_dates: 120
 
-<<<<<<< HEAD
-
-
-incremental_mode: false # true = incremental mode activated / false = incremental mode deactivated
-
-=======
+
 incremental_mode: "on" # on = incremental mode activated / off = incremental mode deactivated
->>>>>>> e81fbd2d
+
 
 features_for_dq:
 #  l3_customer_profile_include_1mo_non_active:

churn_ard_report_input_table:
  type: datasets.spark_dbfs_dataset.SparkDbfsDataSet
  file_format: "parquet"
  filepath: /mnt/customer360-blob-data/NBA/churn_ard_report_input_table
  save_args:
    mode: "overwrite"
    partitionBy: ["join_date"]

campaign_response_input_table:
  type: datasets.spark_dbfs_dataset.SparkDbfsDataSet
  file_format: "parquet"
  filepath: /mnt/customer360-blob-data/C360/NBA/campaign_response_input_table/
  save_args:
    mode: "overwrite"
    partitionBy: ["contact_date"]

use_case_view_report_table:
  type: datasets.spark_dbfs_dataset.SparkDbfsDataSet
  file_format: "parquet"
  filepath: /mnt/customer360-blob-data/C360/NBA/use_case_view_report_table/
  save_args:
    mode: "overwrite"
    partitionBy: ["contact_date"]

daily_kpis_by_group_report:
  type: datasets.spark_dbfs_dataset.SparkDbfsDataSet
  file_format: "parquet"
  filepath: /mnt/customer360-blob-data/C360/NBA/daily_kpis_by_group_report/
  save_args:
    mode: "overwrite"
    partitionBy: ["join_date"]

plot_daily_kpis_by_group_report:
  type: kedro.io.PartitionedDataSet
  path: data/nba_churn_ard_report/daily_kpis_by_group_report
  filename_suffix: ".png"
  dataset: datasets.plotnine_local.PlotninePNGLocalDataSet
<<<<<<< HEAD
=======

use_case_campaign_mapping:
  type: datasets.spark_dbfs_dataset.SparkDbfsDataSet
  file_format: "parquet"
  filepath: /mnt/customer360-blob-data/C360/NBA/use_case_campaign_mapping/
  save_args:
    mode: "overwrite"
    
# List of each campaign's total contacts and responses SUM for 3 months (Dec2019-Feb2020)
distinct_child_response_aggregated:
  type: datasets.spark_dbfs_dataset.SparkDbfsDataSet
  file_format: "delta"
  filepath: /mnt/customer360-blob-output/databases/nba_dev/distinct_child_response_aggregated
  save_args:
    mode: "overwrite"

# List of each campaign's total contacts, responses and response percentage
# Created from distinct_child_response_aggregated left join with campaign master (Feb2020) excluding information campaigns
response_percentage_report:
    type: datasets.spark_dbfs_dataset.SparkDbfsDataSet
    file_format: "delta"
    filepath: /mnt/customer360-blob-output/databases/nba_dev/response_percentage_report
    save_args:
      mode: "overwrite"

historical_use_case_view_report_table:
  type: datasets.spark_dbfs_dataset.SparkDbfsDataSet
  file_format: "parquet"
  filepath: /mnt/customer360-blob-data/C360/NBA/historical_use_case_view_report_table/
  save_args:
    mode: "overwrite"
    partitionBy: ["report_date"]

reporting_kpis:
  type: datasets.spark_dbfs_dataset.SparkDbfsDataSet
  file_format: "parquet"
  filepath: /mnt/customer360-blob-data/C360/NBA/reporting_kpis/
  save_args:
    mode: "overwrite"
    partitionBy: ["join_date"]
>>>>>>> 0bf518d6
<|MERGE_RESOLUTION|>--- conflicted
+++ resolved
@@ -35,8 +35,6 @@
   path: data/nba_churn_ard_report/daily_kpis_by_group_report
   filename_suffix: ".png"
   dataset: datasets.plotnine_local.PlotninePNGLocalDataSet
-<<<<<<< HEAD
-=======
 
 use_case_campaign_mapping:
   type: datasets.spark_dbfs_dataset.SparkDbfsDataSet
@@ -76,5 +74,4 @@
   filepath: /mnt/customer360-blob-data/C360/NBA/reporting_kpis/
   save_args:
     mode: "overwrite"
-    partitionBy: ["join_date"]
->>>>>>> 0bf518d6
+    partitionBy: ["join_date"]
reporting_kpis:
  type: datasets.spark_dbfs_dataset.SparkDbfsDataSet
  file_format: "parquet"
  filepath: /mnt/customer360-blob-data/NBA/reporting_kpis
  save_args:
    mode: "overwrite"
    partitionBy: ["date"]

campaign_response_input_table:
  type: datasets.spark_dbfs_dataset.SparkDbfsDataSet
  file_format: "parquet"
  filepath: /mnt/customer360-blob-data/C360/NBA/campaign_response_input_table/
  save_args:
    mode: "overwrite"

use_case_view_report_table:
  type: datasets.spark_dbfs_dataset.SparkDbfsDataSet
  file_format: "parquet"
  filepath: /mnt/customer360-blob-data/C360/NBA/use_case_view_report_table/
  save_args:
    mode: "overwrite"

<<<<<<< HEAD
distinct_child_response_aggregated:
  type: datasets.spark_dbfs_dataset.SparkDbfsDataSet
  file_format: "delta"
  filepath: /mnt/customer360-blob-output/databases/nba_dev/distinct_child_response_aggregated
  save_args:
    mode: "overwrite"

response_percentage_report:
    type: datasets.spark_hive_dataset.SparkHiveDataSet
    database: nba_dev
    table: response_percentage_report
    write_mode: overwrite
=======
daily_kpis_by_group_report:
  type: datasets.spark_dbfs_dataset.SparkDbfsDataSet
  file_format: "parquet"
  filepath: /mnt/customer360-blob-data/C360/NBA/daily_kpis_by_group_report/
  save_args:
    mode: "overwrite"

plot_daily_kpis_by_group_report:
  type: kedro.io.PartitionedDataSet
  path: data/nba_churn_ard_report/daily_kpis_by_group_report
  filename_suffix: ".png"
  dataset: datasets.plotnine_local.PlotninePNGLocalDataSet
>>>>>>> e82b8594
<|MERGE_RESOLUTION|>--- conflicted
+++ resolved
@@ -1,7 +1,7 @@
-reporting_kpis:
+churn_ard_report_input_table:
   type: datasets.spark_dbfs_dataset.SparkDbfsDataSet
   file_format: "parquet"
-  filepath: /mnt/customer360-blob-data/NBA/reporting_kpis
+  filepath: /mnt/customer360-blob-data/NBA/churn_ard_report_input_table
   save_args:
     mode: "overwrite"
     partitionBy: ["date"]
@@ -20,20 +20,6 @@
   save_args:
     mode: "overwrite"
 
-<<<<<<< HEAD
-distinct_child_response_aggregated:
-  type: datasets.spark_dbfs_dataset.SparkDbfsDataSet
-  file_format: "delta"
-  filepath: /mnt/customer360-blob-output/databases/nba_dev/distinct_child_response_aggregated
-  save_args:
-    mode: "overwrite"
-
-response_percentage_report:
-    type: datasets.spark_hive_dataset.SparkHiveDataSet
-    database: nba_dev
-    table: response_percentage_report
-    write_mode: overwrite
-=======
 daily_kpis_by_group_report:
   type: datasets.spark_dbfs_dataset.SparkDbfsDataSet
   file_format: "parquet"
@@ -46,4 +32,16 @@
   path: data/nba_churn_ard_report/daily_kpis_by_group_report
   filename_suffix: ".png"
   dataset: datasets.plotnine_local.PlotninePNGLocalDataSet
->>>>>>> e82b8594
+
+distinct_child_response_aggregated:
+  type: datasets.spark_dbfs_dataset.SparkDbfsDataSet
+  file_format: "delta"
+  filepath: /mnt/customer360-blob-output/databases/nba_dev/distinct_child_response_aggregated
+  save_args:
+    mode: "overwrite"
+
+response_percentage_report:
+    type: datasets.spark_hive_dataset.SparkHiveDataSet
+    database: nba_dev
+    table: response_percentage_report
+    write_mode: overwrite
<<<<<<< HEAD
l4_usage_call_relation_features:
  partition_by: [""]
  feature_column: ["usg_total_call_duration_sum_week"]
  function: ["sum", "max", "min", "avg"]
=======

l4_usage_all_features:
  partition_by: ["access_method_num"]
  feature_list:
    sum: ["usg_total_call_duration_sum_week"]
    avg: ["usg_total_call_duration_sum_week"]
    max: ["usg_total_call_duration_sum_week"]
    min: ["usg_total_call_duration_sum_week"]
>>>>>>> 9c93c737
  read_from: "l2"<|MERGE_RESOLUTION|>--- conflicted
+++ resolved
@@ -1,16 +1,8 @@
-<<<<<<< HEAD
 l4_usage_call_relation_features:
-  partition_by: [""]
-  feature_column: ["usg_total_call_duration_sum_week"]
-  function: ["sum", "max", "min", "avg"]
-=======
-
-l4_usage_all_features:
   partition_by: ["access_method_num"]
   feature_list:
     sum: ["usg_total_call_duration_sum_week"]
     avg: ["usg_total_call_duration_sum_week"]
     max: ["usg_total_call_duration_sum_week"]
     min: ["usg_total_call_duration_sum_week"]
->>>>>>> 9c93c737
   read_from: "l2"
# Copyright 2018-2019 QuantumBlack Visual Analytics Limited
#
# Licensed under the Apache License, Version 2.0 (the "License");
# you may not use this file except in compliance with the License.
# You may obtain a copy of the License at
#
# http://www.apache.org/licenses/LICENSE-2.0
#
# THE SOFTWARE IS PROVIDED "AS IS", WITHOUT WARRANTY OF ANY KIND,
# EXPRESS OR IMPLIED, INCLUDING BUT NOT LIMITED TO THE WARRANTIES
# OF MERCHANTABILITY, FITNESS FOR A PARTICULAR PURPOSE, AND
# NONINFRINGEMENT. IN NO EVENT WILL THE LICENSOR OR OTHER CONTRIBUTORS
# BE LIABLE FOR ANY CLAIM, DAMAGES, OR OTHER LIABILITY, WHETHER IN AN
# ACTION OF CONTRACT, TORT OR OTHERWISE, ARISING FROM, OUT OF, OR IN
# CONNECTION WITH THE SOFTWARE OR THE USE OR OTHER DEALINGS IN THE SOFTWARE.
#
# The QuantumBlack Visual Analytics Limited ("QuantumBlack") name and logo
# (either separately or in combination, "QuantumBlack Trademarks") are
# trademarks of QuantumBlack. The License does not grant you any right or
# license to the QuantumBlack Trademarks. You may not use the QuantumBlack
# Trademarks or any confusingly similar mark as a trademark for your product,
#     or use the QuantumBlack Trademarks in any other manner that might cause
# confusion in the marketplace, including but not limited to in advertising,
# on websites, or on software.
#
# See the License for the specific language governing permissions and
# limitations under the License.

"""Application entry point."""
from pathlib import Path
from typing import Dict

from kedro.context import KedroContext, load_context
from kedro.pipeline import Pipeline
from kedro.config import MissingConfigException
from warnings import warn
from typing import Any, Dict

from customer360.pipeline import create_pipelines

from kedro.io import DataCatalog
from kedro.versioning import Journal

import findspark
findspark.init()


class ProjectContext(KedroContext):
    """Users can override the remaining methods from the parent class here,
    or create new ones (e.g. as required by plugins)
    """

    project_name = "project-samudra"
    project_version = "0.15.5"

    def _get_pipelines(self) -> Dict[str, Pipeline]:
        return create_pipelines()

    @property
    def params(self) -> Dict[str, Any]:
        """Read-only property referring to Kedro's parameters for this context.

        Returns:
            Parameters defined in `parameters.yml` with the addition of any
                extra parameters passed at initialization.
        """
        try:
            params = self.config_loader.get("parameters*", "parameters*/**", "*/**/parameter*")
        except MissingConfigException as exc:
            warn(
                "Parameters not found in your Kedro project config.\n{}".format(
                    str(exc)
                )
            )
            params = {}
        params.update(self._extra_params or {})
        return params

    def _get_catalog(
            self,
            save_version: str = None,
            journal: Journal = None,
            load_versions: Dict[str, str] = None,
    ) -> DataCatalog:
        """A hook for changing the creation of a DataCatalog instance.

        Returns:
            DataCatalog defined in `conf/base`.

        """
        conf_catalog = self.config_loader.get("catalog*", "catalog*/**", "*/**/catalog*")
        conf_creds = self._get_config_credentials()
        catalog = self._create_catalog(
            conf_catalog, conf_creds, save_version, journal, load_versions
        )
        catalog.add_feed_dict(self._get_feed_dict())
        return catalog


def run_package():
    # entry point for running pip-install projects
    # using `<project_package>` command
    project_context = load_context(Path.cwd())
<<<<<<< HEAD
=======
    project_context.run()
    # project_context.run(pipeline_name="usage_to_l1_pipeline")
    # project_context.run(pipeline_name="usage_to_l2_pipeline")
    # project_context.run(pipeline_name="usage_to_l4_pipeline")
    # project_context.run(pipeline_name="revenue_to_l3_pipeline")
    # project_context.run(pipeline_name="revenue_to_l4_pipeline")
    # project_context.run(pipeline_name="streaming_to_l1_pipeline")
    # project_context.run(pipeline_name="streaming_to_l2_pipeline")
    # project_context.run(pipeline_name="streaming_to_l3_pipeline")
    # project_context.run(pipeline_name="streaming_to_l4_pipeline")
    # project_context.run(pipeline_name="revenue_to_l3_pipeline")
    # project_context.run(pipeline_name="revenue_to_l4_pipeline")
>>>>>>> f5d54bce

    # project_context.run(pipeline_name="revenue_to_l4_pipeline")
    project_context.run(pipeline_name="usage_to_l4_pipeline")
    # project_context.run(pipeline_name="streaming_to_l1_pipeline")

    # Replace line above with below to run on databricks cluster
    # and Dont forget to clear state for every git pull in notebook
    # (change the pipeline name to your pipeline name)
    #
    # project_context = load_context(Path.cwd(), env='base')
    # project_context.run(pipeline_name="customer_profile_to_l4_pipeline")


if __name__ == "__main__":
    # entry point for running pip-installed projects
    # using `python -m <project_package>.run` command
    run_package()<|MERGE_RESOLUTION|>--- conflicted
+++ resolved
@@ -101,25 +101,9 @@
     # entry point for running pip-install projects
     # using `<project_package>` command
     project_context = load_context(Path.cwd())
-<<<<<<< HEAD
-=======
-    project_context.run()
+    # project_context.run()
     # project_context.run(pipeline_name="usage_to_l1_pipeline")
     # project_context.run(pipeline_name="usage_to_l2_pipeline")
-    # project_context.run(pipeline_name="usage_to_l4_pipeline")
-    # project_context.run(pipeline_name="revenue_to_l3_pipeline")
-    # project_context.run(pipeline_name="revenue_to_l4_pipeline")
-    # project_context.run(pipeline_name="streaming_to_l1_pipeline")
-    # project_context.run(pipeline_name="streaming_to_l2_pipeline")
-    # project_context.run(pipeline_name="streaming_to_l3_pipeline")
-    # project_context.run(pipeline_name="streaming_to_l4_pipeline")
-    # project_context.run(pipeline_name="revenue_to_l3_pipeline")
-    # project_context.run(pipeline_name="revenue_to_l4_pipeline")
->>>>>>> f5d54bce
-
-    # project_context.run(pipeline_name="revenue_to_l4_pipeline")
-    project_context.run(pipeline_name="usage_to_l4_pipeline")
-    # project_context.run(pipeline_name="streaming_to_l1_pipeline")
 
     # Replace line above with below to run on databricks cluster
     # and Dont forget to clear state for every git pull in notebook

# Copyright 2018-2019 QuantumBlack Visual Analytics Limited
#
# Licensed under the Apache License, Version 2.0 (the "License");
# you may not use this file except in compliance with the License.
# You may obtain a copy of the License at
#
# http://www.apache.org/licenses/LICENSE-2.0
#
# THE SOFTWARE IS PROVIDED "AS IS", WITHOUT WARRANTY OF ANY KIND,
# EXPRESS OR IMPLIED, INCLUDING BUT NOT LIMITED TO THE WARRANTIES
# OF MERCHANTABILITY, FITNESS FOR A PARTICULAR PURPOSE, AND
# NONINFRINGEMENT. IN NO EVENT WILL THE LICENSOR OR OTHER CONTRIBUTORS
# BE LIABLE FOR ANY CLAIM, DAMAGES, OR OTHER LIABILITY, WHETHER IN AN
# ACTION OF CONTRACT, TORT OR OTHERWISE, ARISING FROM, OUT OF, OR IN
# CONNECTION WITH THE SOFTWARE OR THE USE OR OTHER DEALINGS IN THE SOFTWARE.
#
# The QuantumBlack Visual Analytics Limited ("QuantumBlack") name and logo
# (either separately or in combination, "QuantumBlack Trademarks") are
# trademarks of QuantumBlack. The License does not grant you any right or
# license to the QuantumBlack Trademarks. You may not use the QuantumBlack
# Trademarks or any confusingly similar mark as a trademark for your product,
#     or use the QuantumBlack Trademarks in any other manner that might cause
# confusion in the marketplace, including but not limited to in advertising,
# on websites, or on software.
#
# See the License for the specific language governing permissions and
# limitations under the License.

"""Application entry point."""
from pathlib import Path
from typing import Dict
import os
from kedro.context import KedroContext, load_context
from kedro.pipeline import Pipeline
from kedro.config import MissingConfigException
from warnings import warn
from typing import Any, Dict

from customer360.pipeline import create_pipelines

from kedro.io import DataCatalog
from kedro.versioning import Journal

import findspark
findspark.init()

conf = os.environ["CONF"]

class ProjectContext(KedroContext):
    """Users can override the remaining methods from the parent class here,
    or create new ones (e.g. as required by plugins)
    """

    project_name = "project-samudra"
    project_version = "0.15.5"

    def _get_pipelines(self) -> Dict[str, Pipeline]:
        return create_pipelines()

    @property
    def params(self) -> Dict[str, Any]:
        """Read-only property referring to Kedro's parameters for this context.

        Returns:
            Parameters defined in `parameters.yml` with the addition of any
                extra parameters passed at initialization.
        """
        try:
            params = self.config_loader.get("parameters*", "parameters*/**", "*/**/parameter*")
        except MissingConfigException as exc:
            warn(
                "Parameters not found in your Kedro project config.\n{}".format(
                    str(exc)
                )
            )
            params = {}
        params.update(self._extra_params or {})
        return params

    def _get_catalog(
            self,
            save_version: str = None,
            journal: Journal = None,
            load_versions: Dict[str, str] = None,
    ) -> DataCatalog:
        """A hook for changing the creation of a DataCatalog instance.

        Returns:
            DataCatalog defined in `conf/base`.

        """
        conf_catalog = self.config_loader.get("catalog*", "catalog*/**", "*/**/catalog*")
        conf_creds = self._get_config_credentials()
        catalog = self._create_catalog(
            conf_catalog, conf_creds, save_version, journal, load_versions
        )
        catalog.add_feed_dict(self._get_feed_dict())
        return catalog


<<<<<<< HEAD
def run_package(pipelines=None):
=======

def run_package(pipelines=[]):

>>>>>>> 5351bb8b
    # entry point for running pip-install projects
    # using `<project_package>` command
    project_context = load_context(Path.cwd(), env=conf)



    from pyspark.sql import SparkSession
    spark = SparkSession.builder.getOrCreate()

    # Dont delete this line. This allow spark to only overwrite the partition
    # saved to parquet instead of entire table folder
    spark.conf.set("spark.sql.sources.partitionOverwriteMode", "DYNAMIC")

    if pipelines is not None:
        for each_pipeline in pipelines:
            project_context.run(pipeline_name=each_pipeline)
        return
<<<<<<< HEAD

    project_context.run(pipeline_name='loyalty_to_l2_pipeline')
=======
    #project_context.run()
>>>>>>> 5351bb8b
    #project_context.run(pipeline_name='usage_to_l1_pipeline')
    # project_context.run(pipeline_name='customer_profile_to_l3_pipeline')

    # Replace line above with below to run on databricks cluster
    # and Dont forget to clear state for every git pull in notebook
    # (change the pipeline name to your pipeline name)
    #
    # project_context = load_context(Path.cwd(), env='base')
    # project_context.run(pipeline_name="customer_profile_to_l4_pipeline")


if __name__ == "__main__":
    # entry point for running pip-installed projects
    # using `python -m <project_package>.run` command
    run_package()<|MERGE_RESOLUTION|>--- conflicted
+++ resolved
@@ -98,13 +98,8 @@
         return catalog
 
 
-<<<<<<< HEAD
 def run_package(pipelines=None):
-=======
 
-def run_package(pipelines=[]):
-
->>>>>>> 5351bb8b
     # entry point for running pip-install projects
     # using `<project_package>` command
     project_context = load_context(Path.cwd(), env=conf)
@@ -122,13 +117,9 @@
         for each_pipeline in pipelines:
             project_context.run(pipeline_name=each_pipeline)
         return
-<<<<<<< HEAD
 
-    project_context.run(pipeline_name='loyalty_to_l2_pipeline')
-=======
     #project_context.run()
->>>>>>> 5351bb8b
-    #project_context.run(pipeline_name='usage_to_l1_pipeline')
+    project_context.run(pipeline_name='customer_profile_to_l1_pipeline')
     # project_context.run(pipeline_name='customer_profile_to_l3_pipeline')
 
     # Replace line above with below to run on databricks cluster

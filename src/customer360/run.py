--- conflicted
+++ resolved
@@ -100,10 +100,6 @@
 def run_package(env='local', pipelines=None):
     # entry point for running pip-install projects
     # using `<project_package>` command
-<<<<<<< HEAD
-    project_context = load_context(Path.cwd())
-    project_context.run(pipeline_name="device_to_l4_pipeline")
-=======
     project_context = load_context(Path.cwd(), env=env)
 
     from pyspark.sql import SparkSession
@@ -120,7 +116,6 @@
 
     project_context.run(pipeline_name='billing_to_l4_pipeline')
     # project_context.run(pipeline_name='customer_profile_to_l3_pipeline')
->>>>>>> 1e4187e1
 
 
     # Replace line above with below to run on databricks cluster

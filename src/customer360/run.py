--- conflicted
+++ resolved
@@ -98,11 +98,9 @@
         return catalog
 
 
-<<<<<<< HEAD
-def run_package(env='base',pipelines=None):
-=======
+
 def run_package(pipelines=[]):
->>>>>>> b0f1f1d7
+
     # entry point for running pip-install projects
     # using `<project_package>` command
     project_context = load_context(Path.cwd(), env=conf)

# Copyright 2018-2019 QuantumBlack Visual Analytics Limited
#
# Licensed under the Apache License, Version 2.0 (the "License");
# you may not use this file except in compliance with the License.
# You may obtain a copy of the License at
#
# http://www.apache.org/licenses/LICENSE-2.0
#
# THE SOFTWARE IS PROVIDED "AS IS", WITHOUT WARRANTY OF ANY KIND,
# EXPRESS OR IMPLIED, INCLUDING BUT NOT LIMITED TO THE WARRANTIES
# OF MERCHANTABILITY, FITNESS FOR A PARTICULAR PURPOSE, AND
# NONINFRINGEMENT. IN NO EVENT WILL THE LICENSOR OR OTHER CONTRIBUTORS
# BE LIABLE FOR ANY CLAIM, DAMAGES, OR OTHER LIABILITY, WHETHER IN AN
# ACTION OF CONTRACT, TORT OR OTHERWISE, ARISING FROM, OUT OF, OR IN
# CONNECTION WITH THE SOFTWARE OR THE USE OR OTHER DEALINGS IN THE SOFTWARE.
#
# The QuantumBlack Visual Analytics Limited ("QuantumBlack") name and logo
# (either separately or in combination, "QuantumBlack Trademarks") are
# trademarks of QuantumBlack. The License does not grant you any right or
# license to the QuantumBlack Trademarks. You may not use the QuantumBlack
# Trademarks or any confusingly similar mark as a trademark for your product,
#     or use the QuantumBlack Trademarks in any other manner that might cause
# confusion in the marketplace, including but not limited to in advertising,
# on websites, or on software.
#
# See the License for the specific language governing permissions and
# limitations under the License.

"""Application entry point."""
from pathlib import Path
from typing import Dict
import os
from kedro.context import KedroContext, load_context
from kedro.pipeline import Pipeline
from kedro.config import MissingConfigException
from warnings import warn
from typing import Any, Dict

from customer360.pipeline import create_pipelines

from kedro.io import DataCatalog
from kedro.versioning import Journal

import findspark
findspark.init()

conf = os.environ["CONF"]

class ProjectContext(KedroContext):
    """Users can override the remaining methods from the parent class here,
    or create new ones (e.g. as required by plugins)
    """

    project_name = "project-samudra"
    project_version = "0.15.5"

    def _get_pipelines(self) -> Dict[str, Pipeline]:
        return create_pipelines()

    @property
    def params(self) -> Dict[str, Any]:
        """Read-only property referring to Kedro's parameters for this context.

        Returns:
            Parameters defined in `parameters.yml` with the addition of any
                extra parameters passed at initialization.
        """
        try:
            params = self.config_loader.get("parameters*", "parameters*/**", "*/**/parameter*")
        except MissingConfigException as exc:
            warn(
                "Parameters not found in your Kedro project config.\n{}".format(
                    str(exc)
                )
            )
            params = {}
        params.update(self._extra_params or {})
        return params

    def _get_catalog(
            self,
            save_version: str = None,
            journal: Journal = None,
            load_versions: Dict[str, str] = None,
    ) -> DataCatalog:
        """A hook for changing the creation of a DataCatalog instance.

        Returns:
            DataCatalog defined in `conf/base`.

        """
        conf_catalog = self.config_loader.get("catalog*", "catalog*/**", "*/**/catalog*")
        conf_creds = self._get_config_credentials()
        catalog = self._create_catalog(
            conf_catalog, conf_creds, save_version, journal, load_versions
        )
        catalog.add_feed_dict(self._get_feed_dict())
        return catalog


<<<<<<< HEAD
def run_package(env="local", pipelines=None):
    # entry point for running pip-install projects
    # using `<project_package>` command
    project_context = load_context(Path.cwd(), env=env)

    if pipelines is not None:
        for each_pipeline_name in pipelines:
            project_context.run(pipeline_name=each_pipeline_name)
        return


    # project_context.run()
    # project_context.run(pipeline_name="usage_to_l1_pipeline")
    # project_context.run(pipeline_name="usage_to_l2_pipeline")
    # project_context.run(pipeline_name="usage_to_l4_pipeline")
    # project_context.run(pipeline_name="revenue_to_l3_pipeline")
    # project_context.run(pipeline_name="revenue_to_l4_pipeline")
    project_context.run(pipeline_name="streaming_to_l1_pipeline")
    project_context.run(pipeline_name="streaming_to_l2_pipeline")
    project_context.run(pipeline_name="streaming_to_l3_pipeline")
    # project_context.run(pipeline_name="streaming_to_l4_pipeline")
    # project_context.run(pipeline_name="revenue_to_l3_pipeline")
    # project_context.run(pipeline_name="revenue_to_l4_pipeline")
=======
def run_package(pipelines=['usage_to_l4_daily_pipeline']):
    # entry point for running pip-install projects
    # using `<project_package>` command
    project_context = load_context(Path.cwd(), env=conf)



    from pyspark.sql import SparkSession
    spark = SparkSession.builder.getOrCreate()

    # Dont delete this line. This allow spark to only overwrite the partition
    # saved to parquet instead of entire table folder
    spark.conf.set("spark.sql.sources.partitionOverwriteMode", "DYNAMIC")

    if pipelines is not None:
        for each_pipeline in pipelines:
            project_context.run(pipeline_name=each_pipeline)
        return
>>>>>>> da914066

    #project_context.run(pipeline_name='usage_to_l1_pipeline')
    # project_context.run(pipeline_name='customer_profile_to_l3_pipeline')

    # Replace line above with below to run on databricks cluster
    # and Dont forget to clear state for every git pull in notebook
    # (change the pipeline name to your pipeline name)
    #
    # project_context = load_context(Path.cwd(), env='base')
    # project_context.run(pipeline_name="customer_profile_to_l4_pipeline")


if __name__ == "__main__":
    # entry point for running pip-installed projects
    # using `python -m <project_package>.run` command
    run_package()<|MERGE_RESOLUTION|>--- conflicted
+++ resolved
@@ -98,31 +98,6 @@
         return catalog
 
 
-<<<<<<< HEAD
-def run_package(env="local", pipelines=None):
-    # entry point for running pip-install projects
-    # using `<project_package>` command
-    project_context = load_context(Path.cwd(), env=env)
-
-    if pipelines is not None:
-        for each_pipeline_name in pipelines:
-            project_context.run(pipeline_name=each_pipeline_name)
-        return
-
-
-    # project_context.run()
-    # project_context.run(pipeline_name="usage_to_l1_pipeline")
-    # project_context.run(pipeline_name="usage_to_l2_pipeline")
-    # project_context.run(pipeline_name="usage_to_l4_pipeline")
-    # project_context.run(pipeline_name="revenue_to_l3_pipeline")
-    # project_context.run(pipeline_name="revenue_to_l4_pipeline")
-    project_context.run(pipeline_name="streaming_to_l1_pipeline")
-    project_context.run(pipeline_name="streaming_to_l2_pipeline")
-    project_context.run(pipeline_name="streaming_to_l3_pipeline")
-    # project_context.run(pipeline_name="streaming_to_l4_pipeline")
-    # project_context.run(pipeline_name="revenue_to_l3_pipeline")
-    # project_context.run(pipeline_name="revenue_to_l4_pipeline")
-=======
 def run_package(pipelines=['usage_to_l4_daily_pipeline']):
     # entry point for running pip-install projects
     # using `<project_package>` command
@@ -141,7 +116,6 @@
         for each_pipeline in pipelines:
             project_context.run(pipeline_name=each_pipeline)
         return
->>>>>>> da914066
 
     #project_context.run(pipeline_name='usage_to_l1_pipeline')
     # project_context.run(pipeline_name='customer_profile_to_l3_pipeline')

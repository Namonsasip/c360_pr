--- conflicted
+++ resolved
@@ -50,10 +50,7 @@
 from pyspark.sql import SparkSession
 
 from customer360.utilities.spark_util import get_spark_session
-<<<<<<< HEAD
-=======
 from customer360.utilities.generate_dependency_dataset import generate_dependency_dataset
->>>>>>> 1a0aa539
 
 from customer360.pipeline import create_pipelines, create_dq_pipeline
 
@@ -161,15 +158,12 @@
 
         return catalog
 
-<<<<<<< HEAD
-=======
     def run(self, **kwargs):
         # We override run so that spark gets initialized when
         # running kedro run
         spark = get_spark_session()
         return super().run(**kwargs)
 
->>>>>>> 1a0aa539
     def load_node_inputs(
         self, node_name: str, pipeline_name: str = None, import_full_module: bool = True
     ):
@@ -290,6 +284,7 @@
                     )
                     caller_globals[parameter_name] = {}
 
+
         # Import all names that are defined in the module,
         # so that all references and dependencies within
         # the function code are defined
@@ -308,24 +303,6 @@
                     caller_globals[obj_name] = getattr(function_module, obj_name)
 
 
-        # Import all names that are defined in the module,
-        # so that all references and dependencies within
-        # the function code are defined
-        if import_full_module:
-            logging.info(
-                "Setting all objects from function's module: ({})".format(
-                    node_func.__module__
-                )
-            )
-            function_module = importlib.import_module(node_func.__module__)
-            for obj_name in dir(function_module):
-                if obj_name.startswith("__"):
-                    continue
-                else:
-                    logging.info("Setting `{}`".format(obj_name))
-                    caller_globals[obj_name] = getattr(function_module, obj_name)
-
-
 def run_package(pipelines=None, project_context=None, tags=None):
 
     # entry point for running pip-install projects
@@ -341,14 +318,6 @@
         for each_pipeline in pipelines:
             project_context.run(pipeline_name=each_pipeline, tags=tags)
         return
-<<<<<<< HEAD
-    # project_context.run()
-    project_context.run(pipeline_name='touchpoints_to_l1_pipeline')
-    project_context.run(pipeline_name='touchpoints_to_l2_pipeline')
-    project_context.run(pipeline_name='touchpoints_to_l3_pipeline')
-    project_context.run(pipeline_name='touchpoints_to_l4_pipeline')
-=======
->>>>>>> 1a0aa539
     # project_context.run(pipeline_name='customer_profile_to_l3_pipeline')
     # project_context.run()
     # Replace line above with below to run on databricks cluster

# Copyright 2018-2019 QuantumBlack Visual Analytics Limited
#
# Licensed under the Apache License, Version 2.0 (the "License");
# you may not use this file except in compliance with the License.
# You may obtain a copy of the License at
#
# http://www.apache.org/licenses/LICENSE-2.0
#
# THE SOFTWARE IS PROVIDED "AS IS", WITHOUT WARRANTY OF ANY KIND,
# EXPRESS OR IMPLIED, INCLUDING BUT NOT LIMITED TO THE WARRANTIES
# OF MERCHANTABILITY, FITNESS FOR A PARTICULAR PURPOSE, AND
# NONINFRINGEMENT. IN NO EVENT WILL THE LICENSOR OR OTHER CONTRIBUTORS
# BE LIABLE FOR ANY CLAIM, DAMAGES, OR OTHER LIABILITY, WHETHER IN AN
# ACTION OF CONTRACT, TORT OR OTHERWISE, ARISING FROM, OUT OF, OR IN
# CONNECTION WITH THE SOFTWARE OR THE USE OR OTHER DEALINGS IN THE SOFTWARE.
#
# The QuantumBlack Visual Analytics Limited ("QuantumBlack") name and logo
# (either separately or in combination, "QuantumBlack Trademarks") are
# trademarks of QuantumBlack. The License does not grant you any right or
# license to the QuantumBlack Trademarks. You may not use the QuantumBlack
# Trademarks or any confusingly similar mark as a trademark for your product,
#     or use the QuantumBlack Trademarks in any other manner that might cause
# confusion in the marketplace, including but not limited to in advertising,
# on websites, or on software.
#
# See the License for the specific language governing permissions and
# limitations under the License.

"""Application entry point."""

import importlib
import inspect
import logging
import logging.config
import os
from functools import partial
from pathlib import Path
from typing import Any, Dict
from warnings import warn

import findspark
from kedro.config import MissingConfigException
from kedro.context import KedroContext, load_context
from kedro.io import DataCatalog
from kedro.pipeline import Pipeline
from kedro.pipeline.node import Node
from kedro.versioning import Journal
from src.customer360.utilities.spark_util import get_spark_session

<<<<<<< HEAD
import findspark
=======
from customer360.pipeline import create_pipelines
>>>>>>> 13e62007

try:
    findspark.init()
except ValueError as err:
    logging.info("findspark.init() failed with error " + str(err))

conf = os.getenv("CONF", None)


class ProjectContext(KedroContext):
    """Users can override the remaining methods from the parent class here,
    or create new ones (e.g. as required by plugins)
    """

    project_name = "project-samudra"
    project_version = "0.15.5"

    def _get_pipelines(self) -> Dict[str, Pipeline]:
        return create_pipelines()

    @property
    def params(self) -> Dict[str, Any]:
        """Read-only property referring to Kedro's parameters for this context.

        Returns:
            Parameters defined in `parameters.yml` with the addition of any
                extra parameters passed at initialization.
        """
        try:
            params = self.config_loader.get("parameters*", "parameters*/**", "*/**/parameter*")
        except MissingConfigException as exc:
            warn(
                "Parameters not found in your Kedro project config.\n{}".format(
                    str(exc)
                )
            )
            params = {}
        params.update(self._extra_params or {})
        return params

    def _get_catalog(
            self,
            save_version: str = None,
            journal: Journal = None,
            load_versions: Dict[str, str] = None,
    ) -> DataCatalog:
        """A hook for changing the creation of a DataCatalog instance.

        Returns:
            DataCatalog defined in `conf/base`.

        """
        conf_catalog = self.config_loader.get("catalog*", "catalog*/**", "*/**/catalog*")
        conf_creds = self._get_config_credentials()
        catalog = self._create_catalog(
            conf_catalog, conf_creds, save_version, journal, load_versions
        )
        catalog.add_feed_dict(self._get_feed_dict())
        return catalog

    def load_node_inputs(self, node_name: str, import_full_module: bool = True):
        """
        Loads all inputs of a node into the namespace from which this function was called.
        This function is designed for being used in kedro ipython to debug nodes: after
        running this function you should be able to feed the function code into the
        interpreter line by line.
        Caution: this function alters the namespace from which it was called (its parent namespace)
        Args:
            node_name: Name of the node to load inputs from
            import_full_module: If True, also imports all names defined within the
                node function's module. This is useful to not have to define function
                dependencies

        Raises:
            ValueError: If the pipeline does not contain a node named node_name

        Returns:
            Nothing, but the function alters the parent namespace
        """
        # Load the pipeline and find the node
        try:
            pipeline = self._get_pipeline()
        except NotImplementedError:
            pipeline = self.pipeline
        sub_pipeline = pipeline.only_nodes(node_name)
        pipeline_nodes = sub_pipeline.nodes
        if not pipeline_nodes:
            raise ValueError(
                "Pipeline does not contain a node named {}".format(node_name)
            )
        node = pipeline_nodes[0]

        catalog = self._get_catalog()
        # Get both the dataset names and dataset contents of the node
        node_args, node_kwargs = Node._process_inputs_for_bind(node.inputs)
        node_loaded_args = [catalog.load(dataset_name) for dataset_name in node_args]
        node_loaded_kwargs = {
            key: catalog.load(dataset_name) for key, dataset_name in node_kwargs.items()
        }
        node_func = node._decorated_func

        # Retrieve the globals from the parent namespace, this is what we will use to
        # alter the parent's namespace
        caller_globals = dict(inspect.getmembers(inspect.stack()[1][0]))["f_globals"]

        # Import all names that are defined in the module,
        # so that all references and dependencies within
        # the function code are defined
        if import_full_module:
            logging.info(
                "Setting all objects from function's module: ({})".format(
                    node_func.__module__
                )
            )
            function_module = importlib.import_module(node_func.__module__)
            for obj_name in dir(function_module):
                if obj_name.startswith("__"):
                    continue
                else:
                    logging.info("Setting `{}`".format(obj_name))
                    caller_globals[obj_name] = getattr(function_module, obj_name)

        # If the node was called using a partial function, also load the partial parameters
        if isinstance(node_func, partial):
            partial_args = node_func.args
            node_args = (
                                ["parameter_from_functools_partial"] * len(partial_args)
                        ) + node_args
            node_loaded_args = list(partial_args) + node_args
            partial_kwargs = node_func.keywords
            for key, value in partial_kwargs.items():
                node_kwargs[key] = "partial_parameter:{}".format(value)
                node_loaded_kwargs[key] = value
            node_func = node_func.func

        # Bind the node inputs to the parametes of the function
        bound_signature_parameters = (
            inspect.signature(node_func, follow_wrapped=False)
                .bind(*node_args, **node_kwargs)
                .signature.parameters
        )
        bound_params_dataset_names = (
            inspect.signature(node_func, follow_wrapped=False)
                .bind(*node_args, **node_kwargs)
                .arguments
        )
        bound_params_dataset_content = (
            inspect.signature(node_func, follow_wrapped=False)
                .bind(*node_loaded_args, **node_loaded_kwargs)
                .arguments
        )

        # We load the argument details to be able to identify *args and **kwargs
        argspec = inspect.getfullargspec(node_func)

        for parameter_name, parameter_value in bound_signature_parameters.items():
            # If the parameter was specified as a node input, load the dataset
            if parameter_name in bound_params_dataset_content.keys():
                loaded_dataset = bound_params_dataset_content[parameter_name]
                dataset_name = bound_params_dataset_names[parameter_name]
                logging.info(
                    "Loading dataset `{}` into `{}`".format(
                        dataset_name, parameter_name
                    )
                )
                caller_globals[parameter_name] = loaded_dataset
            # If the parameter was not specified and had a default value, load the default value
            elif parameter_value.default is not inspect._empty:
                default_param_value = parameter_value.default
                logging.info(
                    "Set `{}` to its default value: {}".format(
                        parameter_name, default_param_value
                    )
                )
                caller_globals[parameter_name] = default_param_value
            # If the parameter was not specified in inputs and does not have a default values
            # they might be the *args or **kwargs. In that case we load an empty list or
            # dictionary for them
            else:
                if parameter_name == argspec.varargs:
                    logging.info(
                        "Set `{}` (*args parameter) to [] (empty list)"
                        " since it was not specified".format(
                            parameter_name
                        )
                    )
                    caller_globals[parameter_name] = []
                if parameter_name == argspec.varkw:
                    logging.info(
                        "Set `"
                        + parameter_name
                        + "` (**kwrgs parameter) to {} (empty dictionary)"
                          " since it was not specified"
                    )
                    caller_globals[parameter_name] = {}

def run_package(pipelines=['campaign_to_l1_pipeline']):
    # entry point for running pip-install projects
    # using `<project_package>` command
    project_context = load_context(Path.cwd(), env=conf)

    spark = get_spark_session()

    # Dont delete this line. This allow spark to only overwrite the partition
    # saved to parquet instead of entire table folder
    spark.conf.set("spark.sql.sources.partitionOverwriteMode", "DYNAMIC")

    if pipelines is not None:
        for each_pipeline in pipelines:
            project_context.run(pipeline_name=each_pipeline)
        return
    # project_context.run()
    # project_context.run(pipeline_name='usage_to_l1_pipeline')
    # project_context.run(pipeline_name='customer_profile_to_l3_pipeline')

    # Replace line above with below to run on databricks cluster
    # and Dont forget to clear state for every git pull in notebook
    # (change the pipeline name to your pipeline name)
    #
    # project_context = load_context(Path.cwd(), env='base')
    # project_context.run(pipeline_name="customer_profile_to_l4_pipeline")


if __name__ == "__main__":
    # entry point for running pip-installed projects
    # using `python -m <project_package>.run` command
    run_package()<|MERGE_RESOLUTION|>--- conflicted
+++ resolved
@@ -45,13 +45,11 @@
 from kedro.pipeline import Pipeline
 from kedro.pipeline.node import Node
 from kedro.versioning import Journal
+
 from src.customer360.utilities.spark_util import get_spark_session
 
-<<<<<<< HEAD
-import findspark
-=======
+
 from customer360.pipeline import create_pipelines
->>>>>>> 13e62007
 
 try:
     findspark.init()
@@ -59,7 +57,6 @@
     logging.info("findspark.init() failed with error " + str(err))
 
 conf = os.getenv("CONF", None)
-
 
 class ProjectContext(KedroContext):
     """Users can override the remaining methods from the parent class here,
@@ -248,7 +245,9 @@
                     )
                     caller_globals[parameter_name] = {}
 
-def run_package(pipelines=['campaign_to_l1_pipeline']):
+
+def run_package(pipelines=[]):
+
     # entry point for running pip-install projects
     # using `<project_package>` command
     project_context = load_context(Path.cwd(), env=conf)
@@ -263,8 +262,8 @@
         for each_pipeline in pipelines:
             project_context.run(pipeline_name=each_pipeline)
         return
-    # project_context.run()
-    # project_context.run(pipeline_name='usage_to_l1_pipeline')
+    #project_context.run()
+    #project_context.run(pipeline_name='usage_to_l1_pipeline')
     # project_context.run(pipeline_name='customer_profile_to_l3_pipeline')
 
     # Replace line above with below to run on databricks cluster

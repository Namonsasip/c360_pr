--- conflicted
+++ resolved
@@ -263,15 +263,10 @@
 
 
 def df_smp_for_l3_customer_profile_include_1mo_non_active(journey: DataFrame, smp_input: DataFrame):
-<<<<<<< HEAD
 
     if check_empty_dfs([journey, smp_input]):
         return get_spark_empty_df()
 
-=======
-    if check_empty_dfs([journey]):
-        return get_spark_empty_df()
->>>>>>> 7739042f
     smp_pre = smp_input.dropDuplicates((["month_id", "mobile_no", "register_date", "network_type"])).where(
         "network_type='1-2-Call'")
     smp_post = smp_input.dropDuplicates((["month_id", "subscription_identifier", "network_type"])).where(
@@ -406,12 +401,9 @@
 def df_profile_drm_t_serenade_master_post_for_l3_customer_profile_include_1mo_non_active(journey: DataFrame,
                                                                                          serenade_input: DataFrame,
                                                                                          lm_address_master: DataFrame):
-<<<<<<< HEAD
+
 
     if check_empty_dfs([journey, serenade_input, lm_address_master]):
-=======
-    if check_empty_dfs([journey]):
->>>>>>> 7739042f
         return get_spark_empty_df()
 
     spark = get_spark_session()
@@ -503,11 +495,8 @@
 
 def df_customer_profile_drm_t_newsub_prepaid_history_for_l3_profile_include_1mo_non_active(journey: DataFrame,newsub_prepaid_input: DataFrame):
 
-<<<<<<< HEAD
-    if check_empty_dfs([journey, newsub_prepaid_input]):
-=======
+
     if check_empty_dfs([journey]):
->>>>>>> 7739042f
         return get_spark_empty_df()
 
     spark = get_spark_session()

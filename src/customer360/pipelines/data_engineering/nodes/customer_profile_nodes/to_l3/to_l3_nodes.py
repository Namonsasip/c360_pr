from customer360.utilities.spark_util import get_spark_session, get_spark_empty_df
from customer360.utilities.re_usable_functions import check_empty_dfs, data_non_availability_and_missing_check
from kedro.context.context import load_context
from pathlib import Path
import os, logging
from pyspark.sql import DataFrame, functions as f

conf = os.getenv("CONF", None)


def df_copy_for_l3_customer_profile_include_1mo_non_active(input_df):
    ################################# Start Implementing Data availability checks #############################
    if check_empty_dfs([input_df]):
        return get_spark_empty_df()

    # input_df = data_non_availability_and_missing_check(df=input_df, grouping="monthly",
    #                                                    par_col="partition_month",
    #                                                    target_table_name="l3_customer_profile_include_1mo_non_active")
    #
    # if check_empty_dfs([input_df]):
    #     return get_spark_empty_df()

    ################################# End Implementing Data availability checks ###############################

    input_df = input_df.where("partition_month = '202102'")

    return input_df


def df_copy_for_l3_customer_profile_billing_level_features(input_df):
    ################################# Start Implementing Data availability checks #############################
    if check_empty_dfs([input_df]):
        return get_spark_empty_df()

    input_df = data_non_availability_and_missing_check(df=input_df, grouping="monthly",
                                                       par_col="partition_month",
                                                       target_table_name="l3_customer_profile_billing_level_features")

    if check_empty_dfs([input_df]):
        return get_spark_empty_df()

    ################################# End Implementing Data availability checks ###############################

    return input_df


def df_copy_for_l3_customer_profile_billing_level_volume_of_active_contracts(input_df):
    ################################# Start Implementing Data availability checks #############################
    if check_empty_dfs([input_df]):
        return get_spark_empty_df()

    input_df = data_non_availability_and_missing_check(df=input_df, grouping="monthly",
                                                       par_col="partition_month",
                                                       target_table_name="l3_customer_profile_billing_level_volume_of_active_contracts")

    if check_empty_dfs([input_df]):
        return get_spark_empty_df()

    ################################# End Implementing Data availability checks ###############################

    return input_df


def add_last_month_inactive_user(input_df):
    if check_empty_dfs([input_df]):
        return input_df

    input_df.createOrReplaceTempView("input_df")
    spark = get_spark_session()

    inactive_cust_feature_list = []
    normal_feature_list = []
    for each_feature in input_df.columns:
        if each_feature == 'partition_month':
            # To forward inactive customer to next month
            inactive_cust_feature_list.append("df1.next_month as partition_month")
            normal_feature_list.append(each_feature)
            continue

        if each_feature == 'last_month' or each_feature == 'next_month':
            continue

        if each_feature == 'cust_active_this_month':
            inactive_cust_feature_list.append("'N' as cust_active_this_month")
            normal_feature_list.append(each_feature)
            continue

        inactive_cust_feature_list.append("df1.{feature_name} as {feature_name}"
                                          .format(feature_name=each_feature))
        normal_feature_list.append(each_feature)

    df = spark.sql("""
        with non_active_customer as (
            select {inactive_cust_feature_list}
            from (
                select * from input_df 
                where partition_month != (select max(partition_month) from input_df)
                    and charge_type = 'Pre-paid'
            ) df1
            left anti join input_df df2
            on df1.partition_month = df2.last_month
                    and df1.access_method_num = df2.access_method_num
                    and df1.register_date = df2.register_date
                    
            union all
            
            select {inactive_cust_feature_list}
            from (
                select * from input_df 
                where partition_month != (select max(partition_month) from input_df)
                    and charge_type != 'Pre-paid'
            ) df1
            left anti join input_df df2
            on df1.partition_month = df2.last_month
                    and df1.subscription_identifier = df2.subscription_identifier
        )
        select {normal_feature_list} from input_df
        union all
        select {normal_feature_list} from non_active_customer
    """.format(inactive_cust_feature_list=','.join(inactive_cust_feature_list),
               normal_feature_list=','.join(normal_feature_list)))
    return df


def merge_union_and_basic_features(union_features, basic_features):
    union_features.createOrReplaceTempView("union_features")
    basic_features.createOrReplaceTempView("basic_features")

    spark = get_spark_session()

    df = spark.sql("""
        select * 
        from union_features uf
        inner join basic_features bf
        on uf.mobile_no = bf.access_method_num
           and uf.activation_date = bf.register_date
        where bf.charge_type = 'Pre-paid'
           and uf.activation_date < last_day(to_date(cast(bf.partition_month as STRING), 'yyyyMM'))
        union
        select * 
        from union_features uf
        inner join basic_features bf
        on uf.subscription_identifier = bf.crm_sub_id
        where bf.charge_type != 'Pre-paid'
           and uf.activation_date < last_day(to_date(cast(bf.partition_month as STRING), 'yyyyMM'))
    """)

    # just pick 1 since it's join key
    df = df.drop("activation_date", "crm_sub_id", "mobile_no")

    return df


def union_monthly_cust_profile(
        cust_prof_daily_df: DataFrame
):
    ################################# Start Implementing Data availability checks #############################
    if check_empty_dfs([cust_prof_daily_df]):
        return get_spark_empty_df()

    cust_prof_daily_df = data_non_availability_and_missing_check(df=cust_prof_daily_df, grouping="monthly",
                                                                 missing_data_check_flg='Y',
                                                                 par_col="event_partition_date",
                                                                 target_table_name="l3_customer_profile_union_monthly_feature")

    if check_empty_dfs([cust_prof_daily_df]):
        return get_spark_empty_df()

    ################################# End Implementing Data availability checks ###############################
    cust_prof_daily_df = cust_prof_daily_df.drop("start_of_week")
    cust_prof_daily_df.createOrReplaceTempView("cust_prof_daily_df")

    sql_stmt = """
        with ranked_cust_profile as (
            select 
                *,
                row_number() over (partition by subscription_identifier, start_of_month
                                    order by event_partition_date desc) as _rnk
            from cust_prof_daily_df
        )
        select *
        from ranked_cust_profile
        where _rnk = 1
    """

    def divide_chunks(l, n):
        # looping till length l
        for i in range(0, len(l), n):
            yield l[i:i + n]

    CNTX = load_context(Path.cwd(), env=conf)
    dates_list = cust_prof_daily_df.select('start_of_month').distinct().collect()
    mvv_array = [row[0] for row in dates_list if row[0] != "SAMPLING"]
    mvv_array = sorted(mvv_array)
    logging.info("Dates to run for {0}".format(str(mvv_array)))

    mvv_new = list(divide_chunks(mvv_array, 3))
    add_list = mvv_new

    first_item = add_list[-1]

    add_list.remove(first_item)
    spark = get_spark_session()
    for curr_item in add_list:
        logging.info("running for dates {0}".format(str(curr_item)))
        small_df = cust_prof_daily_df.filter(f.col("start_of_month").isin(*[curr_item]))
        small_df.createOrReplaceTempView("cust_prof_daily_df")
        small_df = spark.sql(sql_stmt).drop("_rnk", "event_partition_date")
        CNTX.catalog.save("l3_customer_profile_union_monthly_feature", small_df)

    logging.info("Final date to run for {0}".format(str(first_item)))
    return_df = cust_prof_daily_df.filter(f.col("start_of_month").isin(*[first_item]))
    return_df.createOrReplaceTempView("cust_prof_daily_df")
    return_df = spark.sql(sql_stmt).drop("_rnk", "event_partition_date")

    return return_df


def add_last_month_unioned_inactive_user(
        monthly_cust_profile_df: DataFrame
):
    ################################# Start Implementing Data availability checks #############################
    if check_empty_dfs([monthly_cust_profile_df]):
        return get_spark_empty_df()

    monthly_cust_profile_df = data_non_availability_and_missing_check(df=monthly_cust_profile_df, grouping="monthly",
                                                                      par_col="start_of_month",
                                                                      target_table_name="l3_customer_profile_union_monthly_feature_include_1mo_non_active")

    if check_empty_dfs([monthly_cust_profile_df]):
        return get_spark_empty_df()

    ################################# End Implementing Data availability checks ###############################

    spark = get_spark_session()

    monthly_cust_profile_df = (monthly_cust_profile_df
                               .withColumn("cust_active_this_month", f.lit("Y"))
                               .withColumn("last_month", f.add_months(f.col("start_of_month"), -1)))

    monthly_cust_profile_df.createOrReplaceTempView("input_df")

    non_active_customer_df = (spark.sql("""
                                    select *
                                    from (
                                        select * from input_df 
                                        where start_of_month != (select max(start_of_month) from input_df)
                                    ) df1
                                    left anti join input_df df2
                                    on df1.start_of_month = df2.last_month
                                            and df1.subscription_identifier = df2.subscription_identifier
                                    
                                """)
                              .withColumn("cust_active_this_month", f.lit("N"))
                              # To forward inactive customer to next month
                              .withColumn("start_of_month", f.add_months(f.col("start_of_month"), 1)))

    df = (non_active_customer_df
          .unionByName(monthly_cust_profile_df)
          .drop("last_month"))

    return df


# dev_lot4
def df_smp_for_l3_customer_profile_include_1mo_non_active(journey: DataFrame, smp_input: DataFrame):

    smp_pre = smp_input.dropDuplicates((["month_id", "mobile_no", "register_date", "network_type"])).where("network_type='1-2-Call'")
    smp_post = smp_input.dropDuplicates((["month_id", "subscription_identifier", "network_type"])).where("network_type='3G'")
    smp_pre.registerTempTable('smp_pre')
    smp_post.registerTempTable('smp_post')
    journey.registerTempTable('journey')


    spark = get_spark_session()
    # amendment_reason_code_previous
    df1 = spark.sql("""
        select a.*,
        (case when a.charge_type = 'Pre-paid' then c.amendment_reason_code
        else b.amendment_reason_code end) as amendment_reason_code_previous
        
        from journey a
        left join smp_post b
        on a.partition_month = substr(cast(add_months(b.month_id,1) as date),1,4)||substr(cast(add_months(b.month_id,1)as date),6,2)
        and a.crm_sub_id = b.subscription_identifier
        left join smp_pre c
        on a.partition_month = substr(cast(add_months(c.month_id,1) as date),1,4)||substr(cast(add_months(c.month_id,1)as date),6,2)
        and a.access_method_num = c.mobile_no
        and a.register_date = c.register_date
    """)
    df1.registerTempTable("journey1")
    # mobile_segment_previous
    df2 = spark.sql(""" 
        select a.*,
        (case when a.charge_type = 'Pre-paid' then c.mobile_segment_p1
        else b.mobile_segment_p1 end) as mobile_segment_previous

        from journey1 a
        left join smp_post b
        on a.partition_month = substr(cast(b.month_id as date),1,4)||substr(cast(b.month_id as date),6,2)
        and a.crm_sub_id = b.subscription_identifier
        left join smp_pre c
        on a.partition_month = substr(cast(c.month_id as date),1,4)||substr(cast(c.month_id as date),6,2)
        and a.access_method_num = c.mobile_no
        and a.register_date = c.register_date
    """)
    df2.registerTempTable("journey2")
    # classic_upgrade_yn
    df3 = spark.sql("""
        select a.*,
        (case when a.charge_type = 'Pre-paid' then (case when c.mobile_segment_p1 = 'Classic' and c.mobile_segment in ('Emerald ', 'Gold', 'Platinum', 'Platinum Plus') then 'Y' else 'N' end)
        else (case when b.mobile_segment_p1 = 'Classic' and b.mobile_segment in ('Emerald ', 'Gold', 'Platinum', 'Platinum Plus') then 'Y' else 'N' end) end) as classic_upgrade_yn

        from journey2 a
        left join smp_post b
        on a.partition_month = substr(cast(b.month_id as date),1,4)||substr(cast(b.month_id as date),6,2)
        and a.crm_sub_id = b.subscription_identifier
        left join smp_pre c
        on a.partition_month = substr(cast(c.month_id as date),1,4)||substr(cast(c.month_id as date),6,2)
        and a.access_method_num = c.mobile_no
        and a.register_date = c.register_date
    """)
    df3.registerTempTable("journey3")
    # prospect_upgrade_yn
    df4 = spark.sql("""
        select a.*,(case when a.charge_type = 'Pre-paid' then (case when c.mobile_segment_p1 like 'Prospect%' and c.mobile_segment in  ('Emerald', 'Gold', 'Platinum', 'Platinum Plus') then 'Y' else 'N' end)
        else (case when b.mobile_segment_p1 like 'Prospect%' and b.mobile_segment in  ('Emerald', 'Gold', 'Platinum', 'Platinum Plus') then 'Y' else 'N' end) end) as prospect_upgrade_yn

        from journey3 a
        left join smp_post b
        on a.partition_month = substr(cast(b.month_id as date),1,4)||substr(cast(b.month_id as date),6,2)
        and a.crm_sub_id = b.subscription_identifier
        left join smp_pre c
        on a.partition_month = substr(cast(c.month_id as date),1,4)||substr(cast(c.month_id as date),6,2)
        and a.access_method_num = c.mobile_no
        and a.register_date = c.register_date
    """)
    df4.registerTempTable("journey4")
    # serenade_sustain_yn
    df5 = spark.sql("""
        select a.*
        ,(case when a.charge_type = 'Pre-paid' then (case when c.mobile_segment_p1 = c.mobile_segment and c.mobile_segment in  ('Emerald', 'Gold', 'Platinum', 'Platinum Plus') then 'Y' else 'N' end)
        else (case when b.mobile_segment_p1 = b.mobile_segment and b.mobile_segment in  ('Emerald', 'Gold', 'Platinum', 'Platinum Plus') then 'Y' else 'N' end) end) as serenade_sustain_yn

        from journey4 a
        left join smp_post b
        on a.partition_month = substr(cast(b.month_id as date),1,4)||substr(cast(b.month_id as date),6,2)
        and a.crm_sub_id = b.subscription_identifier
        left join smp_pre c
        on a.partition_month = substr(cast(c.month_id as date),1,4)||substr(cast(c.month_id as date),6,2)
        and a.access_method_num = c.mobile_no
        and a.register_date = c.register_date
    """)
    df5.registerTempTable("journey5")
    # upgrade_to_serenade_yn
    df6 = spark.sql("""
        select a.*
        ,(case when a.charge_type = 'Pre-paid' then (case when c.mobile_segment_p1 = 'Classic' and c.mobile_segment in ('Emerald', 'Gold', 'Platinum', 'Platinum Plus') then 'Y'
                                                         when c.mobile_segment_p1 = 'Emerald' and c.mobile_segment in  ('Gold', 'Platinum', 'Platinum Plus') then 'Y'
                                                         when c.mobile_segment_p1 = 'Gold' and c.mobile_segment in ('Platinum', 'Platinum Plus') then 'Y'
                                                     else 'N' end)
         else(case when b.mobile_segment_p1 = 'Classic' and b.mobile_segment in ('Emerald', 'Gold', 'Platinum', 'Platinum Plus') then 'Y'
                   when b.mobile_segment_p1 = 'Emerald' and b.mobile_segment in  ('Gold', 'Platinum', 'Platinum Plus') then 'Y'
                   when b.mobile_segment_p1 = 'Gold' and b.mobile_segment in ('Platinum', 'Platinum Plus') then 'Y'
                   else 'N' end) end) as upgrade_to_serenade_yn

        from journey5 a
        left join smp_post b
        on a.partition_month = substr(cast(b.month_id as date),1,4)||substr(cast(b.month_id as date),6,2)
        and a.crm_sub_id = b.subscription_identifier
        left join smp_pre c
        on a.partition_month = substr(cast(c.month_id as date),1,4)||substr(cast(c.month_id as date),6,2)
        and a.access_method_num = c.mobile_no
        and a.register_date = c.register_date
    """)
    df6.registerTempTable("journey6")

    # downgrade_serenade_yn
    df7 = spark.sql("""
        select a.*,
        (case when b.mobile_segment_p1 = 'Emerald' and b.mobile_segment ='Classic'  then 'Y'
              when b.mobile_segment_p1 = 'Gold' and b.mobile_segment in  ('Emerald', 'Classic') then 'Y'
              when b.mobile_segment_p1  in ('Platinum', 'Platinum Plus') and b.mobile_segment in ('Emerald', 'Classic', 'Gold') then 'Y'
         else 'N' end) as downgrade_serenade_yn

        from journey6 a
        left join smp_post b
        on a.partition_month = substr(cast(b.month_id as date),1,4)||substr(cast(b.month_id as date),6,2)
        and a.crm_sub_id = b.subscription_identifier
        left join smp_pre c
        on a.partition_month = substr(cast(c.month_id as date),1,4)||substr(cast(c.month_id as date),6,2)
        and a.access_method_num = c.mobile_no
        and a.register_date = c.register_date
    """)
    return df7

def df_profile_drm_t_serenade_master_post_for_l3_customer_profile_include_1mo_non_active(journey: DataFrame, serenade_input: DataFrame,lm_address_master:DataFrame):

    spark = get_spark_session()

    lm_address_master=lm_address_master.select('lm_prov_namt', 'lm_prov_name').distinct()
    lm_address_master.registerTempTable("lm_address_master")

    serenade_input.registerTempTable("profile_drm_t_serenade")
    journey.registerTempTable("df_journey")

    sql="""select * from(select access_method_num,register_date,network_type,channel,srn_group_status_cd,master_flag,ROW_NUMBER() OVER(PARTITION BY access_method_num,register_date ORDER BY srn_group_status_eff_dttm desc) as row from profile_drm_t_serenade) ab1 where row = 1"""
    serenade_pre=spark.sql(sql)
    serenade_pre=serenade_pre.drop("row")

    sql="""select * from(select crm_subscription_id,network_type,channel,srn_group_status_cd,master_flag,ROW_NUMBER() OVER(PARTITION BY crm_subscription_id ORDER BY srn_group_status_eff_dttm desc) as row from profile_drm_t_serenade) ab2 where row = 1"""
    serenade_post=spark.sql(sql)
    serenade_post=serenade_post.drop("row")

    serenade_pre.registerTempTable('master_pre')
    serenade_post.registerTempTable('master_post')

    # serenade_group_status
    sql="""
    select a.*,(case when a.charge_type = 'Pre-paid' then (case when b.srn_group_status_cd = 'Active' then 'Active' when b.srn_group_status_cd is not null and b.srn_group_status_cd <> 'Active' then 'Inactive' else null end) else (case when c.srn_group_status_cd = 'Active' then 'Active' when c.srn_group_status_cd is not null and c.srn_group_status_cd <> 'Active' then 'Inactive' else null end) end)  as serenade_group_status
    from df_journey a
    left join master_pre b on a.access_method_num = b.access_method_num and a.register_date = b.register_date
    left join master_post c on a.crm_sub_id = c.crm_subscription_id
    """
    df=spark.sql(sql)

    # master_group_serenade_by_account
    df.registerTempTable("df_journey1")
    sql="""
    select a.*,(case when a.charge_type = 'Pre-paid' then (case when b.master_flag = 'Y' then 'Master Mobile' when b.master_flag = 'N' then 'Child Mobile' end) else (case when c.master_flag = 'Y' then 'Master Mobile' when c.master_flag = 'N' then 'Child Mobile' end)end) as master_group_serenade_by_account 
    from df_journey1 a
    left join master_pre b on a.access_method_num = b.access_method_num and a.register_date = b.register_date
    left join master_post c on a.crm_sub_id = c.crm_subscription_id
    """
    df=spark.sql(sql)

    # serenade_account_flag_yn
    df.registerTempTable("df_journey2")
    sql="""
    select a.*,
    (case when a.charge_type = 'Pre-paid' then (case when b.srn_group_status_cd is not null then 'Y' else 'N' end) else (case when c.srn_group_status_cd is not null then 'Y' else 'N' end)end) as serenade_account_flag_yn
    from df_journey2 a
    left join master_pre b on a.access_method_num = b.access_method_num and a.register_date = b.register_date
    left join master_post c on a.crm_sub_id = c.crm_subscription_id
    """
    df=spark.sql(sql)

    # serenade_by_account_channel
    df.registerTempTable("df_journey3")
<<<<<<< HEAD
    sql="""select a.*,(case when a.charge_type = 'Pre-paid' then b.channel else c.channel end) as serenade_by_account_channel
     from df_journey3 a
=======
    sql=""" select a.*,(case when a.charge_type = 'Pre-paid' then b.channel else c.channel end) as serenade_by_account_channel
    from df_journey3 a
>>>>>>> a9979098
    left join master_pre b on a.access_method_num = b.access_method_num and a.register_date = b.register_date
    left join master_post c on a.crm_sub_id = c.crm_subscription_id
    """
    df=spark.sql(sql)

    # serenade_by_account_group
    df.registerTempTable("df_journey4")
    sql="""
    select a.*,(case when a.charge_type = 'Pre-paid' then b.network_type else c.network_type end) as serenade_by_account_group
    from df_journey4 a
    left join master_pre b on a.access_method_num = b.access_method_num and a.register_date = b.register_date
    left join master_post c on a.crm_sub_id = c.crm_subscription_id
    """
    df=spark.sql(sql)

    # serenade_group_fbb_and_mobile_yn
    df.registerTempTable("df_journey5")
    sql="""
    select a.*,(case when a.charge_type = 'Pre-paid' then (case when b.network_type = 'Mobile+FBB' then 'Y' else 'N' end) else (case when c.network_type = 'Mobile+FBB' then 'Y' else 'N' end) end) as serenade_group_fbb_and_mobile_yn
    from df_journey5 a
    left join master_pre b on a.access_method_num = b.access_method_num and a.register_date = b.register_date
    left join master_post c on a.crm_sub_id = c.crm_subscription_id
    """
    df=spark.sql(sql)

    # first_act_province_en
    df.registerTempTable("df_journey6")
    sql = """
    select a.*,case when a.first_act_province_th like "กรุงเทพ%" then "BANGKOK" else b.lm_prov_name end as first_act_province_en
    from df_journey6 a left join lm_address_master b on a.first_act_province_th = b.lm_prov_namt
    """
    df = spark.sql(sql)

    return df<|MERGE_RESOLUTION|>--- conflicted
+++ resolved
@@ -447,13 +447,8 @@
 
     # serenade_by_account_channel
     df.registerTempTable("df_journey3")
-<<<<<<< HEAD
-    sql="""select a.*,(case when a.charge_type = 'Pre-paid' then b.channel else c.channel end) as serenade_by_account_channel
-     from df_journey3 a
-=======
     sql=""" select a.*,(case when a.charge_type = 'Pre-paid' then b.channel else c.channel end) as serenade_by_account_channel
     from df_journey3 a
->>>>>>> a9979098
     left join master_pre b on a.access_method_num = b.access_method_num and a.register_date = b.register_date
     left join master_post c on a.crm_sub_id = c.crm_subscription_id
     """

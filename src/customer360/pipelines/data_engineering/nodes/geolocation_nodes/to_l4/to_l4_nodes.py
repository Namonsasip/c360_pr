import pyspark.sql.functions as f
from pyspark.sql import DataFrame
from pyspark.sql import functions as F
from pyspark.sql import types as T
from pyspark.sql.types import *
from customer360.pipelines.data_engineering.nodes.usage_nodes.to_l1.to_l1_nodes import gen_max_sql
from customer360.utilities.config_parser import node_from_config, l4_rolling_window
from kedro.context.context import load_context
from pathlib import Path
import logging
import os
import statistics
from pyspark.sql import Window
from customer360.utilities.spark_util import get_spark_session

def l4_geo_top_visit_exclude_homework(sum_duration,homework):
    win = Window().partitionBy('imsi').orderBy(F.col("Month").cast("long")).rangeBetween(-(86400 * 89), 0)
    sum_duration_3mo = sum_duration.withColumn("Month", F.to_timestamp("start_of_month", "yyyy-MM-dd")).withColumn(
        "Sum", F.sum("sum_duration").over(win))

    result = sum_duration_3mo.join(homework, [sum_duration_3mo.imsi == homework.imsi,
                                              sum_duration_3mo.location_id == homework.home_weekday_location_id,
                                              sum_duration_3mo.start_of_month == homework.start_of_month],
                                   'left').select(sum_duration_3mo.imsi, 'location_id', 'sum_duration',
                                                  sum_duration_3mo.start_of_month)
    result = result.join(homework,
                         [result.imsi == homework.imsi, result.location_id == homework.home_weekend_location_id,
                          result.start_of_month == homework.start_of_month],
                         'left').select(result.imsi, 'location_id', 'sum_duration', result.start_of_month)
    result = result.join(homework,
                         [result.imsi == homework.imsi, result.location_id == homework.work_location_id,
                          result.start_of_month == homework.start_of_month],
                         'left').select(result.imsi, 'location_id', 'sum_duration', result.start_of_month)
    win = Window.partitionBy("start_of_month", "imsi").orderBy(F.col("sum_duration").desc(), F.col("location_id"))
    result = result.withColumn("rank", F.row_number().over(win))
<<<<<<< HEAD
    rank1 = result.where('rank=1').withColumn('top_location_1st',F.col('location_id')).drop('location_id','rank','sum_duration')
    rank2 = result.where('rank=2').withColumn('top_location_2nd',F.col('location_id')).drop('location_id','rank','sum_duration')
    rank3 = result.where('rank=3').withColumn('top_location_3rd',F.col('location_id')).drop('location_id','rank','sum_duration')

    df = rank1.join(rank2,['imsi','start_of_month'],'full').join(rank3,['imsi','start_of_month'],'full')

    print('testtest')
    df.show()
    
=======
    rank1 = result.where('rank=1').withColumn('top_location_1st', F.col('location_id')).drop('location_id', 'rank',
                                                                                             'sum_duration')
    rank2 = result.where('rank=2').withColumn('top_location_2nd', F.col('location_id')).drop('location_id', 'rank',
                                                                                             'sum_duration')
    rank3 = result.where('rank=3').withColumn('top_location_3rd', F.col('location_id')).drop('location_id', 'rank',
                                                                                             'sum_duration')
    df = rank1.join(rank2, ['imsi', 'start_of_month'], 'full').join(rank3, ['imsi', 'start_of_month'], 'full')
    print('test')
    df.show()
>>>>>>> 90028e80
    return df


def l4_geo_home_work_location_id(geo_cust_cell_visit_time, sql):
    # Filter 3 4 5
    geo_cust_cell_visit_time = geo_cust_cell_visit_time.filter('partition_date >= 20200301')

    # Add 2 columns: event_partition_date, start_of_month
    geo_cust_cell_visit_time.cache()
    geo_cust_cell_visit_time = geo_cust_cell_visit_time.withColumn("event_partition_date",
                                                                   F.to_date(F.col("partition_date").cast(StringType()),
                                                                             'yyyyMMdd'))
    geo_cust_cell_visit_time = geo_cust_cell_visit_time.withColumn("start_of_month", F.to_date(
        F.date_trunc('month', F.col("event_partition_date"))))

    # Get spark session
    spark = get_spark_session()

    # Fix Time on Home Location
    geo_cust_cell_visit_time.createOrReplaceTempView('geo_cust_cell_visit_time')
    geo_cust_cell_visit_time_home = spark.sql("""
        select imsi, time_in, time_out, location_id, latitude, longitude,
            case
                when (hour_in < 18 and hour_out > 18) then ( to_unix_timestamp(time_out) - (to_unix_timestamp(event_partition_date) + 64800) )
                when (hour_in < 6 and hour_out > 6) then ( (to_unix_timestamp(event_partition_date) + 21600) - to_unix_timestamp(time_out) )
                else duration 
            end as duration,
            event_partition_date, start_of_month
        from geo_cust_cell_visit_time
        where duration <> 0
        and ((hour_in >= 18)
        or (hour_in < 18 and hour_out > 18)
        or (hour_in < 6 and hour_out > 6)
        or (hour_out <=6))
    """)
    geo_cust_cell_visit_time_home.cache()

    # Aggregate table daily: geo_cust_cell_visit_time_home
    geo_cust_cell_visit_time_home.createOrReplaceTempView('geo_cust_cell_visit_time_home')
    df_home_daily = spark.sql("""
        select 
            a.imsi
            ,a.location_id, a.latitude, a.longitude
            ,a.event_partition_date, a.start_of_month
            ,sum(a.duration) as duration
        from (
            geo_cust_cell_visit_time_home
        ) a
        group by a.imsi, a.location_id, a.latitude, a.longitude, a.event_partition_date, a.start_of_month
    """)
    df_home_daily.cache()
    spark.catalog.dropTempView("geo_cust_cell_visit_time_home")

    # Check DataFrame from SQL query statement
    print("Start for check the result from sql query statement of HOME")

    geo_cust_cell_visit_time_work = spark.sql("""
            select imsi, time_in, time_out, location_id, latitude, longitude,
                case
                    when ((hour_in >= 8 and hour_in < 18) and hour_out > 18) then ( (to_unix_timestamp(event_partition_date) + 64800) - (to_unix_timestamp(time_in)) )
                    else duration
                end as duration
               ,event_partition_date, start_of_month
            from geo_cust_cell_visit_time
            where duration <> 0
            and
            (((hour_in >= 8 and hour_in < 18) and hour_out <= 18)
             or ((hour_in >= 8 and hour_in < 18) and hour_out > 18))
        """)
    geo_cust_cell_visit_time_work.cache()
    spark.catalog.dropTempView("geo_cust_cell_visit_time")

    # Aggregate table daily: geo_cust_cell_visit_time_work
    geo_cust_cell_visit_time_work.createOrReplaceTempView('geo_cust_cell_visit_time_work')
    df_work_daily = spark.sql("""
        select a.imsi
            ,a.location_id, a.latitude, a.longitude
            ,a.event_partition_date, a.start_of_month
            ,sum(a.duration) as duration
        from (
        geo_cust_cell_visit_time_work
        ) a
        group by a.imsi, a.location_id, a.latitude, a.longitude, a.event_partition_date, a.start_of_month
    """)
    df_work_daily.cache()
    df_work_daily.createOrReplaceTempView("df_work_daily")
    spark.catalog.dropTempView("geo_cust_cell_visit_time_work")

    # Check DataFrame from SQL query statement
    print("Start for check result from sql query statement of WORK")

    # Add column Weekend and Weekday
    home_duration_dayily_with_weektype = df_home_daily.withColumn("week_type", F.when(
        (F.dayofweek('event_partition_date') == 1) | (F.dayofweek('event_partition_date') == 7), 'weekend') \
                                                                  .otherwise('weekday').cast(StringType())
                                                                  )
    home_duration_dayily_with_weektype.cache()
    home_duration_dayily_with_weektype.createOrReplaceTempView('home_duration_dayily_with_weektype')

    df_home_combine_week_monthly = spark.sql("""
        select imsi,
            location_id, latitude, longitude,
            start_of_month, week_type,
            sum(duration) as duration
        from home_duration_dayily_with_weektype
        group by imsi, location_id, latitude, longitude, start_of_month, week_type
    """)
    df_home_combine_week_monthly.cache()
    spark.catalog.dropTempView("home_duration_dayily_with_weektype")

    df_work_monthly = spark.sql("""
        select
            imsi,
            location_id, latitude, longitude,
            start_of_month
            ,sum(duration) as duration
        from df_work_daily
        group by imsi, location_id, latitude, longitude, start_of_month
    """)
    df_work_monthly.cache()
    spark.catalog.dropTempView("df_work_daily")

    w_home = Window().partitionBy(F.col('imsi'), F.col('location_id'), F.col('week_type')).orderBy(
        F.col("Month").cast("long")).rangeBetween(-(86400 * 89), 0)
    df_home_combine_week_monthly_sum_last_3_day = df_home_combine_week_monthly.withColumn("Month", F.to_timestamp(
        "start_of_month", "yyyy-MM-dd")).withColumn("Sum", F.sum("duration").over(w_home))

    df_home_combine_week_monthly_sum_last_3_day.createOrReplaceTempView('df_home_combine_week_monthly_sum_last_3_day')
    df_home_location = spark.sql("""
        select
            a.imsi,
            a.start_of_month,
            a.week_type,
            b.location_id,
            b.latitude,
            b.longitude
        from (
          select imsi,
            start_of_month,
            week_type,
            max(Sum) as Sum
          from df_home_combine_week_monthly_sum_last_3_day
          group by 1,2,3
        ) a
        left join df_home_combine_week_monthly_sum_last_3_day b
        on a.imsi = b.imsi and a.start_of_month = b.start_of_month and a.Sum = b.Sum and a.week_type = b.week_type
        group by 1,2,3,4,5,6
    """)
    df_home_location.cache()
    spark.catalog.dropTempView("df_home_combine_week_monthly_sum_last_3_day")

    # Check DataFrame from SQL query statement
    print("Start for check result from sql query statement of HOME")

    w_work = Window().partitionBy(F.col('imsi'), F.col('location_id')).orderBy(
        F.col("Month").cast("long")).rangeBetween(-(86400 * 89), 0)
    df_home_combine_week_monthly_sum_last_3_day = df_work_monthly.withColumn("Month", F.to_timestamp("start_of_month",
                                                                                                     "yyyy-MM-dd")).withColumn(
        "Sum", F.sum("duration").over(w_work))

    df_home_combine_week_monthly_sum_last_3_day.createOrReplaceTempView('df_home_combine_week_monthly_sum_last_3_day')
    df_work_location = spark.sql("""
            select
                a.imsi,
                a.start_of_month,
                b.location_id,
                b.latitude,
                b.longitude
            from (
              select imsi,
                start_of_month,
                max(Sum) as Sum
              from df_home_combine_week_monthly_sum_last_3_day
              group by 1,2
            ) a
            left join df_home_combine_week_monthly_sum_last_3_day b
            on a.imsi = b.imsi and a.start_of_month = b.start_of_month and a.Sum = b.Sum
            group by 1,2,3,4,5
        """)
    df_work_location.cache()
    spark.catalog.dropTempView("df_work_monthly")

    # Check DataFrame from SQL query statement
    print("Start for check result from sql query statement of WORK")

    df_home_location.createOrReplaceTempView('df_home_location')
    df_work_location.createOrReplaceTempView('df_work_location')

    df_combine_home_work = spark.sql("""
        select
            a.imsi,
            a.start_of_month,
            b.location_id as home_weekday_location_id,
            b.latitude as home_weekday_latitude,
            b.longitude as home_weekday_longitude,
            c.location_id as home_weekend_location_id,
            c.latitude as home_weekend_latitude,
            c.longitude as home_weekend_longitude,
            a.location_id as work_location_id,
            a.latitude as work_latitude,
            a.longitude as work_longitude
        from df_work_location a
        left join df_home_location b
        on b.week_type = 'weekday' and a.imsi = b.imsi and a.start_of_month = b.start_of_month
        left join df_home_location c
        on c.week_type = 'weekend' and a.imsi = c.imsi and a.start_of_month = c.start_of_month
        group by 1,2,3,4,5,6,7,8,9,10,11
    """)
    df_combine_home_work.cache()
    spark.catalog.dropTempView("df_home_location")
    spark.catalog.dropTempView("df_work_location")

    # Check DataFrame from SQL query statement
    print("Start for check the result from sql query statement FINAL")

    df = node_from_config(df_combine_home_work, sql)
    return df

<<<<<<< HEAD

def l4_geo_home_weekday_city_citizens(home_work_location_id, master, sql):
    # Get last master
    max_date = master.selectExpr('max(partition_date)').collect()[0][0]
    master = master.where('partition_date=' + str(max_date))

    # Add start_of_month in master
    master = master.withColumn("start_of_month", F.to_date(F.date_trunc('month', F.to_date(F.col("partition_date").cast(StringType()),
                                                                             'yyyyMMdd'))))
    master.drop('partition_date')

    # Join Home and master
    home_location_id_master = home_work_location_id.join(master,
                                                         [
                                                             home_work_location_id.home_weekday_location_id == master.location_id,
                                                             home_work_location_id.start_of_month == master.start_of_month],
                                                         'left').select(home_work_location_id.start_of_month, 'imsi',
                                                                        'home_weekday_location_id', 'region_name',
                                                                        'province_name', 'district_name',
                                                                        'sub_district_name')

    # Check DataFrame from SQL query statement
    print("Start for check the result from sql query statement JOIN")

    home_weekday_window = Window().partitionBy(F.col('start_of_month'), F.col('region_name'),
                                               F.col('province_name'), F.col('district_name'),
                                               F.col('sub_district_name'))

    home_location_id_master = home_location_id_master.withColumn('citizens',
                                                                 F.approx_count_distinct(F.col("imsi")).over(
                                                                     home_weekday_window)) \
        .dropDuplicates(
        ['start_of_month', 'region_name', 'province_name', 'district_name', 'sub_district_name', 'citizens']) \
        .select('start_of_month', 'region_name', 'province_name', 'district_name', 'sub_district_name', 'citizens')

    # Check DataFrame from SQL query statement
    print("Start for check the result from sql query statement WINDOW")

    df_01 = node_from_config(home_location_id_master, sql)
    return df_01
=======
def l4_geo_population_aroud_home(geo_home_work_loation_id, cell_masterplan,sql):
    geo_home_work_loation_id.cache()
    cell_masterplan.cache()
    return None


##==============================Update 2020-06-12 by Thatt529==========================================##

###Traffic_fav_location###
def l4_Share_traffic(df,sql):
    df2=l4_rolling_window(df,sql)
    df2.createOrReplaceTempView('GEO_TEMP_00')
    spark = get_spark_session()
    df_sum = spark.sql(""" SELECT *,
    (sum_Home_traffic_KB_weekly_last_week*100)/(sum_Home_traffic_KB_weekly_last_week+sum_Work_traffic_KB_weekly_last_week+sum_Top1_location_traffic_KB_weekly_last_week+sum_Top2_location_traffic_KB_weekly_last_week) AS share_Home_traffic_KB_weekly_last_week,
    (sum_Work_traffic_KB_weekly_last_week*100)/(sum_Home_traffic_KB_weekly_last_week+sum_Work_traffic_KB_weekly_last_week+sum_Top1_location_traffic_KB_weekly_last_week+sum_Top2_location_traffic_KB_weekly_last_week) AS share_Home_traffic_KB_weekly_last_week,
    (sum_Top1_location_traffic_KB_weekly_last_week*100)/(sum_Home_traffic_KB_weekly_last_week+sum_Work_traffic_KB_weekly_last_week+sum_Top1_location_traffic_KB_weekly_last_week+sum_Top2_location_traffic_KB_weekly_last_week) AS share_Home_traffic_KB_weekly_last_week,
    (sum_Top2_location_traffic_KB_weekly_last_week*100)/(sum_Home_traffic_KB_weekly_last_week+sum_Work_traffic_KB_weekly_last_week+sum_Top1_location_traffic_KB_weekly_last_week+sum_Top2_location_traffic_KB_weekly_last_week) AS share_Home_traffic_KB_weekly_last_week,
    (sum_Home_traffic_KB_weekly_last_two_week*100)/(sum_Home_traffic_KB_weekly_last_two_week+sum_Work_traffic_KB_weekly_last_two_week+sum_Top1_location_traffic_KB_weekly_last_two_week+sum_Top2_traffic_KB_weekly_last_two_week) AS SUM_TRAFFIC_weekly_last_two_week,
    (sum_Work_traffic_KB_weekly_last_two_week*100)/(sum_Home_traffic_KB_weekly_last_two_week+sum_Work_traffic_KB_weekly_last_two_week+sum_Top1_location_traffic_KB_weekly_last_two_week+sum_Top2_traffic_KB_weekly_last_two_week) AS SUM_TRAFFIC_weekly_last_two_week,
    (sum_Top1_location_traffic_KB_weekly_last_two_week*100)/(sum_Home_traffic_KB_weekly_last_two_week+sum_Work_traffic_KB_weekly_last_two_week+sum_Top1_location_traffic_KB_weekly_last_two_week+sum_Top2_traffic_KB_weekly_last_two_week) AS SUM_TRAFFIC_weekly_last_two_week,
    (sum_Top2_location_traffic_KB_weekly_last_two_week*100)/(sum_Home_traffic_KB_weekly_last_two_week+sum_Work_traffic_KB_weekly_last_two_week+sum_Top1_location_traffic_KB_weekly_last_two_week+sum_Top2_traffic_KB_weekly_last_two_week) AS SUM_TRAFFIC_weekly_last_two_week,
    (sum_Home_traffic_KB_weekly_last_four_week*100)/(sum_Home_traffic_KB_weekly_last_four_week+sum_Work_traffic_KB_weekly_last_four_week+sum_Top1_location_traffic_KB_weekly_last_four_week+sum_Top2_traffic_KB_weekly_last_four_week) AS SUM_TRAFFIC_weekly_last_four_week,
    (sum_Work_traffic_KB_weekly_last_four_week*100)/(sum_Home_traffic_KB_weekly_last_four_week+sum_Work_traffic_KB_weekly_last_four_week+sum_Top1_location_traffic_KB_weekly_last_four_week+sum_Top2_traffic_KB_weekly_last_four_week) AS SUM_TRAFFIC_weekly_last_four_week,
    (sum_Top1_location_traffic_KB_weekly_last_four_week*100)/(sum_Home_traffic_KB_weekly_last_four_week+sum_Work_traffic_KB_weekly_last_four_week+sum_Top1_location_traffic_KB_weekly_last_four_week+sum_Top2_traffic_KB_weekly_last_four_week) AS SUM_TRAFFIC_weekly_last_four_week,
    (sum_Top2_location_traffic_KB_weekly_last_four_week*100)/(sum_Home_traffic_KB_weekly_last_four_week+sum_Work_traffic_KB_weekly_last_four_week+sum_Top1_location_traffic_KB_weekly_last_four_week+sum_Top2_traffic_KB_weekly_last_four_week) AS SUM_TRAFFIC_weekly_last_four_week,
    (sum_Home_traffic_KB_weekly_last_twelve_week*100)/(sum_Home_traffic_KB_weekly_last_twelve_week+sum_Work_traffic_KB_weekly_last_twelve_week+sum_Top1_location_traffic_KB_weekly_last_twelve_week+sum_Top2_traffic_KB_weekly_last_twelve_week) AS SUM_TRAFFIC_weekly_last_twelve_week,
    (sum_Work_traffic_KB_weekly_last_twelve_week*100)/(sum_Home_traffic_KB_weekly_last_twelve_week+sum_Work_traffic_KB_weekly_last_twelve_week+sum_Top1_location_traffic_KB_weekly_last_twelve_week+sum_Top2_traffic_KB_weekly_last_twelve_week) AS SUM_TRAFFIC_weekly_last_twelve_week,
    (sum_Top1_location_traffic_KB_weekly_last_twelve_week*100)/(sum_Home_traffic_KB_weekly_last_twelve_week+sum_Work_traffic_KB_weekly_last_twelve_week+sum_Top1_location_traffic_KB_weekly_last_twelve_week+sum_Top2_traffic_KB_weekly_last_twelve_week) AS SUM_TRAFFIC_weekly_last_twelve_week,
    (sum_Top2_location_traffic_KB_weekly_last_twelve_week*100)/(sum_Home_traffic_KB_weekly_last_twelve_week+sum_Work_traffic_KB_weekly_last_twelve_week+sum_Top1_location_traffic_KB_weekly_last_twelve_week+sum_Top2_traffic_KB_weekly_last_twelve_week) AS SUM_TRAFFIC_weekly_last_twelve_week,
    FROM GEO_TEMP_00 
    """)
    return df_sum



###feature_AIS_store###
def l4_geo_last_AIS_store_visit(raw,sql):
    max_date = raw.selectExpr('max(partition_month)').collect()[0][0]
    raw.cache()
    raw = raw.where('partition_month=' + str(max_date))
    raw.createOrReplaceTempView('GEO_AIS_VISITED_SHOP')
    # Get spark session
    spark = get_spark_session()
    df = spark.sql("""
            SELECT imsi,location_id,landmark_name_th,landmark_sub_name_en,MAX(TIME_IN) as last_visited,partition_month
            FROM GEO_AIS_VISITED_SHOP
            GROUP BY 1,2,3,4,6;
         """)

    df.cache()
    print("Start for check result from sql query statement")
    df.count()
    df.show()

    out = node_from_config(df, sql)
    return out

def l4_geo_most_AIS_store_visit(raw,sql):
    max_date = raw.selectExpr('max(partition_month)').collect()[0][0]
    raw.cache()
    raw = raw.where('partition_month=' + str(max_date))
    raw.createOrReplaceTempView('GEO_AIS_VISITED_SHOP')
    # Get spark session
    spark = get_spark_session()
    df = spark.sql("""
            SELECT imsi,location_id,landmark_name_th,landmark_sub_name_en,COUNT(TIME_IN) as last_visited,partition_month
            FROM GEO_AIS_VISITED_SHOP
            GROUP BY 1,2,3,4,6;
         """)

    df.cache()
    print("Start for check result from sql query statement")
    df.count()
    df.show()

    out = node_from_config(df, sql)
    return out

def l4_geo_store_close_to_home(home_work,sql):
    home_work.cache()
    month_id = home_work.selectExpr('max(start_of_month)').collect()[0][0]
    home_work = home_work.where('start_of_month=' + str(month_id))
    home_work.createOrReplaceTempView('home_work_location')
    spark = get_spark_session()
    locations = spark.read.parquet("dbfs:/mnt/customer360-blob-data/C360/GEO/geo_mst_lm_poi_shape")
    locations.createOrReplaceTempView('MST_LM_POI_SHAPE')
    df = spark.sql("""
            select A.*,B.landmark_name_th,B.landmark_latitude,B.landmark_longitude,B.geo_shape_id
            from home_work_sample A cross join mst_lm_poi_shape B
            where B.landmark_cat_name_en = 'AIS'
        """)
    df.createOrReplaceTempView('home_work_ais_store')

    home_weekday = spark.sql("""
            select imsi,home_weekday_location_id,MIN(CAST((ACOS(COS(RADIANS(90-LANDMARK_LATITUDE))*COS(RADIANS(90-HOME_WEEKDAY_LATITUDE))+SIN(RADIANS(90-LANDMARK_LATITUDE))*SIN(RADIANS(90-HOME_WEEKDAY_LATITUDE))*COS(RADIANS(LANDMARK_LONGITUDE - HOME_WEEKDAY_LONGITUDE)))*6371) AS DECIMAL(13,2))) AS range_from_weekday_home, first(landmark_name_th) as branch, first(geo_shape_id) as branch_location_id
            from home_work_ais_store
            where CAST((ACOS(COS(RADIANS(90-LANDMARK_LATITUDE))*COS(RADIANS(90-HOME_WEEKDAY_LATITUDE))+SIN(RADIANS(90-LANDMARK_LATITUDE))*SIN(RADIANS(90-HOME_WEEKDAY_LATITUDE))*COS(RADIANS(LANDMARK_LONGITUDE - HOME_WEEKDAY_LONGITUDE)))*6371) AS DECIMAL(13,2)) <= 100
            group by 1,2
        """)

    home_weekend = spark.sql("""
            select imsi,home_weekend_location_id,MIN(CAST((ACOS(COS(RADIANS(90-LANDMARK_LATITUDE))*COS(RADIANS(90-HOME_WEEKEND_LATITUDE))+SIN(RADIANS(90-LANDMARK_LATITUDE))*SIN(RADIANS(90-HOME_WEEKEND_LATITUDE))*COS(RADIANS(LANDMARK_LONGITUDE - HOME_WEEKEND_LONGITUDE)))*6371) AS DECIMAL(13,2))) AS range_from_weekend_home, first(landmark_name_th) as branch, first(geo_shape_id) as branch_location_id
            from home_work_ais_store
            where CAST((ACOS(COS(RADIANS(90-LANDMARK_LATITUDE))*COS(RADIANS(90-HOME_WEEKEND_LATITUDE))+SIN(RADIANS(90-LANDMARK_LATITUDE))*SIN(RADIANS(90-HOME_WEEKEND_LATITUDE))*COS(RADIANS(LANDMARK_LONGITUDE - HOME_WEEKEND_LONGITUDE)))*6371) AS DECIMAL(13,2)) <= 100
            group by 1,2
        """)
    home_weekday.createOrReplaceTempView('home_weekday')
    home_weekend.createOrReplaceTempView('home_weekend')

    df2 = spark.sql("""
            select a.imsi,a.home_weekday_location_id,a.range_from_weekday_home,a.branch as wd_location,a.branch_location_id as wd_location_id,b.home_weekend_location_id,b.range_from_weekend_home,b.branch as we_location,b.branch_location_id as we_location_id
            from home_weekday a left join home_weekend b
            on a.imsi = b.imsi
        """)
    df2.cache()
    out = node_from_config(df2, sql)
    return out

def l4_geo_store_close_to_work(home_work,sql):
    home_work.cache()
    month_id = home_work.selectExpr('max(start_of_month)').collect()[0][0]
    home_work = home_work.where('start_of_month=' + str(month_id))
    home_work.createOrReplaceTempView('home_work_location')
    spark = get_spark_session()
    locations = spark.read.parquet("dbfs:/mnt/customer360-blob-data/C360/GEO/geo_mst_lm_poi_shape")
    locations.createOrReplaceTempView('MST_LM_POI_SHAPE')
    df = spark.sql("""
                select A.*,B.landmark_name_th,B.landmark_latitude,B.landmark_longitude,B.geo_shape_id
                from home_work_sample A cross join mst_lm_poi_shape B
                where B.landmark_cat_name_en = 'AIS'
            """)
    df.createOrReplaceTempView('home_work_ais_store')

    df2 = spark.sql("""
            select imsi,work_location_id, MIN(CAST((ACOS(COS(RADIANS(90-LANDMARK_LATITUDE))*COS(RADIANS(90-WORK_LATITUDE))+SIN(RADIANS(90-LANDMARK_LATITUDE))*SIN(RADIANS(90-WORK_LATITUDE))*COS(RADIANS(LANDMARK_LONGITUDE - WORK_LONGITUDE)))*6371) AS DECIMAL(13,2))) AS range_from_work, first(landmark_name_th) as branch, first(geo_shape_id) as branch_location_id
            from home_work_ais_store
            where CAST((ACOS(COS(RADIANS(90-LANDMARK_LATITUDE))*COS(RADIANS(90-WORK_LATITUDE))+SIN(RADIANS(90-LANDMARK_LATITUDE))*SIN(RADIANS(90-WORK_LATITUDE))*COS(RADIANS(LANDMARK_LONGITUDE - WORK_LONGITUDE)))*6371) AS DECIMAL(13,2)) <= 100
            group by 1,2
        """)
    df2.cache()
    out = node_from_config(df2,sql)
    return out

##==============================Update 2020-06-15 by Thatt529==========================================##

###Top_3_cells_on_voice_usage###
def l4_geo_top3_cells_on_voice_usage(df,sql):


    return
>>>>>>> 90028e80
<|MERGE_RESOLUTION|>--- conflicted
+++ resolved
@@ -33,17 +33,7 @@
                          'left').select(result.imsi, 'location_id', 'sum_duration', result.start_of_month)
     win = Window.partitionBy("start_of_month", "imsi").orderBy(F.col("sum_duration").desc(), F.col("location_id"))
     result = result.withColumn("rank", F.row_number().over(win))
-<<<<<<< HEAD
-    rank1 = result.where('rank=1').withColumn('top_location_1st',F.col('location_id')).drop('location_id','rank','sum_duration')
-    rank2 = result.where('rank=2').withColumn('top_location_2nd',F.col('location_id')).drop('location_id','rank','sum_duration')
-    rank3 = result.where('rank=3').withColumn('top_location_3rd',F.col('location_id')).drop('location_id','rank','sum_duration')
-
-    df = rank1.join(rank2,['imsi','start_of_month'],'full').join(rank3,['imsi','start_of_month'],'full')
-
-    print('testtest')
-    df.show()
     
-=======
     rank1 = result.where('rank=1').withColumn('top_location_1st', F.col('location_id')).drop('location_id', 'rank',
                                                                                              'sum_duration')
     rank2 = result.where('rank=2').withColumn('top_location_2nd', F.col('location_id')).drop('location_id', 'rank',
@@ -53,7 +43,6 @@
     df = rank1.join(rank2, ['imsi', 'start_of_month'], 'full').join(rank3, ['imsi', 'start_of_month'], 'full')
     print('test')
     df.show()
->>>>>>> 90028e80
     return df
 
 
@@ -272,8 +261,6 @@
     df = node_from_config(df_combine_home_work, sql)
     return df
 
-<<<<<<< HEAD
-
 def l4_geo_home_weekday_city_citizens(home_work_location_id, master, sql):
     # Get last master
     max_date = master.selectExpr('max(partition_date)').collect()[0][0]
@@ -313,7 +300,7 @@
 
     df_01 = node_from_config(home_location_id_master, sql)
     return df_01
-=======
+
 def l4_geo_population_aroud_home(geo_home_work_loation_id, cell_masterplan,sql):
     geo_home_work_loation_id.cache()
     cell_masterplan.cache()
@@ -464,5 +451,4 @@
 def l4_geo_top3_cells_on_voice_usage(df,sql):
 
 
-    return
->>>>>>> 90028e80
+    return
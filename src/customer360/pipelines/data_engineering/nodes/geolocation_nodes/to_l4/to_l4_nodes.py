--- conflicted
+++ resolved
@@ -13,14 +13,6 @@
 from pyspark.sql import Window
 from customer360.utilities.spark_util import get_spark_session
 
-<<<<<<< HEAD
-
-def l4_geo_top_visit_exclude_homework(sum_duration, homework, sql):
-    result = sum_duration.join(homework, [sum_duration.imsi == homework.imsi,
-                                          sum_duration.location_id == homework.home_weekday_location_id],
-                               'left').select(sum_duration.imsi, 'location_id', 'sum_duration',
-                                              sum_duration.start_of_month)
-=======
 def l4_geo_top_visit_exclude_homework(sum_duration,homework):
     win = Window().partitionBy('imsi').orderBy(F.col("Month").cast("long")).rangeBetween(-(86400 * 89), 0)
     sum_duration_3mo = sum_duration.withColumn("Month", F.to_timestamp("start_of_month", "yyyy-MM-dd")).withColumn(
@@ -30,7 +22,6 @@
                                           sum_duration_3mo.location_id == homework.home_weekday_location_id],
                                'left').select(sum_duration_3mo.imsi, 'location_id', 'sum_duration',
                                               sum_duration_3mo.start_of_month)
->>>>>>> 4796e158
     result = result.join(homework,
                          [result.imsi == homework.imsi, result.location_id == homework.home_weekend_location_id],
                          'left').select(result.imsi, 'location_id', 'sum_duration', result.start_of_month)
@@ -39,25 +30,15 @@
                          'left').select(result.imsi, 'location_id', 'sum_duration', result.start_of_month)
     win = Window.partitionBy("start_of_month", "imsi").orderBy(F.col("sum_duration").desc(), F.col("location_id"))
     result = result.withColumn("rank", F.row_number().over(win))
-<<<<<<< HEAD
-    rank1 = result.where('rank=1').withColumn('top_location_1st', F.col('location_id')).drop('location_id', 'rank')
-    rank2 = result.where('rank=2').withColumn('top_location_2nd', F.col('location_id')).drop('location_id', 'rank')
-    rank3 = result.where('rank=3').withColumn('top_location_3rd', F.col('location_id')).drop('location_id', 'rank')
-=======
     rank1 = result.where('rank=1').withColumn('top_location_1st',F.col('location_id')).drop('location_id','rank','sum_duration')
     rank2 = result.where('rank=2').withColumn('top_location_2nd',F.col('location_id')).drop('location_id','rank','sum_duration')
     rank3 = result.where('rank=3').withColumn('top_location_3rd',F.col('location_id')).drop('location_id','rank','sum_duration')
 
->>>>>>> 4796e158
-
     df = rank1.join(rank2,['imsi','start_of_month'],'full').join(rank3,['imsi','start_of_month'],'full')
 
-<<<<<<< HEAD
-=======
     print('testtest')
     df.show()
-
->>>>>>> 4796e158
+    
     return df
 
 

--- conflicted
+++ resolved
@@ -39,7 +39,7 @@
     mvv_array = [row[0] for row in dates_list if row[0] != "SAMPLING"]
     mvv_array = sorted(mvv_array)
     logging.info("Dates to run for {0}".format(str(mvv_array)))
-    
+
     partition_num_per_job = config.get("partition_num_per_job", 1)
     mvv_new = list(__divide_chunks(mvv_array, partition_num_per_job))
     add_list = mvv_new
@@ -72,15 +72,17 @@
     logging.info("Final date to run for {0}".format(str(first_item)))
     return_df = data_frame.filter(f.col(source_partition_col).isin(*[first_item]))
     return_df = sql_generator_func(return_df, config)
-    return_df.show(20)
+
     if cust_profile_df is not None:
         return_df = cust_profile_join_func(input_df=return_df,
                                            cust_profile_df=cust_profile_df,
                                            config=config,
                                            current_item=first_item)
-    # return_df = return_df.filter(f.col("event_partition_date") > max_date)
-    return_df.show(20)
-    return return_df
+
+    return_df = return_df.filter(f.col("event_partition_date") > max_date)
+
+    return return_df
+
 
 def build_network_voice_features(int_l1_network_voice_features: DataFrame,
                                  l1_network_voice_features: dict,
@@ -945,41 +947,32 @@
 
     # volte paging success rate column derivation from call_leg_sip dataset
     call_leg_sip = call_leg_sip.select("ACCESS_TYPE", "P_CSCF_ID", "SERVICE_TYPE", "ALERTING_TIME", "ANSWER_TIME", "IMPU_TEL_URI", "event_partition_date", "partition_date")
-    
     call_leg_sip = call_leg_sip.withColumn("VOLTE_MT_CONN_FAIL_TIMES", f.expr(
         "case when (ACCESS_TYPE in (1,2,43) and P_CSCF_ID is not null and SERVICE_TYPE = 0 and ALERTING_TIME is null and ANSWER_TIME is null ) then 1 else 0 end")) \
         .withColumn("VOLTE_MT_REQ_TIMES", f.expr(
         "case when (ACCESS_TYPE in (1,2,43) and P_CSCF_ID is not null and SERVICE_TYPE = 0) then 1 else 0 end"))
-    
+
     call_leg_sip = call_leg_sip.groupBy("IMPU_TEL_URI", "event_partition_date", "partition_date").agg(
         f.sum(f.col("VOLTE_MT_CONN_FAIL_TIMES")).alias("VOLTE_MT_CONN_FAIL_TIMES"),
         f.sum(f.col("VOLTE_MT_REQ_TIMES")).alias("VOLTE_MT_REQ_TIMES"))
-    
+
     call_leg_sip = call_leg_sip.withColumnRenamed("IMPU_TEL_URI", "msisdn")
-    
+
     #join volte and call leg sip
     volte_joined = volte_1day.join(call_leg_sip, on=["msisdn", "event_partition_date", "partition_date"], how="inner")
-    
+
     volte_joined = volte_joined.withColumn("VOLTE_PAGING_SUCCESS_RATE", f.expr(" 100 - ((VOLTE_MT_CONN_FAIL_TIMES * 100)/ VOLTE_MT_REQ_TIMES)")) \
                                 .withColumn("VOLTE_CALL_DROP_RATE", f.expr(" (CEI_VOLTE_VOICE_MT_DROP_TIMES * 100)/ CEI_VOLTE_VOICE_MT_ANSWER_TIMES "))
 
     #join voice and volte for final feature derivation
     join_key_between_network_df = ['msisdn', 'partition_date']
-<<<<<<< HEAD
-    volte_joined = volte_joined.drop('event_partition_date')
-    voice_1day = voice_1day.drop('event_partition_date')
-    joined_df = voice_1day.join(
-        volte_joined, on=join_key_between_network_df, how='inner')
-    # joined_df = joined_df.drop('event_partition_date')
-=======
     voice_1day = voice_1day.drop('event_partition_date')
     volte_joined = volte_joined.drop('event_partition_date')
     joined_df = voice_1day.join(
         volte_joined, on=join_key_between_network_df, how='inner')    
->>>>>>> d989ec16
     return_df = l1_massive_processing(joined_df,
                                       l1_network_cei_voice_qoe_incoming_dict, cust_df)
-    return_df.show(5,False)
+
     return return_df
 
 
@@ -1130,7 +1123,6 @@
             par_col="partition_date",
             target_table_name=target_table,
             exception_partitions=exception_partitions)
-    input_df.show(20)
 
     l1_customer_profile_union_daily_feature = data_non_availability_and_missing_check(
         df=l1_customer_profile_union_daily_feature, grouping="daily",
@@ -1145,7 +1137,7 @@
     ################################ End Implementing Data availability checks ###############################
 
     return_df = l1_network_lookback_massive_processing(input_df, feature_dict, l1_customer_profile_union_daily_feature)
-    return_df.show(20)
+
     return return_df
 
 

--- conflicted
+++ resolved
@@ -191,10 +191,8 @@
     list_result_columns.remove('partition_date')
     result_df = output_df.join(cust_df, [output_df.access_method_num == cust_df.access_method_num,
                                          output_df.event_partition_date == cust_df.event_partition_date], 'left').select(
-<<<<<<< HEAD
+
         output_df.partition_date,
-=======
->>>>>>> b9f650c5
         output_df.access_method_num,
         cust_df.subscription_identifier,
         *list_result_columns,

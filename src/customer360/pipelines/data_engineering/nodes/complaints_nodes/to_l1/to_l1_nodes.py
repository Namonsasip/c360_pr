--- conflicted
+++ resolved
@@ -2,18 +2,27 @@
 from customer360.utilities.re_usable_functions import union_dataframes_with_missing_cols, check_empty_dfs, \
     data_non_availability_and_missing_check, add_start_of_week_and_month
 from pyspark.sql import functions as f, DataFrame
-from src.customer360.utilities.spark_util import get_spark_empty_df, get_spark_session
+from customer360.utilities.spark_util import get_spark_empty_df, get_spark_session
 from pyspark.sql.types import *
 
+def getSurveyScoreNumber(s):
+    score_text = ["Very Dissatisfied", "Dissatisfied", "Neutral", "Satisfied", "Very Satisfied", "ไม่พอใจมาก",
+                  "ไม่พอใจ", "ปานกลาง", "พอใจ", "พอใจมาก"]
+    score_number = ""
+    if s == score_text[0] or s == score_text[5]:
+        score_number = 1
+    elif s == score_text[1] or s == score_text[6]:
+        score_number = 2
+    elif s == score_text[2] or s == score_text[7]:
+        score_number = 3
+    elif s == score_text[3] or s == score_text[8]:
+        score_number = 4
+    elif s == score_text[4] or s == score_text[9]:
+        score_number = 5
+    else:
+        score_number = s
+    return score_number
 
-<<<<<<< HEAD
-
-
-def l1_complaints_ai_chatbot_survey_training(input,config):
-    df = node_from_config(input,config)
-    return df
-
-=======
 def l1_complaints_shop_training(input_complaints, input_cust):
     input_cust = input_cust.select('subscription_status', 'access_method_num', 'subscription_identifier',
                                    'event_partition_date')
@@ -46,31 +55,12 @@
     return df_output
 
 
-def getSurveyScoreNumber(s):
-    score_text = ["Very Dissatisfied", "Dissatisfied", "Neutral", "Satisfied", "Very Satisfied", "ไม่พอใจมาก",
-                  "ไม่พอใจ", "ปานกลาง", "พอใจ", "พอใจมาก"]
-    score_number = ""
-    if s == score_text[0] or s == score_text[5]:
-        score_number = 1
-    elif s == score_text[1] or s == score_text[6]:
-        score_number = 2
-    elif s == score_text[2] or s == score_text[7]:
-        score_number = 3
-    elif s == score_text[3] or s == score_text[8]:
-        score_number = 4
-    elif s == score_text[4] or s == score_text[9]:
-        score_number = 5
-    else:
-        score_number = s
-    return score_number
-
 
 def l1_complaints_ai_chatbot_survey_training(input, config):
     df = node_from_config(input, config)
     return df
 
 
->>>>>>> 88f632cd
 def change_grouped_column_name(
         input_df,
         config

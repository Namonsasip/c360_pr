import pyspark.sql.functions as f, logging
from pyspark.sql import DataFrame
from pyspark.sql.functions import lit
from pyspark.sql.functions import *
from pyspark.sql.types import *
from pyspark.sql import DataFrame, Window
from customer360.utilities.config_parser import node_from_config
from customer360.utilities.re_usable_functions import check_empty_dfs, data_non_availability_and_missing_check \
    , add_event_week_and_month_from_yyyymmdd, union_dataframes_with_missing_cols
from src.customer360.utilities.spark_util import get_spark_empty_df, get_spark_session
import pyspark as pyspark
from functools import reduce
from typing import Dict, Any
def build_digital_l1_daily_features(cxense_site_traffic: DataFrame,
                                    cust_df: DataFrame,
                                    exception_partition_list_for_l0_digital_cxenxse_site_traffic: dict,
                                    daily_dict: dict,
                                    popular_url_dict: dict,
                                    popular_postal_code_dict: dict,
                                    popular_referrer_query_dict: dict,
                                    popular_referrer_host_dict: dict,
                                    ) -> [DataFrame, DataFrame, DataFrame, DataFrame, DataFrame]:
    """
    :param cxense_site_traffic:
    :param cust_df:
    :param exception_partition_list_for_l0_digital_cxenxse_site_traffic:
    :param daily_dict:
    :param popular_url_dict:
    :param popular_postal_code_dict:
    :param popular_referrer_query_dict:
    :param popular_referrer_host_dict:
    :return:
    """

    ################################# Start Implementing Data availability checks #############################
    if check_empty_dfs([cxense_site_traffic, cust_df]):
        return [get_spark_empty_df(), get_spark_empty_df(), get_spark_empty_df(), get_spark_empty_df()
            , get_spark_empty_df()]

    cxense_site_traffic = data_non_availability_and_missing_check(
        df=cxense_site_traffic, grouping="daily",
        par_col="partition_date",
        target_table_name="l1_digital_cxenxse_site_traffic_daily",
        exception_partitions=exception_partition_list_for_l0_digital_cxenxse_site_traffic)

    cxense_site_traffic = add_event_week_and_month_from_yyyymmdd(cxense_site_traffic, column='partition_date')

    cust_df = data_non_availability_and_missing_check(
        df=cust_df, grouping="daily",
        par_col="event_partition_date",
        target_table_name="l1_digital_cxenxse_site_traffic_daily")

    # new section to handle data latency
    min_value = union_dataframes_with_missing_cols(
        [
            cxense_site_traffic.select(
                f.max(f.col("event_partition_date")).alias("max_date")),
            cust_df.select(
                f.max(f.col("event_partition_date")).alias("max_date")),
        ]
    ).select(f.min(f.col("max_date")).alias("min_date")).collect()[0].min_date

    cxense_site_traffic = cxense_site_traffic.filter(f.col("event_partition_date") <= min_value)
    cust_df = cust_df.filter(f.col("event_partition_date") <= min_value)

    if check_empty_dfs([cxense_site_traffic, cust_df]):
        return [get_spark_empty_df(), get_spark_empty_df(), get_spark_empty_df(), get_spark_empty_df()
            , get_spark_empty_df()]

    ################################# End Implementing Data availability checks ###############################

    cust_df_cols = ['access_method_num', 'event_partition_date', 'start_of_week', 'start_of_month',
                    'subscription_identifier']
    join_cols = ['access_method_num', 'event_partition_date', 'start_of_week', 'start_of_month']

    cxense_site_traffic = cxense_site_traffic \
        .withColumnRenamed("mobile_no", "access_method_num") \
        .withColumn("digital_is_explorer", f.lit(1)) \
        .withColumn("digital_is_serenade", f.when(f.col("url").contains("serenade"), f.lit(1)).otherwise(f.lit(0)))

    cust_df = cust_df.where("charge_type IN ('Pre-paid', 'Post-paid')").select(cust_df_cols)

    cxense_site_traffic = cxense_site_traffic.join(cust_df, join_cols, how="left")

    daily_features = node_from_config(cxense_site_traffic, daily_dict)
    popular_url = node_from_config(cxense_site_traffic, popular_url_dict)
    popular_postal_code = node_from_config(cxense_site_traffic, popular_postal_code_dict)
    popular_referrer_query = node_from_config(cxense_site_traffic, popular_referrer_query_dict)
    popular_referrer_host = node_from_config(cxense_site_traffic, popular_referrer_host_dict)

    return [daily_features, popular_url, popular_postal_code, popular_referrer_query, popular_referrer_host]

    ############################### category_daily ##############################

#####################  Category master aib ###########################
def build_l1_digital_iab_category_table(aib_raw: DataFrame, aib_priority_mapping: DataFrame):

    # if check_empty_dfs([aib_raw]):
    #     return get_spark_empty_df()
    # if check_empty_dfs([aib_priority_mapping]):
    #     return get_spark_empty_df()

    aib_clean = (
        aib_raw.filter(f.col("argument").isNotNull())
            .filter(f.col("argument") != "")
    )

    # aib_priority_mapping_clean = aib_priority_mapping.withColumnRenamed(
    #     "category", "level_1"
    # ).withColumn("level_1", f.trim(f.lower(f.col("level_1"))))
    #

    iab_category_table = aib_clean.join(
        aib_priority_mapping, on=[aib_clean.level_1 == aib_priority_mapping.category], how="inner"
    ).withColumnRenamed("level_1" , "category_name")

    return iab_category_table

    ############################### Mobile_app_master##############################
def digital_mobile_app_category_master(app_categories_master: DataFrame,iab_category_master: DataFrame,iab_category_priority: DataFrame):

    iab_category_master = iab_category_master.filter(f.lower(f.trim(f.col("source_type"))) == "application")
    iab_category_master = iab_category_master.filter(f.lower(f.trim(f.col("source_platform"))) == "soc")

    app_categories_master = app_categories_master.join(
        f.broadcast(iab_category_master),
        on=[app_categories_master.application_name == iab_category_master.argument],
        how="inner",
    )

    app_categories_master = app_categories_master.select(
                                                     app_categories_master["application_id"],
                                                     iab_category_master["argument"],
                                                     iab_category_master["level_1"],
                                                     iab_category_master["level_2"],
                                                     iab_category_master["level_3"],
                                                     iab_category_master["level_4"]
                                                    )

    app_categories_master_map_priority = app_categories_master.join(
        f.broadcast(iab_category_priority),
        on=[app_categories_master.level_1 == iab_category_priority.category],
        how="inner",
    )

    df_return = app_categories_master_map_priority.select(app_categories_master["application_id"],
                                app_categories_master["argument"],
                                app_categories_master["level_1"],
                                app_categories_master["level_2"],
                                app_categories_master["level_3"],
                                app_categories_master["level_4"],
                                iab_category_priority["priority"])

    return df_return

    ############################### Mobile_app_daily ##############################
def digital_mobile_app_category_agg_daily(mobile_app_daily: DataFrame, mobile_app_daily_sql: dict,category_level: dict):
    ##check missing data##
    if check_empty_dfs([mobile_app_daily]):
        return get_spark_empty_df()

    # where this column more than 0
    mobile_app_daily = mobile_app_daily.where(f.col("count_trans") > 0)
    mobile_app_daily = mobile_app_daily.where(f.col("duration") > 0)
    mobile_app_daily = mobile_app_daily.where(f.col("total_byte") > 0)
    mobile_app_daily = mobile_app_daily.where(f.col("download_byte") > 0)
    mobile_app_daily = mobile_app_daily.where(f.col("upload_byte") > 0)

    mobile_app_daily = mobile_app_daily.withColumnRenamed(category_level, 'category_name')
    mobile_app_daily = mobile_app_daily.withColumn("priority", f.lit(None).cast(StringType()))
    mobile_app_daily = mobile_app_daily.withColumnRenamed('partition_date', 'event_partition_date')

    df_return = node_from_config(mobile_app_daily, mobile_app_daily_sql)
    return df_return

    ############################### Mobile_app_timeband ##############################

def digital_mobile_app_category_agg_timeband(Mobile_app_timeband: DataFrame,
                                             Mobile_app_daily: DataFrame,
                                             app_categories_master: DataFrame,
                                             category_level: dict,
                                             timeband: dict,
                                             mobile_app_timeband_sql: dict,
                                             mobile_app_timeband_sql_share: dict):
    import os,subprocess

    p_partition = str(os.getenv("RUN_PARTITION", "no_input"))
    if  (p_partition != 'no_input'):
        Mobile_app_timeband = Mobile_app_timeband.filter(Mobile_app_timeband["starttime"][0:8] == p_partition )

    #where timeband
    if (timeband == "Morning"):
        Mobile_app_timeband = Mobile_app_timeband.filter(Mobile_app_timeband["ld_hour"] >= 6 ).filter(Mobile_app_timeband["ld_hour"] <= 11 )
    elif (timeband == "Afternoon"):
        Mobile_app_timeband = Mobile_app_timeband.filter(Mobile_app_timeband["ld_hour"] >= 12 ).filter(Mobile_app_timeband["ld_hour"] <= 17 )
    elif (timeband == "Evening"):
        Mobile_app_timeband = Mobile_app_timeband.filter(Mobile_app_timeband["ld_hour"] >= 18 ).filter(Mobile_app_timeband["ld_hour"] <= 23 )
    else:
        Mobile_app_timeband = Mobile_app_timeband.filter(Mobile_app_timeband["ld_hour"] >= 0 ).filter(Mobile_app_timeband["ld_hour"] <= 5 )

    # where this column more than 0
    Mobile_app_timeband = Mobile_app_timeband.withColumnRenamed('ul_kbyte', 'ul_byte')

    Mobile_app_timeband = Mobile_app_timeband.where(f.col("dw_byte") > 0)
    Mobile_app_timeband = Mobile_app_timeband.where(f.col("ul_byte") > 0)
    Mobile_app_timeband = Mobile_app_timeband.where(f.col("time_cnt") > 0)
    Mobile_app_timeband = Mobile_app_timeband.where(f.col("duration_sec") > 0)
    #check missing data##
    if check_empty_dfs([Mobile_app_timeband]):
        return get_spark_empty_df()
        
    #join master
    Mobile_app_timeband = Mobile_app_timeband.withColumnRenamed("msisdn", "mobile_no").join(f.broadcast(app_categories_master),
        on=[app_categories_master.application_id == Mobile_app_timeband.application],
        how="inner",
    )

    Mobile_app_timeband = Mobile_app_timeband.withColumnRenamed(category_level, 'category_name')
    Mobile_app_timeband = Mobile_app_timeband.withColumn('event_partition_date',concat(col("starttime")[0:4],f.lit('-'),concat(col("starttime")[5:2]),f.lit('-'),concat(col("starttime")[7:2])))
    logging.info("Dates to run for timebamd")
    Mobile_app_timeband = node_from_config(Mobile_app_timeband, mobile_app_timeband_sql)
    logging.info("Dates to run for timebamd Complete")
    #-------------------------------- share ----------------------------

    Mobile_app_daily = Mobile_app_daily.withColumnRenamed("total_visit_count", 'total_visit_count_daily')
    Mobile_app_daily = Mobile_app_daily.withColumnRenamed("total_visit_duration", 'total_visit_duration_daily')
    Mobile_app_daily = Mobile_app_daily.withColumnRenamed("total_volume_byte", 'total_volume_byte_daily')
    Mobile_app_daily = Mobile_app_daily.withColumnRenamed("total_download_byte", 'total_download_byte_daily')
    Mobile_app_daily = Mobile_app_daily.withColumnRenamed("total_upload_byte", 'total_upload_byte_daily')
    Mobile_app_daily = Mobile_app_daily.withColumnRenamed("priority", 'priority_daily')
    logging.info("Dates to run for join time band and daily")
    Mobile_app_timeband = Mobile_app_timeband.join(Mobile_app_daily,
        on=[Mobile_app_timeband.mobile_no == Mobile_app_daily.mobile_no ,Mobile_app_timeband.category_name == Mobile_app_daily.category_name,Mobile_app_timeband.event_partition_date == Mobile_app_daily.event_partition_date ],
        how="inner",
    )
    logging.info("select column")
    Mobile_app_timeband = Mobile_app_timeband.select(Mobile_app_daily["subscription_identifier"],Mobile_app_daily["mobile_no"],Mobile_app_daily["category_name"],Mobile_app_timeband["priority"],"total_visit_count","total_visit_duration","total_volume_byte","total_download_byte","total_upload_byte","total_visit_count_daily","total_visit_duration_daily","total_volume_byte_daily","total_download_byte_daily","total_upload_byte_daily",Mobile_app_daily["event_partition_date"])
    logging.info("Dates to run for share")
    df_return = node_from_config(Mobile_app_timeband, mobile_app_timeband_sql_share)
    return df_return

    ################### timeband join sub ################################

def digital_mobile_app_category_agg_timeband_feature(Mobile_app_timeband: DataFrame,customer_profile_key: DataFrame):

    customer_profile_key = customer_profile_key.select(customer_profile_key["access_method_num"],customer_profile_key["subscription_identifier"])
    #clear dup
    customer_profile_key =  customer_profile_key.groupby("access_method_num", "subscription_identifier").count()
    customer_profile_key = customer_profile_key.drop('count')
    Mobile_app_timeband = Mobile_app_timeband.join(customer_profile_key,
        on=[Mobile_app_timeband.mobile_no == customer_profile_key.access_method_num],
        how="inner",
    )

    Mobile_app_timeband = Mobile_app_timeband.select("subscription_identifier","mobile_no","category_name","priority","total_visit_count","total_visit_duration","total_volume_byte","total_upload_byte","event_partition_date")
    return Mobile_app_timeband

################## mobile web daily agg category ###########################
def l1_digital_customer_web_category_agg_daily(
        mobile_web_daily_raw: DataFrame,
        aib_categories_clean: DataFrame,
        cxense_daily: DataFrame
) -> DataFrame:
    ##check missing data##
    if check_empty_dfs([mobile_web_daily_raw]):
        return get_spark_empty_df()

    aib_categories_clean = aib_categories_clean.filter(f.lower(f.trim(f.col("source_type"))) == "url")
    aib_categories_clean = aib_categories_clean.filter(f.lower(f.trim(f.col("source_platform"))) == "soc")

    mobile_web_daily_raw = mobile_web_daily_raw.where(f.col("count_trans") > 0)
    mobile_web_daily_raw = mobile_web_daily_raw.where(f.col("duration") > 0)
    mobile_web_daily_raw = mobile_web_daily_raw.where(f.col("total_kb") > 0)
    mobile_web_daily_raw = mobile_web_daily_raw.where(f.col("download_kb") > 0)
    mobile_web_daily_raw = mobile_web_daily_raw.where(f.col("upload_kb") > 0)

    df_mobile_web_daily = mobile_web_daily_raw.join(
        f.broadcast(aib_categories_clean)
        , on=[aib_categories_clean.argument == mobile_web_daily_raw.domain]
        , how="inner"
    ).select("subscription_identifier", "mobile_no", "category_name", "priority", "upload_byte", "download_byte", "duration" , "total_byte", "count_trans", "partition_date")

    df_mobile_web_daily_category_agg = df_mobile_web_daily.groupBy("subscription_identifier", "mobile_no",
                                                                   "category_name", "priority", "partition_date").agg(

        f.sum("count_trans").cast(LongType()).alias("total_visit_count"),
        f.sum("duration").cast(LongType()).alias("total_visit_duration"),
        f.sum("total_byte").cast("decimal(35,4)").alias("total_volume_byte"),
        f.sum("download_byte").cast("decimal(35,4)").alias("total_download_byte"),
        f.sum("upload_byte").cast("decimal(35,4)").alias("total_upload_byte"),
        )

    df_mobile_web_daily_category_agg = df_mobile_web_daily_category_agg.withColumnRenamed("partition_date", "event_partition_date")

    df_mobile_web_daily_category_agg = df_mobile_web_daily_category_agg.select("subscription_identifier",
                                                                               "mobile_no",
                                                                               "category_name",
                                                                               "priority",
                                                                               "total_visit_count",
                                                                               "total_visit_duration",
                                                                               "total_volume_byte",
                                                                               "total_download_byte",
                                                                               "total_upload_byte",
                                                                               "event_partition_date")

    cxense_daily = cxense_daily.withColumn("total_volume_byte", f.lit(0).cast("decimal(35,4)"))\
        .withColumn("total_download_byte", f.lit(0).cast("decimal(35,4)"))\
        .withColumn("total_upload_byte",f.lit(0).cast("decimal(35,4)"))

    cxense_daily = cxense_daily.select("subscription_identifier",
                                       "mobile_no",
                                       "category_name",
                                       "priority",
                                       "total_visit_count",
                                       "total_visit_duration",
                                       "total_volume_byte",
                                       "total_download_byte",
                                       "total_upload_byte",
                                       "event_partition_date")

    df_return = df_mobile_web_daily_category_agg.unionAll(cxense_daily).distinct()

    return df_return

################## mobile web daily agg category level_2-4 ###########################
def l1_digital_customer_web_category_agg_daily_cat_level(
        mobile_web_daily_raw: DataFrame,
        aib_categories_clean: DataFrame,
        cxense_daily: DataFrame,
        cat_level: dict
) -> DataFrame:
    ##check missing data##
    if check_empty_dfs([mobile_web_daily_raw]):
        return get_spark_empty_df()

    aib_categories_clean = aib_categories_clean.filter(f.lower(f.trim(f.col("source_type"))) == "url")
    aib_categories_clean = aib_categories_clean.filter(f.lower(f.trim(f.col("source_platform"))) == "soc")

    mobile_web_daily_raw = mobile_web_daily_raw.where(f.col("count_trans") > 0)
    mobile_web_daily_raw = mobile_web_daily_raw.where(f.col("duration") > 0)
    mobile_web_daily_raw = mobile_web_daily_raw.where(f.col("total_byte") > 0)
    mobile_web_daily_raw = mobile_web_daily_raw.where(f.col("download_byte") > 0)
    mobile_web_daily_raw = mobile_web_daily_raw.where(f.col("upload_byte") > 0)

    df_mobile_web_daily = mobile_web_daily_raw.join(
        f.broadcast(aib_categories_clean)
        , on=[aib_categories_clean.argument == mobile_web_daily_raw.domain]
        , how="inner"
    ).select("subscription_identifier", "mobile_no", cat_level, "priority", "upload_byte", "download_byte", "duration" , "total_byte", "count_trans", "partition_date")

    df_mobile_web_daily = df_mobile_web_daily.withColumnRenamed(cat_level, "category_name")

    df_mobile_web_daily_category_agg = df_mobile_web_daily.groupBy("subscription_identifier", "mobile_no",
                                                                   "category_name", "priority", "partition_date").agg(

        f.sum("count_trans").cast(LongType()).alias("total_visit_count"),
        f.sum("duration").cast(LongType()).alias("total_visit_duration"),
        f.sum("total_byte").cast("decimal(35,4)").alias("total_volume_byte"),
        f.sum("download_byte").cast("decimal(35,4)").alias("total_download_byte"),
        f.sum("upload_byte").cast("decimal(35,4)").alias("total_upload_byte"),
        )

    df_mobile_web_daily_category_agg = df_mobile_web_daily_category_agg.withColumnRenamed("partition_date", "event_partition_date")

    df_mobile_web_daily_category_agg = df_mobile_web_daily_category_agg.select("subscription_identifier",
                                                                               "mobile_no",
                                                                               "category_name",
                                                                               "priority",
                                                                               "total_visit_count",
                                                                               "total_visit_duration",
                                                                               "total_volume_byte",
                                                                               "total_download_byte",
                                                                               "total_upload_byte",
                                                                               "event_partition_date")

    cxense_daily = cxense_daily.withColumn("total_volume_byte", f.lit(0).cast("decimal(35,4)"))\
        .withColumn("total_download_byte", f.lit(0).cast("decimal(35,4)"))\
        .withColumn("total_upload_byte",f.lit(0).cast("decimal(35,4)"))

    cxense_daily = cxense_daily.select("subscription_identifier",
                                       "mobile_no",
                                       "category_name",
                                       "priority",
                                       "total_visit_count",
                                       "total_visit_duration",
                                       "total_volume_byte",
                                       "total_download_byte",
                                       "total_upload_byte",
                                       "event_partition_date")

    df_return = df_mobile_web_daily_category_agg.unionAll(cxense_daily).distinct()

    return df_return

################## mobile web agg level category ###########################
def l1_digital_mobile_web_level_category(mobile_web_daily_category_agg: DataFrame):

    if check_empty_dfs([mobile_web_daily_category_agg]):
        return get_spark_empty_df()

    key = ["mobile_no", "event_partition_date"]
    df_soc_web_day_level_stats = mobile_web_daily_category_agg.groupBy(key).agg(
        f.sum("total_download_byte").alias("total_download_byte"),
        f.sum("total_upload_byte").alias("total_upload_byte"),
        f.sum("total_visit_duration").alias("total_visit_duration"),
        f.sum("total_volume_byte").alias("total_volume_byte"),
        f.sum("total_visit_counts").alias("total_visit_count"),
    )
    return df_soc_web_day_level_stats

################## mobile web timebrand agg category ###########################
def l1_digital_customer_web_category_agg_timeband(mobile_web_hourly_raw: DataFrame,
                                                 union_profile: DataFrame,
                                                 mobile_web_daily_raw: DataFrame,
                                                 aib_categories_clean: DataFrame,
                                                 df_mobile_web_hourly_agg_sql: dict,
                                                 df_timeband_web: dict,
                                                 df_timeband_sql: dict) -> DataFrame:

    if check_empty_dfs([mobile_web_hourly_raw]):
        return get_spark_empty_df()
    if check_empty_dfs([aib_categories_clean]):
        return get_spark_empty_df()

################## Filter Hour ###########################
    if (df_timeband_web == "Morning"):
        mobile_web_hourly_raw = mobile_web_hourly_raw.filter(mobile_web_hourly_raw["ld_hour"] >= 6).filter(
            mobile_web_hourly_raw["ld_hour"] <= 11)
    elif (df_timeband_web == "Afternoon"):
        mobile_web_hourly_raw = mobile_web_hourly_raw.filter(mobile_web_hourly_raw["ld_hour"] >= 12).filter(
            mobile_web_hourly_raw["ld_hour"] <= 17)
    elif (df_timeband_web == "Evening"):
        mobile_web_hourly_raw = mobile_web_hourly_raw.filter(mobile_web_hourly_raw["ld_hour"] >= 18).filter(
            mobile_web_hourly_raw["ld_hour"] <= 23)
    else:
        mobile_web_hourly_raw = mobile_web_hourly_raw.filter(mobile_web_hourly_raw["ld_hour"] >= 0).filter(
            mobile_web_hourly_raw["ld_hour"] <= 5)

    mobile_web_hourly_raw = mobile_web_hourly_raw.where(f.col("dw_kbyte") > 0)
    mobile_web_hourly_raw = mobile_web_hourly_raw.where(f.col("ul_kbyte") > 0)

################## Join url and argument ###########################
    mobile_web_hourly_raw = (
        mobile_web_hourly_raw.withColumnRenamed("msisdn", "mobile_no").join(aib_categories_clean, on=[
            aib_categories_clean.argument == mobile_web_hourly_raw.host], how="inner", )).select("batchno", "mobile_no",
                                                                                                    "category_name",
                                                                                                    "priority",
                                                                                                    "dw_kbyte",
                                                                                                    "ul_kbyte",
                                                                                                    "air_port_duration",
                                                                                                    "count_transaction",
                                                                                                    "ld_hour")

################## Rename Columns Event Partition Date ###########################
    mobile_web_hourly_raw = mobile_web_hourly_raw.withColumnRenamed("dw_kbyte", "dw_byte")
    mobile_web_hourly_raw = mobile_web_hourly_raw.withColumnRenamed("ul_kbyte", "ul_byte")
    mobile_web_hourly_raw = mobile_web_hourly_raw.withColumn('event_partition_date',
                                                             concat(f.col("batchno")[0:4], f.lit('-'),
                                                                    concat(f.col("batchno")[5:2]), f.lit('-'),
                                                                    concat(f.col("batchno")[7:2]))).drop("batchno", "ld_hour")

    mobile_web_hourly_raw = node_from_config(mobile_web_hourly_raw, df_mobile_web_hourly_agg_sql)

############################# share ####################
    mobile_web_daily_raw = mobile_web_daily_raw.withColumnRenamed("total_visit_count", 'total_visit_count_daily')
    mobile_web_daily_raw = mobile_web_daily_raw.withColumnRenamed("total_visit_duration", 'total_visit_duration_daily')
    mobile_web_daily_raw = mobile_web_daily_raw.withColumnRenamed("total_volume_byte", 'total_volume_byte_daily')
    mobile_web_daily_raw = mobile_web_daily_raw.withColumnRenamed("total_download_byte", 'total_download_byte_daily')
    mobile_web_daily_raw = mobile_web_daily_raw.withColumnRenamed("total_upload_byte", 'total_upload_byte_daily')

############################# timeband join mobile web daily for sub_id ####################
    mobile_web_hourly_raw = mobile_web_hourly_raw.join(mobile_web_daily_raw,
                                                       on=[mobile_web_hourly_raw.mobile_no == mobile_web_daily_raw.mobile_no ,
                                                           mobile_web_hourly_raw.category_name == mobile_web_daily_raw.category_name],
                                                       how="inner").select(
                                                       mobile_web_daily_raw.subscription_identifier,
                                                       mobile_web_daily_raw.mobile_no,
                                                       mobile_web_daily_raw.category_name,
                                                       mobile_web_hourly_raw.priority,
                                                       mobile_web_hourly_raw.total_visit_count,
                                                       mobile_web_hourly_raw.total_visit_duration,
                                                       mobile_web_hourly_raw.total_volume_byte,
                                                       mobile_web_hourly_raw.total_download_byte,
                                                       mobile_web_hourly_raw.total_upload_byte,
                                                       mobile_web_daily_raw.total_visit_count_daily,
                                                       mobile_web_daily_raw.total_visit_duration_daily,
                                                       mobile_web_daily_raw.total_volume_byte_daily,
                                                       mobile_web_daily_raw.total_download_byte_daily,
                                                       mobile_web_daily_raw.total_upload_byte_daily,
                                                       mobile_web_daily_raw.event_partition_date)

    mobile_web_hourly_raw = node_from_config(mobile_web_hourly_raw, df_timeband_sql)

############################# timeband join union daily for sub_id ####################
    mobile_web_hourly_raw = mobile_web_hourly_raw.join(union_profile,
                                                       on=[
                                                           mobile_web_hourly_raw.mobile_no == union_profile.access_method_num],
                                                       how="inner").select(
                                                       union_profile.subscription_identifier,
                                                       mobile_web_hourly_raw.mobile_no,
                                                       mobile_web_hourly_raw.category_name,
                                                       mobile_web_hourly_raw.priority,
                                                       mobile_web_hourly_raw.total_visit_count,
                                                       mobile_web_hourly_raw.total_visit_duration,
                                                       mobile_web_hourly_raw.total_volume_byte,
                                                       mobile_web_hourly_raw.total_download_byte,
                                                       mobile_web_hourly_raw.total_upload_byte,
                                                       mobile_web_hourly_raw.share_total_visit_count,
                                                       mobile_web_hourly_raw.share_total_visit_duration,
                                                       mobile_web_hourly_raw.share_total_volume_byte,
                                                       mobile_web_hourly_raw.share_total_download_byte,
                                                       mobile_web_hourly_raw.share_total_upload_byte,
                                                       mobile_web_hourly_raw.event_partition_date)

    return mobile_web_hourly_raw

################## mobile web timebrand agg category ###########################
def l1_digital_customer_web_category_agg_timeband_cat_level(mobile_web_hourly_raw: DataFrame,
                                                 union_profile: DataFrame,
                                                 mobile_web_daily_raw: DataFrame,
                                                 aib_categories_clean: DataFrame,
                                                 df_mobile_web_hourly_agg_sql: dict,
                                                 df_timeband_web: dict,
                                                 df_timeband_sql: dict,
                                                 cat_level: dict) -> DataFrame:

    if check_empty_dfs([mobile_web_hourly_raw]):
        return get_spark_empty_df()
    if check_empty_dfs([aib_categories_clean]):
        return get_spark_empty_df()

################## Filter Hour ###########################
    if (df_timeband_web == "Morning"):
        mobile_web_hourly_raw = mobile_web_hourly_raw.filter(mobile_web_hourly_raw["ld_hour"] >= 6).filter(
            mobile_web_hourly_raw["ld_hour"] <= 11)
    elif (df_timeband_web == "Afternoon"):
        mobile_web_hourly_raw = mobile_web_hourly_raw.filter(mobile_web_hourly_raw["ld_hour"] >= 12).filter(
            mobile_web_hourly_raw["ld_hour"] <= 17)
    elif (df_timeband_web == "Evening"):
        mobile_web_hourly_raw = mobile_web_hourly_raw.filter(mobile_web_hourly_raw["ld_hour"] >= 18).filter(
            mobile_web_hourly_raw["ld_hour"] <= 23)
    else:
        mobile_web_hourly_raw = mobile_web_hourly_raw.filter(mobile_web_hourly_raw["ld_hour"] >= 0).filter(
            mobile_web_hourly_raw["ld_hour"] <= 5)

    mobile_web_hourly_raw = mobile_web_hourly_raw.where(f.col("dw_kbyte") > 0)
    mobile_web_hourly_raw = mobile_web_hourly_raw.where(f.col("ul_kbyte") > 0)

################## Join url and argument ###########################
    mobile_web_hourly_raw = (
        mobile_web_hourly_raw.withColumnRenamed("msisdn", "mobile_no").join(aib_categories_clean, on=[
            aib_categories_clean.argument == mobile_web_hourly_raw.host], how="inner", )).select("batchno", "mobile_no",
                                                                                                    cat_level,
                                                                                                    "priority",
                                                                                                    "dw_kbyte",
                                                                                                    "ul_kbyte",
                                                                                                    "air_port_duration",
                                                                                                    "count_transaction",
                                                                                                    "ld_hour")

################## Rename Columns Event Partition Date ###########################
    mobile_web_hourly_raw = mobile_web_hourly_raw.withColumnRenamed("dw_kbyte", "dw_byte")
    mobile_web_hourly_raw = mobile_web_hourly_raw.withColumnRenamed("ul_kbyte", "ul_byte")
    mobile_web_hourly_raw = mobile_web_hourly_raw.withColumnRenamed(cat_level, "category_name")
    mobile_web_hourly_raw = mobile_web_hourly_raw.withColumn('event_partition_date',
                                                             concat(f.col("batchno")[0:4], f.lit('-'),
                                                                    concat(f.col("batchno")[5:2]), f.lit('-'),
                                                                    concat(f.col("batchno")[7:2]))).drop("batchno", "ld_hour")

    mobile_web_hourly_raw = node_from_config(mobile_web_hourly_raw, df_mobile_web_hourly_agg_sql)

############################# share ####################
    mobile_web_daily_raw = mobile_web_daily_raw.withColumnRenamed("total_visit_count", 'total_visit_count_daily')
    mobile_web_daily_raw = mobile_web_daily_raw.withColumnRenamed("total_visit_duration", 'total_visit_duration_daily')
    mobile_web_daily_raw = mobile_web_daily_raw.withColumnRenamed("total_volume_byte", 'total_volume_byte_daily')
    mobile_web_daily_raw = mobile_web_daily_raw.withColumnRenamed("total_download_byte", 'total_download_byte_daily')
    mobile_web_daily_raw = mobile_web_daily_raw.withColumnRenamed("total_upload_byte", 'total_upload_byte_daily')

############################# timeband join mobile web daily for sub_id ####################
    mobile_web_hourly_raw = mobile_web_hourly_raw.join(mobile_web_daily_raw,
                                                       on=[mobile_web_hourly_raw.mobile_no == mobile_web_daily_raw.mobile_no ,
                                                           mobile_web_hourly_raw.category_name == mobile_web_daily_raw.category_name],
                                                       how="inner").select(
                                                       mobile_web_daily_raw.subscription_identifier,
                                                       mobile_web_daily_raw.mobile_no,
                                                       mobile_web_daily_raw.category_name,
                                                       mobile_web_hourly_raw.priority,
                                                       mobile_web_hourly_raw.total_visit_count,
                                                       mobile_web_hourly_raw.total_visit_duration,
                                                       mobile_web_hourly_raw.total_volume_byte,
                                                       mobile_web_hourly_raw.total_download_byte,
                                                       mobile_web_hourly_raw.total_upload_byte,
                                                       mobile_web_daily_raw.total_visit_count_daily,
                                                       mobile_web_daily_raw.total_visit_duration_daily,
                                                       mobile_web_daily_raw.total_volume_byte_daily,
                                                       mobile_web_daily_raw.total_download_byte_daily,
                                                       mobile_web_daily_raw.total_upload_byte_daily,
                                                       mobile_web_daily_raw.event_partition_date)

    mobile_web_hourly_raw = node_from_config(mobile_web_hourly_raw, df_timeband_sql)

############################# timeband join union daily for sub_id ####################
    mobile_web_hourly_raw = mobile_web_hourly_raw.join(union_profile,
                                                       on=[
                                                           mobile_web_hourly_raw.mobile_no == union_profile.access_method_num],
                                                       how="inner").select(
                                                       union_profile.subscription_identifier,
                                                       mobile_web_hourly_raw.mobile_no,
                                                       mobile_web_hourly_raw.category_name,
                                                       mobile_web_hourly_raw.priority,
                                                       mobile_web_hourly_raw.total_visit_count,
                                                       mobile_web_hourly_raw.total_visit_duration,
                                                       mobile_web_hourly_raw.total_volume_byte,
                                                       mobile_web_hourly_raw.total_download_byte,
                                                       mobile_web_hourly_raw.total_upload_byte,
                                                       mobile_web_hourly_raw.share_total_visit_count,
                                                       mobile_web_hourly_raw.share_total_visit_duration,
                                                       mobile_web_hourly_raw.share_total_volume_byte,
                                                       mobile_web_hourly_raw.share_total_download_byte,
                                                       mobile_web_hourly_raw.share_total_upload_byte,
                                                       mobile_web_hourly_raw.event_partition_date)

    return mobile_web_hourly_raw


################## Timebrand join subscription identifier ###########################
def l1_digital_mobile_web_category_agg_timeband_features(union_profile_daily: DataFrame,

                                                 mobile_web_hourly_agg: DataFrame,) -> DataFrame:

    if check_empty_dfs([union_profile_daily]):
        return get_spark_empty_df()
    if check_empty_dfs([mobile_web_hourly_agg]):
        return get_spark_empty_df()

################## Max date  ###########################
    df_mobile_web_hourly_agg_max_date = union_profile_daily.withColumn("max_date", f.col("event_partition_date").cast("string")).groupBy(
        "access_method_num", "subscription_identifier").agg(max("event_partition_date").alias("max_date"))

################## Join subscription identifier  ###########################
    df_mobile_web_hourly_agg = (
        mobile_web_hourly_agg.join(union_profile_daily,
                                   on=[union_profile_daily.access_method_num == mobile_web_hourly_agg.mobile_no],
                                   how="inner").select("subscription_identifier",
                                                          "mobile_no" ,
                                                          "category_name",
                                                          "priority",
                                                          "total_download_byte",
                                                          "total_upload_byte",
                                                          "total_visit_count",
                                                          "total_visit_duration",
                                                          "total_volume_byte"))

    return df_mobile_web_hourly_agg

################## relay agg ###########################
def relay_drop_nulls(df_relay: pyspark.sql.DataFrame):
    df_relay_cleaned = df_relay.filter(
        (f.col("mobile_no").isNotNull())
        & (f.col("mobile_no") != "")
        & (f.col("subscription_identifier") != "")
        & (f.col("subscription_identifier").isNotNull())
    )
    return df_relay_cleaned

def join_all(dfs, on, how="inner"):
    """
    Merge all the dataframes
    """
    return reduce(lambda x, y: x.join(y, on=on, how=how), dfs)

def digital_customer_relay_pageview_agg_daily(
    df_pageview: pyspark.sql.DataFrame, pageview_count_visit: Dict[str, Any],
):
    if check_empty_dfs([df_pageview]):
        return get_spark_empty_df()

    df_engagement_pageview_clean = relay_drop_nulls(df_pageview)
    df_engagement_pageview = df_engagement_pageview_clean.withColumn(
        "event_partition_date",
        f.concat(f.substring(f.col("partition_date").cast("string"), 1, 4), f.lit("-"),
                 f.substring(f.col("partition_date").cast("string"), 5, 2), f.lit("-"),
                 f.substring(f.col("partition_date").cast("string"), 7, 2)
                 ),
    ).drop(*["partition_date"])

    df_engagement_pageview_visits = node_from_config(df_engagement_pageview, pageview_count_visit)
    return df_engagement_pageview_visits

def digital_customer_relay_conversion_agg_daily(
    df_conversion: pyspark.sql.DataFrame,df_conversion_package: pyspark.sql.DataFrame,conversion_count_visit_by_cid: Dict[str, Any],conversion_package_count_visit_by_cid: Dict[str, Any],
):
    if check_empty_dfs([df_conversion]):
        return get_spark_empty_df()
    if check_empty_dfs([df_conversion_package]):
        return get_spark_empty_df()

    df_engagement_conversion_clean = relay_drop_nulls(df_conversion)
    df_engagement_conversion = df_engagement_conversion_clean.filter((f.col("cid").isNotNull()) & (f.col("cid") != "") & (f.col("R42paymentStatus") == "successful"))
    df_engagement_conversion = df_engagement_conversion.withColumnRenamed("cid", "campaign_id")
    df_engagement_conversion = df_engagement_conversion.withColumn(
        "event_partition_date",
        f.concat(f.substring(f.col("partition_date").cast("string"), 1, 4), f.lit("-"),
                 f.substring(f.col("partition_date").cast("string"), 5, 2), f.lit("-"),
                 f.substring(f.col("partition_date").cast("string"), 7, 2)
                 ),
    ).drop(*["partition_date"])

    df_engagement_conversion_package_clean = relay_drop_nulls(df_conversion_package)
    df_engagement_conversion_package = df_engagement_conversion_package_clean.filter((f.col("cid").isNotNull()) & (f.col("cid") != "") & (f.col("R42Product_status") == "successful"))
    df_engagement_conversion_package = df_engagement_conversion_package.withColumnRenamed("cid", "campaign_id")
    df_engagement_conversion_package = df_engagement_conversion_package.withColumn(
        "event_partition_date",
        f.concat(f.substring(f.col("partition_date").cast("string"), 1, 4), f.lit("-"),
                 f.substring(f.col("partition_date").cast("string"), 5, 2), f.lit("-"),
                 f.substring(f.col("partition_date").cast("string"), 7, 2)
                 ),
    ).drop(*["partition_date"])

    df_engagement_conversion_visits = node_from_config(df_engagement_conversion, conversion_count_visit_by_cid)
    df_engagement_conversion_package_visits = node_from_config(df_engagement_conversion_package, conversion_package_count_visit_by_cid)

    df_engagement_conversion_visits.createOrReplaceTempView("df_engagement_conversion_visits")
    df_engagement_conversion_package_visits.createOrReplaceTempView("df_engagement_conversion_package_visits")

    # spark = get_spark_session()
    # df_conversion_and_package_visits = spark.sql("""
    # select
    # COALESCE(a.subscription_identifier,b.subscription_identifier) as subscription_identifier,
    # COALESCE(a.mobile_no,b.mobile_no) as mobile_no,
    # COALESCE(a.campaign_id,b.campaign_id) as campaign_id,
    # a.total_conversion_product_count as total_conversion_product_count,
    # b.total_conversion_package_count as total_conversion_package_count,
    # COALESCE(a.event_partition_date,b.event_partition_date) as event_partition_date
    # from df_engagement_conversion_visits a
    # FULL JOIN df_engagement_conversion_package_visits b
    # ON a.subscription_identifier = b.subscription_identifier
    # and a.mobile_no = b.mobile_no
    # and a.campaign_id = b.campaign_id
    # and a.event_partition_date = b.event_partition_date
    # """)
    df_conversion_and_package_visits = join_all(
    [
        df_engagement_conversion_visits,
        df_engagement_conversion_package_visits
    ],
    on=["subscription_identifier", "event_partition_date", "mobile_no","campaign_id"],
    how="outer",
    )
    return df_conversion_and_package_visits


################## combine web agg category ###########################
def digital_to_l1_combine_app_web_agg_daily(app_category_agg_daily: pyspark.sql.DataFrame,app_category_web_daily: pyspark.sql.DataFrame,combine_app_web_agg_daily: dict):

    if check_empty_dfs([app_category_agg_daily]):
        return get_spark_empty_df()

    # if check_empty_dfs([app_category_web_daily]):
    #     return get_spark_empty_df()


    combine = app_category_agg_daily.union(app_category_web_daily)
    logging.info("Union App & Web Complete")

    combine = combine.withColumnRenamed("category_name", "category_name_old")
    combine = combine.withColumn('category_name', f.lower(f.col("category_name_old")))
    combine = combine.drop('category_name_old')
    df_return = node_from_config(combine,combine_app_web_agg_daily)

    return df_return

    ################## combine agg category timeband ###########################
def l1_digital_customer_combine_category_agg_timeband(app_timeband: pyspark.sql.DataFrame,web_timeband: pyspark.sql.DataFrame,combine_daily: pyspark.sql.DataFrame,sql_agg_timeband: dict,sql_share_timeband: dict):

    # if check_empty_dfs([app_category_agg_daily]):
    #     return get_spark_empty_df()

    # if check_empty_dfs([app_category_web_daily]):
    #     return get_spark_empty_df()


    combine = app_timeband.union(web_timeband)
    logging.info("Union App & Web Complete")

    combine = combine.withColumnRenamed("category_name", "category_name_old")
    combine = combine.withColumn('category_name', f.lower(f.col("category_name_old")))
    combine = combine.drop('category_name_old')

    combine = node_from_config(combine,sql_agg_timeband)

    #-------------------------------- share ----------------------------

    combine_daily = combine_daily.withColumnRenamed("total_visit_count", 'total_visit_count_daily')
    combine_daily = combine_daily.withColumnRenamed("total_visit_duration", 'total_visit_duration_daily')
    combine_daily = combine_daily.withColumnRenamed("total_volume_byte", 'total_volume_byte_daily')
    combine_daily = combine_daily.withColumnRenamed("total_download_byte", 'total_download_byte_daily')
    combine_daily = combine_daily.withColumnRenamed("total_upload_byte", 'total_upload_byte_daily')
    # combine_daily = combine_daily.withColumnRenamed("priority", 'priority_daily')

    logging.info("Dates to run for join time band and daily")
    combine = combine.alias('combine').join(combine_daily.alias('combine_daily'),
        on=[
            combine.subscription_identifier == combine_daily.subscription_identifier ,
            combine.mobile_no == combine_daily.mobile_no  ,
            combine.category_name == combine_daily.category_name,
            combine.event_partition_date == combine_daily.event_partition_date ],
        how="inner",
    )
    logging.info("select column")
    combine = combine.select(
        "combine.subscription_identifier",
        "combine.mobile_no",
        "combine.category_name",
        "combine.total_visit_count",
        "combine.total_visit_duration",
        "combine.total_volume_byte",
        "combine.total_download_byte",
        "combine.total_upload_byte",
        "combine_daily.total_visit_count_daily",
        "combine_daily.total_visit_duration_daily",
        "combine_daily.total_volume_byte_daily",
        "combine_daily.total_download_byte_daily",
        "combine_daily.total_upload_byte_daily",
        "combine.event_partition_date")
    logging.info("Dates to run for share")

    df_return = node_from_config(combine, sql_share_timeband)

    return df_return
    ######################################################################

def _remove_time_dupe_cxense_traffic(df_traffic: pyspark.sql.DataFrame):
    # first grouping by traffic_name, traffic value because they are
    # repeated at identical times with different activetime
    # getting max for the same traffic name and traffic value

    df_traffic = (
        df_traffic.withColumn("activetime", f.col("activetime").cast(IntegerType()))
        .groupBy(
            "mobile_no",
            "hash_id",
            "cx_id",
            "site_id",
            "url",
            "partition_date",
            "time",
            "traffic_name",
            "traffic_value",
        )
        .agg(f.max("activetime").alias("activetime"))
        .withColumn("time_fmtd", f.to_timestamp("time", "yyyy-MM-dd HH:mm:ss"))
        .withColumn("hour", f.hour("time_fmtd"))
    )
    return df_traffic


def _basic_clean_cxense_traffic(df_traffic_raw: pyspark.sql.DataFrame):
    df_traffic = (
        df_traffic_raw.filter(f.col("url").isNotNull())
        .filter(f.col("site_id").isNotNull())
        .filter(f.col("url") != "")
        .filter(f.col("site_id") != "")
        .filter(f.col("activetime").isNotNull())
        .withColumn("url", f.col("url"))
        .dropDuplicates()
    )
    return df_traffic


def clean_cxense_traffic(df_traffic_raw: pyspark.sql.DataFrame):
    df_traffic = _basic_clean_cxense_traffic(df_traffic_raw)
    df_traffic = _remove_time_dupe_cxense_traffic(df_traffic)
    return df_traffic


def clean_cxense_content_profile(df_cxense_cp_raw: pyspark.sql.DataFrame):
    df_cp = (
        df_cxense_cp_raw.filter(f.col("url0").isNotNull())
        .filter(f.col("siteid").isNotNull())
        .filter(f.col("content_name").isNotNull())
        .filter(f.col("content_value").isNotNull())
        .filter(f.col("weight").isNotNull())
        .filter(f.col("url0") != "")
        .filter(f.col("siteid") != "")
        .filter(f.col("content_name") != "")
        .filter(f.col("content_value") != "")
        .withColumn("content_value", f.col("content_value"))
        .withColumn("url0", f.col("url")).withColumnRenamed("partition_month", "start_of_month")
        .dropDuplicates()
    )
    return df_cp

def l1_digital_cxense_traffic_clean(
        df_traffic_raw: pyspark.sql.DataFrame,
        # df_cxense_cp_raw: pyspark.sql.DataFrame,
        df_timeband_web: dict
):

    df_traffic = clean_cxense_traffic(df_traffic_raw)

    # Filter Hour
    if (df_timeband_web == "Morning"):
        df_traffic = df_traffic.filter(df_traffic["hour"] >= 6).filter(
            df_traffic["hour"] <= 11)
    elif (df_timeband_web == "Afternoon"):
        df_traffic = df_traffic.filter(df_traffic["hour"] >= 12).filter(
            df_traffic["hour"] <= 17)
    elif (df_timeband_web == "Evening"):
        df_traffic = df_traffic.filter(df_traffic["hour"] >= 18).filter(
            df_traffic["hour"] <= 23)
    else:
        df_traffic = df_traffic.filter(df_traffic["hour"] >= 0).filter(
            df_traffic["hour"] <= 5)

    df_cxense_traffic = df_traffic.withColumn(
        "event_partition_date",
        f.concat(f.substring(f.col("partition_date").cast("string"), 1, 4), f.lit("-"),
                 f.substring(f.col("partition_date").cast("string"), 5, 2), f.lit("-"),
                 f.substring(f.col("partition_date").cast("string"), 7, 2)
                 ),
    ).drop(*["partition_date"])

    return df_cxense_traffic


def create_content_profile_mapping(
    df_cp: pyspark.sql.DataFrame, df_cat: pyspark.sql.DataFrame
):
    df_cat = df_cat.filter(f.lower(f.trim(f.col("source_platform"))) == "than")
    df_cp_rank_by_wt = (
        df_cp.filter("content_name = 'ais-categories'")
        .withColumn("category_length", f.size(f.split("content_value", "/")))
        .withColumn(
            "rn",
            f.rank().over(
                Window.partitionBy("siteid", "url0").orderBy(
                    f.desc("weight"),
                    f.desc("category_length"),
                    f.desc("start_of_month"),
                    f.desc("lastfetched"),
                )
            ),
        )
        .filter("rn = 1")
    )

    df_cp_urls_with_multiple_weights = (
        df_cp_rank_by_wt.groupBy("siteid", "url0", "rn")
        .count()
        .filter("count > 1")
        .select("siteid", "url0")
        .distinct()
    )

    df_cp_cleaned = df_cp_rank_by_wt.join(
        df_cp_urls_with_multiple_weights, on=["siteid", "url0"], how="inner"
    )

    df_cp_join_iab = df_cp_cleaned.join(
        df_cat, on=[df_cp_cleaned.content_value == df_cat.argument], how="inner"
    )
    return df_cp_join_iab

def l1_digital_content_profile_mapping(
        df_cp: pyspark.sql.DataFrame, df_cat: pyspark.sql.DataFrame
):
    df_cp_cleaned = create_content_profile_mapping(df_cp, df_cat)
    return df_cp_cleaned

def l1_digital_agg_cxense_traffic(df_traffic_cleaned: pyspark.sql.DataFrame):
    # aggregating url visits activetime, visit counts
    if check_empty_dfs([df_traffic_cleaned]):
        return get_spark_empty_df()

    df_traffic_agg = df_traffic_cleaned.groupBy(
        "mobile_no", "site_id", "url", "event_partition_date"
    ).agg(
        f.sum("activetime").alias("total_visit_duration"),
        f.count("*").alias("total_visit_count"),
    )
    return df_traffic_agg


def get_matched_urls(df_traffic_join_cp_join_iab: pyspark.sql.DataFrame):

    if check_empty_dfs([df_traffic_join_cp_join_iab]):
        return get_spark_empty_df()

    df_traffic_join_cp_matched = df_traffic_join_cp_join_iab.filter(
        (f.col("siteid").isNotNull()) & (f.col("url0").isNotNull())
    ).select("mobile_no",
<<<<<<< HEAD
             "event_partition_date",
             "url",
             "category_name",
             "level_2",
             "level_3",
             "level_4",
             "priority",
             "total_visit_duration",
             "total_visit_count")
=======
         "event_partition_date",
         "url",
         "category_name",
         "level_2",
         "level_3",
         "level_4",
         "priority",
         "total_visit_duration",
         "total_visit_count")
>>>>>>> 9dde2b81

    return df_traffic_join_cp_matched


def get_unmatched_urls(df_traffic_join_cp_join_iab: pyspark.sql.DataFrame):

    if check_empty_dfs([df_traffic_join_cp_join_iab]):
        return get_spark_empty_df()

    df_traffic_join_cp_missing = df_traffic_join_cp_join_iab.filter(
        (f.col("siteid").isNull()) | (f.col("url0").isNull())
    )
    return df_traffic_join_cp_missing

def l1_digital_get_matched_and_unmatched_urls(
    df_traffic_agg: pyspark.sql.DataFrame, df_cp_join_iab: pyspark.sql.DataFrame
):
    if check_empty_dfs([df_traffic_agg, df_cp_join_iab]):
        return get_spark_empty_df()

    df_traffic_join_cp_join_iab = df_traffic_agg.join(
        df_cp_join_iab,
        on=[
            (df_traffic_agg.site_id == df_cp_join_iab.siteid)
            & (df_traffic_agg.url == df_cp_join_iab.url0)
        ],
        how="left",
    )
    matched_urls = get_matched_urls(df_traffic_join_cp_join_iab)
    unmatched_urls = get_unmatched_urls(df_traffic_join_cp_join_iab)

    return [matched_urls, unmatched_urls]

def get_cp_category_ais_priorities(df_cp_join_iab: pyspark.sql.DataFrame):
    df_cp_join_iab_join_ais_priority = df_cp_join_iab.withColumn(
        "cat_rank",
        f.rank().over(
            Window.partitionBy("siteid").orderBy(
                f.desc("weight"),
                f.desc("category_length"),
                f.desc("start_of_month"),
                f.desc("lastfetched"),
                f.asc("priority"),
            )
        ),
    ).filter("cat_rank = 1")
    return df_cp_join_iab_join_ais_priority

def l1_digital_get_best_match_for_unmatched_urls(
    df_traffic_join_cp_missing: pyspark.sql.DataFrame,
    df_cp_join_iab: pyspark.sql.DataFrame,
):
    df_cp_join_iab_join_ais_priority = get_cp_category_ais_priorities(df_cp_join_iab)
    df_traffic_get_missing_urls = (
        df_traffic_join_cp_missing.drop(*df_cp_join_iab.columns)
        .join(
            df_cp_join_iab_join_ais_priority,
            on=[
                df_traffic_join_cp_missing.site_id
                == df_cp_join_iab_join_ais_priority.siteid
            ],
            how="inner",
        )
        .drop("siteid").select("mobile_no",
<<<<<<< HEAD
                               "event_partition_date",
                               "url",
                               "category_name",
                               "level_2",
                               "level_3",
                               "level_4",
                               "priority",
                               "total_visit_duration",
                               "total_visit_count")
=======
         "event_partition_date",
         "url",
         "category_name",
         "level_2",
         "level_3",
         "level_4",
         "priority",
         "total_visit_duration",
         "total_visit_count")
>>>>>>> 9dde2b81
    )
    return df_traffic_get_missing_urls

def l1_digital_union_matched_and_unmatched_urls(
    customer_profile: pyspark.sql.DataFrame,
    df_traffic_join_cp_matched: pyspark.sql.DataFrame,
    df_traffic_get_missing_urls: pyspark.sql.DataFrame,
):
    df_traffic_get_missing_urls = df_traffic_get_missing_urls.groupBy("mobile_no", "event_partition_date", "url",
<<<<<<< HEAD
                                                                  "category_name", "priority").agg(
=======
                                                                      "category_name", "priority").agg(
>>>>>>> 9dde2b81
        f.sum("total_visit_duration").alias("total_visit_duration"),
        f.sum("total_visit_count").alias("total_visit_count")
    )
    df_traffic_join_cp_matched = df_traffic_join_cp_matched.groupBy("mobile_no", "event_partition_date",
<<<<<<< HEAD
                                                                                 "url", "category_name",
                                                                                 "priority").agg(
=======
                                                                    "url", "category_name",
                                                                    "priority").agg(
>>>>>>> 9dde2b81
        f.sum("total_visit_duration").alias("total_visit_duration"),
        f.sum("total_visit_count").alias("total_visit_count")
    )

<<<<<<< HEAD
    df_traffic_join_cp_matched = df_traffic_join_cp_matched.union(df_traffic_get_missing_urls)
=======
    df_traffic_join_cp_matched = df_traffic_join_cp_matched.union(df_traffic_get_missing_urls).distinct()
>>>>>>> 9dde2b81

    df_traffic_join_cp_matched = df_traffic_join_cp_matched.join(customer_profile,
                                   on=[df_traffic_join_cp_matched.mobile_no == customer_profile.access_method_num],
                                   how="inner").select(customer_profile.subscription_identifier,
                                                       df_traffic_join_cp_matched.mobile_no,
                                                       df_traffic_join_cp_matched.event_partition_date,
                                                       df_traffic_join_cp_matched.url,
                                                       df_traffic_join_cp_matched.category_name,
                                                       df_traffic_join_cp_matched.priority,
                                                       df_traffic_join_cp_matched.total_visit_duration,
                                                       df_traffic_join_cp_matched.total_visit_count)
    return df_traffic_join_cp_matched

def l1_digital_union_matched_and_unmatched_urls_cat_level(
    customer_profile: pyspark.sql.DataFrame,
    df_traffic_join_cp_matched: pyspark.sql.DataFrame,
    df_traffic_get_missing_urls: pyspark.sql.DataFrame,
    cat_level: dict
):
<<<<<<< HEAD
    df_traffic_join_cp_matched = (
        df_traffic_join_cp_matched.union(df_traffic_get_missing_urls).groupBy("mobile_no",
                                                                              "event_partition_date",
                                                                              "url",
                                                                              cat_level,
                                                                              "priority").agg(
            f.sum("total_visit_duration").alias("total_visit_duration"),
            f.sum("total_visit_count").alias("total_visit_count")
        )
=======
    df_traffic_get_missing_urls = df_traffic_get_missing_urls.groupBy("mobile_no", "event_partition_date", "url",
                                                                      cat_level, "priority").agg(
        f.sum("total_visit_duration").alias("total_visit_duration"),
        f.sum("total_visit_count").alias("total_visit_count")
    )
    df_traffic_join_cp_matched = df_traffic_join_cp_matched.groupBy("mobile_no", "event_partition_date",
                                                                    "url", cat_level,
                                                                    "priority").agg(
        f.sum("total_visit_duration").alias("total_visit_duration"),
        f.sum("total_visit_count").alias("total_visit_count")
>>>>>>> 9dde2b81
    )

    df_traffic_join_cp_matched = df_traffic_join_cp_matched.withColumnRenamed(cat_level, "category_name")

    df_traffic_join_cp_matched = df_traffic_join_cp_matched.union(df_traffic_get_missing_urls).distinct()


    df_traffic_join_cp_matched = df_traffic_join_cp_matched.join(customer_profile,
                                   on=[df_traffic_join_cp_matched.mobile_no == customer_profile.access_method_num],
                                   how="inner").select(customer_profile.subscription_identifier,
                                                       df_traffic_join_cp_matched.mobile_no,
                                                       df_traffic_join_cp_matched.event_partition_date,
                                                       df_traffic_join_cp_matched.url,
                                                       df_traffic_join_cp_matched.category_name,
                                                       df_traffic_join_cp_matched.priority,
                                                       df_traffic_join_cp_matched.total_visit_duration,
                                                       df_traffic_join_cp_matched.total_visit_count)

    return df_traffic_join_cp_matched<|MERGE_RESOLUTION|>--- conflicted
+++ resolved
@@ -208,7 +208,7 @@
     #check missing data##
     if check_empty_dfs([Mobile_app_timeband]):
         return get_spark_empty_df()
-        
+
     #join master
     Mobile_app_timeband = Mobile_app_timeband.withColumnRenamed("msisdn", "mobile_no").join(f.broadcast(app_categories_master),
         on=[app_categories_master.application_id == Mobile_app_timeband.application],
@@ -990,17 +990,6 @@
     df_traffic_join_cp_matched = df_traffic_join_cp_join_iab.filter(
         (f.col("siteid").isNotNull()) & (f.col("url0").isNotNull())
     ).select("mobile_no",
-<<<<<<< HEAD
-             "event_partition_date",
-             "url",
-             "category_name",
-             "level_2",
-             "level_3",
-             "level_4",
-             "priority",
-             "total_visit_duration",
-             "total_visit_count")
-=======
          "event_partition_date",
          "url",
          "category_name",
@@ -1010,7 +999,6 @@
          "priority",
          "total_visit_duration",
          "total_visit_count")
->>>>>>> 9dde2b81
 
     return df_traffic_join_cp_matched
 
@@ -1075,17 +1063,6 @@
             how="inner",
         )
         .drop("siteid").select("mobile_no",
-<<<<<<< HEAD
-                               "event_partition_date",
-                               "url",
-                               "category_name",
-                               "level_2",
-                               "level_3",
-                               "level_4",
-                               "priority",
-                               "total_visit_duration",
-                               "total_visit_count")
-=======
          "event_partition_date",
          "url",
          "category_name",
@@ -1095,7 +1072,6 @@
          "priority",
          "total_visit_duration",
          "total_visit_count")
->>>>>>> 9dde2b81
     )
     return df_traffic_get_missing_urls
 
@@ -1105,31 +1081,26 @@
     df_traffic_get_missing_urls: pyspark.sql.DataFrame,
 ):
     df_traffic_get_missing_urls = df_traffic_get_missing_urls.groupBy("mobile_no", "event_partition_date", "url",
-<<<<<<< HEAD
-                                                                  "category_name", "priority").agg(
-=======
                                                                       "category_name", "priority").agg(
->>>>>>> 9dde2b81
         f.sum("total_visit_duration").alias("total_visit_duration"),
         f.sum("total_visit_count").alias("total_visit_count")
     )
     df_traffic_join_cp_matched = df_traffic_join_cp_matched.groupBy("mobile_no", "event_partition_date",
-<<<<<<< HEAD
+                                                                    "url", "category_name",
+                                                                    "priority").agg(
+        f.sum("total_visit_duration").alias("total_visit_duration"),
+        f.sum("total_visit_count").alias("total_visit_count")
+    )
+    df_traffic_join_cp_matched = df_traffic_join_cp_matched.groupBy("mobile_no", "event_partition_date",
                                                                                  "url", "category_name",
                                                                                  "priority").agg(
-=======
-                                                                    "url", "category_name",
-                                                                    "priority").agg(
->>>>>>> 9dde2b81
         f.sum("total_visit_duration").alias("total_visit_duration"),
         f.sum("total_visit_count").alias("total_visit_count")
     )
 
-<<<<<<< HEAD
     df_traffic_join_cp_matched = df_traffic_join_cp_matched.union(df_traffic_get_missing_urls)
-=======
+
     df_traffic_join_cp_matched = df_traffic_join_cp_matched.union(df_traffic_get_missing_urls).distinct()
->>>>>>> 9dde2b81
 
     df_traffic_join_cp_matched = df_traffic_join_cp_matched.join(customer_profile,
                                    on=[df_traffic_join_cp_matched.mobile_no == customer_profile.access_method_num],
@@ -1149,17 +1120,6 @@
     df_traffic_get_missing_urls: pyspark.sql.DataFrame,
     cat_level: dict
 ):
-<<<<<<< HEAD
-    df_traffic_join_cp_matched = (
-        df_traffic_join_cp_matched.union(df_traffic_get_missing_urls).groupBy("mobile_no",
-                                                                              "event_partition_date",
-                                                                              "url",
-                                                                              cat_level,
-                                                                              "priority").agg(
-            f.sum("total_visit_duration").alias("total_visit_duration"),
-            f.sum("total_visit_count").alias("total_visit_count")
-        )
-=======
     df_traffic_get_missing_urls = df_traffic_get_missing_urls.groupBy("mobile_no", "event_partition_date", "url",
                                                                       cat_level, "priority").agg(
         f.sum("total_visit_duration").alias("total_visit_duration"),
@@ -1170,7 +1130,6 @@
                                                                     "priority").agg(
         f.sum("total_visit_duration").alias("total_visit_duration"),
         f.sum("total_visit_count").alias("total_visit_count")
->>>>>>> 9dde2b81
     )
 
     df_traffic_join_cp_matched = df_traffic_join_cp_matched.withColumnRenamed(cat_level, "category_name")

import pyspark.sql.functions as f, logging
from pyspark.sql import DataFrame
from pyspark.sql.functions import lit
from pyspark.sql.functions import *
from pyspark.sql.types import *
from pyspark.sql import DataFrame, Window
from customer360.utilities.config_parser import node_from_config
from customer360.utilities.re_usable_functions import check_empty_dfs, data_non_availability_and_missing_check \
    , add_event_week_and_month_from_yyyymmdd, union_dataframes_with_missing_cols
from src.customer360.utilities.spark_util import get_spark_empty_df, get_spark_session
import pyspark as pyspark
from functools import reduce
from typing import Dict, Any
def build_digital_l1_daily_features(cxense_site_traffic: DataFrame,
                                    cust_df: DataFrame,
                                    exception_partition_list_for_l0_digital_cxenxse_site_traffic: dict,
                                    daily_dict: dict,
                                    popular_url_dict: dict,
                                    popular_postal_code_dict: dict,
                                    popular_referrer_query_dict: dict,
                                    popular_referrer_host_dict: dict,
                                    ) -> [DataFrame, DataFrame, DataFrame, DataFrame, DataFrame]:
    """
    :param cxense_site_traffic:
    :param cust_df:
    :param exception_partition_list_for_l0_digital_cxenxse_site_traffic:
    :param daily_dict:
    :param popular_url_dict:
    :param popular_postal_code_dict:
    :param popular_referrer_query_dict:
    :param popular_referrer_host_dict:
    :return:
    """

    ################################# Start Implementing Data availability checks #############################
    if check_empty_dfs([cxense_site_traffic, cust_df]):
        return [get_spark_empty_df(), get_spark_empty_df(), get_spark_empty_df(), get_spark_empty_df()
            , get_spark_empty_df()]

    cxense_site_traffic = data_non_availability_and_missing_check(
        df=cxense_site_traffic, grouping="daily",
        par_col="partition_date",
        target_table_name="l1_digital_cxenxse_site_traffic_daily",
        exception_partitions=exception_partition_list_for_l0_digital_cxenxse_site_traffic)

    cxense_site_traffic = add_event_week_and_month_from_yyyymmdd(cxense_site_traffic, column='partition_date')

    cust_df = data_non_availability_and_missing_check(
        df=cust_df, grouping="daily",
        par_col="event_partition_date",
        target_table_name="l1_digital_cxenxse_site_traffic_daily")

    # new section to handle data latency
    min_value = union_dataframes_with_missing_cols(
        [
            cxense_site_traffic.select(
                f.max(f.col("event_partition_date")).alias("max_date")),
            cust_df.select(
                f.max(f.col("event_partition_date")).alias("max_date")),
        ]
    ).select(f.min(f.col("max_date")).alias("min_date")).collect()[0].min_date

    cxense_site_traffic = cxense_site_traffic.filter(f.col("event_partition_date") <= min_value)
    cust_df = cust_df.filter(f.col("event_partition_date") <= min_value)

    if check_empty_dfs([cxense_site_traffic, cust_df]):
        return [get_spark_empty_df(), get_spark_empty_df(), get_spark_empty_df(), get_spark_empty_df()
            , get_spark_empty_df()]

    ################################# End Implementing Data availability checks ###############################

    cust_df_cols = ['access_method_num', 'event_partition_date', 'start_of_week', 'start_of_month',
                    'subscription_identifier']
    join_cols = ['access_method_num', 'event_partition_date', 'start_of_week', 'start_of_month']

    cxense_site_traffic = cxense_site_traffic \
        .withColumnRenamed("mobile_no", "access_method_num") \
        .withColumn("digital_is_explorer", f.lit(1)) \
        .withColumn("digital_is_serenade", f.when(f.col("url").contains("serenade"), f.lit(1)).otherwise(f.lit(0)))

    cust_df = cust_df.where("charge_type IN ('Pre-paid', 'Post-paid')").select(cust_df_cols)

    cxense_site_traffic = cxense_site_traffic.join(cust_df, join_cols, how="left")

    daily_features = node_from_config(cxense_site_traffic, daily_dict)
    popular_url = node_from_config(cxense_site_traffic, popular_url_dict)
    popular_postal_code = node_from_config(cxense_site_traffic, popular_postal_code_dict)
    popular_referrer_query = node_from_config(cxense_site_traffic, popular_referrer_query_dict)
    popular_referrer_host = node_from_config(cxense_site_traffic, popular_referrer_host_dict)

    return [daily_features, popular_url, popular_postal_code, popular_referrer_query, popular_referrer_host]

    ############################### category_daily ##############################

#####################  Category master aib ###########################
def build_l1_digital_iab_category_table(aib_raw: DataFrame, aib_priority_mapping: DataFrame):

    if check_empty_dfs([aib_raw]):
        return get_spark_empty_df()

    if check_empty_dfs([aib_priority_mapping]):
        return get_spark_empty_df()

    aib_clean = aib_raw.filter(f.col("argument").isNotNull()).filter(f.col("argument") != "")
    P_MAX_DATE = aib_clean.agg({'partition_date': 'max'})
    aib_clean = aib_clean.filter(aib_clean["partition_date"] == P_MAX_DATE)

    iab_category_table = aib_clean.join(
        aib_priority_mapping, on=[aib_clean.level_1 == aib_priority_mapping.category], how="left"
    ).withColumnRenamed("level_1" , "category_name")

    return iab_category_table

    ############################### Mobile_app_master##############################
def digital_mobile_app_category_master(app_categories_master: DataFrame,iab_category_master: DataFrame,iab_category_priority: DataFrame):

    iab_category_master = iab_category_master.filter(f.lower(f.trim(f.col("source_type"))) == "application")
    iab_category_master = iab_category_master.filter(f.lower(f.trim(f.col("source_platform"))) == "soc")

    app_categories_master = app_categories_master.join(
        f.broadcast(iab_category_master),
        on=[app_categories_master.application_name == iab_category_master.argument],
        how="inner",
    )

    app_categories_master = app_categories_master.select(
                                                     app_categories_master["application_id"],
                                                     iab_category_master["argument"],
                                                     iab_category_master["level_1"],
                                                     iab_category_master["level_2"],
                                                     iab_category_master["level_3"],
                                                     iab_category_master["level_4"]
                                                    )

    app_categories_master_map_priority = app_categories_master.join(
        f.broadcast(iab_category_priority),
        on=[app_categories_master.level_1 == iab_category_priority.category],
        how="inner",
    )

    df_return = app_categories_master_map_priority.select(app_categories_master["application_id"],
                                app_categories_master["argument"],
                                app_categories_master["level_1"],
                                app_categories_master["level_2"],
                                app_categories_master["level_3"],
                                app_categories_master["level_4"],
                                iab_category_priority["priority"])

    return df_return

    ############################### Mobile_app_daily ##############################
def digital_mobile_app_category_agg_daily(mobile_app_daily: DataFrame, mobile_app_daily_sql: dict,category_level: dict):
    ##check missing data##
    if check_empty_dfs([mobile_app_daily]):
        return get_spark_empty_df()

    # where this column more than 0
    mobile_app_daily = mobile_app_daily.where(f.col("count_trans") > 0)
    mobile_app_daily = mobile_app_daily.where(f.col("duration") > 0)
    mobile_app_daily = mobile_app_daily.where(f.col("total_byte") > 0)
    mobile_app_daily = mobile_app_daily.where(f.col("download_byte") > 0)
    mobile_app_daily = mobile_app_daily.where(f.col("upload_byte") > 0)

    mobile_app_daily = mobile_app_daily.withColumnRenamed(category_level, 'category_name')
    mobile_app_daily = mobile_app_daily.withColumn("priority", f.lit(None).cast(StringType()))
    mobile_app_daily = mobile_app_daily.withColumnRenamed('partition_date', 'event_partition_date')

    df_return = node_from_config(mobile_app_daily, mobile_app_daily_sql)
    return df_return

    ############################### Mobile_app_timeband ##############################

def digital_mobile_app_category_agg_timeband(Mobile_app_timeband: DataFrame,
                                             Mobile_app_daily: DataFrame,
                                             app_categories_master: DataFrame,
                                             category_level: dict,
                                             timeband: dict,
                                             mobile_app_timeband_sql: dict,
                                             mobile_app_timeband_sql_share: dict):
    import os,subprocess

    p_partition = str(os.getenv("RUN_PARTITION", "no_input"))
    if  (p_partition != 'no_input'):
        Mobile_app_timeband = Mobile_app_timeband.filter(Mobile_app_timeband["starttime"][0:8] == p_partition)

    #where timeband
    if (timeband == "Morning"):
        Mobile_app_timeband = Mobile_app_timeband.filter(Mobile_app_timeband["ld_hour"] >= 6 ).filter(Mobile_app_timeband["ld_hour"] <= 11 )
    elif (timeband == "Afternoon"):
        Mobile_app_timeband = Mobile_app_timeband.filter(Mobile_app_timeband["ld_hour"] >= 12 ).filter(Mobile_app_timeband["ld_hour"] <= 17 )
    elif (timeband == "Evening"):
        Mobile_app_timeband = Mobile_app_timeband.filter(Mobile_app_timeband["ld_hour"] >= 18 ).filter(Mobile_app_timeband["ld_hour"] <= 23 )
    else:
        Mobile_app_timeband = Mobile_app_timeband.filter(Mobile_app_timeband["ld_hour"] >= 0 ).filter(Mobile_app_timeband["ld_hour"] <= 5 )

    # where this column more than 0
    Mobile_app_timeband = Mobile_app_timeband.withColumnRenamed('ul_kbyte', 'ul_byte')

    Mobile_app_timeband = Mobile_app_timeband.where(f.col("dw_byte") > 0)
    Mobile_app_timeband = Mobile_app_timeband.where(f.col("ul_byte") > 0)
    Mobile_app_timeband = Mobile_app_timeband.where(f.col("time_cnt") > 0)
    Mobile_app_timeband = Mobile_app_timeband.where(f.col("duration_sec") > 0)
    #check missing data##
    if check_empty_dfs([Mobile_app_timeband]):
        return get_spark_empty_df()
        
    #join master
    Mobile_app_timeband = Mobile_app_timeband.withColumnRenamed("msisdn", "mobile_no").join(f.broadcast(app_categories_master),
        on=[app_categories_master.application_id == Mobile_app_timeband.application],
        how="inner",
    )

    Mobile_app_timeband = Mobile_app_timeband.withColumnRenamed(category_level, 'category_name')
    Mobile_app_timeband = Mobile_app_timeband.withColumn('event_partition_date',concat(col("starttime")[0:4],f.lit('-'),concat(col("starttime")[5:2]),f.lit('-'),concat(col("starttime")[7:2])))
    logging.info("Dates to run for timebamd")
    Mobile_app_timeband = node_from_config(Mobile_app_timeband, mobile_app_timeband_sql)
    logging.info("Dates to run for timebamd Complete")
    #-------------------------------- share ----------------------------

    Mobile_app_daily = Mobile_app_daily.withColumnRenamed("total_visit_count", 'total_visit_count_daily')
    Mobile_app_daily = Mobile_app_daily.withColumnRenamed("total_visit_duration", 'total_visit_duration_daily')
    Mobile_app_daily = Mobile_app_daily.withColumnRenamed("total_volume_byte", 'total_volume_byte_daily')
    Mobile_app_daily = Mobile_app_daily.withColumnRenamed("total_download_byte", 'total_download_byte_daily')
    Mobile_app_daily = Mobile_app_daily.withColumnRenamed("total_upload_byte", 'total_upload_byte_daily')
    Mobile_app_daily = Mobile_app_daily.withColumnRenamed("priority", 'priority_daily')
    logging.info("Dates to run for join time band and daily")
    Mobile_app_timeband = Mobile_app_timeband.join(Mobile_app_daily,
        on=[Mobile_app_timeband.mobile_no == Mobile_app_daily.mobile_no ,Mobile_app_timeband.category_name == Mobile_app_daily.category_name,Mobile_app_timeband.event_partition_date == Mobile_app_daily.event_partition_date ],
        how="inner",
    )
    logging.info("select column")
    Mobile_app_timeband = Mobile_app_timeband.select(Mobile_app_daily["subscription_identifier"],Mobile_app_daily["mobile_no"],Mobile_app_daily["category_name"],Mobile_app_timeband["priority"],"total_visit_count","total_visit_duration","total_volume_byte","total_download_byte","total_upload_byte","total_visit_count_daily","total_visit_duration_daily","total_volume_byte_daily","total_download_byte_daily","total_upload_byte_daily",Mobile_app_daily["event_partition_date"])
    logging.info("Dates to run for share")
    df_return = node_from_config(Mobile_app_timeband, mobile_app_timeband_sql_share)
    return df_return

    ################### timeband join sub ################################

def digital_mobile_app_category_agg_timeband_feature(Mobile_app_timeband: DataFrame,customer_profile_key: DataFrame):

    customer_profile_key = customer_profile_key.select(customer_profile_key["access_method_num"],customer_profile_key["subscription_identifier"])
    #clear dup
    customer_profile_key =  customer_profile_key.groupby("access_method_num", "subscription_identifier").count()
    customer_profile_key = customer_profile_key.drop('count')
    Mobile_app_timeband = Mobile_app_timeband.join(customer_profile_key,
        on=[Mobile_app_timeband.mobile_no == customer_profile_key.access_method_num],
        how="inner",
    )

    Mobile_app_timeband = Mobile_app_timeband.select("subscription_identifier","mobile_no","category_name","priority","total_visit_count","total_visit_duration","total_volume_byte","total_upload_byte","event_partition_date")
    return Mobile_app_timeband

################## mobile web daily agg category ###########################
<<<<<<< HEAD
def l1_digital_customer_web_category_agg_daily(
        mobile_web_daily_raw: DataFrame,
        aib_categories_clean: DataFrame
) -> DataFrame:
    ##check missing data##
    if check_empty_dfs([mobile_web_daily_raw]):
        return get_spark_empty_df()

    aib_categories_clean = aib_categories_clean.filter(f.lower(f.trim(f.col("source_type"))) == "url")
    aib_categories_clean = aib_categories_clean.filter(f.lower(f.trim(f.col("source_platform"))) == "soc")

    mobile_web_daily_raw = mobile_web_daily_raw.where(f.col("count_trans") > 0)
    mobile_web_daily_raw = mobile_web_daily_raw.where(f.col("duration") > 0)
    mobile_web_daily_raw = mobile_web_daily_raw.where(f.col("total_byte") > 0)
    mobile_web_daily_raw = mobile_web_daily_raw.where(f.col("download_byte") > 0)
    mobile_web_daily_raw = mobile_web_daily_raw.where(f.col("upload_byte") > 0)

    df_mobile_web_daily = mobile_web_daily_raw.join(
        f.broadcast(aib_categories_clean)
        , on=[aib_categories_clean.argument == mobile_web_daily_raw.domain]
        , how="inner"
    ).select("subscription_identifier", "mobile_no", "category_name","level_2","level_3","level_4", "priority", "upload_byte", "download_byte", "duration" , "total_byte", "count_trans", mobile_web_daily_raw.partition_date)

    df_mobile_web_daily_category_agg = df_mobile_web_daily.groupBy("subscription_identifier", "mobile_no",
                                                                   "category_name","level_2","level_3","level_4", "priority", "partition_date").agg(

        f.sum("count_trans").alias("total_visit_count"),
        f.sum("duration").alias("total_visit_duration"),
        f.sum("total_byte").alias("total_volume_byte"),
        f.sum("download_byte").alias("total_download_byte"),
        f.sum("upload_byte").alias("total_upload_byte"),
        )

    df_mobile_web_daily_category_agg = df_mobile_web_daily_category_agg.withColumn("event_partition_date", f.to_date(f.col("partition_date").cast(StringType()), 'yyyy-MM-dd'))

    df_mobile_web_daily_category_agg = df_mobile_web_daily_category_agg.select("subscription_identifier",
                                                                               "mobile_no",
                                                                               "category_name",
                                                                               "level_2",
                                                                               "level_3",
                                                                               "level_4",
                                                                               "priority",
                                                                               "total_visit_count",
                                                                               "total_visit_duration",
                                                                               "total_volume_byte",
                                                                               "total_download_byte",
                                                                               "total_upload_byte",
                                                                               "event_partition_date")

    return df_mobile_web_daily_category_agg

def l1_digital_customer_web_category_agg_union_daily(
        mobile_web_daily_agg: DataFrame,
        cxense_daily: DataFrame
) -> DataFrame:

    cxense_daily = cxense_daily.withColumn("total_volume_byte", f.lit(0).cast(IntegerType())) \
        .withColumn("total_download_byte", f.lit(0).cast(IntegerType())) \
        .withColumn("total_upload_byte", f.lit(0).cast(IntegerType()))

    cxense_daily = cxense_daily.select("subscription_identifier",
                                       "mobile_no",
                                       "category_name",
                                       "priority",
                                       "total_visit_count",
                                       "total_visit_duration",
                                       "total_volume_byte",
                                       "total_download_byte",
                                       "total_upload_byte",
                                       cxense_daily.event_partition_date)
    mobile_web_daily_agg = mobile_web_daily_agg.drop("level_2","level_3","level_4")
    df_return = mobile_web_daily_agg.unionAll(cxense_daily)
=======
>>>>>>> 506ac159

def l1_digital_customer_web_category_agg_union_daily(mobile_web_daily_agg: DataFrame,cxense_daily: DataFrame,aib_categories_clean: DataFrame,cat_level: dict,mobile_web_daily_agg_sql: dict) -> DataFrame:

<<<<<<< HEAD
################## mobile web daily agg category level_2-4 ###########################
def l1_digital_customer_web_category_agg_cat_level_union_daily( mobile_web_daily_agg: DataFrame,sql: dict) -> DataFrame:
    mobile_web_daily_agg = mobile_web_daily_agg.select("subscription_identifier","mobile_no","category_name","priority","total_visit_count","total_visit_duration","total_volume_byte","total_upload_byte","total_download_byte","event_partition_date")
    df_return = node_from_config(mobile_web_daily_agg, sql)
=======
    if check_empty_dfs([mobile_web_daily_agg,cxense_daily]):
        return get_spark_empty_df()
    #---------- filter data --------------#
    mobile_web_daily_agg = mobile_web_daily_agg.where(f.col("count_trans") > 0)
    mobile_web_daily_agg = mobile_web_daily_agg.where(f.col("duration") > 0)
    mobile_web_daily_agg = mobile_web_daily_agg.where(f.col("total_byte") > 0)
    mobile_web_daily_agg = mobile_web_daily_agg.where(f.col("download_byte") > 0)
    mobile_web_daily_agg = mobile_web_daily_agg.where(f.col("upload_byte") > 0)
    #---------- rename Column --------------#
    mobile_web_daily_agg = mobile_web_daily_agg.withColumnRenamed(cat_level, "category_name")
    logging.info("select category level")
    mobile_web_daily_agg = mobile_web_daily_agg.join(aib_categories_clean, on=[aib_categories_clean.argument == mobile_web_daily_agg.domain], how="left")
    #---------- select data --------------#
    mobile_web_daily_agg = mobile_web_daily_agg.select("subscription_identifier","mobile_no",mobile_web_daily_agg.category_name,"priority","total_visit_count","total_visit_duration","total_volume_byte","total_download_byte","total_upload_byte","event_partition_date")
    logging.info("select select column")
    cxense_daily = cxense_daily.withColumn("total_volume_byte", f.lit(0).cast(LongType())) \
        .withColumn("total_download_byte", f.lit(0).cast(LongType())) \
        .withColumn("total_upload_byte", f.lit(0).cast(LongType()))

    cxense_daily = cxense_daily.select("subscription_identifier",
                                       "mobile_no",
                                       "category_name",
                                       "priority",
                                       "total_visit_count",
                                       "total_visit_duration",
                                       "total_volume_byte",
                                       "total_download_byte",
                                       "total_upload_byte",
                                       cxense_daily.event_partition_date)

    logging.info("union data")
    mobile_web_daily_agg = mobile_web_daily_agg.unionAll(cxense_daily)
    logging.info("sum data")
    df_return = node_from_config(mobile_web_daily_agg, mobile_web_daily_agg_sql)
    
>>>>>>> 506ac159
    return df_return

################## mobile web timebrand agg category ###########################
def l1_digital_customer_web_category_agg_timeband(mobile_web_hourly_raw: DataFrame,
                                                 union_profile: DataFrame,
                                                 mobile_web_daily_raw: DataFrame,
                                                 aib_categories_clean: DataFrame,
                                                 df_mobile_web_hourly_agg_sql: dict,
                                                 df_timeband_web: dict,
                                                 df_timeband_sql: dict) -> DataFrame:

    if check_empty_dfs([mobile_web_hourly_raw]):
        return get_spark_empty_df()
    if check_empty_dfs([aib_categories_clean]):
        return get_spark_empty_df()

################## Filter Hour ###########################
    if (df_timeband_web == "Morning"):
        mobile_web_hourly_raw = mobile_web_hourly_raw.filter(mobile_web_hourly_raw["ld_hour"] >= 6).filter(
            mobile_web_hourly_raw["ld_hour"] <= 11)
    elif (df_timeband_web == "Afternoon"):
        mobile_web_hourly_raw = mobile_web_hourly_raw.filter(mobile_web_hourly_raw["ld_hour"] >= 12).filter(
            mobile_web_hourly_raw["ld_hour"] <= 17)
    elif (df_timeband_web == "Evening"):
        mobile_web_hourly_raw = mobile_web_hourly_raw.filter(mobile_web_hourly_raw["ld_hour"] >= 18).filter(
            mobile_web_hourly_raw["ld_hour"] <= 23)
    else:
        mobile_web_hourly_raw = mobile_web_hourly_raw.filter(mobile_web_hourly_raw["ld_hour"] >= 0).filter(
            mobile_web_hourly_raw["ld_hour"] <= 5)

    mobile_web_hourly_raw = mobile_web_hourly_raw.where(f.col("dw_kbyte") > 0)
    mobile_web_hourly_raw = mobile_web_hourly_raw.where(f.col("ul_kbyte") > 0)

################## Join url and argument ###########################
    mobile_web_hourly_raw = (
        mobile_web_hourly_raw.withColumnRenamed("msisdn", "mobile_no").join(aib_categories_clean, on=[
            aib_categories_clean.argument == mobile_web_hourly_raw.host], how="inner", )).select("batchno", "mobile_no",
                                                                                                    "category_name",
                                                                                                    "priority",
                                                                                                    "dw_kbyte",
                                                                                                    "ul_kbyte",
                                                                                                    "air_port_duration",
                                                                                                    "count_transaction",
                                                                                                    "ld_hour")

################## Rename Columns Event Partition Date ###########################
    mobile_web_hourly_raw = mobile_web_hourly_raw.withColumnRenamed("dw_kbyte", "dw_byte")
    mobile_web_hourly_raw = mobile_web_hourly_raw.withColumnRenamed("ul_kbyte", "ul_byte")
    mobile_web_hourly_raw = mobile_web_hourly_raw.withColumn('event_partition_date',
                                                             concat(f.col("batchno")[0:4], f.lit('-'),
                                                                    concat(f.col("batchno")[5:2]), f.lit('-'),
                                                                    concat(f.col("batchno")[7:2]))).drop("batchno", "ld_hour")

    mobile_web_hourly_raw = node_from_config(mobile_web_hourly_raw, df_mobile_web_hourly_agg_sql)

############################# share ####################
    mobile_web_daily_raw = mobile_web_daily_raw.withColumnRenamed("total_visit_count", 'total_visit_count_daily')
    mobile_web_daily_raw = mobile_web_daily_raw.withColumnRenamed("total_visit_duration", 'total_visit_duration_daily')
    mobile_web_daily_raw = mobile_web_daily_raw.withColumnRenamed("total_volume_byte", 'total_volume_byte_daily')
    mobile_web_daily_raw = mobile_web_daily_raw.withColumnRenamed("total_download_byte", 'total_download_byte_daily')
    mobile_web_daily_raw = mobile_web_daily_raw.withColumnRenamed("total_upload_byte", 'total_upload_byte_daily')

############################# timeband join mobile web daily for sub_id ####################
    mobile_web_hourly_raw = mobile_web_hourly_raw.join(mobile_web_daily_raw,
                                                       on=[mobile_web_hourly_raw.mobile_no == mobile_web_daily_raw.mobile_no ,
                                                           mobile_web_hourly_raw.category_name == mobile_web_daily_raw.category_name],
                                                       how="inner").select(
                                                       mobile_web_daily_raw.subscription_identifier,
                                                       mobile_web_daily_raw.mobile_no,
                                                       mobile_web_daily_raw.category_name,
                                                       mobile_web_hourly_raw.priority,
                                                       mobile_web_hourly_raw.total_visit_count,
                                                       mobile_web_hourly_raw.total_visit_duration,
                                                       mobile_web_hourly_raw.total_volume_byte,
                                                       mobile_web_hourly_raw.total_download_byte,
                                                       mobile_web_hourly_raw.total_upload_byte,
                                                       mobile_web_daily_raw.total_visit_count_daily,
                                                       mobile_web_daily_raw.total_visit_duration_daily,
                                                       mobile_web_daily_raw.total_volume_byte_daily,
                                                       mobile_web_daily_raw.total_download_byte_daily,
                                                       mobile_web_daily_raw.total_upload_byte_daily,
                                                       mobile_web_daily_raw.event_partition_date)

    mobile_web_hourly_raw = node_from_config(mobile_web_hourly_raw, df_timeband_sql)

############################# timeband join union daily for sub_id ####################
    # mobile_web_hourly_raw = mobile_web_hourly_raw.join(union_profile,
    #                                                    on=[
    #                                                        mobile_web_hourly_raw.mobile_no == union_profile.access_method_num],
    #                                                    how="inner").select(
    #                                                    union_profile.subscription_identifier,
    #                                                    mobile_web_hourly_raw.mobile_no,
    #                                                    mobile_web_hourly_raw.category_name,
    #                                                    mobile_web_hourly_raw.priority,
    #                                                    mobile_web_hourly_raw.total_visit_count,
    #                                                    mobile_web_hourly_raw.total_visit_duration,
    #                                                    mobile_web_hourly_raw.total_volume_byte,
    #                                                    mobile_web_hourly_raw.total_download_byte,
    #                                                    mobile_web_hourly_raw.total_upload_byte,
    #                                                    mobile_web_hourly_raw.share_total_visit_count,
    #                                                    mobile_web_hourly_raw.share_total_visit_duration,
    #                                                    mobile_web_hourly_raw.share_total_volume_byte,
    #                                                    mobile_web_hourly_raw.share_total_download_byte,
    #                                                    mobile_web_hourly_raw.share_total_upload_byte,
    #                                                    mobile_web_hourly_raw.event_partition_date)

    return mobile_web_hourly_raw

################## mobile web timebrand agg category ###########################
def l1_digital_customer_web_category_agg_timeband_cat_level(mobile_web_hourly_raw: DataFrame,
                                                 union_profile: DataFrame,
                                                 mobile_web_daily_raw: DataFrame,
                                                 aib_categories_clean: DataFrame,
                                                 df_mobile_web_hourly_agg_sql: dict,
                                                 df_timeband_web: dict,
                                                 df_timeband_sql: dict,
                                                 cat_level: dict) -> DataFrame:

    if check_empty_dfs([mobile_web_hourly_raw]):
        return get_spark_empty_df()
    if check_empty_dfs([aib_categories_clean]):
        return get_spark_empty_df()

################## Filter Hour ###########################
    if (df_timeband_web == "Morning"):
        mobile_web_hourly_raw = mobile_web_hourly_raw.filter(mobile_web_hourly_raw["ld_hour"] >= 6).filter(
            mobile_web_hourly_raw["ld_hour"] <= 11)
    elif (df_timeband_web == "Afternoon"):
        mobile_web_hourly_raw = mobile_web_hourly_raw.filter(mobile_web_hourly_raw["ld_hour"] >= 12).filter(
            mobile_web_hourly_raw["ld_hour"] <= 17)
    elif (df_timeband_web == "Evening"):
        mobile_web_hourly_raw = mobile_web_hourly_raw.filter(mobile_web_hourly_raw["ld_hour"] >= 18).filter(
            mobile_web_hourly_raw["ld_hour"] <= 23)
    else:
        mobile_web_hourly_raw = mobile_web_hourly_raw.filter(mobile_web_hourly_raw["ld_hour"] >= 0).filter(
            mobile_web_hourly_raw["ld_hour"] <= 5)

    mobile_web_hourly_raw = mobile_web_hourly_raw.where(f.col("dw_kbyte") > 0)
    mobile_web_hourly_raw = mobile_web_hourly_raw.where(f.col("ul_kbyte") > 0)

################## Join url and argument ###########################
    mobile_web_hourly_raw = (
        mobile_web_hourly_raw.withColumnRenamed("msisdn", "mobile_no").join(aib_categories_clean, on=[
            aib_categories_clean.argument == mobile_web_hourly_raw.host], how="inner", )).select("batchno", "mobile_no",
                                                                                                    cat_level,
                                                                                                    "priority",
                                                                                                    "dw_kbyte",
                                                                                                    "ul_kbyte",
                                                                                                    "air_port_duration",
                                                                                                    "count_transaction",
                                                                                                    "ld_hour")

################## Rename Columns Event Partition Date ###########################
    mobile_web_hourly_raw = mobile_web_hourly_raw.withColumnRenamed("dw_kbyte", "dw_byte")
    mobile_web_hourly_raw = mobile_web_hourly_raw.withColumnRenamed("ul_kbyte", "ul_byte")
    mobile_web_hourly_raw = mobile_web_hourly_raw.withColumnRenamed(cat_level, "category_name")
    mobile_web_hourly_raw = mobile_web_hourly_raw.withColumn('event_partition_date',
                                                             concat(f.col("batchno")[0:4], f.lit('-'),
                                                                    concat(f.col("batchno")[5:2]), f.lit('-'),
                                                                    concat(f.col("batchno")[7:2]))).drop("batchno", "ld_hour")

    mobile_web_hourly_raw = node_from_config(mobile_web_hourly_raw, df_mobile_web_hourly_agg_sql)

############################# share ####################
    mobile_web_daily_raw = mobile_web_daily_raw.withColumnRenamed("total_visit_count", 'total_visit_count_daily')
    mobile_web_daily_raw = mobile_web_daily_raw.withColumnRenamed("total_visit_duration", 'total_visit_duration_daily')
    mobile_web_daily_raw = mobile_web_daily_raw.withColumnRenamed("total_volume_byte", 'total_volume_byte_daily')
    mobile_web_daily_raw = mobile_web_daily_raw.withColumnRenamed("total_download_byte", 'total_download_byte_daily')
    mobile_web_daily_raw = mobile_web_daily_raw.withColumnRenamed("total_upload_byte", 'total_upload_byte_daily')

############################# timeband join mobile web daily for sub_id ####################
    mobile_web_hourly_raw = mobile_web_hourly_raw.join(mobile_web_daily_raw,
                                                       on=[mobile_web_hourly_raw.mobile_no == mobile_web_daily_raw.mobile_no ,
                                                           mobile_web_hourly_raw.category_name == mobile_web_daily_raw.category_name],
                                                       how="inner").select(
                                                       mobile_web_daily_raw.subscription_identifier,
                                                       mobile_web_daily_raw.mobile_no,
                                                       mobile_web_daily_raw.category_name,
                                                       mobile_web_hourly_raw.priority,
                                                       mobile_web_hourly_raw.total_visit_count,
                                                       mobile_web_hourly_raw.total_visit_duration,
                                                       mobile_web_hourly_raw.total_volume_byte,
                                                       mobile_web_hourly_raw.total_download_byte,
                                                       mobile_web_hourly_raw.total_upload_byte,
                                                       mobile_web_daily_raw.total_visit_count_daily,
                                                       mobile_web_daily_raw.total_visit_duration_daily,
                                                       mobile_web_daily_raw.total_volume_byte_daily,
                                                       mobile_web_daily_raw.total_download_byte_daily,
                                                       mobile_web_daily_raw.total_upload_byte_daily,
                                                       mobile_web_daily_raw.event_partition_date)

    mobile_web_hourly_raw = node_from_config(mobile_web_hourly_raw, df_timeband_sql)

############################# timeband join union daily for sub_id ####################
    # mobile_web_hourly_raw = mobile_web_hourly_raw.join(union_profile,
    #                                                    on=[
    #                                                        mobile_web_hourly_raw.mobile_no == union_profile.access_method_num],
    #                                                    how="inner").select(
    #                                                    union_profile.subscription_identifier,
    #                                                    mobile_web_hourly_raw.mobile_no,
    #                                                    mobile_web_hourly_raw.category_name,
    #                                                    mobile_web_hourly_raw.priority,
    #                                                    mobile_web_hourly_raw.total_visit_count,
    #                                                    mobile_web_hourly_raw.total_visit_duration,
    #                                                    mobile_web_hourly_raw.total_volume_byte,
    #                                                    mobile_web_hourly_raw.total_download_byte,
    #                                                    mobile_web_hourly_raw.total_upload_byte,
    #                                                    mobile_web_hourly_raw.share_total_visit_count,
    #                                                    mobile_web_hourly_raw.share_total_visit_duration,
    #                                                    mobile_web_hourly_raw.share_total_volume_byte,
    #                                                    mobile_web_hourly_raw.share_total_download_byte,
    #                                                    mobile_web_hourly_raw.share_total_upload_byte,
    #                                                    mobile_web_hourly_raw.event_partition_date)

    return mobile_web_hourly_raw


################## Timebrand join subscription identifier ###########################
def l1_digital_mobile_web_category_agg_timeband_features(union_profile_daily: DataFrame,
                                                 mobile_web_hourly_agg: DataFrame,) -> DataFrame:

    if check_empty_dfs([union_profile_daily]):
        return get_spark_empty_df()
    if check_empty_dfs([mobile_web_hourly_agg]):
        return get_spark_empty_df()

################## Max date  ###########################
    df_mobile_web_hourly_agg_max_date = union_profile_daily.withColumn("max_date", f.col("event_partition_date").cast("string")).groupBy(
        "access_method_num", "subscription_identifier").agg(max("event_partition_date").alias("max_date"))

################## Join subscription identifier  ###########################
    df_mobile_web_hourly_agg = (
        mobile_web_hourly_agg.join(union_profile_daily,
                                   on=[union_profile_daily.access_method_num == mobile_web_hourly_agg.mobile_no],
                                   how="inner").select("subscription_identifier",
                                                          "mobile_no" ,
                                                          "category_name",
                                                          "priority",
                                                          "total_download_byte",
                                                          "total_upload_byte",
                                                          "total_visit_count",
                                                          "total_visit_duration",
                                                          "total_volume_byte"))
    return df_mobile_web_hourly_agg

################## relay agg ###########################
def relay_drop_nulls(df_relay: pyspark.sql.DataFrame):
    df_relay_cleaned = df_relay.filter(
        (f.col("mobile_no").isNotNull())
        & (f.col("mobile_no") != "")
        & (f.col("subscription_identifier") != "")
        & (f.col("subscription_identifier").isNotNull())
    )
    return df_relay_cleaned

def join_all(dfs, on, how="inner"):
    """
    Merge all the dataframes
    """
    return reduce(lambda x, y: x.join(y, on=on, how=how), dfs)

def digital_customer_relay_pageview_agg_daily(
    df_pageview: pyspark.sql.DataFrame, pageview_count_visit: Dict[str, Any],
):
    if check_empty_dfs([df_pageview]):
        return get_spark_empty_df()

    df_engagement_pageview_clean = relay_drop_nulls(df_pageview)
    df_engagement_pageview = df_engagement_pageview_clean.withColumn(
        "event_partition_date",
        f.concat(f.substring(f.col("partition_date").cast("string"), 1, 4), f.lit("-"),
                 f.substring(f.col("partition_date").cast("string"), 5, 2), f.lit("-"),
                 f.substring(f.col("partition_date").cast("string"), 7, 2)
                 ),
    ).drop(*["partition_date"])

    df_engagement_pageview_visits = node_from_config(df_engagement_pageview, pageview_count_visit)
    return df_engagement_pageview_visits

def digital_customer_relay_conversion_agg_daily(
    df_conversion: pyspark.sql.DataFrame,df_conversion_package: pyspark.sql.DataFrame,conversion_count_visit_by_cid: Dict[str, Any],conversion_package_count_visit_by_cid: Dict[str, Any],
):
    if check_empty_dfs([df_conversion]):
        return get_spark_empty_df()
    if check_empty_dfs([df_conversion_package]):
        return get_spark_empty_df()

    df_engagement_conversion_clean = relay_drop_nulls(df_conversion)
    df_engagement_conversion = df_engagement_conversion_clean.filter((f.col("cid").isNotNull()) & (f.col("cid") != "") & (f.col("R42paymentStatus") == "successful"))
    df_engagement_conversion = df_engagement_conversion.withColumnRenamed("cid", "campaign_id")
    df_engagement_conversion = df_engagement_conversion.withColumn(
        "event_partition_date",
        f.concat(f.substring(f.col("partition_date").cast("string"), 1, 4), f.lit("-"),
                 f.substring(f.col("partition_date").cast("string"), 5, 2), f.lit("-"),
                 f.substring(f.col("partition_date").cast("string"), 7, 2)
                 ),
    ).drop(*["partition_date"])

    df_engagement_conversion_package_clean = relay_drop_nulls(df_conversion_package)
    df_engagement_conversion_package = df_engagement_conversion_package_clean.filter((f.col("cid").isNotNull()) & (f.col("cid") != "") & (f.col("R42Product_status") == "successful"))
    df_engagement_conversion_package = df_engagement_conversion_package.withColumnRenamed("cid", "campaign_id")
    df_engagement_conversion_package = df_engagement_conversion_package.withColumn(
        "event_partition_date",
        f.concat(f.substring(f.col("partition_date").cast("string"), 1, 4), f.lit("-"),
                 f.substring(f.col("partition_date").cast("string"), 5, 2), f.lit("-"),
                 f.substring(f.col("partition_date").cast("string"), 7, 2)
                 ),
    ).drop(*["partition_date"])

    df_engagement_conversion_visits = node_from_config(df_engagement_conversion, conversion_count_visit_by_cid)
    df_engagement_conversion_package_visits = node_from_config(df_engagement_conversion_package, conversion_package_count_visit_by_cid)

    df_engagement_conversion_visits.createOrReplaceTempView("df_engagement_conversion_visits")
    df_engagement_conversion_package_visits.createOrReplaceTempView("df_engagement_conversion_package_visits")

    # spark = get_spark_session()
    # df_conversion_and_package_visits = spark.sql("""
    # select
    # COALESCE(a.subscription_identifier,b.subscription_identifier) as subscription_identifier,
    # COALESCE(a.mobile_no,b.mobile_no) as mobile_no,
    # COALESCE(a.campaign_id,b.campaign_id) as campaign_id,
    # a.total_conversion_product_count as total_conversion_product_count,
    # b.total_conversion_package_count as total_conversion_package_count,
    # COALESCE(a.event_partition_date,b.event_partition_date) as event_partition_date
    # from df_engagement_conversion_visits a
    # FULL JOIN df_engagement_conversion_package_visits b
    # ON a.subscription_identifier = b.subscription_identifier
    # and a.mobile_no = b.mobile_no
    # and a.campaign_id = b.campaign_id
    # and a.event_partition_date = b.event_partition_date
    # """)
    df_conversion_and_package_visits = join_all(
    [
        df_engagement_conversion_visits,
        df_engagement_conversion_package_visits
    ],
    on=["subscription_identifier", "event_partition_date", "mobile_no","campaign_id"],
    how="outer",
    )
    return df_conversion_and_package_visits


################## combine web agg category ###########################
def digital_to_l1_combine_app_web_agg_daily(app_category_agg_daily: pyspark.sql.DataFrame,app_category_web_daily: pyspark.sql.DataFrame,combine_app_web_agg_daily: dict):

    if check_empty_dfs([app_category_agg_daily]):
        return get_spark_empty_df()

    if check_empty_dfs([app_category_web_daily]):
        return get_spark_empty_df()


    combine = app_category_agg_daily.unionAll(app_category_web_daily)
    logging.info("Union App & Web Complete")

    combine = combine.withColumnRenamed("category_name", "category_name_old")
    combine = combine.withColumn('category_name', f.lower(f.col("category_name_old")))
    combine = combine.drop('category_name_old')
    df_return = node_from_config(combine,combine_app_web_agg_daily)

    return df_return

    ################## combine agg category timeband ###########################
def l1_digital_customer_combine_category_agg_timeband(app_timeband: pyspark.sql.DataFrame,web_timeband: pyspark.sql.DataFrame,combine_daily: pyspark.sql.DataFrame,sql_agg_timeband: dict,sql_share_timeband: dict):

    if check_empty_dfs([app_category_agg_daily]):
        return get_spark_empty_df()

    if check_empty_dfs([app_category_web_daily]):
        return get_spark_empty_df()


    combine = app_timeband.union(web_timeband)
    logging.info("Union App & Web Complete")

    combine = combine.withColumnRenamed("category_name", "category_name_old")
    combine = combine.withColumn('category_name', f.lower(f.col("category_name_old")))
    combine = combine.drop('category_name_old')

    combine = node_from_config(combine,sql_agg_timeband)

    #-------------------------------- share ----------------------------

    combine_daily = combine_daily.withColumnRenamed("total_visit_count", 'total_visit_count_daily')
    combine_daily = combine_daily.withColumnRenamed("total_visit_duration", 'total_visit_duration_daily')
    combine_daily = combine_daily.withColumnRenamed("total_volume_byte", 'total_volume_byte_daily')
    combine_daily = combine_daily.withColumnRenamed("total_download_byte", 'total_download_byte_daily')
    combine_daily = combine_daily.withColumnRenamed("total_upload_byte", 'total_upload_byte_daily')
    # combine_daily = combine_daily.withColumnRenamed("priority", 'priority_daily')

    logging.info("Dates to run for join time band and daily")
    combine = combine.alias('combine').join(combine_daily.alias('combine_daily'),
        on=[
            combine.subscription_identifier == combine_daily.subscription_identifier ,
            combine.mobile_no == combine_daily.mobile_no  ,
            combine.category_name == combine_daily.category_name,
            combine.event_partition_date == combine_daily.event_partition_date ],
        how="inner",
    )
    logging.info("select column")
    combine = combine.select(
        "combine.subscription_identifier",
        "combine.mobile_no",
        "combine.category_name",
        "combine.total_visit_count",
        "combine.total_visit_duration",
        "combine.total_volume_byte",
        "combine.total_download_byte",
        "combine.total_upload_byte",
        "combine_daily.total_visit_count_daily",
        "combine_daily.total_visit_duration_daily",
        "combine_daily.total_volume_byte_daily",
        "combine_daily.total_download_byte_daily",
        "combine_daily.total_upload_byte_daily",
        "combine.event_partition_date")
    logging.info("Dates to run for share")

    df_return = node_from_config(combine, sql_share_timeband)

    return df_return
    ######################################################################

def _remove_time_dupe_cxense_traffic(df_traffic: pyspark.sql.DataFrame):
    # first grouping by traffic_name, traffic value because they are
    # repeated at identical times with different activetime
    # getting max for the same traffic name and traffic value

    df_traffic = (
        df_traffic.withColumn("activetime", f.col("activetime").cast(IntegerType()))
        .groupBy(
            "mobile_no",
            "hash_id",
            "cx_id",
            "site_id",
            "url",
            "partition_date",
            "time",
            "traffic_name",
            "traffic_value",
        )
        .agg(f.max("activetime").alias("activetime"))
        .withColumn("time_fmtd", f.to_timestamp("time", "yyyy-MM-dd HH:mm:ss"))
    )
    return df_traffic


def _basic_clean_cxense_traffic(df_traffic_raw: pyspark.sql.DataFrame):
    df_traffic = (
        df_traffic_raw.filter(f.col("url").isNotNull())
        .filter(f.col("site_id").isNotNull())
        .filter(f.col("url") != "")
        .filter(f.col("site_id") != "")
        .filter(f.col("activetime").isNotNull())
        .withColumn("url", f.col("url"))
        .dropDuplicates()
    )
    return df_traffic


def clean_cxense_traffic(df_traffic_raw: pyspark.sql.DataFrame):
    df_traffic = _basic_clean_cxense_traffic(df_traffic_raw)
    df_traffic = _remove_time_dupe_cxense_traffic(df_traffic)
    return df_traffic


def clean_cxense_content_profile(df_cxense_cp_raw: pyspark.sql.DataFrame):
    df_cp = (
        df_cxense_cp_raw.filter(f.col("url0").isNotNull())
        .filter(f.col("siteid").isNotNull())
        .filter(f.col("content_name").isNotNull())
        .filter(f.col("content_value").isNotNull())
        .filter(f.col("weight").isNotNull())
        .filter(f.col("url0") != "")
        .filter(f.col("siteid") != "")
        .filter(f.col("content_name") != "")
        .filter(f.col("content_value") != "")
        .withColumn("content_value", f.col("content_value"))
        .withColumn("url", f.col("url0")).withColumnRenamed("partition_month", "start_of_month")
        .dropDuplicates()
    )
    return df_cp

def l1_digital_cxense_content_profile_int(
df_cxense_cp_raw: pyspark.sql.DataFrame
):
    df_cp = clean_cxense_content_profile(df_cxense_cp_raw)
    return df_cp

def l1_digital_cxense_traffic_clean(
        df_traffic_raw: pyspark.sql.DataFrame,
):

    df_traffic = clean_cxense_traffic(df_traffic_raw)

    df_cxense_traffic = df_traffic.withColumn(
        "event_partition_date",
        f.concat(f.substring(f.col("partition_date").cast("string"), 1, 4), f.lit("-"),
                 f.substring(f.col("partition_date").cast("string"), 5, 2), f.lit("-"),
                 f.substring(f.col("partition_date").cast("string"), 7, 2)
                 ),
    ).drop(*["partition_date"])

    return df_cxense_traffic


def create_content_profile_mapping(
    df_cp: pyspark.sql.DataFrame, df_cat: pyspark.sql.DataFrame
):
    df_cat = df_cat.filter(f.lower(f.trim(f.col("source_platform"))) == "than")
    df_cp_rank_by_wt = (
        df_cp.filter("content_name = 'ais-categories'")
        .withColumn("category_length", f.size(f.split("content_value", "/")))
        .withColumn(
            "rn",
            f.rank().over(
                Window.partitionBy("siteid", "url0").orderBy(
                    f.desc("weight"),
                    f.desc("category_length"),
                    f.desc("start_of_month"),
                    f.desc("lastfetched"),
                )
            ),
        )
        .filter("rn = 1")
    )

    df_cp_urls_with_multiple_weights = (
        df_cp_rank_by_wt.groupBy("siteid", "url0", "rn")
        .count()
        .filter("count > 1")
        .select("siteid", "url0")
        .distinct()
    )

    df_cp_cleaned = df_cp_rank_by_wt.join(
        df_cp_urls_with_multiple_weights, on=["siteid", "url0"], how="inner"
    )

    df_cp_join_iab = df_cp_cleaned.join(
        df_cat, on=[df_cp_cleaned.content_value == df_cat.argument], how="inner"
    )
    return df_cp_join_iab

def l1_digital_content_profile_mapping(
        df_cp: pyspark.sql.DataFrame, df_cat: pyspark.sql.DataFrame
):
    df_cp_cleaned = create_content_profile_mapping(df_cp, df_cat)
    return df_cp_cleaned

def l1_digital_agg_cxense_traffic(df_traffic_cleaned: pyspark.sql.DataFrame):
    # aggregating url visits activetime, visit counts
    if check_empty_dfs([df_traffic_cleaned]):
        return get_spark_empty_df()

    df_traffic_agg = df_traffic_cleaned.groupBy(
        "mobile_no", "site_id", "url", "event_partition_date"
    ).agg(
        f.sum("activetime").alias("total_visit_duration"),
        f.count("*").alias("total_visit_count"),
    )
    return df_traffic_agg

def get_matched_urls(df_traffic_join_cp_join_iab: pyspark.sql.DataFrame):

    if check_empty_dfs([df_traffic_join_cp_join_iab]):
        return get_spark_empty_df()

    df_traffic_join_cp_matched = df_traffic_join_cp_join_iab.filter(
        (f.col("siteid").isNotNull()) & (f.col("url0").isNotNull())
    ).select("mobile_no",
         "event_partition_date",
         "url",
         "category_name",
         "level_2",
         "level_3",
         "level_4",
         "priority",
         "total_visit_duration",
         "total_visit_count")

    return df_traffic_join_cp_matched


def get_unmatched_urls(df_traffic_join_cp_join_iab: pyspark.sql.DataFrame):

    if check_empty_dfs([df_traffic_join_cp_join_iab]):
        return get_spark_empty_df()

    df_traffic_join_cp_missing = df_traffic_join_cp_join_iab.filter(
        (f.col("siteid").isNull()) | (f.col("url0").isNull())
    ).select("mobile_no",
         "event_partition_date",
         "site_id",
         "url",
         "category_name",
         "level_2",
         "level_3",
         "level_4",
         "priority",
         "total_visit_duration",
         "total_visit_count")

    return df_traffic_join_cp_missing

def get_cp_category_ais_priorities(df_cp_join_iab: pyspark.sql.DataFrame):
    df_cp_join_iab_join_ais_priority = df_cp_join_iab.withColumn(
        "cat_rank",
        f.rank().over(
            Window.partitionBy("siteid").orderBy(
                f.desc("weight"),
                f.desc("category_length"),
                f.desc("start_of_month"),
                f.desc("lastfetched"),
                f.asc("priority"),
            )
        ),
    ).filter("cat_rank = 1")
    return df_cp_join_iab_join_ais_priority

def l1_digital_get_matched_and_unmatched_urls(
    cxense_agg_daily: pyspark.sql.DataFrame, iab_content: pyspark.sql.DataFrame
):
    if check_empty_dfs([cxense_agg_daily, iab_content]):
        return get_spark_empty_df(2)

    spark = get_spark_session()
    cxense_agg_daily.createOrReplaceTempView("df_traffic_agg")
    iab_content.createOrReplaceTempView("df_cp_join_iab")

    df_traffic_join_cp_join_iab = spark.sql("""
    select 
    mobile_no,
    event_partition_date,
    b.url0,
    b.siteid,
    a.site_id,
    a.url,
    category_name,
    level_2,
    level_3,
    level_4,
    priority,
    total_visit_duration,
    total_visit_count
    from df_traffic_agg a
    left join df_cp_join_iab b
    on a.site_id = b.siteid
    and a.url = b.url0""")

    df_traffic_join_cp_join_iab.createOrReplaceTempView("df_traffic_join_cp_join_iab")
    # df_traffic_join_cp_join_iab = df_traffic_agg.join(
    #     df_cp_join_iab,
    #     on=[
    #         (df_traffic_agg.site_id == df_cp_join_iab.siteid)
    #         & (df_traffic_agg.url == df_cp_join_iab.url0)
    #     ],
    #     how="left",
    # )

    #
    # matched_urls = get_matched_urls(df_traffic_join_cp_join_iab)
    # unmatched_urls = get_unmatched_urls(df_traffic_join_cp_join_iab)

    matched_urls = spark.sql("""select * from df_traffic_join_cp_join_iab where siteid is not null and url0 is not null""")
    # matched_urls = df_traffic_join_cp_join_iab.filter(
    #     (f.col("siteid").isNotNull()) & (f.col("url0").isNotNull())
    # )


    # if check_empty_dfs([matched_urls]):
    #     return get_spark_empty_df()

    unmatched_urls = spark.sql("""select * from df_traffic_join_cp_join_iab where siteid is null and url0 is null""")
    # unmatched_urls = df_traffic_join_cp_join_iab.filter(
    #     (f.col("siteid").isNull()) | (f.col("url0").isNull())
    # )

    unmatched_urls.createOrReplaceTempView("unmatched_urls")
    df_cp_join_iab_join_ais_priority = get_cp_category_ais_priorities(iab_content)
    df_cp_join_iab_join_ais_priority.createOrReplaceTempView("df_cp_join_iab_join_ais_priority")

    df_traffic_get_missing_urls = spark.sql("""select
       a.mobile_no,
       a.event_partition_date,
       a.url,
       a.category_name,
       a.level_2,
       a.level_3,
       a.level_4,
       a.priority,
       a.total_visit_duration,
       a.total_visit_count
       from unmatched_urls a
       left join df_cp_join_iab_join_ais_priority b
       on a.site_id = b.siteid
       """)

    return [matched_urls, df_traffic_get_missing_urls]

def l1_digital_get_best_match_for_unmatched_urls(
    df_traffic_join_cp_missing: pyspark.sql.DataFrame,
    df_cp_join_iab: pyspark.sql.DataFrame,
):
    spark = get_spark_session()
    df_traffic_join_cp_missing.createOrReplaceTempView("df_traffic_join_cp_missing")
    df_cp_join_iab_join_ais_priority = get_cp_category_ais_priorities(df_cp_join_iab)
    df_cp_join_iab_join_ais_priority.createOrReplaceTempView("df_cp_join_iab_join_ais_priority")

    df_traffic_get_missing_urls = spark.sql("""select
    mobile_no,
    event_partition_date,
    url,
    category_name,
    level_2,
    level_3,
    level_4,
    priority,
    total_visit_duration,
    total_visit_count
    from df_traffic_join_cp_missing a
    left join df_cp_join_iab_join_ais_priority
    inner a.site_id = b.siteid
    """)

    # df_traffic_get_missing_urls = (
    #     df_traffic_join_cp_missing.drop(*df_cp_join_iab.columns)
    #     .join(
    #         df_cp_join_iab_join_ais_priority,
    #         on=[
    #             df_traffic_join_cp_missing.site_id
    #             == df_cp_join_iab_join_ais_priority.siteid
    #         ],
    #         how="inner",
    #     )
    #     .drop("siteid").select("mobile_no",
    #      "event_partition_date",
    #      "url",
    #      "category_name",
    #      "level_2",
    #      "level_3",
    #      "level_4",
    #      "priority",
    #      "total_visit_duration",
    #      "total_visit_count")
    # )
    return df_traffic_get_missing_urls

def l1_digital_union_matched_and_unmatched_urls(
    cxense_agg_daily: pyspark.sql.DataFrame,
    iab_content: pyspark.sql.DataFrame,
    customer_profile: pyspark.sql.DataFrame
):

    spark = get_spark_session()
    cxense_agg_daily.createOrReplaceTempView("df_traffic_agg")
    iab_content.createOrReplaceTempView("df_cp_join_iab")

    df_traffic_join_cp_join_iab = spark.sql("""
        select 
        mobile_no,
        event_partition_date,
        b.url0,
        b.siteid,
        a.site_id,
        a.url,
        category_name,
        level_2,
        level_3,
        level_4,
        priority,
        total_visit_duration,
        total_visit_count
        from df_traffic_agg a
        left join df_cp_join_iab b
        on a.site_id = b.siteid
        and a.url = b.url0""")

    df_traffic_join_cp_join_iab.createOrReplaceTempView("df_traffic_join_cp_join_iab")

    matched_urls = spark.sql("""select * from df_traffic_join_cp_join_iab where siteid is not null and url0 is not null""")

    unmatched_urls = spark.sql("""select * from df_traffic_join_cp_join_iab where siteid is null and url0 is null""")

    unmatched_urls.createOrReplaceTempView("unmatched_urls")
    df_cp_join_iab_join_ais_priority = get_cp_category_ais_priorities(iab_content)
    df_cp_join_iab_join_ais_priority.createOrReplaceTempView("df_cp_join_iab_join_ais_priority")

    df_traffic_get_missing_urls = spark.sql("""select
           a.mobile_no,
           a.event_partition_date,
           a.url,
           a.category_name,
           a.level_2,
           a.level_3,
           a.level_4,
           a.priority,
           a.total_visit_duration,
           a.total_visit_count
           from unmatched_urls a
           left join df_cp_join_iab_join_ais_priority b
           on a.site_id = b.siteid
           """)

    matched_urls = matched_urls.groupBy("mobile_no", "event_partition_date", "url",
                                                                      "category_name", "priority").agg(
            f.sum("total_visit_duration").alias("total_visit_duration"),
            f.sum("total_visit_count").alias("total_visit_count")
    )
    df_traffic_get_missing_urls = df_traffic_get_missing_urls.groupBy("mobile_no", "event_partition_date",
                                                                    "url", "category_name",
                                                                    "priority").agg(
            f.sum("total_visit_duration").alias("total_visit_duration"),
            f.sum("total_visit_count").alias("total_visit_count"))

    df_traffic_join_cp_union = matched_urls.union(df_traffic_get_missing_urls).distinct()

    df_traffic_join_cp_union = df_traffic_join_cp_union.join(customer_profile,
                                                                     on=[
                                                                         df_traffic_join_cp_union.mobile_no == customer_profile.access_method_num],
                                                                     how="inner").select(
            customer_profile.subscription_identifier,
            df_traffic_join_cp_union.mobile_no,
            df_traffic_join_cp_union.event_partition_date,
            df_traffic_join_cp_union.url,
            df_traffic_join_cp_union.category_name,
            df_traffic_join_cp_union.priority,
            df_traffic_join_cp_union.total_visit_duration,
            df_traffic_join_cp_union.total_visit_count)

    # if (check_empty_dfs(df_traffic_join_cp_matched)):
    #     df_traffic_get_missing_urls = df_traffic_get_missing_urls.groupBy("mobile_no", "event_partition_date", "url", "category_name",
    #                                                        "priority").agg(
    #         f.sum("total_visit_duration").alias("total_visit_duration"),
    #         f.sum("total_visit_count").alias("total_visit_count"))
    #
    #     df_return = df_traffic_get_missing_urls.join(customer_profile,
    #                                                                  on=[
    #                                                                      df_traffic_get_missing_urls.mobile_no == customer_profile.access_method_num],
    #                                                                  how="inner").select(
    #         customer_profile.subscription_identifier,
    #         df_traffic_get_missing_urls.mobile_no,
    #         df_traffic_get_missing_urls.event_partition_date,
    #         df_traffic_get_missing_urls.url,
    #         df_traffic_get_missing_urls.category_name,
    #         df_traffic_get_missing_urls.priority,
    #         df_traffic_get_missing_urls.total_visit_duration,
    #         df_traffic_get_missing_urls.total_visit_count)
    #
    # elif (check_empty_dfs(df_traffic_get_missing_urls)):
    #     df_traffic_join_cp_matched = df_traffic_join_cp_matched.groupBy("mobile_no", "event_partition_date", "url", "category_name",
    #                                                       "priority").agg(
    #         f.sum("total_visit_duration").alias("total_visit_duration"),
    #         f.sum("total_visit_count").alias("total_visit_count"))
    #
    #     df_return = df_traffic_join_cp_matched.join(customer_profile,
    #                                                  on=[
    #                                                      df_traffic_join_cp_matched.mobile_no == customer_profile.access_method_num],
    #                                                  how="inner").select(
    #         customer_profile.subscription_identifier,
    #         df_traffic_join_cp_matched.mobile_no,
    #         df_traffic_join_cp_matched.event_partition_date,
    #         df_traffic_join_cp_matched.url,
    #         df_traffic_join_cp_matched.category_name,
    #         df_traffic_join_cp_matched.priority,
    #         df_traffic_join_cp_matched.total_visit_duration,
    #         df_traffic_join_cp_matched.total_visit_count)

    # else:


    # df_traffic_get_missing_urls = df_traffic_get_missing_urls.groupBy("mobile_no", "event_partition_date", "url",
    #                                                                   "category_name", "priority").agg(
    #     f.sum("total_visit_duration").alias("total_visit_duration"),
    #     f.sum("total_visit_count").alias("total_visit_count")
    # )
    # df_traffic_join_cp_matched = df_traffic_join_cp_matched.groupBy("mobile_no", "event_partition_date",
    #                                                                 "url", "category_name",
    #                                                                 "priority").agg(
    #     f.sum("total_visit_duration").alias("total_visit_duration"),
    #     f.sum("total_visit_count").alias("total_visit_count")
    # )

    # df_traffic_join_cp_matched = df_traffic_join_cp_matched.union(df_traffic_get_missing_urls)
    #
    # df_traffic_join_cp_matched = df_traffic_join_cp_matched.union(df_traffic_get_missing_urls).distinct()
    #
    # df_traffic_join_cp_matched = df_traffic_join_cp_matched.join(customer_profile,
    #                                on=[df_traffic_join_cp_matched.mobile_no == customer_profile.access_method_num],
    #                                how="inner").select(customer_profile.subscription_identifier,
    #                                                    df_traffic_join_cp_matched.mobile_no,
    #                                                    df_traffic_join_cp_matched.event_partition_date,
    #                                                    df_traffic_join_cp_matched.url,
    #                                                    df_traffic_join_cp_matched.category_name,
    #                                                    df_traffic_join_cp_matched.priority,
    #                                                    df_traffic_join_cp_matched.total_visit_duration,
    #                                                    df_traffic_join_cp_matched.total_visit_count)
    return df_traffic_join_cp_union

def l1_digital_union_matched_and_unmatched_urls_non_site_id(
    customer_profile: pyspark.sql.DataFrame,
    df_traffic_get_missing_urls: pyspark.sql.DataFrame,
):
    df_traffic_get_missing_urls = df_traffic_get_missing_urls.groupBy("mobile_no", "event_partition_date", "url",
                                                                      "category_name", "priority").agg(
        f.sum("total_visit_duration").alias("total_visit_duration"),
        f.sum("total_visit_count").alias("total_visit_count")
    )

    df_traffic_get_missing_urls = df_traffic_get_missing_urls.join(customer_profile,
                                   on=[df_traffic_get_missing_urls.mobile_no == customer_profile.access_method_num],
                                   how="inner").select(customer_profile.subscription_identifier,
                                                       df_traffic_get_missing_urls.mobile_no,
                                                       df_traffic_get_missing_urls.event_partition_date,
                                                       df_traffic_get_missing_urls.url,
                                                       df_traffic_get_missing_urls.category_name,
                                                       df_traffic_get_missing_urls.priority,
                                                       df_traffic_get_missing_urls.total_visit_duration,
                                                       df_traffic_get_missing_urls.total_visit_count)
    return df_traffic_get_missing_urls

def l1_digital_union_matched_and_unmatched_urls_cat_level(
    cxense_agg_daily: pyspark.sql.DataFrame,
    iab_content: pyspark.sql.DataFrame,
    customer_profile: pyspark.sql.DataFrame,
    cat_level: dict
):
    spark = get_spark_session()
    cxense_agg_daily.createOrReplaceTempView("df_traffic_agg")
    iab_content.createOrReplaceTempView("df_cp_join_iab")

    df_traffic_join_cp_join_iab = spark.sql("""
                select 
                mobile_no,
                event_partition_date,
                b.url0,
                b.siteid,
                a.site_id,
                a.url,
                category_name,
                level_2,
                level_3,
                level_4,
                priority,
                total_visit_duration,
                total_visit_count
                from df_traffic_agg a
                left join df_cp_join_iab b
                on a.site_id = b.siteid
                and a.url = b.url0""")

    df_traffic_join_cp_join_iab.createOrReplaceTempView("df_traffic_join_cp_join_iab")

    matched_urls = spark.sql(
        """select * from df_traffic_join_cp_join_iab where siteid is not null and url0 is not null""")

    unmatched_urls = spark.sql("""select * from df_traffic_join_cp_join_iab where siteid is null and url0 is null""")

    unmatched_urls.createOrReplaceTempView("unmatched_urls")
    df_cp_join_iab_join_ais_priority = get_cp_category_ais_priorities(iab_content)
    df_cp_join_iab_join_ais_priority.createOrReplaceTempView("df_cp_join_iab_join_ais_priority")

    df_traffic_get_missing_urls = spark.sql("""select
                   a.mobile_no,
                   a.event_partition_date,
                   a.url,
                   a.category_name,
                   a.level_2,
                   a.level_3,
                   a.level_4,
                   a.priority,
                   a.total_visit_duration,
                   a.total_visit_count
                   from unmatched_urls a
                   left join df_cp_join_iab_join_ais_priority b
                   on a.site_id = b.siteid
                   """)

    matched_urls = matched_urls.groupBy("mobile_no", "event_partition_date", "url",
                                        cat_level, "priority").agg(
        f.sum("total_visit_duration").alias("total_visit_duration"),
        f.sum("total_visit_count").alias("total_visit_count")
    )
    df_traffic_get_missing_urls = df_traffic_get_missing_urls.groupBy("mobile_no", "event_partition_date",
                                                                      "url", cat_level,
                                                                      "priority").agg(
        f.sum("total_visit_duration").alias("total_visit_duration"),
        f.sum("total_visit_count").alias("total_visit_count"))

    df_traffic_join_cp_union = matched_urls.union(df_traffic_get_missing_urls).distinct()

    df_traffic_join_cp_union = df_traffic_join_cp_union.withColumnRenamed(cat_level, "category_name")

    df_traffic_join_cp_union = df_traffic_join_cp_union.join(customer_profile,
                                                             on=[
                                                                 df_traffic_join_cp_union.mobile_no == customer_profile.access_method_num],
                                                             how="inner").select(
        customer_profile.subscription_identifier,
        df_traffic_join_cp_union.mobile_no,
        df_traffic_join_cp_union.event_partition_date,
        df_traffic_join_cp_union.url,
        df_traffic_join_cp_union.category_name,
        df_traffic_join_cp_union.priority,
        df_traffic_join_cp_union.total_visit_duration,
        df_traffic_join_cp_union.total_visit_count)

        # df_traffic_get_missing_urls = df_traffic_get_missing_urls.groupBy("mobile_no", "event_partition_date", "url",
    #                                                                   cat_level, "priority").agg(
    #     f.sum("total_visit_duration").alias("total_visit_duration"),
    #     f.sum("total_visit_count").alias("total_visit_count")
    # )
    # df_traffic_join_cp_matched = df_traffic_join_cp_matched.groupBy("mobile_no", "event_partition_date",
    #                                                                 "url", cat_level,
    #                                                                 "priority").agg(
    #     f.sum("total_visit_duration").alias("total_visit_duration"),
    #     f.sum("total_visit_count").alias("total_visit_count")
    # )
    #
        # df_traffic_join_cp_matched = df_traffic_join_cp_matched.withColumnRenamed(cat_level, "category_name")
        #
        # df_traffic_join_cp_matched = df_traffic_join_cp_matched.union(df_traffic_get_missing_urls).distinct()
        #
        # df_traffic_join_cp_matched = df_traffic_join_cp_matched.join(customer_profile,
        #                            on=[df_traffic_join_cp_matched.mobile_no == customer_profile.access_method_num],
        #                            how="inner").select(customer_profile.subscription_identifier,
        #                                                df_traffic_join_cp_matched.mobile_no,
        #                                                df_traffic_join_cp_matched.event_partition_date,
        #                                                df_traffic_join_cp_matched.url,
        #                                                df_traffic_join_cp_matched.category_name,
        #                                                df_traffic_join_cp_matched.priority,
        #                                                df_traffic_join_cp_matched.total_visit_duration,
        #                                                df_traffic_join_cp_matched.total_visit_count)

    return df_traffic_join_cp_union

def l1_digital_union_matched_and_unmatched_urls_non_site_id_cat_level(
    customer_profile: pyspark.sql.DataFrame,
    df_traffic_get_missing_urls: pyspark.sql.DataFrame,
    cat_level: dict
):
    df_traffic_get_missing_urls = df_traffic_get_missing_urls.groupBy("mobile_no", "event_partition_date", "url",
                                                                      cat_level, "priority").agg(
        f.sum("total_visit_duration").alias("total_visit_duration"),
        f.sum("total_visit_count").alias("total_visit_count")
    )

    df_traffic_get_missing_urls = df_traffic_get_missing_urls.withColumnRenamed(cat_level, "category_name")

    df_traffic_get_missing_urls = df_traffic_get_missing_urls.join(customer_profile,
                                   on=[df_traffic_get_missing_urls.mobile_no == customer_profile.access_method_num],
                                   how="inner").select(customer_profile.subscription_identifier,
                                                       df_traffic_get_missing_urls.mobile_no,
                                                       df_traffic_get_missing_urls.event_partition_date,
                                                       df_traffic_get_missing_urls.url,
                                                       df_traffic_get_missing_urls.category_name,
                                                       df_traffic_get_missing_urls.priority,
                                                       df_traffic_get_missing_urls.total_visit_duration,
                                                       df_traffic_get_missing_urls.total_visit_count)

    return df_traffic_get_missing_urls

def digital_cxense_traffic_mapping_subscription_identifier(
        traffic: DataFrame,customer_profile_key: DataFrame
):
    if check_empty_dfs([traffic, customer_profile_key]):
        return get_spark_empty_df()

    traffic = traffic.withColumn(
        "event_partition_date",
        f.concat(f.substring(f.col("partition_date").cast("string"), 1, 4), f.lit("-"),
                 f.substring(f.col("partition_date").cast("string"), 5, 2), f.lit("-"),
                 f.substring(f.col("partition_date").cast("string"), 7, 2)
                 ),
    ).drop(*["partition_date"])

    traffic = traffic.join(customer_profile_key,
        on=[traffic.mobile_no == customer_profile_key.access_method_num, traffic.event_partition_date == customer_profile_key.event_partition_date],
        how="left",).select(customer_profile_key.subscription_identifier
                                                      ,traffic.mobile_no
                                                      ,traffic.hash_id
                                                      ,traffic.cx_id
                                                      ,traffic.site_id
                                                      ,traffic.activetime
                                                      ,traffic.adspace
                                                      ,traffic.browser
                                                      ,traffic.browsertimezone
                                                      ,traffic.browserversion
                                                      ,traffic.capabilities
                                                      ,traffic.city
                                                      ,traffic.colordepth
                                                      ,traffic.company
                                                      ,traffic.connectionspeed
                                                      ,traffic.country
                                                      ,traffic.devicetype
                                                      ,traffic.exitlinkhost
                                                      ,traffic.exitlinkurl
                                                      ,traffic.host
                                                      ,traffic.intents
                                                      ,traffic.isoregion
                                                      ,traffic.metrocode
                                                      ,traffic.mobilebrand
                                                      ,traffic.os
                                                      ,traffic.postalcode
                                                      ,traffic.query
                                                      ,traffic.referrerhost
                                                      ,traffic.referrerhostclass
                                                      ,traffic.referrerquery
                                                      ,traffic.referrersearchengine
                                                      ,traffic.referrersocialnetwork
                                                      ,traffic.referrerurl
                                                      ,traffic.region
                                                      ,traffic.resolution
                                                      ,traffic.retargetingparameters
                                                      ,traffic.scrolldepth
                                                      ,traffic.sessionbounce
                                                      ,traffic.sessionstart
                                                      ,traffic.sessionstop
                                                      ,traffic.site
                                                      ,traffic.start
                                                      ,traffic.stop
                                                      ,traffic.time
                                                      ,traffic.traffic_name
                                                      ,traffic.traffic_value
                                                      ,traffic.url
                                                      ,traffic.usercorrelationid
                                                      ,traffic.userparameters
                                                      ,traffic.event_partition_date)

    return traffic

def digital_customer_web_network_company_usage_hourly(
    df_traffic:pyspark.sql.DataFrame,
):
    df_traffic = df_traffic.select("subscription_identifier",
                                   "mobile_no",
                                   "time",
                                   "company",
                                   "connectionspeed",
                                   "event_partition_date").dropDuplicates()

    df_traffic = df_traffic.where("connectionspeed IN ('mobile','broadband')")
    df_traffic = df_traffic.filter((f.col("mobile_no").isNotNull()) & (f.col("subscription_identifier").isNotNull()))


    # rename/add column
    df_traffic = df_traffic.withColumnRenamed("company", "network_company")
    df_traffic = df_traffic.withColumnRenamed("connectionspeed", "network_type")
    df_traffic = df_traffic.withColumn("hour", f.substring(f.col("time").cast("string"), 12, 2))

    # timeband
    df_traffic = df_traffic.withColumn("timeband",when(f.col("hour").between(6, 11), "Morning").when(f.col("hour").between(12, 17),"Afternoon").when(f.col("hour").between(18, 23),"Evening").otherwise("Night"))

    # column flag
    df_traffic = df_traffic.withColumn("ais_sim_flag", when((f.col("network_type") == "mobile") & ((f.col("network_company") == "ais 3g4g") | (f.col("network_company") == "ais mobile")), 1).otherwise(0))
    df_traffic = df_traffic.withColumn("ais_broadband_flag", when((f.col("network_type") == "broadband") & (f.col("network_company") == "ais fibre"), 1).otherwise(0))

    df_traffic = df_traffic.withColumn("competitor_sim_flag", when((f.col("network_type") == "mobile") & (~((f.col("network_company") == "ais 3g4g") | (f.col("network_company") == "ais mobile")) | f.col("network_company").isNull()), 1).otherwise(0))
    df_traffic = df_traffic.withColumn("competitor_broadband_flag", when((f.col("network_type") == "broadband") & (~(f.col("network_company") == "ais fibre") | (f.col("network_company").isNull())), 1).otherwise(0))

    customer_web_network_company_usage_hourly = df_traffic.select("subscription_identifier","mobile_no","hour","timeband","network_company","network_type","ais_sim_flag","ais_broadband_flag","competitor_sim_flag","competitor_broadband_flag","event_partition_date")\
        .groupby("subscription_identifier","mobile_no","hour","timeband","network_company","network_type","ais_sim_flag","ais_broadband_flag","competitor_sim_flag","competitor_broadband_flag","event_partition_date").count()
    customer_web_network_company_usage_hourly = customer_web_network_company_usage_hourly.drop('count')

    return customer_web_network_company_usage_hourly

def digital_customer_multi_company_sim_daily(
    customer_web_network_company:pyspark.sql.DataFrame, sum_flag: Dict[str, Any],
):
    customer_multi_company_sim = node_from_config(customer_web_network_company,sum_flag)

    customer_multi_company_sim = customer_multi_company_sim.withColumn("multi_company_sim_flag", when((f.col("competitor_sim_flag") != 0), "Y").otherwise("N"))
    customer_multi_company_sim = customer_multi_company_sim.withColumn("multi_company_broadband_flag", when((f.col("competitor_broadband_flag") != 0), "Y").otherwise("N"))

    customer_multi_company_sim = customer_multi_company_sim.select("subscription_identifier","mobile_no", "multi_company_sim_flag", "multi_company_broadband_flag","event_partition_date")

    return customer_multi_company_sim<|MERGE_RESOLUTION|>--- conflicted
+++ resolved
@@ -251,90 +251,9 @@
     return Mobile_app_timeband
 
 ################## mobile web daily agg category ###########################
-<<<<<<< HEAD
-def l1_digital_customer_web_category_agg_daily(
-        mobile_web_daily_raw: DataFrame,
-        aib_categories_clean: DataFrame
-) -> DataFrame:
-    ##check missing data##
-    if check_empty_dfs([mobile_web_daily_raw]):
-        return get_spark_empty_df()
-
-    aib_categories_clean = aib_categories_clean.filter(f.lower(f.trim(f.col("source_type"))) == "url")
-    aib_categories_clean = aib_categories_clean.filter(f.lower(f.trim(f.col("source_platform"))) == "soc")
-
-    mobile_web_daily_raw = mobile_web_daily_raw.where(f.col("count_trans") > 0)
-    mobile_web_daily_raw = mobile_web_daily_raw.where(f.col("duration") > 0)
-    mobile_web_daily_raw = mobile_web_daily_raw.where(f.col("total_byte") > 0)
-    mobile_web_daily_raw = mobile_web_daily_raw.where(f.col("download_byte") > 0)
-    mobile_web_daily_raw = mobile_web_daily_raw.where(f.col("upload_byte") > 0)
-
-    df_mobile_web_daily = mobile_web_daily_raw.join(
-        f.broadcast(aib_categories_clean)
-        , on=[aib_categories_clean.argument == mobile_web_daily_raw.domain]
-        , how="inner"
-    ).select("subscription_identifier", "mobile_no", "category_name","level_2","level_3","level_4", "priority", "upload_byte", "download_byte", "duration" , "total_byte", "count_trans", mobile_web_daily_raw.partition_date)
-
-    df_mobile_web_daily_category_agg = df_mobile_web_daily.groupBy("subscription_identifier", "mobile_no",
-                                                                   "category_name","level_2","level_3","level_4", "priority", "partition_date").agg(
-
-        f.sum("count_trans").alias("total_visit_count"),
-        f.sum("duration").alias("total_visit_duration"),
-        f.sum("total_byte").alias("total_volume_byte"),
-        f.sum("download_byte").alias("total_download_byte"),
-        f.sum("upload_byte").alias("total_upload_byte"),
-        )
-
-    df_mobile_web_daily_category_agg = df_mobile_web_daily_category_agg.withColumn("event_partition_date", f.to_date(f.col("partition_date").cast(StringType()), 'yyyy-MM-dd'))
-
-    df_mobile_web_daily_category_agg = df_mobile_web_daily_category_agg.select("subscription_identifier",
-                                                                               "mobile_no",
-                                                                               "category_name",
-                                                                               "level_2",
-                                                                               "level_3",
-                                                                               "level_4",
-                                                                               "priority",
-                                                                               "total_visit_count",
-                                                                               "total_visit_duration",
-                                                                               "total_volume_byte",
-                                                                               "total_download_byte",
-                                                                               "total_upload_byte",
-                                                                               "event_partition_date")
-
-    return df_mobile_web_daily_category_agg
-
-def l1_digital_customer_web_category_agg_union_daily(
-        mobile_web_daily_agg: DataFrame,
-        cxense_daily: DataFrame
-) -> DataFrame:
-
-    cxense_daily = cxense_daily.withColumn("total_volume_byte", f.lit(0).cast(IntegerType())) \
-        .withColumn("total_download_byte", f.lit(0).cast(IntegerType())) \
-        .withColumn("total_upload_byte", f.lit(0).cast(IntegerType()))
-
-    cxense_daily = cxense_daily.select("subscription_identifier",
-                                       "mobile_no",
-                                       "category_name",
-                                       "priority",
-                                       "total_visit_count",
-                                       "total_visit_duration",
-                                       "total_volume_byte",
-                                       "total_download_byte",
-                                       "total_upload_byte",
-                                       cxense_daily.event_partition_date)
-    mobile_web_daily_agg = mobile_web_daily_agg.drop("level_2","level_3","level_4")
-    df_return = mobile_web_daily_agg.unionAll(cxense_daily)
-=======
->>>>>>> 506ac159
 
 def l1_digital_customer_web_category_agg_union_daily(mobile_web_daily_agg: DataFrame,cxense_daily: DataFrame,aib_categories_clean: DataFrame,cat_level: dict,mobile_web_daily_agg_sql: dict) -> DataFrame:
 
-<<<<<<< HEAD
-################## mobile web daily agg category level_2-4 ###########################
-def l1_digital_customer_web_category_agg_cat_level_union_daily( mobile_web_daily_agg: DataFrame,sql: dict) -> DataFrame:
-    mobile_web_daily_agg = mobile_web_daily_agg.select("subscription_identifier","mobile_no","category_name","priority","total_visit_count","total_visit_duration","total_volume_byte","total_upload_byte","total_download_byte","event_partition_date")
-    df_return = node_from_config(mobile_web_daily_agg, sql)
-=======
     if check_empty_dfs([mobile_web_daily_agg,cxense_daily]):
         return get_spark_empty_df()
     #---------- filter data --------------#
@@ -370,7 +289,6 @@
     logging.info("sum data")
     df_return = node_from_config(mobile_web_daily_agg, mobile_web_daily_agg_sql)
     
->>>>>>> 506ac159
     return df_return
 
 ################## mobile web timebrand agg category ###########################

--- conflicted
+++ resolved
@@ -1349,300 +1349,6 @@
 
     return df_traffic_get_missing_urls
 
-<<<<<<< HEAD
-def digital_cxense_traffic_json(
-    traffic_json: pyspark.sql.DataFrame
-):
-    spark = get_spark_session()
-    #location run & path data
-    running_environment = str(os.getenv("RUNNING_ENVIRONMENT", "on_cloud"))
-    if running_environment == "on_cloud":
-        path_json = "/mnt/customer360-blob-data/C360/ONLINE/source_online_traffic/"
-        path_metadata = "/mnt/customer360-blob-output/C360/UTILITIES/metadata_table"
-    else:
-        path_json = "hdfs://10.237.82.9:8020/C360/ONLINE/source_online_traffic/"
-        path_metadata = "/projects/prod/c360/data/UTILITIES/metadata_table"
-    ##### TEST on Cloud
-    path_json = "/mnt/customer360-blob-data/C360/ONLINE/source_online_traffic/20210720/" 
-    lookup_table_name = "l1_digital_customer_app_category_agg_daily_catlv_1"
-    #read meta data 
-    metadata_table = spark.read.parquet(metadata_table_path)
-    metadata_table.createOrReplaceTempView("mdtl")
-    target_max_data_load_date = spark.sql("""select cast( to_date(nvl(max(target_max_data_load_date),'1970-01-01'),'yyyy-MM-dd') as String) as target_max_data_load_date from mdtl where table_name = '{0}'""".format(lookup_table_name))
-
-    #read Json
-    df_json = spark.read.option("multiline", "true").option("mode", "PERMISSIVE").load(path_json,"json")
-    df_json.show()
-    return 0
-
-
-
-# select distinct(hash_id),cx_id from DWH.online_cxense_hash_id
-
-# def digital_cxense_traffic_ongoing(
-#     traffic: pyspark.sql.DataFrame, key_mapping_w_partition: pyspark.sql.DataFrame, cxense_hash_id: pyspark.sql.DataFrame, customer_profile: pyspark.sql.DataFrame
-# ):
-
-#     #rename -->group, item
-    
-#     traffic = traffic.withColumnRenamed("group", "traffic_name")
-#     traffic = traffic.withColumnRenamed("item", "traffic_value")
-#     traffic = traffic.withColumnRenamed("activeTime", "activetime")
-#     traffic = traffic.withColumnRenamed("browserTimezone", "browsertimezone")
-#     traffic = traffic.withColumnRenamed("browserVersion", "browserversion")
-#     traffic = traffic.withColumnRenamed("colorDepth", "colordepth")
-#     traffic = traffic.withColumnRenamed("connectionSpeed", "connectionspeed")
-#     traffic = traffic.withColumnRenamed("deviceType", "devicetype")
-#     traffic = traffic.withColumnRenamed("exitLinkHost", "exitlinkhost")
-#     traffic = traffic.withColumnRenamed("exitLinkUrl", "exitLinkurl")
-#     traffic = traffic.withColumnRenamed("isoRegion", "isoregion")
-#     traffic = traffic.withColumnRenamed("mobileBrand", "mobilebrand")
-#     traffic = traffic.withColumnRenamed("postalCode", "postalcode")
-#     traffic = traffic.withColumnRenamed("referrerHost", "referrerhost")
-#     traffic = traffic.withColumnRenamed("referrerHostClass", "referrerhostclass")
-#     traffic = traffic.withColumnRenamed("referrerQuery", "referrerquery")
-#     traffic = traffic.withColumnRenamed("referrerSearchEngine", "referrersearchengine")
-#     traffic = traffic.withColumnRenamed("referrerSocialNetwork", "referrersocialnetwork")
-#     traffic = traffic.withColumnRenamed("referrerUrl", "referrerurl")
-#     traffic = traffic.withColumnRenamed("retargetingParameters", "retargetingparameters")
-#     traffic = traffic.withColumnRenamed("scrollDepth", "scrolldepth")
-#     traffic = traffic.withColumnRenamed("sessionBounce", "sessionbounce")
-#     traffic = traffic.withColumnRenamed("sessionStart", "sessionstart")
-#     traffic = traffic.withColumnRenamed("sessionStop", "sessionstop")
-
-    #Edit value --> start, stop, time 1619803444 (2021-06-30 00:00:00 2021-07-01 00:00:00 2021-06-30 20:34:49)
-    # traffic = traffic.withColumn(
-    #     "event_partition_date",
-    #     f.concat(f.substring(f.col("partition_date").cast("string"), 1, 4), f.lit("-"),
-    #              f.substring(f.col("partition_date").cast("string"), 5, 2), f.lit("-"),
-    #              f.substring(f.col("partition_date").cast("string"), 7, 2)
-    #              ),
-    # ).drop(*["partition_date"])
-    # traffic = traffic.withColumn("site_id", "site")
-    # traffic = traffic.withColumn("start", f.substring(f.col("start"))
-    # traffic = traffic.withColumn("stop", f.substring(f.col("stop"))
-    # traffic = traffic.withColumn("time", f.substring(f.col("time"))
-    # , substr(cast(hours_add(from_unixtime(cast(a.start as bigint)), 7) as string), 1, 19) as start
-    # , substr(cast(hours_add(from_unixtime(cast(a.stop as bigint)), 7) as string), 1, 19) as stop
-    # , substr(cast(hours_add(from_unixtime(cast(a.time as bigint)), 7) as string), 1, 19) as time
-
-    # traffic = traffic.select("site_id"
-    #                          ,"activetime"
-    #                          ,"adspaces"
-    #                          ,"browser"
-    #                          ,"browsertimezone"
-    #                          ,"browserversion"
-    #                          ,"capabilities"
-    #                          ,"city"
-    #                          ,"colordepth"
-    #                          ,"company"
-    #                          ,"connectionspeed"
-    #                          ,"country"
-    #                          ,"devicetype"
-    #                          ,"exitlinkhost"
-    #                          ,"exitlinkurl"
-    #                          ,"host"
-    #                          ,"intents"
-    #                          ,"isoregion"
-    #                          ,"metrocode"
-    #                          ,"mobilebrand"
-    #                          ,"os"
-    #                          ,"postalcode"
-    #                          ,"query"
-    #                          ,"referrerhost"
-    #                          ,"referrerhostclass"
-    #                          ,"referrerquery"
-    #                          ,"referrersearchengine"
-    #                          ,"referrersocialnetwork"
-    #                          ,"referrerurl"
-    #                          ,"region"
-    #                          ,"resolution"
-    #                          ,"retargetingparameters"
-    #                          ,"scrolldepth"
-    #                          ,"sessionbounce"
-    #                          ,"sessionstart"
-    #                          ,"sessionstop"
-    #                          ,"site"
-    #                          ,"time"
-    #                          ,"url"
-    #                          ,"usercorrelationid"
-    #                          ,"userid"
-    #                          ,"userparameters"
-    #                          ,"start"
-    #                          ,"stop"
-    #                          ,"traffic_name"
-    #                          ,"traffic_value"
-    #                          ,"event_partition_date")
-
-
-    # traffic_mapping_hash_id = traffic.join(cxense_hash_id,
-    #                                on=[traffic.userId == cxense_hash_id.cx_id],
-    #                                how="left").select(cxense_hash_id.hash_id
-    #                                                    ,cxense_hash_id.cx_id
-    #                                                    ,traffic.site_id
-    #                                                    ,traffic.activetime
-    #                                                    ,traffic.adspace
-    #                                                    ,traffic.browser
-    #                                                    ,traffic.browsertimezone
-    #                                                    ,traffic.browserversion
-    #                                                    ,traffic.capabilities
-    #                                                    ,traffic.city
-    #                                                    ,traffic.colordepth
-    #                                                    ,traffic.company
-    #                                                    ,traffic.connectionspeed
-    #                                                    ,traffic.country
-    #                                                    ,traffic.devicetype
-    #                                                    ,traffic.exitlinkhost
-    #                                                    ,traffic.exitlinkurl
-    #                                                    ,traffic.host
-    #                                                    ,traffic.intents
-    #                                                    ,traffic.isoregion
-    #                                                    ,traffic.metrocode
-    #                                                    ,traffic.mobilebrand
-    #                                                    ,traffic.os
-    #                                                    ,traffic.postalcode
-    #                                                    ,traffic.query
-    #                                                    ,traffic.referrerhost
-    #                                                    ,traffic.referrerhostclass
-    #                                                    ,traffic.referrerquery
-    #                                                    ,traffic.referrersearchengine
-    #                                                    ,traffic.referrersocialnetwork
-    #                                                    ,traffic.referrerurl
-    #                                                    ,traffic.region
-    #                                                    ,traffic.resolution
-    #                                                    ,traffic.retargetingparameters
-    #                                                    ,traffic.scrolldepth
-    #                                                    ,traffic.sessionbounce
-    #                                                    ,traffic.sessionstart
-    #                                                    ,traffic.sessionstop
-    #                                                    ,traffic.site
-    #                                                    ,traffic.start
-    #                                                    ,traffic.stop
-    #                                                    ,traffic.time
-    #                                                    ,traffic.traffic_name
-    #                                                    ,traffic.traffic_value
-    #                                                    ,traffic.url
-    #                                                    ,traffic.usercorrelationid
-    #                                                    ,traffic.userparameters
-    #                                                    ,traffic.event_partition_date
-    # )
-
-    # traffic_mobile = traffic_mapping_hash_id.join(cxense_hash_id,
-    #                                on=[traffic_mapping_hash_id.userId == cxense_hash_id.cx_id],
-    #                                how="left").select(traffic_mapping_hash_id.hash_id
-    #                                                    ,traffic_mapping_hash_id.cx_id
-    #                                                    ,traffic_mapping_hash_id.site_id
-    #                                                    ,traffic_mapping_hash_id.activetime
-    #                                                    ,traffic_mapping_hash_id.adspace
-    #                                                    ,traffic_mapping_hash_id.browser
-    #                                                    ,traffic_mapping_hash_id.browsertimezone
-    #                                                    ,traffic_mapping_hash_id.browserversion
-    #                                                    ,traffic_mapping_hash_id.capabilities
-    #                                                    ,traffic_mapping_hash_id.city
-    #                                                    ,traffic_mapping_hash_id.colordepth
-    #                                                    ,traffic_mapping_hash_id.company
-    #                                                    ,traffic_mapping_hash_id.connectionspeed
-    #                                                    ,traffic_mapping_hash_id.country
-    #                                                    ,traffic_mapping_hash_id.devicetype
-    #                                                    ,traffic_mapping_hash_id.exitlinkhost
-    #                                                    ,traffic_mapping_hash_id.exitlinkurl
-    #                                                    ,traffic_mapping_hash_id.host
-    #                                                    ,traffic_mapping_hash_id.intents
-    #                                                    ,traffic_mapping_hash_id.isoregion
-    #                                                    ,traffic_mapping_hash_id.metrocode
-    #                                                    ,traffic_mapping_hash_id.mobilebrand
-    #                                                    ,traffic_mapping_hash_id.os
-    #                                                    ,traffic_mapping_hash_id.postalcode
-    #                                                    ,traffic_mapping_hash_id.query
-    #                                                    ,traffic_mapping_hash_id.referrerhost
-    #                                                    ,traffic_mapping_hash_id.referrerhostclass
-    #                                                    ,traffic_mapping_hash_id.referrerquery
-    #                                                    ,traffic_mapping_hash_id.referrersearchengine
-    #                                                    ,traffic_mapping_hash_id.referrersocialnetwork
-    #                                                    ,traffic_mapping_hash_id.referrerurl
-    #                                                    ,traffic_mapping_hash_id.region
-    #                                                    ,traffic_mapping_hash_id.resolution
-    #                                                    ,traffic_mapping_hash_id.retargetingparameters
-    #                                                    ,traffic_mapping_hash_id.scrolldepth
-    #                                                    ,traffic_mapping_hash_id.sessionbounce
-    #                                                    ,traffic_mapping_hash_id.sessionstart
-    #                                                    ,traffic_mapping_hash_id.sessionstop
-    #                                                    ,traffic_mapping_hash_id.site
-    #                                                    ,traffic_mapping_hash_id.start
-    #                                                    ,traffic_mapping_hash_id.stop
-    #                                                    ,traffic_mapping_hash_id.time
-    #                                                    ,traffic_mapping_hash_id.traffic_mapping_hash_id_name
-    #                                                    ,traffic_mapping_hash_id.traffic_mapping_hash_id_value
-    #                                                    ,traffic_mapping_hash_id.url
-    #                                                    ,traffic_mapping_hash_id.usercorrelationid
-    #                                                    ,traffic_mapping_hash_id.userparameters
-    #                                                    ,traffic_mapping_hash_id.event_partition_date
-    # return traffic
-
-
-
-# def digital_cxense_traffic_subscription_identifier(
-#     traffic:pyspark.sql.DataFrame, customer_profile: pyspark.sql.DataFrame,
-# ):
-#     digital_cxense_traffic_subscription_identifier = traffic.join(customer_profile,
-#                                    on=[traffic.mobile_no == customer_profile.access_method_num],
-#                                    how="left").select(customer_profile.subscription_identifier
-#                                                       ,traffic.mobile_no
-#                                                       ,traffic.hash_id
-#                                                       ,traffic.cx_id
-#                                                       ,traffic.site_id
-#                                                       ,traffic.activetime
-#                                                       ,traffic.adspace
-#                                                       ,traffic.browser
-#                                                       ,traffic.browsertimezone
-#                                                       ,traffic.browserversion
-#                                                       ,traffic.capabilities
-#                                                       ,traffic.city
-#                                                       ,traffic.colordepth
-#                                                       ,traffic.company
-#                                                       ,traffic.connectionspeed
-#                                                       ,traffic.country
-#                                                       ,traffic.devicetype
-#                                                       ,traffic.exitlinkhost
-#                                                       ,traffic.exitlinkurl
-#                                                       ,traffic.host
-#                                                       ,traffic.intents
-#                                                       ,traffic.isoregion
-#                                                       ,traffic.metrocode
-#                                                       ,traffic.mobilebrand
-#                                                       ,traffic.os
-#                                                       ,traffic.postalcode
-#                                                       ,traffic.query
-#                                                       ,traffic.referrerhost
-#                                                       ,traffic.referrerhostclass
-#                                                       ,traffic.referrerquery
-#                                                       ,traffic.referrersearchengine
-#                                                       ,traffic.referrersocialnetwork
-#                                                       ,traffic.referrerurl
-#                                                       ,traffic.region
-#                                                       ,traffic.resolution
-#                                                       ,traffic.retargetingparameters
-#                                                       ,traffic.scrolldepth
-#                                                       ,traffic.sessionbounce
-#                                                       ,traffic.sessionstart
-#                                                       ,traffic.sessionstop
-#                                                       ,traffic.site
-#                                                       ,traffic.start
-#                                                       ,traffic.stop
-#                                                       ,traffic.time
-#                                                       ,traffic.traffic_name
-#                                                       ,traffic.traffic_value
-#                                                       ,traffic.url
-#                                                       ,traffic.usercorrelationid
-#                                                       ,traffic.userparameters
-#                                                       ,traffic.partition_date)
-#
-#
-#     return digital_cxense_traffic_subscription_identifier
-
-
-=======
->>>>>>> 600b19d5
 def digital_cxense_traffic_mapping_subscription_identifier(
         traffic: DataFrame,customer_profile_key: DataFrame
 ):

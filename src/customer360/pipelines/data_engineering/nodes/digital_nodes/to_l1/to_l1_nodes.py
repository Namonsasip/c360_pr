--- conflicted
+++ resolved
@@ -284,13 +284,8 @@
     df_mobile_web_daily_category_agg = df_mobile_web_daily.groupBy("subscription_identifier", "mobile_no",
                                                                    "category_name", "priority", "partition_date").agg(
 
-<<<<<<< HEAD
-        f.sum("count_trans").alias("total_visit_count"),
-        f.sum("duration").alias("total_visit_duration"),
-=======
         f.sum("count_trans").cast(LongType()).alias("total_visit_count"),
         f.sum("duration").cast(LongType()).alias("total_visit_duration"),
->>>>>>> bba1a83c
         f.sum("total_byte").cast("decimal(35,4)").alias("total_volume_byte"),
         f.sum("download_byte").cast("decimal(35,4)").alias("total_download_byte"),
         f.sum("upload_byte").cast("decimal(35,4)").alias("total_upload_byte"),
@@ -659,11 +654,7 @@
                                                           "total_visit_count",
                                                           "total_visit_duration",
                                                           "total_volume_byte"))
-<<<<<<< HEAD
-
-
-=======
->>>>>>> bba1a83c
+
     return df_mobile_web_hourly_agg
 
 ################## relay agg ###########################

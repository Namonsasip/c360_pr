import pyspark.sql.functions as f, logging
from pyspark.sql import DataFrame
from pyspark.sql.functions import lit
from pyspark.sql.types import StringType
from customer360.utilities.config_parser import node_from_config
from customer360.utilities.re_usable_functions import check_empty_dfs, data_non_availability_and_missing_check \
    , add_event_week_and_month_from_yyyymmdd, union_dataframes_with_missing_cols
from src.customer360.utilities.spark_util import get_spark_empty_df


def build_digital_l1_daily_features(cxense_site_traffic: DataFrame,
                                    cust_df: DataFrame,
                                    exception_partition_list_for_l0_digital_cxenxse_site_traffic: dict,
                                    daily_dict: dict,
                                    popular_url_dict: dict,
                                    popular_postal_code_dict: dict,
                                    popular_referrer_query_dict: dict,
                                    popular_referrer_host_dict: dict,
                                    ) -> [DataFrame, DataFrame, DataFrame, DataFrame, DataFrame]:
    """
    :param cxense_site_traffic:
    :param cust_df:
    :param exception_partition_list_for_l0_digital_cxenxse_site_traffic:
    :param daily_dict:
    :param popular_url_dict:
    :param popular_postal_code_dict:
    :param popular_referrer_query_dict:
    :param popular_referrer_host_dict:
    :return:
    """

    ################################# Start Implementing Data availability checks #############################
    if check_empty_dfs([cxense_site_traffic, cust_df]):
        return [get_spark_empty_df(), get_spark_empty_df(), get_spark_empty_df(), get_spark_empty_df()
            , get_spark_empty_df()]

    cxense_site_traffic = data_non_availability_and_missing_check(
        df=cxense_site_traffic, grouping="daily",
        par_col="partition_date",
        target_table_name="l1_digital_cxenxse_site_traffic_daily",
        exception_partitions=exception_partition_list_for_l0_digital_cxenxse_site_traffic)

    cxense_site_traffic = add_event_week_and_month_from_yyyymmdd(cxense_site_traffic, column='partition_date')

    cust_df = data_non_availability_and_missing_check(
        df=cust_df, grouping="daily",
        par_col="event_partition_date",
        target_table_name="l1_digital_cxenxse_site_traffic_daily")

    # new section to handle data latency
    min_value = union_dataframes_with_missing_cols(
        [
            cxense_site_traffic.select(
                f.max(f.col("event_partition_date")).alias("max_date")),
            cust_df.select(
                f.max(f.col("event_partition_date")).alias("max_date")),
        ]
    ).select(f.min(f.col("max_date")).alias("min_date")).collect()[0].min_date

    cxense_site_traffic = cxense_site_traffic.filter(f.col("event_partition_date") <= min_value)
    cust_df = cust_df.filter(f.col("event_partition_date") <= min_value)

    if check_empty_dfs([cxense_site_traffic, cust_df]):
        return [get_spark_empty_df(), get_spark_empty_df(), get_spark_empty_df(), get_spark_empty_df()
            , get_spark_empty_df()]

    ################################# End Implementing Data availability checks ###############################

    cust_df_cols = ['access_method_num', 'event_partition_date', 'start_of_week', 'start_of_month',
                    'subscription_identifier']
    join_cols = ['access_method_num', 'event_partition_date', 'start_of_week', 'start_of_month']

    cxense_site_traffic = cxense_site_traffic \
        .withColumnRenamed("mobile_no", "access_method_num") \
        .withColumn("digital_is_explorer", f.lit(1)) \
        .withColumn("digital_is_serenade", f.when(f.col("url").contains("serenade"), f.lit(1)).otherwise(f.lit(0)))

    cust_df = cust_df.where("charge_type IN ('Pre-paid', 'Post-paid')").select(cust_df_cols)

    cxense_site_traffic = cxense_site_traffic.join(cust_df, join_cols, how="left")

    daily_features = node_from_config(cxense_site_traffic, daily_dict)
    popular_url = node_from_config(cxense_site_traffic, popular_url_dict)
    popular_postal_code = node_from_config(cxense_site_traffic, popular_postal_code_dict)
    popular_referrer_query = node_from_config(cxense_site_traffic, popular_referrer_query_dict)
    popular_referrer_host = node_from_config(cxense_site_traffic, popular_referrer_host_dict)

    return [daily_features, popular_url, popular_postal_code, popular_referrer_query, popular_referrer_host]

    ############################### category_daily ##############################


def build_l1_digital_iab_category_table(aib_raw: DataFrame, aib_priority_mapping: DataFrame):

    if check_empty_dfs([aib_raw]):
        return get_spark_empty_df()

    aib_clean = (
        aib_raw.withColumn("level_1", f.trim(f.lower(f.col("level_1"))))
            .filter(f.col("argument").isNotNull())
            .filter(f.col("argument") != "")
    ).drop_duplicates()

    aib_priority_mapping = aib_priority_mapping.withColumnRenamed(
        "category", "level_1"
    ).withColumn("level_1", f.trim(f.lower(f.col("level_1"))))
    iab_category_table = aib_clean.join(
        aib_priority_mapping, on=["level_1"], how="inner"
    ).withColumnRenamed("level_1", "category_name").drop("level_1", "level_2", "level_3", "level_4")

    return iab_category_table

    ############################### Mobile_app_master##############################
def digital_mobile_app_category_master(app_categories_master: DataFrame,iab_category_master: DataFrame,iab_category_priority: DataFrame):
    
    iab_category_master = iab_category_master.filter(f.lower(f.trim(f.col("source_type"))) == "application")
    iab_category_master = iab_category_master.filter(f.lower(f.trim(f.col("source_platform"))) == "soc")
    
    app_categories_master = app_categories_master.join(
        f.broadcast(iab_category_master),
        on=[app_categories_master.application_name == iab_category_master.argument],
        how="inner",
    )

    app_categories_master = app_categories_master.select(
                                                     app_categories_master["application_id"],
                                                     iab_category_master["argument"],
                                                     iab_category_master["level_1"],
                                                     iab_category_master["level_2"],
                                                     iab_category_master["level_3"],
                                                     iab_category_master["level_4"]
                                                    )

    app_categories_master_map_priority = app_categories_master.join(
        f.broadcast(iab_category_priority),
        on=[app_categories_master.level_1 == iab_category_priority.category],
        how="inner",
    )

    df_return = app_categories_master_map_priority.select(app_categories_master["application_id"],
                                app_categories_master["argument"],
                                app_categories_master["level_1"],
                                app_categories_master["level_2"],
                                app_categories_master["level_3"],
                                app_categories_master["level_4"],
                                iab_category_priority["priority"])

    return df_return

    ############################### Mobile_app_daily ##############################
def digital_mobile_app_category_agg_daily(mobile_app_daily: DataFrame, mobile_app_daily_sql: dict,category_level: dict):
    ##check missing data##
    if check_empty_dfs([mobile_app_daily]):
        return get_spark_empty_df()

    # where this column more than 0
    mobile_app_daily = mobile_app_daily.where(f.col("count_trans") > 0)
    mobile_app_daily = mobile_app_daily.where(f.col("duration") > 0)
    mobile_app_daily = mobile_app_daily.where(f.col("total_byte") > 0)
    mobile_app_daily = mobile_app_daily.where(f.col("download_byte") > 0)
    mobile_app_daily = mobile_app_daily.where(f.col("upload_byte") > 0)

    mobile_app_daily = mobile_app_daily.withColumnRenamed(category_level, 'category_name')
    mobile_app_daily = mobile_app_daily.withColumn("priority", f.lit(None).cast(StringType()))
    mobile_app_daily = mobile_app_daily.withColumnRenamed('partition_date', 'event_partition_date')

    df_return = node_from_config(mobile_app_daily, mobile_app_daily_sql)
    return df_return

    ############################### Mobile_app_timeband ##############################

def digital_mobile_app_category_agg_timeband(Mobile_app_timeband: DataFrame, mobile_app_timeband_sql: dict):
    ##check missing data##
    if check_empty_dfs([mobile_app_daily]):
        return get_spark_empty_df()

    # where this column more than 0
    Mobile_app_timeband = Mobile_app_timeband.where(f.col("count_trans") > 0)
    Mobile_app_timeband = Mobile_app_timeband.where(f.col("duration") > 0)
    Mobile_app_timeband = Mobile_app_timeband.where(f.col("total_byte") > 0)
    Mobile_app_timeband = Mobile_app_timeband.where(f.col("download_byte") > 0)
    Mobile_app_timeband = Mobile_app_timeband.where(f.col("upload_byte") > 0)

    Mobile_app_timeband = Mobile_app_timeband.withColumnRenamed('category_level_1', 'category_name')
    Mobile_app_timeband = Mobile_app_timeband.withColumn("priority", f.lit(None).cast(StringType()))
    Mobile_app_timeband = Mobile_app_timeband.withColumnRenamed('partition_date', 'event_partition_date')

    df_return = node_from_config(Mobile_app_timeband, mobile_app_timeband_sql)
    return df_return

################## mobile web daily agg category ###########################
def l1_digital_mobile_web_category_agg_daily(mobile_web_daily_raw: DataFrame, aib_categories_clean: DataFrame) -> DataFrame:
    ##check missing data##
    if check_empty_dfs([mobile_web_daily_raw]):
        return get_spark_empty_df()

    aib_categories_clean = aib_categories_clean.filter(f.lower(f.trim(f.col("source_type"))) == "url")
    aib_categories_clean = aib_categories_clean.filter(f.lower(f.trim(f.col("source_platform"))) == "soc")

    mobile_web_daily_raw = mobile_web_daily_raw.where(f.col("count_trans") > 0)
    mobile_web_daily_raw = mobile_web_daily_raw.where(f.col("duration") > 0)
    mobile_web_daily_raw = mobile_web_daily_raw.where(f.col("total_byte") > 0)
    mobile_web_daily_raw = mobile_web_daily_raw.where(f.col("download_byte") > 0)
    mobile_web_daily_raw = mobile_web_daily_raw.where(f.col("upload_byte") > 0)

    df_mobile_web_daily = mobile_web_daily_raw.join(
        f.broadcast(aib_categories_clean)
        , on=[aib_categories_clean.argument == mobile_web_daily_raw.domain]
        , how="inner",
    ).select("subscription_identifier", "mobile_no", "category_name", "priority","upload_byte", "download_byte", "duration" , "total_byte", "count_trans", "partition_date")

    df_mobile_web_daily_category_agg = df_mobile_web_daily.groupBy("mobile_no", "subscription_identifier",
                                                                   "category_name", "priority", "partition_date").agg(
        f.sum("count_trans").alias("total_visit_counts"),
        f.sum("duration").alias("total_visit_duration"),
        f.sum("total_byte").alias("total_volume_byte"),
        f.sum("download_byte").alias("total_download_byte"),
        f.sum("upload_byte").alias("total_upload_byte"),
        )

    df_mobile_web_daily_category_agg_partition = df_mobile_web_daily_category_agg.withColumnRenamed('partition_date', 'event_partition_date')

    return df_mobile_web_daily_category_agg_partition

################## mobile web agg level category ###########################
def l1_digital_mobile_web_level_category(mobile_web_daily_category_agg: DataFrame):

    if check_empty_dfs([mobile_web_daily_category_agg]):
        return get_spark_empty_df()

    key = ["mobile_no", "event_partition_date"]
    df_soc_web_day_level_stats = mobile_web_daily_category_agg.groupBy(key).agg(
        f.sum("total_download_byte").alias("total_download_byte"),
        f.sum("total_upload_byte").alias("total_upload_byte"),
        f.sum("total_visit_duration").alias("total_visit_duration"),
        f.sum("total_volume_byte").alias("total_volume_byte"),
        f.sum("total_visit_counts").alias("total_visit_counts"),
    )

    return df_soc_web_day_level_stats

<<<<<<< HEAD
def node_soc_web_daily_category_level_features_massive_processing(
    df_combined_web_app_daily_and_hourly_agg,
    df_soc_web_day_level_stats,
    df_cust,
    config_soc_web_daily_agg_features,
    config_soc_web_daily_ratio_based_features,
    config_soc_web_popular_domain_by_download_volume,
    config_soc_web_most_popular_domain_by_download_volume,
) -> DataFrame:
    if check_empty_dfs(
        [df_combined_web_app_daily_and_hourly_agg, df_soc_web_day_level_stats]
    ):
        return get_spark_empty_df()
    CNTX = load_context(Path.cwd(), env=conf)
    source_partition_col = "partition_date"
    list_combined_web_app_daily_and_hourly_agg = (
        df_combined_web_app_daily_and_hourly_agg.select(
            f.collect_set(source_partition_col).alias(source_partition_col)
        ).first()[source_partition_col]
    )

    list_soc_web_day_level_stats = df_soc_web_day_level_stats.select(
        f.collect_set(source_partition_col).alias(source_partition_col)
    ).first()[source_partition_col]

    mvv_array = list(
        set((list_combined_web_app_daily_and_hourly_agg + list_soc_web_day_level_stats))
    )

    mvv_array = sorted(mvv_array)

    partition_num_per_job = 3
    mvv_new = list(divide_chunks(mvv_array, partition_num_per_job))
    add_list = mvv_new
    first_item = add_list[-1]
    add_list.remove(first_item)

    filepath = "l1_soc_web_daily_category_level_features"

    df_cust = df_cust.withColumn(
        "partition_date", f.date_format(f.col("event_partition_date"), "yyyyMMdd")
    )
    df_cust = df_cust.withColumnRenamed("access_method_num", "mobile_no")
    df_cust = df_cust.select("mobile_no", "partition_date", "subscription_identifier")

    for curr_item in add_list:
        logging.info("running for dates {0}".format(str(curr_item)))
        df_combined_web_app_daily_and_hourly_agg_chunk = (
            df_combined_web_app_daily_and_hourly_agg.filter(
                f.col(source_partition_col).isin(*[curr_item])
            )
        )
        df_soc_web_day_level_stats_chunk = df_soc_web_day_level_stats.filter(
            f.col(source_partition_col).isin(*[curr_item])
        )
        df_cust_chunk = df_cust.filter(f.col(source_partition_col).isin(*[curr_item]))
        output_df = node_soc_web_daily_category_level_features(
            df_combined_web_app_daily_and_hourly_agg_chunk,
            df_soc_web_day_level_stats_chunk,
            df_cust_chunk,
            config_soc_web_daily_agg_features,
            config_soc_web_daily_ratio_based_features,
            config_soc_web_popular_domain_by_download_volume,
            config_soc_web_most_popular_domain_by_download_volume,
        )

        CNTX.catalog.save(filepath, output_df)

    logging.info("Final date to run {0}".format(str(first_item)))
    df_combined_web_app_daily_and_hourly_agg_chunk = (
        df_combined_web_app_daily_and_hourly_agg.filter(
            f.col(source_partition_col).isin(*[first_item])
        )
    )
    df_soc_web_day_level_stats_chunk = df_soc_web_day_level_stats.filter(
        f.col(source_partition_col).isin(*[first_item])
    )
    df_cust_chunk = df_cust.filter(f.col(source_partition_col).isin(*[first_item]))
    return_df = node_soc_web_daily_category_level_features(
        df_combined_web_app_daily_and_hourly_agg_chunk,
        df_soc_web_day_level_stats_chunk,
        df_cust_chunk,
        config_soc_web_daily_agg_features,
        config_soc_web_daily_ratio_based_features,
        config_soc_web_popular_domain_by_download_volume,
        config_soc_web_most_popular_domain_by_download_volume,
    )
    CNTX.catalog.save(filepath, return_df)
    return return_df


def node_soc_web_daily_category_level_features(
    df_combined_soc_app_daily_and_hourly_agg: pyspark.sql.DataFrame,
    df_soc_web_day_level_stats: pyspark.sql.DataFrame,
    df_cust: DataFrame,
    config_soc_web_daily_agg_features: Dict[str, Any],
    config_soc_web_daily_ratio_based_features: Dict,
    config_soc_web_popular_domain_by_download_volume: Dict[str, Any],
    config_soc_web_most_popular_domain_by_download_volume: Dict[str, Any],
):

    if check_empty_dfs(
        [df_combined_soc_app_daily_and_hourly_agg, df_soc_web_day_level_stats]
    ):
        return get_spark_empty_df()
    join_on = ["mobile_no", "partition_date"]
    df_soc_web_daily_features = node_from_config(
        df_combined_soc_app_daily_and_hourly_agg, config_soc_web_daily_agg_features
    )

    df_soc_web_daily_features_with_day_level_stats = df_soc_web_daily_features.join(
        df_soc_web_day_level_stats, on=join_on, how="left"
    )

    df_soc_web_fea_non_fav = node_from_config(
        df_soc_web_daily_features_with_day_level_stats,
        config_soc_web_daily_ratio_based_features,
    )

    df_combined_soc_app_daily_and_hourly_agg = clean_favourite_category(
        df_combined_soc_app_daily_and_hourly_agg, "url"
    )
    df_popular_domain_by_download_volume = node_from_config(
        df_combined_soc_app_daily_and_hourly_agg,
        config_soc_web_popular_domain_by_download_volume,
    )

    df_most_popular_domain_by_download_volume = node_from_config(
        df_popular_domain_by_download_volume,
        config_soc_web_most_popular_domain_by_download_volume,
    )

    df_soc_web_fea_all = join_all(
        [df_soc_web_fea_non_fav, df_most_popular_domain_by_download_volume],
        on=["mobile_no", "partition_date", "level_1"],
        how="outer",
    )

    df_fea = df_cust.join(
        df_soc_web_fea_all, ["mobile_no", "partition_date"], how="inner"
    )
    return df_fea


##################################################################
# SOC WEB DAILY FEATURES
##################################################################


def node_soc_web_daily_features_massive_processing(
    df_combined_soc_app_daily_and_hourly_agg,
    df_cust,
    config_popular_category_by_download_volume,
    config_most_popular_category_by_download_volume,
) -> DataFrame:
    if check_empty_dfs([df_combined_soc_app_daily_and_hourly_agg]):
        return get_spark_empty_df()
    CNTX = load_context(Path.cwd(), env=conf)
    source_partition_col = "partition_date"
    list_combined_soc_app_daily_and_hourly_agg = (
        df_combined_soc_app_daily_and_hourly_agg.select(
            f.collect_set(source_partition_col).alias(source_partition_col)
        ).first()[source_partition_col]
    )

    mvv_array = list_combined_soc_app_daily_and_hourly_agg

    mvv_array = sorted(mvv_array)

    partition_num_per_job = 2
    mvv_new = list(divide_chunks(mvv_array, partition_num_per_job))
    add_list = mvv_new
    first_item = add_list[-1]
    add_list.remove(first_item)

    filepath = "l1_soc_web_daily_features"
    df_cust = df_cust.withColumn(
        "partition_date", f.date_format(f.col("event_partition_date"), "yyyyMMdd")
    )
    df_cust = df_cust.withColumnRenamed("access_method_num", "mobile_no")
    df_cust = df_cust.select("mobile_no", "partition_date", "subscription_identifier")
    for curr_item in add_list:
        logging.info("running for dates {0}".format(str(curr_item)))
        df_combined_soc_app_daily_and_hourly_agg_chunk = (
            df_combined_soc_app_daily_and_hourly_agg.filter(
                f.col(source_partition_col).isin(*[curr_item])
            )
        )
        df_cust_chunk = df_cust.filter(f.col(source_partition_col).isin(*[curr_item]))
        output_df = node_soc_web_daily_features(
            df_combined_soc_app_daily_and_hourly_agg_chunk,
            df_cust_chunk,
            config_popular_category_by_download_volume,
            config_most_popular_category_by_download_volume,
        )

        CNTX.catalog.save(filepath, output_df)

    logging.info("Final date to run {0}".format(str(first_item)))
    df_combined_soc_app_daily_and_hourly_agg_chunk = (
        df_combined_soc_app_daily_and_hourly_agg.filter(
            f.col(source_partition_col).isin(*[first_item])
        )
    )
    df_cust_chunk = df_cust.filter(f.col(source_partition_col).isin(*[first_item]))
    return_df = node_soc_web_daily_features(
        df_combined_soc_app_daily_and_hourly_agg_chunk,
        df_cust_chunk,
        config_popular_category_by_download_volume,
        config_most_popular_category_by_download_volume,
    )

    return return_df


def node_soc_web_daily_features(
    df_combined_soc_app_daily_and_hourly_agg: DataFrame,
    df_cust: DataFrame,
    config_popular_category_by_download_volume: Dict[str, Any],
    config_most_popular_category_by_download_volume: Dict[str, Any],
):

    df_popular_category_by_download_volume = node_from_config(
        df_combined_soc_app_daily_and_hourly_agg,
        config_popular_category_by_download_volume,
    )
    df_most_popular_category_by_download_volume = node_from_config(
        df_popular_category_by_download_volume,
        config_most_popular_category_by_download_volume,
    )
    df_fea = df_cust.join(
        df_most_popular_category_by_download_volume,
        ["mobile_no", "partition_date"],
        how="inner",
    )
    return df_fea
=======

################## mobile web timebrand agg category ###########################
def l1_digital_mobile_web_category_agg_timebrand(mobile_web_hourly_raw: DataFrame, aib_categories_clean: DataFrame, df_mobile_web_hourly_agg_sql: dict) -> DataFrame:

    if check_empty_dfs([mobile_web_hourly_raw]):
        return get_spark_empty_df()
    if check_empty_dfs([aib_categories_clean]):
        return get_spark_empty_df()

    df_soc_web_hourly_with_iab_raw = (
        mobile_web_hourly_raw.withColumnRenamed("msisdn", "mobile_no").join(f.broadcast(aib_categories_clean), on=[
            aib_categories_clean.argument == mobile_web_hourly_raw.url], how="inner", )).select("mobile_no",
                                                                                                    "level_1",
                                                                                                    "priority",
                                                                                                    "dw_kbyte",
                                                                                                    "ul_kbyte",
                                                                                                    "air_port_duration",
                                                                                                    "count_transaction",
                                                                                                    "ld_hour")

    df_mobile_web_hourly_agg = (
        df_soc_web_hourly_with_iab_raw.withColumn("is_afternoon", f.when(f.col("ld_hour").cast("int").between(12, 17),
                                                                         f.lit(1)).otherwise(f.lit(0)), ).groupBy(
            "mobile_no", "level_1", "priority", "ld_hour")
            .agg(
            f.sum(
                f.when((f.col("is_afternoon") == 1), f.col("dw_kbyte")).otherwise(
                    f.lit(0)
                )
            ).alias("total_download_byte"),
            f.sum(
                f.when((f.col("is_afternoon") == 1), f.col("ul_kbyte")).otherwise(
                    f.lit(0)
                )
            ).alias("total_upload_byte"),
            f.sum(
                f.when((f.col("is_afternoon") == 1), f.col("count_transaction")).otherwise(
                    f.lit(0)
                )
            ).alias("total_visit_count"),
            f.sum(
                f.when(
                    (f.col("is_afternoon") == 1), f.col("air_port_duration")
                ).otherwise(f.lit(0))
            ).alias("total_visit_duration")).withColumn('total_volume_byte',
                                                        lit(None).cast(StringType())).withColumnRenamed("level_1", "category_name").drop("ld_hour")
    )

    df_return = node_from_config(df_mobile_web_hourly_agg, df_mobile_web_hourly_agg_sql)
    return df_return



>>>>>>> 06c3ca97
<|MERGE_RESOLUTION|>--- conflicted
+++ resolved
@@ -239,244 +239,6 @@
 
     return df_soc_web_day_level_stats
 
-<<<<<<< HEAD
-def node_soc_web_daily_category_level_features_massive_processing(
-    df_combined_web_app_daily_and_hourly_agg,
-    df_soc_web_day_level_stats,
-    df_cust,
-    config_soc_web_daily_agg_features,
-    config_soc_web_daily_ratio_based_features,
-    config_soc_web_popular_domain_by_download_volume,
-    config_soc_web_most_popular_domain_by_download_volume,
-) -> DataFrame:
-    if check_empty_dfs(
-        [df_combined_web_app_daily_and_hourly_agg, df_soc_web_day_level_stats]
-    ):
-        return get_spark_empty_df()
-    CNTX = load_context(Path.cwd(), env=conf)
-    source_partition_col = "partition_date"
-    list_combined_web_app_daily_and_hourly_agg = (
-        df_combined_web_app_daily_and_hourly_agg.select(
-            f.collect_set(source_partition_col).alias(source_partition_col)
-        ).first()[source_partition_col]
-    )
-
-    list_soc_web_day_level_stats = df_soc_web_day_level_stats.select(
-        f.collect_set(source_partition_col).alias(source_partition_col)
-    ).first()[source_partition_col]
-
-    mvv_array = list(
-        set((list_combined_web_app_daily_and_hourly_agg + list_soc_web_day_level_stats))
-    )
-
-    mvv_array = sorted(mvv_array)
-
-    partition_num_per_job = 3
-    mvv_new = list(divide_chunks(mvv_array, partition_num_per_job))
-    add_list = mvv_new
-    first_item = add_list[-1]
-    add_list.remove(first_item)
-
-    filepath = "l1_soc_web_daily_category_level_features"
-
-    df_cust = df_cust.withColumn(
-        "partition_date", f.date_format(f.col("event_partition_date"), "yyyyMMdd")
-    )
-    df_cust = df_cust.withColumnRenamed("access_method_num", "mobile_no")
-    df_cust = df_cust.select("mobile_no", "partition_date", "subscription_identifier")
-
-    for curr_item in add_list:
-        logging.info("running for dates {0}".format(str(curr_item)))
-        df_combined_web_app_daily_and_hourly_agg_chunk = (
-            df_combined_web_app_daily_and_hourly_agg.filter(
-                f.col(source_partition_col).isin(*[curr_item])
-            )
-        )
-        df_soc_web_day_level_stats_chunk = df_soc_web_day_level_stats.filter(
-            f.col(source_partition_col).isin(*[curr_item])
-        )
-        df_cust_chunk = df_cust.filter(f.col(source_partition_col).isin(*[curr_item]))
-        output_df = node_soc_web_daily_category_level_features(
-            df_combined_web_app_daily_and_hourly_agg_chunk,
-            df_soc_web_day_level_stats_chunk,
-            df_cust_chunk,
-            config_soc_web_daily_agg_features,
-            config_soc_web_daily_ratio_based_features,
-            config_soc_web_popular_domain_by_download_volume,
-            config_soc_web_most_popular_domain_by_download_volume,
-        )
-
-        CNTX.catalog.save(filepath, output_df)
-
-    logging.info("Final date to run {0}".format(str(first_item)))
-    df_combined_web_app_daily_and_hourly_agg_chunk = (
-        df_combined_web_app_daily_and_hourly_agg.filter(
-            f.col(source_partition_col).isin(*[first_item])
-        )
-    )
-    df_soc_web_day_level_stats_chunk = df_soc_web_day_level_stats.filter(
-        f.col(source_partition_col).isin(*[first_item])
-    )
-    df_cust_chunk = df_cust.filter(f.col(source_partition_col).isin(*[first_item]))
-    return_df = node_soc_web_daily_category_level_features(
-        df_combined_web_app_daily_and_hourly_agg_chunk,
-        df_soc_web_day_level_stats_chunk,
-        df_cust_chunk,
-        config_soc_web_daily_agg_features,
-        config_soc_web_daily_ratio_based_features,
-        config_soc_web_popular_domain_by_download_volume,
-        config_soc_web_most_popular_domain_by_download_volume,
-    )
-    CNTX.catalog.save(filepath, return_df)
-    return return_df
-
-
-def node_soc_web_daily_category_level_features(
-    df_combined_soc_app_daily_and_hourly_agg: pyspark.sql.DataFrame,
-    df_soc_web_day_level_stats: pyspark.sql.DataFrame,
-    df_cust: DataFrame,
-    config_soc_web_daily_agg_features: Dict[str, Any],
-    config_soc_web_daily_ratio_based_features: Dict,
-    config_soc_web_popular_domain_by_download_volume: Dict[str, Any],
-    config_soc_web_most_popular_domain_by_download_volume: Dict[str, Any],
-):
-
-    if check_empty_dfs(
-        [df_combined_soc_app_daily_and_hourly_agg, df_soc_web_day_level_stats]
-    ):
-        return get_spark_empty_df()
-    join_on = ["mobile_no", "partition_date"]
-    df_soc_web_daily_features = node_from_config(
-        df_combined_soc_app_daily_and_hourly_agg, config_soc_web_daily_agg_features
-    )
-
-    df_soc_web_daily_features_with_day_level_stats = df_soc_web_daily_features.join(
-        df_soc_web_day_level_stats, on=join_on, how="left"
-    )
-
-    df_soc_web_fea_non_fav = node_from_config(
-        df_soc_web_daily_features_with_day_level_stats,
-        config_soc_web_daily_ratio_based_features,
-    )
-
-    df_combined_soc_app_daily_and_hourly_agg = clean_favourite_category(
-        df_combined_soc_app_daily_and_hourly_agg, "url"
-    )
-    df_popular_domain_by_download_volume = node_from_config(
-        df_combined_soc_app_daily_and_hourly_agg,
-        config_soc_web_popular_domain_by_download_volume,
-    )
-
-    df_most_popular_domain_by_download_volume = node_from_config(
-        df_popular_domain_by_download_volume,
-        config_soc_web_most_popular_domain_by_download_volume,
-    )
-
-    df_soc_web_fea_all = join_all(
-        [df_soc_web_fea_non_fav, df_most_popular_domain_by_download_volume],
-        on=["mobile_no", "partition_date", "level_1"],
-        how="outer",
-    )
-
-    df_fea = df_cust.join(
-        df_soc_web_fea_all, ["mobile_no", "partition_date"], how="inner"
-    )
-    return df_fea
-
-
-##################################################################
-# SOC WEB DAILY FEATURES
-##################################################################
-
-
-def node_soc_web_daily_features_massive_processing(
-    df_combined_soc_app_daily_and_hourly_agg,
-    df_cust,
-    config_popular_category_by_download_volume,
-    config_most_popular_category_by_download_volume,
-) -> DataFrame:
-    if check_empty_dfs([df_combined_soc_app_daily_and_hourly_agg]):
-        return get_spark_empty_df()
-    CNTX = load_context(Path.cwd(), env=conf)
-    source_partition_col = "partition_date"
-    list_combined_soc_app_daily_and_hourly_agg = (
-        df_combined_soc_app_daily_and_hourly_agg.select(
-            f.collect_set(source_partition_col).alias(source_partition_col)
-        ).first()[source_partition_col]
-    )
-
-    mvv_array = list_combined_soc_app_daily_and_hourly_agg
-
-    mvv_array = sorted(mvv_array)
-
-    partition_num_per_job = 2
-    mvv_new = list(divide_chunks(mvv_array, partition_num_per_job))
-    add_list = mvv_new
-    first_item = add_list[-1]
-    add_list.remove(first_item)
-
-    filepath = "l1_soc_web_daily_features"
-    df_cust = df_cust.withColumn(
-        "partition_date", f.date_format(f.col("event_partition_date"), "yyyyMMdd")
-    )
-    df_cust = df_cust.withColumnRenamed("access_method_num", "mobile_no")
-    df_cust = df_cust.select("mobile_no", "partition_date", "subscription_identifier")
-    for curr_item in add_list:
-        logging.info("running for dates {0}".format(str(curr_item)))
-        df_combined_soc_app_daily_and_hourly_agg_chunk = (
-            df_combined_soc_app_daily_and_hourly_agg.filter(
-                f.col(source_partition_col).isin(*[curr_item])
-            )
-        )
-        df_cust_chunk = df_cust.filter(f.col(source_partition_col).isin(*[curr_item]))
-        output_df = node_soc_web_daily_features(
-            df_combined_soc_app_daily_and_hourly_agg_chunk,
-            df_cust_chunk,
-            config_popular_category_by_download_volume,
-            config_most_popular_category_by_download_volume,
-        )
-
-        CNTX.catalog.save(filepath, output_df)
-
-    logging.info("Final date to run {0}".format(str(first_item)))
-    df_combined_soc_app_daily_and_hourly_agg_chunk = (
-        df_combined_soc_app_daily_and_hourly_agg.filter(
-            f.col(source_partition_col).isin(*[first_item])
-        )
-    )
-    df_cust_chunk = df_cust.filter(f.col(source_partition_col).isin(*[first_item]))
-    return_df = node_soc_web_daily_features(
-        df_combined_soc_app_daily_and_hourly_agg_chunk,
-        df_cust_chunk,
-        config_popular_category_by_download_volume,
-        config_most_popular_category_by_download_volume,
-    )
-
-    return return_df
-
-
-def node_soc_web_daily_features(
-    df_combined_soc_app_daily_and_hourly_agg: DataFrame,
-    df_cust: DataFrame,
-    config_popular_category_by_download_volume: Dict[str, Any],
-    config_most_popular_category_by_download_volume: Dict[str, Any],
-):
-
-    df_popular_category_by_download_volume = node_from_config(
-        df_combined_soc_app_daily_and_hourly_agg,
-        config_popular_category_by_download_volume,
-    )
-    df_most_popular_category_by_download_volume = node_from_config(
-        df_popular_category_by_download_volume,
-        config_most_popular_category_by_download_volume,
-    )
-    df_fea = df_cust.join(
-        df_most_popular_category_by_download_volume,
-        ["mobile_no", "partition_date"],
-        how="inner",
-    )
-    return df_fea
-=======
 
 ################## mobile web timebrand agg category ###########################
 def l1_digital_mobile_web_category_agg_timebrand(mobile_web_hourly_raw: DataFrame, aib_categories_clean: DataFrame, df_mobile_web_hourly_agg_sql: dict) -> DataFrame:
@@ -530,4 +292,3 @@
 
 
 
->>>>>>> 06c3ca97

--- conflicted
+++ resolved
@@ -400,30 +400,17 @@
 
 ################## Join subscription identifier  ###########################
     df_mobile_web_hourly_agg = (
-<<<<<<< HEAD
-        mobile_web_hourly_agg.join(f.broadcast(df_mobile_web_hourly_agg_max_date),
-                                   on=[df_mobile_web_hourly_agg_max_date.access_method_num == mobile_web_hourly_agg.mobile_no],
-                                   how="inner", )).select("subscription_identifier",
-                                                          "mobile_no" ,
-                                                          "category_name" ,
-=======
         mobile_web_hourly_agg.join(union_profile_daily,
                                    on=[union_profile_daily.access_method_num == mobile_web_hourly_agg.mobile_no],
                                    how="inner").select("subscription_identifier",
                                                           "mobile_no" ,
                                                           "category_name",
->>>>>>> 16fcc1af
                                                           "priority",
                                                           "total_download_byte",
                                                           "total_upload_byte",
                                                           "total_visit_count",
                                                           "total_visit_duration",
-<<<<<<< HEAD
-                                                          "total_volume_byte")
-
-=======
                                                           "total_volume_byte"))
->>>>>>> 16fcc1af
     return df_mobile_web_hourly_agg
 
 ################## relay agg ###########################
@@ -525,7 +512,7 @@
 
     ################## combine web agg category ###########################
 def digital_to_l1_combine_app_web_agg_daily(app_category_agg_daily: pyspark.sql.DataFrame,app_category_web_daily: pyspark.sql.DataFrame,combine_app_web_agg_daily: dict):
-    
+
     if check_empty_dfs([app_category_agg_daily]):
         return get_spark_empty_df()
 

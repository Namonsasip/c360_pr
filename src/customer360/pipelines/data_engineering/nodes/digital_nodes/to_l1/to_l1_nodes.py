--- conflicted
+++ resolved
@@ -101,7 +101,6 @@
     #     return get_spark_empty_df()
 
     aib_clean = (
-<<<<<<< HEAD
         aib_raw.filter(f.col("argument").isNotNull())
             .filter(f.col("argument") != "")
     )
@@ -113,18 +112,6 @@
 
     iab_category_table = aib_clean.join(
         aib_priority_mapping, on=[aib_clean.level_1 == aib_priority_mapping.category], how="inner"
-=======
-        aib_raw.withColumn("level_1", f.trim(f.lower(f.col("level_1"))))
-            .filter(f.col("argument").isNotNull())
-            .filter(f.col("argument") != "")
-    )
-
-    aib_priority_mapping_clean = aib_priority_mapping.withColumnRenamed(
-        "category", "level_1"
-    ).withColumn("level_1", f.trim(f.lower(f.col("level_1"))))
-    iab_category_table = aib_clean.join(
-        aib_priority_mapping_clean, on=["level_1"], how="inner"
->>>>>>> 03308f92
     ).withColumnRenamed("level_1" , "category_name")
 
     return iab_category_table
@@ -317,10 +304,6 @@
                                                                                "total_download_byte",
                                                                                "total_upload_byte",
                                                                                "event_partition_date")
-<<<<<<< HEAD
-=======
-
->>>>>>> 03308f92
     cxense_daily = cxense_daily.withColumn("total_volume_byte", f.lit(0).cast("decimal(35,4)"))\
         .withColumn("total_download_byte", f.lit(0).cast("decimal(35,4)"))\
         .withColumn("total_upload_byte",f.lit(0).cast("decimal(35,4)"))
@@ -392,11 +375,8 @@
                                                                                "total_download_byte",
                                                                                "total_upload_byte",
                                                                                "event_partition_date")
-<<<<<<< HEAD
-                                                                              
+
     df_mobile_web_daily_category_agg = df_mobile_web_daily_category_agg.filter("category_name not like ' '")
-=======
->>>>>>> 03308f92
 
     cxense_daily = cxense_daily.withColumn("total_volume_byte", f.lit(0).cast("decimal(35,4)"))\
         .withColumn("total_download_byte", f.lit(0).cast("decimal(35,4)"))\
@@ -412,11 +392,7 @@
                                        "total_download_byte",
                                        "total_upload_byte",
                                        "event_partition_date")
-<<<<<<< HEAD
     cxense_daily = cxense_daily.filter("category_name not like ' '")
-=======
-
->>>>>>> 03308f92
     df_return = df_mobile_web_daily_category_agg.unionAll(cxense_daily).distinct()
     df_return = node_from_config(df_return, web_sql_sum)
 
@@ -1018,7 +994,6 @@
     df_traffic_join_cp_matched = df_traffic_join_cp_join_iab.filter(
         (f.col("siteid").isNotNull()) & (f.col("url0").isNotNull())
     ).select("mobile_no",
-<<<<<<< HEAD
          "event_partition_date",
          "url",
          "category_name",
@@ -1028,14 +1003,6 @@
          "priority",
          "total_visit_duration",
          "total_visit_count")
-=======
-             "event_partition_date",
-             "url",
-             "category_name",
-             "priority",
-             "total_visit_duration",
-             "total_visit_count")
->>>>>>> 03308f92
 
     return df_traffic_join_cp_matched
 
@@ -1100,7 +1067,6 @@
             how="inner",
         )
         .drop("siteid").select("mobile_no",
-<<<<<<< HEAD
          "event_partition_date",
          "url",
          "category_name",
@@ -1110,14 +1076,6 @@
          "priority",
          "total_visit_duration",
          "total_visit_count")
-=======
-                               "event_partition_date",
-                               "url",
-                               "category_name",
-                               "priority",
-                               "total_visit_duration",
-                               "total_visit_count")
->>>>>>> 03308f92
     )
     return df_traffic_get_missing_urls
 
@@ -1126,7 +1084,6 @@
     df_traffic_join_cp_matched: pyspark.sql.DataFrame,
     df_traffic_get_missing_urls: pyspark.sql.DataFrame,
 ):
-<<<<<<< HEAD
     df_traffic_get_missing_urls = df_traffic_get_missing_urls.groupBy("mobile_no", "event_partition_date", "url",
                                                                       "category_name", "priority").agg(
         f.sum("total_visit_duration").alias("total_visit_duration"),
@@ -1141,15 +1098,6 @@
 
     df_traffic_join_cp_matched = df_traffic_join_cp_matched.union(df_traffic_get_missing_urls).distinct()
 
-=======
-    df_traffic_join_cp_matched = (
-        df_traffic_join_cp_matched.union(df_traffic_get_missing_urls).groupBy("mobile_no", "event_partition_date", "url", "category_name", "priority").agg(
-            f.sum("total_visit_duration").alias("total_visit_duration"),
-            f.sum("total_visit_count").alias("total_visit_count")
-        )
-    )
-
->>>>>>> 03308f92
     df_traffic_join_cp_matched = df_traffic_join_cp_matched.join(customer_profile,
                                    on=[df_traffic_join_cp_matched.mobile_no == customer_profile.access_method_num],
                                    how="inner").select(customer_profile.subscription_identifier,
@@ -1169,7 +1117,6 @@
     df_traffic_get_missing_urls: pyspark.sql.DataFrame,
     cat_level: dict
 ):
-<<<<<<< HEAD
     df_traffic_get_missing_urls = df_traffic_get_missing_urls.groupBy("mobile_no", "event_partition_date", "url",
                                                                       cat_level, "priority").agg(
         f.sum("total_visit_duration").alias("total_visit_duration"),
@@ -1180,23 +1127,13 @@
                                                                     "priority").agg(
         f.sum("total_visit_duration").alias("total_visit_duration"),
         f.sum("total_visit_count").alias("total_visit_count")
-=======
-    df_traffic_join_cp_matched = (
-        df_traffic_join_cp_matched.union(df_traffic_get_missing_urls).groupBy("mobile_no", "event_partition_date", "url", cat_level, "priority").agg(
-            f.sum("total_visit_duration").alias("total_visit_duration"),
-            f.sum("total_visit_count").alias("total_visit_count")
-        )
->>>>>>> 03308f92
     )
 
     df_traffic_join_cp_matched = df_traffic_join_cp_matched.withColumnRenamed(cat_level, "category_name")
 
-<<<<<<< HEAD
     df_traffic_join_cp_matched = df_traffic_join_cp_matched.union(df_traffic_get_missing_urls).distinct()
 
 
-=======
->>>>>>> 03308f92
     df_traffic_join_cp_matched = df_traffic_join_cp_matched.join(customer_profile,
                                    on=[df_traffic_join_cp_matched.mobile_no == customer_profile.access_method_num],
                                    how="inner").select(customer_profile.subscription_identifier,

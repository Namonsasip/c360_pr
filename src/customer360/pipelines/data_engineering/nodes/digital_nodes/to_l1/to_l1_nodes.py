import pyspark.sql.functions as f, logging
from pyspark.sql import DataFrame
from pyspark.sql.functions import lit
from pyspark.sql.functions import *
from pyspark.sql.types import *
from pyspark.sql import DataFrame, Window
from customer360.utilities.config_parser import node_from_config
from customer360.utilities.re_usable_functions import check_empty_dfs, data_non_availability_and_missing_check \
    , add_event_week_and_month_from_yyyymmdd, union_dataframes_with_missing_cols
from src.customer360.utilities.spark_util import get_spark_empty_df, get_spark_session
import pyspark as pyspark
from functools import reduce
from typing import Dict, Any
def build_digital_l1_daily_features(cxense_site_traffic: DataFrame,
                                    cust_df: DataFrame,
                                    exception_partition_list_for_l0_digital_cxenxse_site_traffic: dict,
                                    daily_dict: dict,
                                    popular_url_dict: dict,
                                    popular_postal_code_dict: dict,
                                    popular_referrer_query_dict: dict,
                                    popular_referrer_host_dict: dict,
                                    ) -> [DataFrame, DataFrame, DataFrame, DataFrame, DataFrame]:
    """
    :param cxense_site_traffic:
    :param cust_df:
    :param exception_partition_list_for_l0_digital_cxenxse_site_traffic:
    :param daily_dict:
    :param popular_url_dict:
    :param popular_postal_code_dict:
    :param popular_referrer_query_dict:
    :param popular_referrer_host_dict:
    :return:
    """

    ################################# Start Implementing Data availability checks #############################
    if check_empty_dfs([cxense_site_traffic, cust_df]):
        return [get_spark_empty_df(), get_spark_empty_df(), get_spark_empty_df(), get_spark_empty_df()
            , get_spark_empty_df()]

    cxense_site_traffic = data_non_availability_and_missing_check(
        df=cxense_site_traffic, grouping="daily",
        par_col="partition_date",
        target_table_name="l1_digital_cxenxse_site_traffic_daily",
        exception_partitions=exception_partition_list_for_l0_digital_cxenxse_site_traffic)

    cxense_site_traffic = add_event_week_and_month_from_yyyymmdd(cxense_site_traffic, column='partition_date')

    cust_df = data_non_availability_and_missing_check(
        df=cust_df, grouping="daily",
        par_col="event_partition_date",
        target_table_name="l1_digital_cxenxse_site_traffic_daily")

    # new section to handle data latency
    min_value = union_dataframes_with_missing_cols(
        [
            cxense_site_traffic.select(
                f.max(f.col("event_partition_date")).alias("max_date")),
            cust_df.select(
                f.max(f.col("event_partition_date")).alias("max_date")),
        ]
    ).select(f.min(f.col("max_date")).alias("min_date")).collect()[0].min_date

    cxense_site_traffic = cxense_site_traffic.filter(f.col("event_partition_date") <= min_value)
    cust_df = cust_df.filter(f.col("event_partition_date") <= min_value)

    if check_empty_dfs([cxense_site_traffic, cust_df]):
        return [get_spark_empty_df(), get_spark_empty_df(), get_spark_empty_df(), get_spark_empty_df()
            , get_spark_empty_df()]

    ################################# End Implementing Data availability checks ###############################

    cust_df_cols = ['access_method_num', 'event_partition_date', 'start_of_week', 'start_of_month',
                    'subscription_identifier']
    join_cols = ['access_method_num', 'event_partition_date', 'start_of_week', 'start_of_month']

    cxense_site_traffic = cxense_site_traffic \
        .withColumnRenamed("mobile_no", "access_method_num") \
        .withColumn("digital_is_explorer", f.lit(1)) \
        .withColumn("digital_is_serenade", f.when(f.col("url").contains("serenade"), f.lit(1)).otherwise(f.lit(0)))

    cust_df = cust_df.where("charge_type IN ('Pre-paid', 'Post-paid')").select(cust_df_cols)

    cxense_site_traffic = cxense_site_traffic.join(cust_df, join_cols, how="left")

    daily_features = node_from_config(cxense_site_traffic, daily_dict)
    popular_url = node_from_config(cxense_site_traffic, popular_url_dict)
    popular_postal_code = node_from_config(cxense_site_traffic, popular_postal_code_dict)
    popular_referrer_query = node_from_config(cxense_site_traffic, popular_referrer_query_dict)
    popular_referrer_host = node_from_config(cxense_site_traffic, popular_referrer_host_dict)

    return [daily_features, popular_url, popular_postal_code, popular_referrer_query, popular_referrer_host]

    ############################### category_daily ##############################

#####################  Category master aib ###########################
def build_l1_digital_iab_category_table(aib_raw: DataFrame, aib_priority_mapping: DataFrame):

    # if check_empty_dfs([aib_raw]):
    #     return get_spark_empty_df()
    # if check_empty_dfs([aib_priority_mapping]):
    #     return get_spark_empty_df()

    aib_clean = (
        aib_raw.filter(f.col("argument").isNotNull())
            .filter(f.col("argument") != "")
    )

    # aib_priority_mapping_clean = aib_priority_mapping.withColumnRenamed(
    #     "category", "level_1"
    # ).withColumn("level_1", f.trim(f.lower(f.col("level_1"))))
    #

    iab_category_table = aib_clean.join(
        aib_priority_mapping, on=[aib_clean.level_1 == aib_priority_mapping.category], how="inner"
    ).withColumnRenamed("level_1" , "category_name")

    return iab_category_table

    ############################### Mobile_app_master##############################
def digital_mobile_app_category_master(app_categories_master: DataFrame,iab_category_master: DataFrame,iab_category_priority: DataFrame):

    iab_category_master = iab_category_master.filter(f.lower(f.trim(f.col("source_type"))) == "application")
    iab_category_master = iab_category_master.filter(f.lower(f.trim(f.col("source_platform"))) == "soc")

    app_categories_master = app_categories_master.join(
        f.broadcast(iab_category_master),
        on=[app_categories_master.application_name == iab_category_master.argument],
        how="inner",
    )

    app_categories_master = app_categories_master.select(
                                                     app_categories_master["application_id"],
                                                     iab_category_master["argument"],
                                                     iab_category_master["level_1"],
                                                     iab_category_master["level_2"],
                                                     iab_category_master["level_3"],
                                                     iab_category_master["level_4"]
                                                    )

    app_categories_master_map_priority = app_categories_master.join(
        f.broadcast(iab_category_priority),
        on=[app_categories_master.level_1 == iab_category_priority.category],
        how="inner",
    )

    df_return = app_categories_master_map_priority.select(app_categories_master["application_id"],
                                app_categories_master["argument"],
                                app_categories_master["level_1"],
                                app_categories_master["level_2"],
                                app_categories_master["level_3"],
                                app_categories_master["level_4"],
                                iab_category_priority["priority"])

    return df_return

    ############################### Mobile_app_daily ##############################
def digital_mobile_app_category_agg_daily(mobile_app_daily: DataFrame, mobile_app_daily_sql: dict,category_level: dict):
    ##check missing data##
    if check_empty_dfs([mobile_app_daily]):
        return get_spark_empty_df()

    # where this column more than 0
    mobile_app_daily = mobile_app_daily.where(f.col("count_trans") > 0)
    mobile_app_daily = mobile_app_daily.where(f.col("duration") > 0)
    mobile_app_daily = mobile_app_daily.where(f.col("total_byte") > 0)
    mobile_app_daily = mobile_app_daily.where(f.col("download_byte") > 0)
    mobile_app_daily = mobile_app_daily.where(f.col("upload_byte") > 0)

    mobile_app_daily = mobile_app_daily.withColumnRenamed(category_level, 'category_name')
    mobile_app_daily = mobile_app_daily.withColumn("priority", f.lit(None).cast(StringType()))
    mobile_app_daily = mobile_app_daily.withColumnRenamed('partition_date', 'event_partition_date')

    df_return = node_from_config(mobile_app_daily, mobile_app_daily_sql)
    return df_return

    ############################### Mobile_app_timeband ##############################

def digital_mobile_app_category_agg_timeband(Mobile_app_timeband: DataFrame,
                                             Mobile_app_daily: DataFrame,
                                             app_categories_master: DataFrame,
                                             category_level: dict,
                                             timeband: dict,
                                             mobile_app_timeband_sql: dict,
                                             mobile_app_timeband_sql_share: dict):
    import os,subprocess

<<<<<<< HEAD
    #where data timeband
=======
>>>>>>> f219aae0
    p_partition = str(os.getenv("RUN_PARTITION", "no_input"))
    if  (p_partition != 'no_input'):
        Mobile_app_timeband = Mobile_app_timeband.filter(Mobile_app_timeband["starttime"][0:8] == p_partition)

    #where timeband
    if (timeband == "Morning"):
        Mobile_app_timeband = Mobile_app_timeband.filter(Mobile_app_timeband["ld_hour"] >= 6 ).filter(Mobile_app_timeband["ld_hour"] <= 11 )
    elif (timeband == "Afternoon"):
        Mobile_app_timeband = Mobile_app_timeband.filter(Mobile_app_timeband["ld_hour"] >= 12 ).filter(Mobile_app_timeband["ld_hour"] <= 17 )
    elif (timeband == "Evening"):
        Mobile_app_timeband = Mobile_app_timeband.filter(Mobile_app_timeband["ld_hour"] >= 18 ).filter(Mobile_app_timeband["ld_hour"] <= 23 )
    else:
        Mobile_app_timeband = Mobile_app_timeband.filter(Mobile_app_timeband["ld_hour"] >= 0 ).filter(Mobile_app_timeband["ld_hour"] <= 5 )

     #check missing data##
    if check_empty_dfs([Mobile_app_timeband]):
        return get_spark_empty_df()
        
    # where this column more than 0
    Mobile_app_timeband = Mobile_app_timeband.withColumnRenamed('ul_kbyte', 'ul_byte')

    Mobile_app_timeband = Mobile_app_timeband.where(f.col("dw_byte") > 0)
    Mobile_app_timeband = Mobile_app_timeband.where(f.col("ul_byte") > 0)
    Mobile_app_timeband = Mobile_app_timeband.where(f.col("time_cnt") > 0)
    Mobile_app_timeband = Mobile_app_timeband.where(f.col("duration_sec") > 0)
    #check missing data##
    if check_empty_dfs([Mobile_app_timeband]):
        return get_spark_empty_df()
        
    #join master
    Mobile_app_timeband = Mobile_app_timeband.withColumnRenamed("msisdn", "mobile_no").join(f.broadcast(app_categories_master),
        on=[app_categories_master.application_id == Mobile_app_timeband.application],
        how="inner",
    )

    Mobile_app_timeband = Mobile_app_timeband.withColumnRenamed(category_level, 'category_name')
    Mobile_app_timeband = Mobile_app_timeband.withColumn('event_partition_date',concat(col("starttime")[0:4],f.lit('-'),concat(col("starttime")[5:2]),f.lit('-'),concat(col("starttime")[7:2])))
    logging.info("Dates to run for timebamd")
    Mobile_app_timeband = node_from_config(Mobile_app_timeband, mobile_app_timeband_sql)
    logging.info("Dates to run for timebamd Complete")
    #-------------------------------- share ----------------------------

    Mobile_app_daily = Mobile_app_daily.withColumnRenamed("total_visit_count", 'total_visit_count_daily')
    Mobile_app_daily = Mobile_app_daily.withColumnRenamed("total_visit_duration", 'total_visit_duration_daily')
    Mobile_app_daily = Mobile_app_daily.withColumnRenamed("total_volume_byte", 'total_volume_byte_daily')
    Mobile_app_daily = Mobile_app_daily.withColumnRenamed("total_download_byte", 'total_download_byte_daily')
    Mobile_app_daily = Mobile_app_daily.withColumnRenamed("total_upload_byte", 'total_upload_byte_daily')
    Mobile_app_daily = Mobile_app_daily.withColumnRenamed("priority", 'priority_daily')
    logging.info("Dates to run for join time band and daily")
    Mobile_app_timeband = Mobile_app_timeband.join(Mobile_app_daily,
        on=[Mobile_app_timeband.mobile_no == Mobile_app_daily.mobile_no ,Mobile_app_timeband.category_name == Mobile_app_daily.category_name,Mobile_app_timeband.event_partition_date == Mobile_app_daily.event_partition_date ],
        how="inner",
    )
    logging.info("select column")
    Mobile_app_timeband = Mobile_app_timeband.select(Mobile_app_daily["subscription_identifier"],Mobile_app_daily["mobile_no"],Mobile_app_daily["category_name"],Mobile_app_timeband["priority"],"total_visit_count","total_visit_duration","total_volume_byte","total_download_byte","total_upload_byte","total_visit_count_daily","total_visit_duration_daily","total_volume_byte_daily","total_download_byte_daily","total_upload_byte_daily",Mobile_app_daily["event_partition_date"])
    logging.info("Dates to run for share")
    df_return = node_from_config(Mobile_app_timeband, mobile_app_timeband_sql_share)
    return df_return

    ################### timeband join sub ################################

def digital_mobile_app_category_agg_timeband_feature(Mobile_app_timeband: DataFrame,customer_profile_key: DataFrame):

    customer_profile_key = customer_profile_key.select(customer_profile_key["access_method_num"],customer_profile_key["subscription_identifier"])
    #clear dup
    customer_profile_key =  customer_profile_key.groupby("access_method_num", "subscription_identifier").count()
    customer_profile_key = customer_profile_key.drop('count')
    Mobile_app_timeband = Mobile_app_timeband.join(customer_profile_key,
        on=[Mobile_app_timeband.mobile_no == customer_profile_key.access_method_num],
        how="inner",
    )

    Mobile_app_timeband = Mobile_app_timeband.select("subscription_identifier","mobile_no","category_name","priority","total_visit_count","total_visit_duration","total_volume_byte","total_upload_byte","event_partition_date")
    return Mobile_app_timeband

################## mobile web daily agg category ###########################
def l1_digital_customer_web_category_agg_daily(
        mobile_web_daily_raw: DataFrame,
        aib_categories_clean: DataFrame
) -> DataFrame:
    ##check missing data##
    if check_empty_dfs([mobile_web_daily_raw]):
        return get_spark_empty_df()

    aib_categories_clean = aib_categories_clean.filter(f.lower(f.trim(f.col("source_type"))) == "url")
    aib_categories_clean = aib_categories_clean.filter(f.lower(f.trim(f.col("source_platform"))) == "soc")

    mobile_web_daily_raw = mobile_web_daily_raw.where(f.col("count_trans") > 0)
    mobile_web_daily_raw = mobile_web_daily_raw.where(f.col("duration") > 0)
    mobile_web_daily_raw = mobile_web_daily_raw.where(f.col("total_byte") > 0)
    mobile_web_daily_raw = mobile_web_daily_raw.where(f.col("download_byte") > 0)
    mobile_web_daily_raw = mobile_web_daily_raw.where(f.col("upload_byte") > 0)

    df_mobile_web_daily = mobile_web_daily_raw.join(
        f.broadcast(aib_categories_clean)
        , on=[aib_categories_clean.argument == mobile_web_daily_raw.domain]
        , how="inner"
    ).select("subscription_identifier", "mobile_no", "category_name", "priority", "upload_byte", "download_byte", "duration" , "total_byte", "count_trans", mobile_web_daily_raw.partition_date)

    df_mobile_web_daily_category_agg = df_mobile_web_daily.groupBy("subscription_identifier", "mobile_no",
                                                                   "category_name", "priority", "partition_date").agg(

        f.sum("count_trans").alias("total_visit_count"),
        f.sum("duration").alias("total_visit_duration"),
        f.sum("total_byte").alias("total_volume_byte"),
        f.sum("download_byte").alias("total_download_byte"),
        f.sum("upload_byte").alias("total_upload_byte"),
        )

    df_mobile_web_daily_category_agg = df_mobile_web_daily_category_agg.withColumn("event_partition_date", f.to_date(f.col("partition_date").cast(StringType()), 'yyyy-MM-dd'))

    df_mobile_web_daily_category_agg = df_mobile_web_daily_category_agg.select("subscription_identifier",
                                                                               "mobile_no",
                                                                               "category_name",
                                                                               "priority",
                                                                               "total_visit_count",
                                                                               "total_visit_duration",
                                                                               "total_volume_byte",
                                                                               "total_download_byte",
                                                                               "total_upload_byte",
                                                                               "event_partition_date")

    return df_mobile_web_daily_category_agg

def l1_digital_customer_web_category_agg_union_daily(
        mobile_web_daily_agg: DataFrame,
        cxense_daily: DataFrame
) -> DataFrame:

    cxense_daily = cxense_daily.withColumn("total_volume_byte", f.lit(0).cast(IntegerType())) \
        .withColumn("total_download_byte", f.lit(0).cast(IntegerType())) \
        .withColumn("total_upload_byte", f.lit(0).cast(IntegerType()))

    cxense_daily = cxense_daily.select("subscription_identifier",
                                       "mobile_no",
                                       "category_name",
                                       "priority",
                                       "total_visit_count",
                                       "total_visit_duration",
                                       "total_volume_byte",
                                       "total_download_byte",
                                       "total_upload_byte",
                                       cxense_daily.event_partition_date)
    mobile_web_daily_agg.show()
    df_return = mobile_web_daily_agg.unionAll(cxense_daily)

    return df_return

################## mobile web daily agg category level_2-4 ###########################
def l1_digital_customer_web_category_agg_daily_cat_level(
        mobile_web_daily_raw: DataFrame,
        aib_categories_clean: DataFrame,
        cat_level: dict
) -> DataFrame:
    ##check missing data##
    if check_empty_dfs([mobile_web_daily_raw]):
        return get_spark_empty_df()

    aib_categories_clean = aib_categories_clean.filter(f.lower(f.trim(f.col("source_type"))) == "url")
    aib_categories_clean = aib_categories_clean.filter(f.lower(f.trim(f.col("source_platform"))) == "soc")

    mobile_web_daily_raw = mobile_web_daily_raw.where(f.col("count_trans") > 0)
    mobile_web_daily_raw = mobile_web_daily_raw.where(f.col("duration") > 0)
    mobile_web_daily_raw = mobile_web_daily_raw.where(f.col("total_byte") > 0)
    mobile_web_daily_raw = mobile_web_daily_raw.where(f.col("download_byte") > 0)
    mobile_web_daily_raw = mobile_web_daily_raw.where(f.col("upload_byte") > 0)

    df_mobile_web_daily = mobile_web_daily_raw.join(
        f.broadcast(aib_categories_clean)
        , on=[aib_categories_clean.argument == mobile_web_daily_raw.domain]
        , how="inner"
    ).select("subscription_identifier", "mobile_no", cat_level, "priority", "upload_byte", "download_byte", "duration" , "total_byte", "count_trans", mobile_web_daily_raw.partition_date)

    df_mobile_web_daily = df_mobile_web_daily.withColumnRenamed(cat_level, "category_name")

    df_mobile_web_daily_category_agg = df_mobile_web_daily.groupBy("subscription_identifier", "mobile_no",
                                                                   "category_name", "priority", "partition_date").agg(

        f.sum("count_trans").alias("total_visit_count"),
        f.sum("duration").alias("total_visit_duration"),
        f.sum("total_byte").alias("total_volume_byte"),
        f.sum("download_byte").alias("total_download_byte"),
        f.sum("upload_byte").alias("total_upload_byte"),
        )

    df_mobile_web_daily_category_agg = df_mobile_web_daily_category_agg.withColumn("event_partition_date", f.to_date(f.col("partition_date").cast(StringType()), 'yyyy-MM-dd'))

    df_mobile_web_daily_category_agg = df_mobile_web_daily_category_agg.select("subscription_identifier",
                                                                               "mobile_no",
                                                                               "category_name",
                                                                               "priority",
                                                                               "total_visit_count",
                                                                               "total_visit_duration",
                                                                               "total_volume_byte",
                                                                               "total_download_byte",
                                                                               "total_upload_byte",
                                                                               "event_partition_date")

    return df_mobile_web_daily_category_agg

def l1_digital_customer_web_category_agg_cat_level_union_daily(
        mobile_web_daily_agg: DataFrame,
        cxense_daily: DataFrame
) -> DataFrame:

    cxense_daily = cxense_daily.withColumn("total_volume_byte", f.lit(0).cast(IntegerType())) \
        .withColumn("total_download_byte", f.lit(0).cast(IntegerType())) \
        .withColumn("total_upload_byte", f.lit(0).cast(IntegerType()))

    cxense_daily = cxense_daily.select("subscription_identifier",
                                       "mobile_no",
                                       "category_name",
                                       "priority",
                                       "total_visit_count",
                                       "total_visit_duration",
                                       "total_volume_byte",
                                       "total_download_byte",
                                       "total_upload_byte",
                                       cxense_daily.event_partition_date)
    mobile_web_daily_agg.show()
    df_return = mobile_web_daily_agg.unionAll(cxense_daily)

    return df_return

################## mobile web agg level category ###########################
def l1_digital_mobile_web_level_category(mobile_web_daily_category_agg: DataFrame):

    if check_empty_dfs([mobile_web_daily_category_agg]):
        return get_spark_empty_df()

    key = ["mobile_no", "event_partition_date"]
    df_soc_web_day_level_stats = mobile_web_daily_category_agg.groupBy(key).agg(
        f.sum("total_download_byte").alias("total_download_byte"),
        f.sum("total_upload_byte").alias("total_upload_byte"),
        f.sum("total_visit_duration").alias("total_visit_duration"),
        f.sum("total_volume_byte").alias("total_volume_byte"),
        f.sum("total_visit_counts").alias("total_visit_count"),
    )
    return df_soc_web_day_level_stats

################## mobile web timebrand agg category ###########################
def l1_digital_customer_web_category_agg_timeband(mobile_web_hourly_raw: DataFrame,
                                                 union_profile: DataFrame,
                                                 mobile_web_daily_raw: DataFrame,
                                                 aib_categories_clean: DataFrame,
                                                 df_mobile_web_hourly_agg_sql: dict,
                                                 df_timeband_web: dict,
                                                 df_timeband_sql: dict) -> DataFrame:

    if check_empty_dfs([mobile_web_hourly_raw]):
        return get_spark_empty_df()
    if check_empty_dfs([aib_categories_clean]):
        return get_spark_empty_df()

################## Filter Hour ###########################
    if (df_timeband_web == "Morning"):
        mobile_web_hourly_raw = mobile_web_hourly_raw.filter(mobile_web_hourly_raw["ld_hour"] >= 6).filter(
            mobile_web_hourly_raw["ld_hour"] <= 11)
    elif (df_timeband_web == "Afternoon"):
        mobile_web_hourly_raw = mobile_web_hourly_raw.filter(mobile_web_hourly_raw["ld_hour"] >= 12).filter(
            mobile_web_hourly_raw["ld_hour"] <= 17)
    elif (df_timeband_web == "Evening"):
        mobile_web_hourly_raw = mobile_web_hourly_raw.filter(mobile_web_hourly_raw["ld_hour"] >= 18).filter(
            mobile_web_hourly_raw["ld_hour"] <= 23)
    else:
        mobile_web_hourly_raw = mobile_web_hourly_raw.filter(mobile_web_hourly_raw["ld_hour"] >= 0).filter(
            mobile_web_hourly_raw["ld_hour"] <= 5)

    mobile_web_hourly_raw = mobile_web_hourly_raw.where(f.col("dw_kbyte") > 0)
    mobile_web_hourly_raw = mobile_web_hourly_raw.where(f.col("ul_kbyte") > 0)

################## Join url and argument ###########################
    mobile_web_hourly_raw = (
        mobile_web_hourly_raw.withColumnRenamed("msisdn", "mobile_no").join(aib_categories_clean, on=[
            aib_categories_clean.argument == mobile_web_hourly_raw.host], how="inner", )).select("batchno", "mobile_no",
                                                                                                    "category_name",
                                                                                                    "priority",
                                                                                                    "dw_kbyte",
                                                                                                    "ul_kbyte",
                                                                                                    "air_port_duration",
                                                                                                    "count_transaction",
                                                                                                    "ld_hour")

################## Rename Columns Event Partition Date ###########################
    mobile_web_hourly_raw = mobile_web_hourly_raw.withColumnRenamed("dw_kbyte", "dw_byte")
    mobile_web_hourly_raw = mobile_web_hourly_raw.withColumnRenamed("ul_kbyte", "ul_byte")
    mobile_web_hourly_raw = mobile_web_hourly_raw.withColumn('event_partition_date',
                                                             concat(f.col("batchno")[0:4], f.lit('-'),
                                                                    concat(f.col("batchno")[5:2]), f.lit('-'),
                                                                    concat(f.col("batchno")[7:2]))).drop("batchno", "ld_hour")

    mobile_web_hourly_raw = node_from_config(mobile_web_hourly_raw, df_mobile_web_hourly_agg_sql)

############################# share ####################
    mobile_web_daily_raw = mobile_web_daily_raw.withColumnRenamed("total_visit_count", 'total_visit_count_daily')
    mobile_web_daily_raw = mobile_web_daily_raw.withColumnRenamed("total_visit_duration", 'total_visit_duration_daily')
    mobile_web_daily_raw = mobile_web_daily_raw.withColumnRenamed("total_volume_byte", 'total_volume_byte_daily')
    mobile_web_daily_raw = mobile_web_daily_raw.withColumnRenamed("total_download_byte", 'total_download_byte_daily')
    mobile_web_daily_raw = mobile_web_daily_raw.withColumnRenamed("total_upload_byte", 'total_upload_byte_daily')

############################# timeband join mobile web daily for sub_id ####################
    mobile_web_hourly_raw = mobile_web_hourly_raw.join(mobile_web_daily_raw,
                                                       on=[mobile_web_hourly_raw.mobile_no == mobile_web_daily_raw.mobile_no ,
                                                           mobile_web_hourly_raw.category_name == mobile_web_daily_raw.category_name],
                                                       how="inner").select(
                                                       mobile_web_daily_raw.subscription_identifier,
                                                       mobile_web_daily_raw.mobile_no,
                                                       mobile_web_daily_raw.category_name,
                                                       mobile_web_hourly_raw.priority,
                                                       mobile_web_hourly_raw.total_visit_count,
                                                       mobile_web_hourly_raw.total_visit_duration,
                                                       mobile_web_hourly_raw.total_volume_byte,
                                                       mobile_web_hourly_raw.total_download_byte,
                                                       mobile_web_hourly_raw.total_upload_byte,
                                                       mobile_web_daily_raw.total_visit_count_daily,
                                                       mobile_web_daily_raw.total_visit_duration_daily,
                                                       mobile_web_daily_raw.total_volume_byte_daily,
                                                       mobile_web_daily_raw.total_download_byte_daily,
                                                       mobile_web_daily_raw.total_upload_byte_daily,
                                                       mobile_web_daily_raw.event_partition_date)

    mobile_web_hourly_raw = node_from_config(mobile_web_hourly_raw, df_timeband_sql)

############################# timeband join union daily for sub_id ####################
    # mobile_web_hourly_raw = mobile_web_hourly_raw.join(union_profile,
    #                                                    on=[
    #                                                        mobile_web_hourly_raw.mobile_no == union_profile.access_method_num],
    #                                                    how="inner").select(
    #                                                    union_profile.subscription_identifier,
    #                                                    mobile_web_hourly_raw.mobile_no,
    #                                                    mobile_web_hourly_raw.category_name,
    #                                                    mobile_web_hourly_raw.priority,
    #                                                    mobile_web_hourly_raw.total_visit_count,
    #                                                    mobile_web_hourly_raw.total_visit_duration,
    #                                                    mobile_web_hourly_raw.total_volume_byte,
    #                                                    mobile_web_hourly_raw.total_download_byte,
    #                                                    mobile_web_hourly_raw.total_upload_byte,
    #                                                    mobile_web_hourly_raw.share_total_visit_count,
    #                                                    mobile_web_hourly_raw.share_total_visit_duration,
    #                                                    mobile_web_hourly_raw.share_total_volume_byte,
    #                                                    mobile_web_hourly_raw.share_total_download_byte,
    #                                                    mobile_web_hourly_raw.share_total_upload_byte,
    #                                                    mobile_web_hourly_raw.event_partition_date)

    return mobile_web_hourly_raw

################## mobile web timebrand agg category ###########################
def l1_digital_customer_web_category_agg_timeband_cat_level(mobile_web_hourly_raw: DataFrame,
                                                 union_profile: DataFrame,
                                                 mobile_web_daily_raw: DataFrame,
                                                 aib_categories_clean: DataFrame,
                                                 df_mobile_web_hourly_agg_sql: dict,
                                                 df_timeband_web: dict,
                                                 df_timeband_sql: dict,
                                                 cat_level: dict) -> DataFrame:

    if check_empty_dfs([mobile_web_hourly_raw]):
        return get_spark_empty_df()
    if check_empty_dfs([aib_categories_clean]):
        return get_spark_empty_df()

################## Filter Hour ###########################
    if (df_timeband_web == "Morning"):
        mobile_web_hourly_raw = mobile_web_hourly_raw.filter(mobile_web_hourly_raw["ld_hour"] >= 6).filter(
            mobile_web_hourly_raw["ld_hour"] <= 11)
    elif (df_timeband_web == "Afternoon"):
        mobile_web_hourly_raw = mobile_web_hourly_raw.filter(mobile_web_hourly_raw["ld_hour"] >= 12).filter(
            mobile_web_hourly_raw["ld_hour"] <= 17)
    elif (df_timeband_web == "Evening"):
        mobile_web_hourly_raw = mobile_web_hourly_raw.filter(mobile_web_hourly_raw["ld_hour"] >= 18).filter(
            mobile_web_hourly_raw["ld_hour"] <= 23)
    else:
        mobile_web_hourly_raw = mobile_web_hourly_raw.filter(mobile_web_hourly_raw["ld_hour"] >= 0).filter(
            mobile_web_hourly_raw["ld_hour"] <= 5)

    mobile_web_hourly_raw = mobile_web_hourly_raw.where(f.col("dw_kbyte") > 0)
    mobile_web_hourly_raw = mobile_web_hourly_raw.where(f.col("ul_kbyte") > 0)

################## Join url and argument ###########################
    mobile_web_hourly_raw = (
        mobile_web_hourly_raw.withColumnRenamed("msisdn", "mobile_no").join(aib_categories_clean, on=[
            aib_categories_clean.argument == mobile_web_hourly_raw.host], how="inner", )).select("batchno", "mobile_no",
                                                                                                    cat_level,
                                                                                                    "priority",
                                                                                                    "dw_kbyte",
                                                                                                    "ul_kbyte",
                                                                                                    "air_port_duration",
                                                                                                    "count_transaction",
                                                                                                    "ld_hour")

################## Rename Columns Event Partition Date ###########################
    mobile_web_hourly_raw = mobile_web_hourly_raw.withColumnRenamed("dw_kbyte", "dw_byte")
    mobile_web_hourly_raw = mobile_web_hourly_raw.withColumnRenamed("ul_kbyte", "ul_byte")
    mobile_web_hourly_raw = mobile_web_hourly_raw.withColumnRenamed(cat_level, "category_name")
    mobile_web_hourly_raw = mobile_web_hourly_raw.withColumn('event_partition_date',
                                                             concat(f.col("batchno")[0:4], f.lit('-'),
                                                                    concat(f.col("batchno")[5:2]), f.lit('-'),
                                                                    concat(f.col("batchno")[7:2]))).drop("batchno", "ld_hour")

    mobile_web_hourly_raw = node_from_config(mobile_web_hourly_raw, df_mobile_web_hourly_agg_sql)

############################# share ####################
    mobile_web_daily_raw = mobile_web_daily_raw.withColumnRenamed("total_visit_count", 'total_visit_count_daily')
    mobile_web_daily_raw = mobile_web_daily_raw.withColumnRenamed("total_visit_duration", 'total_visit_duration_daily')
    mobile_web_daily_raw = mobile_web_daily_raw.withColumnRenamed("total_volume_byte", 'total_volume_byte_daily')
    mobile_web_daily_raw = mobile_web_daily_raw.withColumnRenamed("total_download_byte", 'total_download_byte_daily')
    mobile_web_daily_raw = mobile_web_daily_raw.withColumnRenamed("total_upload_byte", 'total_upload_byte_daily')

############################# timeband join mobile web daily for sub_id ####################
    mobile_web_hourly_raw = mobile_web_hourly_raw.join(mobile_web_daily_raw,
                                                       on=[mobile_web_hourly_raw.mobile_no == mobile_web_daily_raw.mobile_no ,
                                                           mobile_web_hourly_raw.category_name == mobile_web_daily_raw.category_name],
                                                       how="inner").select(
                                                       mobile_web_daily_raw.subscription_identifier,
                                                       mobile_web_daily_raw.mobile_no,
                                                       mobile_web_daily_raw.category_name,
                                                       mobile_web_hourly_raw.priority,
                                                       mobile_web_hourly_raw.total_visit_count,
                                                       mobile_web_hourly_raw.total_visit_duration,
                                                       mobile_web_hourly_raw.total_volume_byte,
                                                       mobile_web_hourly_raw.total_download_byte,
                                                       mobile_web_hourly_raw.total_upload_byte,
                                                       mobile_web_daily_raw.total_visit_count_daily,
                                                       mobile_web_daily_raw.total_visit_duration_daily,
                                                       mobile_web_daily_raw.total_volume_byte_daily,
                                                       mobile_web_daily_raw.total_download_byte_daily,
                                                       mobile_web_daily_raw.total_upload_byte_daily,
                                                       mobile_web_daily_raw.event_partition_date)

    mobile_web_hourly_raw = node_from_config(mobile_web_hourly_raw, df_timeband_sql)

############################# timeband join union daily for sub_id ####################
    # mobile_web_hourly_raw = mobile_web_hourly_raw.join(union_profile,
    #                                                    on=[
    #                                                        mobile_web_hourly_raw.mobile_no == union_profile.access_method_num],
    #                                                    how="inner").select(
    #                                                    union_profile.subscription_identifier,
    #                                                    mobile_web_hourly_raw.mobile_no,
    #                                                    mobile_web_hourly_raw.category_name,
    #                                                    mobile_web_hourly_raw.priority,
    #                                                    mobile_web_hourly_raw.total_visit_count,
    #                                                    mobile_web_hourly_raw.total_visit_duration,
    #                                                    mobile_web_hourly_raw.total_volume_byte,
    #                                                    mobile_web_hourly_raw.total_download_byte,
    #                                                    mobile_web_hourly_raw.total_upload_byte,
    #                                                    mobile_web_hourly_raw.share_total_visit_count,
    #                                                    mobile_web_hourly_raw.share_total_visit_duration,
    #                                                    mobile_web_hourly_raw.share_total_volume_byte,
    #                                                    mobile_web_hourly_raw.share_total_download_byte,
    #                                                    mobile_web_hourly_raw.share_total_upload_byte,
    #                                                    mobile_web_hourly_raw.event_partition_date)

    return mobile_web_hourly_raw


################## Timebrand join subscription identifier ###########################
def l1_digital_mobile_web_category_agg_timeband_features(union_profile_daily: DataFrame,
                                                 mobile_web_hourly_agg: DataFrame,) -> DataFrame:

    if check_empty_dfs([union_profile_daily]):
        return get_spark_empty_df()
    if check_empty_dfs([mobile_web_hourly_agg]):
        return get_spark_empty_df()

################## Max date  ###########################
    df_mobile_web_hourly_agg_max_date = union_profile_daily.withColumn("max_date", f.col("event_partition_date").cast("string")).groupBy(
        "access_method_num", "subscription_identifier").agg(max("event_partition_date").alias("max_date"))

################## Join subscription identifier  ###########################
    df_mobile_web_hourly_agg = (
        mobile_web_hourly_agg.join(union_profile_daily,
                                   on=[union_profile_daily.access_method_num == mobile_web_hourly_agg.mobile_no],
                                   how="inner").select("subscription_identifier",
                                                          "mobile_no" ,
                                                          "category_name",
                                                          "priority",
                                                          "total_download_byte",
                                                          "total_upload_byte",
                                                          "total_visit_count",
                                                          "total_visit_duration",
                                                          "total_volume_byte"))
    return df_mobile_web_hourly_agg

################## relay agg ###########################
def relay_drop_nulls(df_relay: pyspark.sql.DataFrame):
    df_relay_cleaned = df_relay.filter(
        (f.col("mobile_no").isNotNull())
        & (f.col("mobile_no") != "")
        & (f.col("subscription_identifier") != "")
        & (f.col("subscription_identifier").isNotNull())
    )
    return df_relay_cleaned

def join_all(dfs, on, how="inner"):
    """
    Merge all the dataframes
    """
    return reduce(lambda x, y: x.join(y, on=on, how=how), dfs)

def digital_customer_relay_pageview_agg_daily(
    df_pageview: pyspark.sql.DataFrame, pageview_count_visit: Dict[str, Any],
):
    if check_empty_dfs([df_pageview]):
        return get_spark_empty_df()

    df_engagement_pageview_clean = relay_drop_nulls(df_pageview)
    df_engagement_pageview = df_engagement_pageview_clean.withColumn(
        "event_partition_date",
        f.concat(f.substring(f.col("partition_date").cast("string"), 1, 4), f.lit("-"),
                 f.substring(f.col("partition_date").cast("string"), 5, 2), f.lit("-"),
                 f.substring(f.col("partition_date").cast("string"), 7, 2)
                 ),
    ).drop(*["partition_date"])

    df_engagement_pageview_visits = node_from_config(df_engagement_pageview, pageview_count_visit)
    return df_engagement_pageview_visits

def digital_customer_relay_conversion_agg_daily(
    df_conversion: pyspark.sql.DataFrame,df_conversion_package: pyspark.sql.DataFrame,conversion_count_visit_by_cid: Dict[str, Any],conversion_package_count_visit_by_cid: Dict[str, Any],
):
    if check_empty_dfs([df_conversion]):
        return get_spark_empty_df()
    if check_empty_dfs([df_conversion_package]):
        return get_spark_empty_df()

    df_engagement_conversion_clean = relay_drop_nulls(df_conversion)
    df_engagement_conversion = df_engagement_conversion_clean.filter((f.col("cid").isNotNull()) & (f.col("cid") != "") & (f.col("R42paymentStatus") == "successful"))
    df_engagement_conversion = df_engagement_conversion.withColumnRenamed("cid", "campaign_id")
    df_engagement_conversion = df_engagement_conversion.withColumn(
        "event_partition_date",
        f.concat(f.substring(f.col("partition_date").cast("string"), 1, 4), f.lit("-"),
                 f.substring(f.col("partition_date").cast("string"), 5, 2), f.lit("-"),
                 f.substring(f.col("partition_date").cast("string"), 7, 2)
                 ),
    ).drop(*["partition_date"])

    df_engagement_conversion_package_clean = relay_drop_nulls(df_conversion_package)
    df_engagement_conversion_package = df_engagement_conversion_package_clean.filter((f.col("cid").isNotNull()) & (f.col("cid") != "") & (f.col("R42Product_status") == "successful"))
    df_engagement_conversion_package = df_engagement_conversion_package.withColumnRenamed("cid", "campaign_id")
    df_engagement_conversion_package = df_engagement_conversion_package.withColumn(
        "event_partition_date",
        f.concat(f.substring(f.col("partition_date").cast("string"), 1, 4), f.lit("-"),
                 f.substring(f.col("partition_date").cast("string"), 5, 2), f.lit("-"),
                 f.substring(f.col("partition_date").cast("string"), 7, 2)
                 ),
    ).drop(*["partition_date"])

    df_engagement_conversion_visits = node_from_config(df_engagement_conversion, conversion_count_visit_by_cid)
    df_engagement_conversion_package_visits = node_from_config(df_engagement_conversion_package, conversion_package_count_visit_by_cid)

    df_engagement_conversion_visits.createOrReplaceTempView("df_engagement_conversion_visits")
    df_engagement_conversion_package_visits.createOrReplaceTempView("df_engagement_conversion_package_visits")

    # spark = get_spark_session()
    # df_conversion_and_package_visits = spark.sql("""
    # select
    # COALESCE(a.subscription_identifier,b.subscription_identifier) as subscription_identifier,
    # COALESCE(a.mobile_no,b.mobile_no) as mobile_no,
    # COALESCE(a.campaign_id,b.campaign_id) as campaign_id,
    # a.total_conversion_product_count as total_conversion_product_count,
    # b.total_conversion_package_count as total_conversion_package_count,
    # COALESCE(a.event_partition_date,b.event_partition_date) as event_partition_date
    # from df_engagement_conversion_visits a
    # FULL JOIN df_engagement_conversion_package_visits b
    # ON a.subscription_identifier = b.subscription_identifier
    # and a.mobile_no = b.mobile_no
    # and a.campaign_id = b.campaign_id
    # and a.event_partition_date = b.event_partition_date
    # """)
    df_conversion_and_package_visits = join_all(
    [
        df_engagement_conversion_visits,
        df_engagement_conversion_package_visits
    ],
    on=["subscription_identifier", "event_partition_date", "mobile_no","campaign_id"],
    how="outer",
    )
    return df_conversion_and_package_visits


################## combine web agg category ###########################
def digital_to_l1_combine_app_web_agg_daily(app_category_agg_daily: pyspark.sql.DataFrame,app_category_web_daily: pyspark.sql.DataFrame,combine_app_web_agg_daily: dict):

    if check_empty_dfs([app_category_agg_daily]):
        return get_spark_empty_df()

    # if check_empty_dfs([app_category_web_daily]):
    #     return get_spark_empty_df()


    combine = app_category_agg_daily.union(app_category_web_daily)
    logging.info("Union App & Web Complete")

    combine = combine.withColumnRenamed("category_name", "category_name_old")
    combine = combine.withColumn('category_name', f.lower(f.col("category_name_old")))
    combine = combine.drop('category_name_old')
    df_return = node_from_config(combine,combine_app_web_agg_daily)

    return df_return

    ################## combine agg category timeband ###########################
def l1_digital_customer_combine_category_agg_timeband(app_timeband: pyspark.sql.DataFrame,web_timeband: pyspark.sql.DataFrame,combine_daily: pyspark.sql.DataFrame,sql_agg_timeband: dict,sql_share_timeband: dict):

    # if check_empty_dfs([app_category_agg_daily]):
    #     return get_spark_empty_df()

    # if check_empty_dfs([app_category_web_daily]):
    #     return get_spark_empty_df()


    combine = app_timeband.union(web_timeband)
    logging.info("Union App & Web Complete")

    combine = combine.withColumnRenamed("category_name", "category_name_old")
    combine = combine.withColumn('category_name', f.lower(f.col("category_name_old")))
    combine = combine.drop('category_name_old')

    combine = node_from_config(combine,sql_agg_timeband)

    #-------------------------------- share ----------------------------

    combine_daily = combine_daily.withColumnRenamed("total_visit_count", 'total_visit_count_daily')
    combine_daily = combine_daily.withColumnRenamed("total_visit_duration", 'total_visit_duration_daily')
    combine_daily = combine_daily.withColumnRenamed("total_volume_byte", 'total_volume_byte_daily')
    combine_daily = combine_daily.withColumnRenamed("total_download_byte", 'total_download_byte_daily')
    combine_daily = combine_daily.withColumnRenamed("total_upload_byte", 'total_upload_byte_daily')
    # combine_daily = combine_daily.withColumnRenamed("priority", 'priority_daily')

    logging.info("Dates to run for join time band and daily")
    combine = combine.alias('combine').join(combine_daily.alias('combine_daily'),
        on=[
            combine.subscription_identifier == combine_daily.subscription_identifier ,
            combine.mobile_no == combine_daily.mobile_no  ,
            combine.category_name == combine_daily.category_name,
            combine.event_partition_date == combine_daily.event_partition_date ],
        how="inner",
    )
    logging.info("select column")
    combine = combine.select(
        "combine.subscription_identifier",
        "combine.mobile_no",
        "combine.category_name",
        "combine.total_visit_count",
        "combine.total_visit_duration",
        "combine.total_volume_byte",
        "combine.total_download_byte",
        "combine.total_upload_byte",
        "combine_daily.total_visit_count_daily",
        "combine_daily.total_visit_duration_daily",
        "combine_daily.total_volume_byte_daily",
        "combine_daily.total_download_byte_daily",
        "combine_daily.total_upload_byte_daily",
        "combine.event_partition_date")
    logging.info("Dates to run for share")

    df_return = node_from_config(combine, sql_share_timeband)

    return df_return
    ######################################################################

def _remove_time_dupe_cxense_traffic(df_traffic: pyspark.sql.DataFrame):
    # first grouping by traffic_name, traffic value because they are
    # repeated at identical times with different activetime
    # getting max for the same traffic name and traffic value

    df_traffic = (
        df_traffic.withColumn("activetime", f.col("activetime").cast(IntegerType()))
        .groupBy(
            "mobile_no",
            "hash_id",
            "cx_id",
            "site_id",
            "url",
            "partition_date",
            "time",
            "traffic_name",
            "traffic_value",
        )
        .agg(f.max("activetime").alias("activetime"))
        .withColumn("time_fmtd", f.to_timestamp("time", "yyyy-MM-dd HH:mm:ss"))
    )
    return df_traffic


def _basic_clean_cxense_traffic(df_traffic_raw: pyspark.sql.DataFrame):
    df_traffic = (
        df_traffic_raw.filter(f.col("url").isNotNull())
        .filter(f.col("site_id").isNotNull())
        .filter(f.col("url") != "")
        .filter(f.col("site_id") != "")
        .filter(f.col("activetime").isNotNull())
        .withColumn("url", f.col("url"))
        .dropDuplicates()
    )
    return df_traffic


def clean_cxense_traffic(df_traffic_raw: pyspark.sql.DataFrame):
    df_traffic = _basic_clean_cxense_traffic(df_traffic_raw)
    df_traffic = _remove_time_dupe_cxense_traffic(df_traffic)
    return df_traffic


def clean_cxense_content_profile(df_cxense_cp_raw: pyspark.sql.DataFrame):
    df_cp = (
        df_cxense_cp_raw.filter(f.col("url0").isNotNull())
        .filter(f.col("siteid").isNotNull())
        .filter(f.col("content_name").isNotNull())
        .filter(f.col("content_value").isNotNull())
        .filter(f.col("weight").isNotNull())
        .filter(f.col("url0") != "")
        .filter(f.col("siteid") != "")
        .filter(f.col("content_name") != "")
        .filter(f.col("content_value") != "")
        .withColumn("content_value", f.col("content_value"))
        .withColumn("url", f.col("url0")).withColumnRenamed("partition_month", "start_of_month")
        .dropDuplicates()
    )
    return df_cp

def l1_digital_cxense_content_profile_int(
df_cxense_cp_raw: pyspark.sql.DataFrame
):
    df_cp = clean_cxense_content_profile(df_cxense_cp_raw)
    return df_cp

def l1_digital_cxense_traffic_clean(
        df_traffic_raw: pyspark.sql.DataFrame,
):

    df_traffic = clean_cxense_traffic(df_traffic_raw)

    df_cxense_traffic = df_traffic.withColumn(
        "event_partition_date",
        f.concat(f.substring(f.col("partition_date").cast("string"), 1, 4), f.lit("-"),
                 f.substring(f.col("partition_date").cast("string"), 5, 2), f.lit("-"),
                 f.substring(f.col("partition_date").cast("string"), 7, 2)
                 ),
    ).drop(*["partition_date"])

    return df_cxense_traffic


def create_content_profile_mapping(
    df_cp: pyspark.sql.DataFrame, df_cat: pyspark.sql.DataFrame
):
    df_cat = df_cat.filter(f.lower(f.trim(f.col("source_platform"))) == "than")
    df_cp_rank_by_wt = (
        df_cp.filter("content_name = 'ais-categories'")
        .withColumn("category_length", f.size(f.split("content_value", "/")))
        .withColumn(
            "rn",
            f.rank().over(
                Window.partitionBy("siteid", "url0").orderBy(
                    f.desc("weight"),
                    f.desc("category_length"),
                    f.desc("start_of_month"),
                    f.desc("lastfetched"),
                )
            ),
        )
        .filter("rn = 1")
    )

    df_cp_urls_with_multiple_weights = (
        df_cp_rank_by_wt.groupBy("siteid", "url0", "rn")
        .count()
        .filter("count > 1")
        .select("siteid", "url0")
        .distinct()
    )

    df_cp_cleaned = df_cp_rank_by_wt.join(
        df_cp_urls_with_multiple_weights, on=["siteid", "url0"], how="inner"
    )

    df_cp_join_iab = df_cp_cleaned.join(
        df_cat, on=[df_cp_cleaned.content_value == df_cat.argument], how="inner"
    )
    return df_cp_join_iab

def l1_digital_content_profile_mapping(
        df_cp: pyspark.sql.DataFrame, df_cat: pyspark.sql.DataFrame
):
    df_cp_cleaned = create_content_profile_mapping(df_cp, df_cat)
    return df_cp_cleaned

def l1_digital_agg_cxense_traffic(df_traffic_cleaned: pyspark.sql.DataFrame):
    # aggregating url visits activetime, visit counts
    if check_empty_dfs([df_traffic_cleaned]):
        return get_spark_empty_df()

    df_traffic_agg = df_traffic_cleaned.groupBy(
        "mobile_no", "site_id", "url", "event_partition_date"
    ).agg(
        f.sum("activetime").alias("total_visit_duration"),
        f.count("*").alias("total_visit_count"),
    )
    return df_traffic_agg

def get_matched_urls(df_traffic_join_cp_join_iab: pyspark.sql.DataFrame):

    if check_empty_dfs([df_traffic_join_cp_join_iab]):
        return get_spark_empty_df()

    df_traffic_join_cp_matched = df_traffic_join_cp_join_iab.filter(
        (f.col("siteid").isNotNull()) & (f.col("url0").isNotNull())
    ).select("mobile_no",
         "event_partition_date",
         "url",
         "category_name",
         "level_2",
         "level_3",
         "level_4",
         "priority",
         "total_visit_duration",
         "total_visit_count")

    return df_traffic_join_cp_matched


def get_unmatched_urls(df_traffic_join_cp_join_iab: pyspark.sql.DataFrame):

    if check_empty_dfs([df_traffic_join_cp_join_iab]):
        return get_spark_empty_df()

    df_traffic_join_cp_missing = df_traffic_join_cp_join_iab.filter(
        (f.col("siteid").isNull()) | (f.col("url0").isNull())
    ).select("mobile_no",
         "event_partition_date",
         "site_id",
         "url",
         "category_name",
         "level_2",
         "level_3",
         "level_4",
         "priority",
         "total_visit_duration",
         "total_visit_count")

    return df_traffic_join_cp_missing

def get_cp_category_ais_priorities(df_cp_join_iab: pyspark.sql.DataFrame):
    df_cp_join_iab_join_ais_priority = df_cp_join_iab.withColumn(
        "cat_rank",
        f.rank().over(
            Window.partitionBy("siteid").orderBy(
                f.desc("weight"),
                f.desc("category_length"),
                f.desc("start_of_month"),
                f.desc("lastfetched"),
                f.asc("priority"),
            )
        ),
    ).filter("cat_rank = 1")
    return df_cp_join_iab_join_ais_priority

def l1_digital_get_matched_and_unmatched_urls(
    cxense_agg_daily: pyspark.sql.DataFrame, iab_content: pyspark.sql.DataFrame
):
    if check_empty_dfs([cxense_agg_daily, iab_content]):
        return get_spark_empty_df(2)

    spark = get_spark_session()
    cxense_agg_daily.createOrReplaceTempView("df_traffic_agg")
    iab_content.createOrReplaceTempView("df_cp_join_iab")

    df_traffic_join_cp_join_iab = spark.sql("""
    select 
    mobile_no,
    event_partition_date,
    b.url0,
    b.siteid,
    a.site_id,
    a.url,
    category_name,
    level_2,
    level_3,
    level_4,
    priority,
    total_visit_duration,
    total_visit_count
    from df_traffic_agg a
    left join df_cp_join_iab b
    on a.site_id = b.siteid
    and a.url = b.url0""")

    df_traffic_join_cp_join_iab.createOrReplaceTempView("df_traffic_join_cp_join_iab")
    # df_traffic_join_cp_join_iab = df_traffic_agg.join(
    #     df_cp_join_iab,
    #     on=[
    #         (df_traffic_agg.site_id == df_cp_join_iab.siteid)
    #         & (df_traffic_agg.url == df_cp_join_iab.url0)
    #     ],
    #     how="left",
    # )

    #
    # matched_urls = get_matched_urls(df_traffic_join_cp_join_iab)
    # unmatched_urls = get_unmatched_urls(df_traffic_join_cp_join_iab)

    matched_urls = spark.sql("""select * from df_traffic_join_cp_join_iab where siteid is not null and url0 is not null""")
    # matched_urls = df_traffic_join_cp_join_iab.filter(
    #     (f.col("siteid").isNotNull()) & (f.col("url0").isNotNull())
    # )


    # if check_empty_dfs([matched_urls]):
    #     return get_spark_empty_df()

    unmatched_urls = spark.sql("""select * from df_traffic_join_cp_join_iab where siteid is null and url0 is null""")
    # unmatched_urls = df_traffic_join_cp_join_iab.filter(
    #     (f.col("siteid").isNull()) | (f.col("url0").isNull())
    # )

    unmatched_urls.createOrReplaceTempView("unmatched_urls")
    df_cp_join_iab_join_ais_priority = get_cp_category_ais_priorities(iab_content)
    df_cp_join_iab_join_ais_priority.createOrReplaceTempView("df_cp_join_iab_join_ais_priority")

    df_traffic_get_missing_urls = spark.sql("""select
       a.mobile_no,
       a.event_partition_date,
       a.url,
       a.category_name,
       a.level_2,
       a.level_3,
       a.level_4,
       a.priority,
       a.total_visit_duration,
       a.total_visit_count
       from unmatched_urls a
       left join df_cp_join_iab_join_ais_priority b
       on a.site_id = b.siteid
       """)

    return [matched_urls, df_traffic_get_missing_urls]

def l1_digital_get_best_match_for_unmatched_urls(
    df_traffic_join_cp_missing: pyspark.sql.DataFrame,
    df_cp_join_iab: pyspark.sql.DataFrame,
):
    spark = get_spark_session()
    df_traffic_join_cp_missing.createOrReplaceTempView("df_traffic_join_cp_missing")
    df_cp_join_iab_join_ais_priority = get_cp_category_ais_priorities(df_cp_join_iab)
    df_cp_join_iab_join_ais_priority.createOrReplaceTempView("df_cp_join_iab_join_ais_priority")

    df_traffic_get_missing_urls = spark.sql("""select
    mobile_no,
    event_partition_date,
    url,
    category_name,
    level_2,
    level_3,
    level_4,
    priority,
    total_visit_duration,
    total_visit_count
    from df_traffic_join_cp_missing a
    left join df_cp_join_iab_join_ais_priority
    inner a.site_id = b.siteid
    """)

    # df_traffic_get_missing_urls = (
    #     df_traffic_join_cp_missing.drop(*df_cp_join_iab.columns)
    #     .join(
    #         df_cp_join_iab_join_ais_priority,
    #         on=[
    #             df_traffic_join_cp_missing.site_id
    #             == df_cp_join_iab_join_ais_priority.siteid
    #         ],
    #         how="inner",
    #     )
    #     .drop("siteid").select("mobile_no",
    #      "event_partition_date",
    #      "url",
    #      "category_name",
    #      "level_2",
    #      "level_3",
    #      "level_4",
    #      "priority",
    #      "total_visit_duration",
    #      "total_visit_count")
    # )
    return df_traffic_get_missing_urls

def l1_digital_union_matched_and_unmatched_urls(
    cxense_agg_daily: pyspark.sql.DataFrame,
    iab_content: pyspark.sql.DataFrame,
    customer_profile: pyspark.sql.DataFrame
):

    spark = get_spark_session()
    cxense_agg_daily.createOrReplaceTempView("df_traffic_agg")
    iab_content.createOrReplaceTempView("df_cp_join_iab")

    df_traffic_join_cp_join_iab = spark.sql("""
        select 
        mobile_no,
        event_partition_date,
        b.url0,
        b.siteid,
        a.site_id,
        a.url,
        category_name,
        level_2,
        level_3,
        level_4,
        priority,
        total_visit_duration,
        total_visit_count
        from df_traffic_agg a
        left join df_cp_join_iab b
        on a.site_id = b.siteid
        and a.url = b.url0""")

    df_traffic_join_cp_join_iab.createOrReplaceTempView("df_traffic_join_cp_join_iab")

    matched_urls = spark.sql("""select * from df_traffic_join_cp_join_iab where siteid is not null and url0 is not null""")

    unmatched_urls = spark.sql("""select * from df_traffic_join_cp_join_iab where siteid is null and url0 is null""")

    unmatched_urls.createOrReplaceTempView("unmatched_urls")
    df_cp_join_iab_join_ais_priority = get_cp_category_ais_priorities(iab_content)
    df_cp_join_iab_join_ais_priority.createOrReplaceTempView("df_cp_join_iab_join_ais_priority")

    df_traffic_get_missing_urls = spark.sql("""select
           a.mobile_no,
           a.event_partition_date,
           a.url,
           a.category_name,
           a.level_2,
           a.level_3,
           a.level_4,
           a.priority,
           a.total_visit_duration,
           a.total_visit_count
           from unmatched_urls a
           left join df_cp_join_iab_join_ais_priority b
           on a.site_id = b.siteid
           """)

    matched_urls = matched_urls.groupBy("mobile_no", "event_partition_date", "url",
                                                                      "category_name", "priority").agg(
            f.sum("total_visit_duration").alias("total_visit_duration"),
            f.sum("total_visit_count").alias("total_visit_count")
    )
    df_traffic_get_missing_urls = df_traffic_get_missing_urls.groupBy("mobile_no", "event_partition_date",
                                                                    "url", "category_name",
                                                                    "priority").agg(
            f.sum("total_visit_duration").alias("total_visit_duration"),
            f.sum("total_visit_count").alias("total_visit_count"))

    df_traffic_join_cp_union = matched_urls.union(df_traffic_get_missing_urls).distinct()

    df_traffic_join_cp_union = df_traffic_join_cp_union.join(customer_profile,
                                                                     on=[
                                                                         df_traffic_join_cp_union.mobile_no == customer_profile.access_method_num],
                                                                     how="inner").select(
            customer_profile.subscription_identifier,
            df_traffic_join_cp_union.mobile_no,
            df_traffic_join_cp_union.event_partition_date,
            df_traffic_join_cp_union.url,
            df_traffic_join_cp_union.category_name,
            df_traffic_join_cp_union.priority,
            df_traffic_join_cp_union.total_visit_duration,
            df_traffic_join_cp_union.total_visit_count)

    # if (check_empty_dfs(df_traffic_join_cp_matched)):
    #     df_traffic_get_missing_urls = df_traffic_get_missing_urls.groupBy("mobile_no", "event_partition_date", "url", "category_name",
    #                                                        "priority").agg(
    #         f.sum("total_visit_duration").alias("total_visit_duration"),
    #         f.sum("total_visit_count").alias("total_visit_count"))
    #
    #     df_return = df_traffic_get_missing_urls.join(customer_profile,
    #                                                                  on=[
    #                                                                      df_traffic_get_missing_urls.mobile_no == customer_profile.access_method_num],
    #                                                                  how="inner").select(
    #         customer_profile.subscription_identifier,
    #         df_traffic_get_missing_urls.mobile_no,
    #         df_traffic_get_missing_urls.event_partition_date,
    #         df_traffic_get_missing_urls.url,
    #         df_traffic_get_missing_urls.category_name,
    #         df_traffic_get_missing_urls.priority,
    #         df_traffic_get_missing_urls.total_visit_duration,
    #         df_traffic_get_missing_urls.total_visit_count)
    #
    # elif (check_empty_dfs(df_traffic_get_missing_urls)):
    #     df_traffic_join_cp_matched = df_traffic_join_cp_matched.groupBy("mobile_no", "event_partition_date", "url", "category_name",
    #                                                       "priority").agg(
    #         f.sum("total_visit_duration").alias("total_visit_duration"),
    #         f.sum("total_visit_count").alias("total_visit_count"))
    #
    #     df_return = df_traffic_join_cp_matched.join(customer_profile,
    #                                                  on=[
    #                                                      df_traffic_join_cp_matched.mobile_no == customer_profile.access_method_num],
    #                                                  how="inner").select(
    #         customer_profile.subscription_identifier,
    #         df_traffic_join_cp_matched.mobile_no,
    #         df_traffic_join_cp_matched.event_partition_date,
    #         df_traffic_join_cp_matched.url,
    #         df_traffic_join_cp_matched.category_name,
    #         df_traffic_join_cp_matched.priority,
    #         df_traffic_join_cp_matched.total_visit_duration,
    #         df_traffic_join_cp_matched.total_visit_count)

    # else:


    # df_traffic_get_missing_urls = df_traffic_get_missing_urls.groupBy("mobile_no", "event_partition_date", "url",
    #                                                                   "category_name", "priority").agg(
    #     f.sum("total_visit_duration").alias("total_visit_duration"),
    #     f.sum("total_visit_count").alias("total_visit_count")
    # )
    # df_traffic_join_cp_matched = df_traffic_join_cp_matched.groupBy("mobile_no", "event_partition_date",
    #                                                                 "url", "category_name",
    #                                                                 "priority").agg(
    #     f.sum("total_visit_duration").alias("total_visit_duration"),
    #     f.sum("total_visit_count").alias("total_visit_count")
    # )

    # df_traffic_join_cp_matched = df_traffic_join_cp_matched.union(df_traffic_get_missing_urls)
    #
    # df_traffic_join_cp_matched = df_traffic_join_cp_matched.union(df_traffic_get_missing_urls).distinct()
    #
    # df_traffic_join_cp_matched = df_traffic_join_cp_matched.join(customer_profile,
    #                                on=[df_traffic_join_cp_matched.mobile_no == customer_profile.access_method_num],
    #                                how="inner").select(customer_profile.subscription_identifier,
    #                                                    df_traffic_join_cp_matched.mobile_no,
    #                                                    df_traffic_join_cp_matched.event_partition_date,
    #                                                    df_traffic_join_cp_matched.url,
    #                                                    df_traffic_join_cp_matched.category_name,
    #                                                    df_traffic_join_cp_matched.priority,
    #                                                    df_traffic_join_cp_matched.total_visit_duration,
    #                                                    df_traffic_join_cp_matched.total_visit_count)
    return df_traffic_join_cp_union

def l1_digital_union_matched_and_unmatched_urls_non_site_id(
    customer_profile: pyspark.sql.DataFrame,
    df_traffic_get_missing_urls: pyspark.sql.DataFrame,
):
    df_traffic_get_missing_urls = df_traffic_get_missing_urls.groupBy("mobile_no", "event_partition_date", "url",
                                                                      "category_name", "priority").agg(
        f.sum("total_visit_duration").alias("total_visit_duration"),
        f.sum("total_visit_count").alias("total_visit_count")
    )

    df_traffic_get_missing_urls = df_traffic_get_missing_urls.join(customer_profile,
                                   on=[df_traffic_get_missing_urls.mobile_no == customer_profile.access_method_num],
                                   how="inner").select(customer_profile.subscription_identifier,
                                                       df_traffic_get_missing_urls.mobile_no,
                                                       df_traffic_get_missing_urls.event_partition_date,
                                                       df_traffic_get_missing_urls.url,
                                                       df_traffic_get_missing_urls.category_name,
                                                       df_traffic_get_missing_urls.priority,
                                                       df_traffic_get_missing_urls.total_visit_duration,
                                                       df_traffic_get_missing_urls.total_visit_count)
    return df_traffic_get_missing_urls

def l1_digital_union_matched_and_unmatched_urls_cat_level(
    cxense_agg_daily: pyspark.sql.DataFrame,
    iab_content: pyspark.sql.DataFrame,
    customer_profile: pyspark.sql.DataFrame,
    cat_level: dict
):
    spark = get_spark_session()
    cxense_agg_daily.createOrReplaceTempView("df_traffic_agg")
    iab_content.createOrReplaceTempView("df_cp_join_iab")

    df_traffic_join_cp_join_iab = spark.sql("""
                select 
                mobile_no,
                event_partition_date,
                b.url0,
                b.siteid,
                a.site_id,
                a.url,
                category_name,
                level_2,
                level_3,
                level_4,
                priority,
                total_visit_duration,
                total_visit_count
                from df_traffic_agg a
                left join df_cp_join_iab b
                on a.site_id = b.siteid
                and a.url = b.url0""")

    df_traffic_join_cp_join_iab.createOrReplaceTempView("df_traffic_join_cp_join_iab")

    matched_urls = spark.sql(
        """select * from df_traffic_join_cp_join_iab where siteid is not null and url0 is not null""")

    unmatched_urls = spark.sql("""select * from df_traffic_join_cp_join_iab where siteid is null and url0 is null""")

    unmatched_urls.createOrReplaceTempView("unmatched_urls")
    df_cp_join_iab_join_ais_priority = get_cp_category_ais_priorities(iab_content)
    df_cp_join_iab_join_ais_priority.createOrReplaceTempView("df_cp_join_iab_join_ais_priority")

    df_traffic_get_missing_urls = spark.sql("""select
                   a.mobile_no,
                   a.event_partition_date,
                   a.url,
                   a.category_name,
                   a.level_2,
                   a.level_3,
                   a.level_4,
                   a.priority,
                   a.total_visit_duration,
                   a.total_visit_count
                   from unmatched_urls a
                   left join df_cp_join_iab_join_ais_priority b
                   on a.site_id = b.siteid
                   """)

    matched_urls = matched_urls.groupBy("mobile_no", "event_partition_date", "url",
                                        cat_level, "priority").agg(
        f.sum("total_visit_duration").alias("total_visit_duration"),
        f.sum("total_visit_count").alias("total_visit_count")
    )
    df_traffic_get_missing_urls = df_traffic_get_missing_urls.groupBy("mobile_no", "event_partition_date",
                                                                      "url", cat_level,
                                                                      "priority").agg(
        f.sum("total_visit_duration").alias("total_visit_duration"),
        f.sum("total_visit_count").alias("total_visit_count"))

    df_traffic_join_cp_union = matched_urls.union(df_traffic_get_missing_urls).distinct()

    df_traffic_join_cp_union = df_traffic_join_cp_union.withColumnRenamed(cat_level, "category_name")

    df_traffic_join_cp_union = df_traffic_join_cp_union.join(customer_profile,
                                                             on=[
                                                                 df_traffic_join_cp_union.mobile_no == customer_profile.access_method_num],
                                                             how="inner").select(
        customer_profile.subscription_identifier,
        df_traffic_join_cp_union.mobile_no,
        df_traffic_join_cp_union.event_partition_date,
        df_traffic_join_cp_union.url,
        df_traffic_join_cp_union.category_name,
        df_traffic_join_cp_union.priority,
        df_traffic_join_cp_union.total_visit_duration,
        df_traffic_join_cp_union.total_visit_count)

        # df_traffic_get_missing_urls = df_traffic_get_missing_urls.groupBy("mobile_no", "event_partition_date", "url",
    #                                                                   cat_level, "priority").agg(
    #     f.sum("total_visit_duration").alias("total_visit_duration"),
    #     f.sum("total_visit_count").alias("total_visit_count")
    # )
    # df_traffic_join_cp_matched = df_traffic_join_cp_matched.groupBy("mobile_no", "event_partition_date",
    #                                                                 "url", cat_level,
    #                                                                 "priority").agg(
    #     f.sum("total_visit_duration").alias("total_visit_duration"),
    #     f.sum("total_visit_count").alias("total_visit_count")
    # )
    #
        # df_traffic_join_cp_matched = df_traffic_join_cp_matched.withColumnRenamed(cat_level, "category_name")
        #
        # df_traffic_join_cp_matched = df_traffic_join_cp_matched.union(df_traffic_get_missing_urls).distinct()
        #
        # df_traffic_join_cp_matched = df_traffic_join_cp_matched.join(customer_profile,
        #                            on=[df_traffic_join_cp_matched.mobile_no == customer_profile.access_method_num],
        #                            how="inner").select(customer_profile.subscription_identifier,
        #                                                df_traffic_join_cp_matched.mobile_no,
        #                                                df_traffic_join_cp_matched.event_partition_date,
        #                                                df_traffic_join_cp_matched.url,
        #                                                df_traffic_join_cp_matched.category_name,
        #                                                df_traffic_join_cp_matched.priority,
        #                                                df_traffic_join_cp_matched.total_visit_duration,
        #                                                df_traffic_join_cp_matched.total_visit_count)

    return df_traffic_join_cp_union

def l1_digital_union_matched_and_unmatched_urls_non_site_id_cat_level(
    customer_profile: pyspark.sql.DataFrame,
    df_traffic_get_missing_urls: pyspark.sql.DataFrame,
    cat_level: dict
):
    df_traffic_get_missing_urls = df_traffic_get_missing_urls.groupBy("mobile_no", "event_partition_date", "url",
                                                                      cat_level, "priority").agg(
        f.sum("total_visit_duration").alias("total_visit_duration"),
        f.sum("total_visit_count").alias("total_visit_count")
    )

    df_traffic_get_missing_urls = df_traffic_get_missing_urls.withColumnRenamed(cat_level, "category_name")

    df_traffic_get_missing_urls = df_traffic_get_missing_urls.join(customer_profile,
                                   on=[df_traffic_get_missing_urls.mobile_no == customer_profile.access_method_num],
                                   how="inner").select(customer_profile.subscription_identifier,
                                                       df_traffic_get_missing_urls.mobile_no,
                                                       df_traffic_get_missing_urls.event_partition_date,
                                                       df_traffic_get_missing_urls.url,
                                                       df_traffic_get_missing_urls.category_name,
                                                       df_traffic_get_missing_urls.priority,
                                                       df_traffic_get_missing_urls.total_visit_duration,
                                                       df_traffic_get_missing_urls.total_visit_count)

    return df_traffic_get_missing_urls<|MERGE_RESOLUTION|>--- conflicted
+++ resolved
@@ -184,10 +184,6 @@
                                              mobile_app_timeband_sql_share: dict):
     import os,subprocess
 
-<<<<<<< HEAD
-    #where data timeband
-=======
->>>>>>> f219aae0
     p_partition = str(os.getenv("RUN_PARTITION", "no_input"))
     if  (p_partition != 'no_input'):
         Mobile_app_timeband = Mobile_app_timeband.filter(Mobile_app_timeband["starttime"][0:8] == p_partition)
@@ -202,10 +198,6 @@
     else:
         Mobile_app_timeband = Mobile_app_timeband.filter(Mobile_app_timeband["ld_hour"] >= 0 ).filter(Mobile_app_timeband["ld_hour"] <= 5 )
 
-     #check missing data##
-    if check_empty_dfs([Mobile_app_timeband]):
-        return get_spark_empty_df()
-        
     # where this column more than 0
     Mobile_app_timeband = Mobile_app_timeband.withColumnRenamed('ul_kbyte', 'ul_byte')
 

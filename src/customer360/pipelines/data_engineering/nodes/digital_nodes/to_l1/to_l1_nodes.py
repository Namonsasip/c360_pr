import pyspark.sql.functions as f, logging
import os
from pyspark.sql import DataFrame
from pyspark.sql.functions import lit,monotonically_increasing_id,explode,udf
from pyspark.sql.functions import *
from pyspark.sql.types import *
from pyspark.sql import DataFrame, Window
from customer360.utilities.config_parser import node_from_config
from customer360.utilities.re_usable_functions import check_empty_dfs, data_non_availability_and_missing_check \
    , add_event_week_and_month_from_yyyymmdd, union_dataframes_with_missing_cols
from src.customer360.utilities.spark_util import get_spark_empty_df, get_spark_session
import pyspark as pyspark
from functools import reduce
from typing import Dict, Any
from pyspark import SparkContext
from pyspark.sql import SparkSession
from pyspark.sql.functions import monotonically_increasing_id,explode,udf
from pyspark.sql.types import StringType
from pyspark import SQLContext
from pyspark.sql import SQLContext
from datetime import date, timedelta
def build_digital_l1_daily_features(cxense_site_traffic: DataFrame,
                                    cust_df: DataFrame,
                                    exception_partition_list_for_l0_digital_cxenxse_site_traffic: dict,
                                    daily_dict: dict,
                                    popular_url_dict: dict,
                                    popular_postal_code_dict: dict,
                                    popular_referrer_query_dict: dict,
                                    popular_referrer_host_dict: dict,
                                    ) -> [DataFrame, DataFrame, DataFrame, DataFrame, DataFrame]:
    """
    :param cxense_site_traffic:
    :param cust_df:
    :param exception_partition_list_for_l0_digital_cxenxse_site_traffic:
    :param daily_dict:
    :param popular_url_dict:
    :param popular_postal_code_dict:
    :param popular_referrer_query_dict:
    :param popular_referrer_host_dict:
    :return:
    """

    ################################# Start Implementing Data availability checks #############################
    if check_empty_dfs([cxense_site_traffic, cust_df]):
        return [get_spark_empty_df(), get_spark_empty_df(), get_spark_empty_df(), get_spark_empty_df()
            , get_spark_empty_df()]

    cxense_site_traffic = data_non_availability_and_missing_check(
        df=cxense_site_traffic, grouping="daily",
        par_col="partition_date",
        target_table_name="l1_digital_cxenxse_site_traffic_daily",
        exception_partitions=exception_partition_list_for_l0_digital_cxenxse_site_traffic)

    cxense_site_traffic = add_event_week_and_month_from_yyyymmdd(cxense_site_traffic, column='partition_date')

    cust_df = data_non_availability_and_missing_check(
        df=cust_df, grouping="daily",
        par_col="event_partition_date",
        target_table_name="l1_digital_cxenxse_site_traffic_daily")

    # new section to handle data latency
    min_value = union_dataframes_with_missing_cols(
        [
            cxense_site_traffic.select(
                f.max(f.col("event_partition_date")).alias("max_date")),
            cust_df.select(
                f.max(f.col("event_partition_date")).alias("max_date")),
        ]
    ).select(f.min(f.col("max_date")).alias("min_date")).collect()[0].min_date

    cxense_site_traffic = cxense_site_traffic.filter(f.col("event_partition_date") <= min_value)
    cust_df = cust_df.filter(f.col("event_partition_date") <= min_value)

    if check_empty_dfs([cxense_site_traffic, cust_df]):
        return [get_spark_empty_df(), get_spark_empty_df(), get_spark_empty_df(), get_spark_empty_df()
            , get_spark_empty_df()]

    ################################# End Implementing Data availability checks ###############################

    cust_df_cols = ['access_method_num', 'event_partition_date', 'start_of_week', 'start_of_month',
                    'subscription_identifier']
    join_cols = ['access_method_num', 'event_partition_date', 'start_of_week', 'start_of_month']

    cxense_site_traffic = cxense_site_traffic \
        .withColumnRenamed("mobile_no", "access_method_num") \
        .withColumn("digital_is_explorer", f.lit(1)) \
        .withColumn("digital_is_serenade", f.when(f.col("url").contains("serenade"), f.lit(1)).otherwise(f.lit(0)))

    cust_df = cust_df.where("charge_type IN ('Pre-paid', 'Post-paid')").select(cust_df_cols)

    cxense_site_traffic = cxense_site_traffic.join(cust_df, join_cols, how="left")

    daily_features = node_from_config(cxense_site_traffic, daily_dict)
    popular_url = node_from_config(cxense_site_traffic, popular_url_dict)
    popular_postal_code = node_from_config(cxense_site_traffic, popular_postal_code_dict)
    popular_referrer_query = node_from_config(cxense_site_traffic, popular_referrer_query_dict)
    popular_referrer_host = node_from_config(cxense_site_traffic, popular_referrer_host_dict)

    return [daily_features, popular_url, popular_postal_code, popular_referrer_query, popular_referrer_host]

    ############################### category_daily ##############################

#####################  Category master aib ###########################
def build_l1_digital_iab_category_table(aib_raw: DataFrame, aib_priority_mapping: DataFrame):

    if check_empty_dfs([aib_raw]):
        return get_spark_empty_df()

    if check_empty_dfs([aib_priority_mapping]):
        return get_spark_empty_df()

    aib_clean = aib_raw.filter(f.col("argument").isNotNull()).filter(f.col("argument") != "")
    # P_MAX_DATE = aib_clean.agg({'partition_date': 'max'})
    # aib_clean = aib_clean.filter(aib_clean["partition_date"] == P_MAX_DATE)

    iab_category_table = aib_clean.join(
        aib_priority_mapping, on=[aib_clean.level_1 == aib_priority_mapping.category], how="left"
    ).withColumnRenamed("level_1" , "category_name")

    return iab_category_table

    ############################### Mobile_app_master##############################
def digital_mobile_app_category_master(app_categories_master: DataFrame,iab_category_master: DataFrame,iab_category_priority: DataFrame):

    iab_category_master = iab_category_master.filter(f.lower(f.trim(f.col("source_type"))) == "application")
    iab_category_master = iab_category_master.filter(f.lower(f.trim(f.col("source_platform"))) == "soc")

    app_categories_master = app_categories_master.join(
        f.broadcast(iab_category_master),
        on=[app_categories_master.application_name == iab_category_master.argument],
        how="inner",
    )

    app_categories_master = app_categories_master.select(
                                                     app_categories_master["application_id"],
                                                     iab_category_master["argument"],
                                                     iab_category_master["level_1"],
                                                     iab_category_master["level_2"],
                                                     iab_category_master["level_3"],
                                                     iab_category_master["level_4"]
                                                    )

    app_categories_master_map_priority = app_categories_master.join(
        f.broadcast(iab_category_priority),
        on=[app_categories_master.level_1 == iab_category_priority.category],
        how="inner",
    )

    df_return = app_categories_master_map_priority.select(app_categories_master["application_id"],
                                app_categories_master["argument"],
                                app_categories_master["level_1"],
                                app_categories_master["level_2"],
                                app_categories_master["level_3"],
                                app_categories_master["level_4"],
                                iab_category_priority["priority"])

    return df_return

    ############################### Mobile_app_daily ##############################
def digital_mobile_app_category_agg_daily(mobile_app_daily: DataFrame, mobile_app_daily_sql: dict,category_level: dict):
    ##check missing data##
    if check_empty_dfs([mobile_app_daily]):
        return get_spark_empty_df()

    # where this column more than 0
    mobile_app_daily = mobile_app_daily.where(f.col("count_trans") > 0)
    mobile_app_daily = mobile_app_daily.where(f.col("duration") > 0)
    mobile_app_daily = mobile_app_daily.where(f.col("total_byte") > 0)
    mobile_app_daily = mobile_app_daily.where(f.col("download_byte") > 0)
    mobile_app_daily = mobile_app_daily.where(f.col("upload_byte") > 0)

    mobile_app_daily = mobile_app_daily.withColumnRenamed(category_level, 'category_name')
    mobile_app_daily = mobile_app_daily.withColumn("priority", f.lit(None).cast(StringType()))
    mobile_app_daily = mobile_app_daily.withColumnRenamed('partition_date', 'event_partition_date')

    df_return = node_from_config(mobile_app_daily, mobile_app_daily_sql)
    return df_return

    ############################### Mobile_app_timeband ##############################

def digital_mobile_app_category_agg_timeband(Mobile_app_timeband: DataFrame,
                                             Mobile_app_daily: DataFrame,
                                             app_categories_master: DataFrame,
                                             category_level: dict,
                                             timeband: dict,
                                             mobile_app_timeband_sql: dict,
                                             mobile_app_timeband_sql_share: dict):
    import os,subprocess

    p_partition = str(os.getenv("RUN_PARTITION", "no_input"))
    if  (p_partition != 'no_input'):
        Mobile_app_timeband = Mobile_app_timeband.filter(Mobile_app_timeband["starttime"][0:8] == p_partition)

    #where timeband
    if (timeband == "Morning"):
        Mobile_app_timeband = Mobile_app_timeband.filter(Mobile_app_timeband["ld_hour"] >= 6 ).filter(Mobile_app_timeband["ld_hour"] <= 11 )
    elif (timeband == "Afternoon"):
        Mobile_app_timeband = Mobile_app_timeband.filter(Mobile_app_timeband["ld_hour"] >= 12 ).filter(Mobile_app_timeband["ld_hour"] <= 17 )
    elif (timeband == "Evening"):
        Mobile_app_timeband = Mobile_app_timeband.filter(Mobile_app_timeband["ld_hour"] >= 18 ).filter(Mobile_app_timeband["ld_hour"] <= 23 )
    else:
        Mobile_app_timeband = Mobile_app_timeband.filter(Mobile_app_timeband["ld_hour"] >= 0 ).filter(Mobile_app_timeband["ld_hour"] <= 5 )

    # where this column more than 0
    Mobile_app_timeband = Mobile_app_timeband.withColumnRenamed('ul_kbyte', 'ul_byte')

    Mobile_app_timeband = Mobile_app_timeband.where(f.col("dw_byte") > 0)
    Mobile_app_timeband = Mobile_app_timeband.where(f.col("ul_byte") > 0)
    Mobile_app_timeband = Mobile_app_timeband.where(f.col("time_cnt") > 0)
    Mobile_app_timeband = Mobile_app_timeband.where(f.col("duration_sec") > 0)
    #check missing data##
    if check_empty_dfs([Mobile_app_timeband]):
        return get_spark_empty_df()
        
    #join master
    Mobile_app_timeband = Mobile_app_timeband.withColumnRenamed("msisdn", "mobile_no").join(f.broadcast(app_categories_master),
        on=[app_categories_master.application_id == Mobile_app_timeband.application],
        how="inner",
    )

    Mobile_app_timeband = Mobile_app_timeband.withColumnRenamed(category_level, 'category_name')
    Mobile_app_timeband = Mobile_app_timeband.withColumn('event_partition_date',concat(col("starttime")[0:4],f.lit('-'),concat(col("starttime")[5:2]),f.lit('-'),concat(col("starttime")[7:2])))
    logging.info("Dates to run for timebamd")
    Mobile_app_timeband = node_from_config(Mobile_app_timeband, mobile_app_timeband_sql)
    logging.info("Dates to run for timebamd Complete")
    #-------------------------------- share ----------------------------

    Mobile_app_daily = Mobile_app_daily.withColumnRenamed("total_visit_count", 'total_visit_count_daily')
    Mobile_app_daily = Mobile_app_daily.withColumnRenamed("total_visit_duration", 'total_visit_duration_daily')
    Mobile_app_daily = Mobile_app_daily.withColumnRenamed("total_volume_byte", 'total_volume_byte_daily')
    Mobile_app_daily = Mobile_app_daily.withColumnRenamed("total_download_byte", 'total_download_byte_daily')
    Mobile_app_daily = Mobile_app_daily.withColumnRenamed("total_upload_byte", 'total_upload_byte_daily')
    # Mobile_app_daily = Mobile_app_daily.withColumnRenamed("priority", 'priority_daily')
    logging.info("Dates to run for join time band and daily")
    Mobile_app_timeband = Mobile_app_timeband.join(Mobile_app_daily,
        on=[Mobile_app_timeband.mobile_no == Mobile_app_daily.mobile_no ,Mobile_app_timeband.category_name == Mobile_app_daily.category_name,Mobile_app_timeband.event_partition_date == Mobile_app_daily.event_partition_date ],
        how="inner",
    )
    logging.info("select column")
    Mobile_app_timeband = Mobile_app_timeband.select(Mobile_app_daily["subscription_identifier"],Mobile_app_daily["mobile_no"],Mobile_app_daily["category_name"],Mobile_app_timeband["priority"],"total_visit_count","total_visit_duration","total_volume_byte","total_download_byte","total_upload_byte","total_visit_count_daily","total_visit_duration_daily","total_volume_byte_daily","total_download_byte_daily","total_upload_byte_daily",Mobile_app_daily["event_partition_date"])
    logging.info("Dates to run for share")
    df_return = node_from_config(Mobile_app_timeband, mobile_app_timeband_sql_share)
    return df_return

    ################### timeband join sub ################################

def digital_mobile_app_category_agg_timeband_feature(Mobile_app_timeband: DataFrame,customer_profile_key: DataFrame):

    customer_profile_key = customer_profile_key.select(customer_profile_key["access_method_num"],customer_profile_key["subscription_identifier"])
    #clear dup
    customer_profile_key =  customer_profile_key.groupby("access_method_num", "subscription_identifier").count()
    customer_profile_key = customer_profile_key.drop('count')
    Mobile_app_timeband = Mobile_app_timeband.join(customer_profile_key,
        on=[Mobile_app_timeband.mobile_no == customer_profile_key.access_method_num],
        how="inner",
    )

    Mobile_app_timeband = Mobile_app_timeband.select("subscription_identifier","mobile_no","category_name","priority","total_visit_count","total_visit_duration","total_volume_byte","total_upload_byte","event_partition_date")
    return Mobile_app_timeband

################## mobile web daily agg category ###########################
def l1_digital_customer_web_category_agg_daily(
        mobile_web_daily_raw: DataFrame,
        aib_categories_clean: DataFrame
) -> DataFrame:
    ##check missing data##
    if check_empty_dfs([mobile_web_daily_raw]):
        return get_spark_empty_df()

    aib_categories_clean = aib_categories_clean.filter(f.lower(f.trim(f.col("source_type"))) == "url")
    aib_categories_clean = aib_categories_clean.filter(f.lower(f.trim(f.col("source_platform"))) == "soc")

    mobile_web_daily_raw = mobile_web_daily_raw.where(f.col("count_trans") > 0)
    mobile_web_daily_raw = mobile_web_daily_raw.where(f.col("duration") > 0)
    mobile_web_daily_raw = mobile_web_daily_raw.where(f.col("total_byte") > 0)
    mobile_web_daily_raw = mobile_web_daily_raw.where(f.col("download_byte") > 0)
    mobile_web_daily_raw = mobile_web_daily_raw.where(f.col("upload_byte") > 0)

    df_mobile_web_daily = mobile_web_daily_raw.join(
        f.broadcast(aib_categories_clean)
        , on=[aib_categories_clean.argument == mobile_web_daily_raw.domain]
        , how="left"
    ).select("subscription_identifier", "mobile_no", "category_name","level_2","level_3","level_4", "priority", "upload_byte", "download_byte", "duration" , "total_byte", "count_trans", mobile_web_daily_raw.partition_date)
    df_mobile_web_daily = df_mobile_web_daily.withColumn("event_partition_date", f.to_date(f.col("partition_date").cast(StringType()), 'yyyy-MM-dd'))

    df_mobile_web_daily = df_mobile_web_daily.withColumnRenamed("duration", "total_visit_duration")
    df_mobile_web_daily = df_mobile_web_daily.withColumnRenamed("count_trans", "total_visit_count")
    df_mobile_web_daily = df_mobile_web_daily.withColumnRenamed("upload_byte", "total_upload_byte")
    df_mobile_web_daily = df_mobile_web_daily.withColumnRenamed("download_byte", "total_download_byte")
    df_mobile_web_daily = df_mobile_web_daily.withColumnRenamed("total_byte", "total_volume_byte")

    df_mobile_web_daily = df_mobile_web_daily.withColumnRenamed("category_name", 'category_level_1')
    df_mobile_web_daily = df_mobile_web_daily.withColumnRenamed("level_2", 'category_level_2')
    df_mobile_web_daily = df_mobile_web_daily.withColumnRenamed("level_3", 'category_level_3')
    df_mobile_web_daily = df_mobile_web_daily.withColumnRenamed("level_4", 'category_level_4')

    df_mobile_web_daily = df_mobile_web_daily.select("subscription_identifier","mobile_no", "category_level_1", "category_level_2", "category_level_3", "category_level_4","total_visit_count","total_visit_duration","total_volume_byte","total_download_byte","total_upload_byte","event_partition_date")
    return df_mobile_web_daily

def l1_digital_customer_web_category_agg_union_daily(mobile_web_daily_agg: DataFrame,cxense_daily: DataFrame,cat_level: dict,mobile_web_daily_agg_sql: dict) -> DataFrame:

    if check_empty_dfs([mobile_web_daily_agg,cxense_daily]):
        return get_spark_empty_df()
    logging.info("select category level")
    mobile_web_daily_agg = mobile_web_daily_agg.withColumnRenamed(cat_level, "category_name")
    #---------- select data --------------#
    mobile_web_daily_agg = mobile_web_daily_agg.select("subscription_identifier","mobile_no","category_name","count_trans","duration","total_byte","download_byte","upload_byte","event_partition_date")
    logging.info("select select column")
    cxense_daily = cxense_daily.withColumnRenamed(cat_level, "category_name")
    cxense_daily = cxense_daily.select("subscription_identifier","mobile_no","category_name","count_trans","duration","total_byte","download_byte","upload_byte",cxense_daily.event_partition_date)
    logging.info("union data")
    mobile_web_daily_agg = mobile_web_daily_agg.unionAll(cxense_daily)
    logging.info("sum data")
    mobile_web_daily_agg = mobile_web_daily_agg.withColumnRenamed("duration", "total_visit_duration")
    mobile_web_daily_agg = mobile_web_daily_agg.withColumnRenamed("count_trans", "total_visit_count")
    mobile_web_daily_agg = mobile_web_daily_agg.withColumnRenamed("upload_byte", "total_upload_byte")
    mobile_web_daily_agg = mobile_web_daily_agg.withColumnRenamed("download_byte", "total_download_byte")
    mobile_web_daily_agg = mobile_web_daily_agg.withColumnRenamed("total_byte", "total_volume_byte")
    df_return = node_from_config(mobile_web_daily_agg, mobile_web_daily_agg_sql)
    
    return df_return

################## mobile web timebrand agg category ###########################
def l1_digital_customer_web_category_agg_timeband(mobile_web_hourly_raw: DataFrame,
                                                 union_profile: DataFrame,
                                                 mobile_web_daily_raw: DataFrame,
                                                 aib_categories_clean: DataFrame,
                                                 df_mobile_web_hourly_agg_sql: dict,
                                                 df_timeband_web: dict,
                                                 df_timeband_sql: dict) -> DataFrame:

    if check_empty_dfs([mobile_web_hourly_raw]):
        return get_spark_empty_df()
    if check_empty_dfs([aib_categories_clean]):
        return get_spark_empty_df()

################## Filter Hour ###########################
    if (df_timeband_web == "Morning"):
        mobile_web_hourly_raw = mobile_web_hourly_raw.filter(mobile_web_hourly_raw["ld_hour"] >= 6).filter(
            mobile_web_hourly_raw["ld_hour"] <= 11)
    elif (df_timeband_web == "Afternoon"):
        mobile_web_hourly_raw = mobile_web_hourly_raw.filter(mobile_web_hourly_raw["ld_hour"] >= 12).filter(
            mobile_web_hourly_raw["ld_hour"] <= 17)
    elif (df_timeband_web == "Evening"):
        mobile_web_hourly_raw = mobile_web_hourly_raw.filter(mobile_web_hourly_raw["ld_hour"] >= 18).filter(
            mobile_web_hourly_raw["ld_hour"] <= 23)
    else:
        mobile_web_hourly_raw = mobile_web_hourly_raw.filter(mobile_web_hourly_raw["ld_hour"] >= 0).filter(
            mobile_web_hourly_raw["ld_hour"] <= 5)

    mobile_web_hourly_raw = mobile_web_hourly_raw.where(f.col("dw_kbyte") > 0)
    mobile_web_hourly_raw = mobile_web_hourly_raw.where(f.col("ul_kbyte") > 0)

################## Join url and argument ###########################
    mobile_web_hourly_raw = (
        mobile_web_hourly_raw.withColumnRenamed("msisdn", "mobile_no").join(aib_categories_clean, on=[
            aib_categories_clean.argument == mobile_web_hourly_raw.host], how="inner", )).select("batchno", "mobile_no",
                                                                                                    "category_name",
                                                                                                    "priority",
                                                                                                    "dw_kbyte",
                                                                                                    "ul_kbyte",
                                                                                                    "air_port_duration",
                                                                                                    "count_transaction",
                                                                                                    "ld_hour")

################## Rename Columns Event Partition Date ###########################
    mobile_web_hourly_raw = mobile_web_hourly_raw.withColumnRenamed("dw_kbyte", "dw_byte")
    mobile_web_hourly_raw = mobile_web_hourly_raw.withColumnRenamed("ul_kbyte", "ul_byte")
    mobile_web_hourly_raw = mobile_web_hourly_raw.withColumn('event_partition_date',
                                                             concat(f.col("batchno")[0:4], f.lit('-'),
                                                                    concat(f.col("batchno")[5:2]), f.lit('-'),
                                                                    concat(f.col("batchno")[7:2]))).drop("batchno", "ld_hour")

    mobile_web_hourly_raw = node_from_config(mobile_web_hourly_raw, df_mobile_web_hourly_agg_sql)

############################# share ####################
    mobile_web_daily_raw = mobile_web_daily_raw.withColumnRenamed("total_visit_count", 'total_visit_count_daily')
    mobile_web_daily_raw = mobile_web_daily_raw.withColumnRenamed("total_visit_duration", 'total_visit_duration_daily')
    mobile_web_daily_raw = mobile_web_daily_raw.withColumnRenamed("total_volume_byte", 'total_volume_byte_daily')
    mobile_web_daily_raw = mobile_web_daily_raw.withColumnRenamed("total_download_byte", 'total_download_byte_daily')
    mobile_web_daily_raw = mobile_web_daily_raw.withColumnRenamed("total_upload_byte", 'total_upload_byte_daily')

############################# timeband join mobile web daily for sub_id ####################
    mobile_web_hourly_raw = mobile_web_hourly_raw.join(mobile_web_daily_raw,
                                                       on=[mobile_web_hourly_raw.mobile_no == mobile_web_daily_raw.mobile_no ,
                                                           mobile_web_hourly_raw.category_name == mobile_web_daily_raw.category_name],
                                                       how="inner").select(
                                                       mobile_web_daily_raw.subscription_identifier,
                                                       mobile_web_daily_raw.mobile_no,
                                                       mobile_web_daily_raw.category_name,
                                                       mobile_web_hourly_raw.priority,
                                                       mobile_web_hourly_raw.total_visit_count,
                                                       mobile_web_hourly_raw.total_visit_duration,
                                                       mobile_web_hourly_raw.total_volume_byte,
                                                       mobile_web_hourly_raw.total_download_byte,
                                                       mobile_web_hourly_raw.total_upload_byte,
                                                       mobile_web_daily_raw.total_visit_count_daily,
                                                       mobile_web_daily_raw.total_visit_duration_daily,
                                                       mobile_web_daily_raw.total_volume_byte_daily,
                                                       mobile_web_daily_raw.total_download_byte_daily,
                                                       mobile_web_daily_raw.total_upload_byte_daily,
                                                       mobile_web_daily_raw.event_partition_date)

    mobile_web_hourly_raw = node_from_config(mobile_web_hourly_raw, df_timeband_sql)

############################# timeband join union daily for sub_id ####################
    # mobile_web_hourly_raw = mobile_web_hourly_raw.join(union_profile,
    #                                                    on=[
    #                                                        mobile_web_hourly_raw.mobile_no == union_profile.access_method_num],
    #                                                    how="inner").select(
    #                                                    union_profile.subscription_identifier,
    #                                                    mobile_web_hourly_raw.mobile_no,
    #                                                    mobile_web_hourly_raw.category_name,
    #                                                    mobile_web_hourly_raw.priority,
    #                                                    mobile_web_hourly_raw.total_visit_count,
    #                                                    mobile_web_hourly_raw.total_visit_duration,
    #                                                    mobile_web_hourly_raw.total_volume_byte,
    #                                                    mobile_web_hourly_raw.total_download_byte,
    #                                                    mobile_web_hourly_raw.total_upload_byte,
    #                                                    mobile_web_hourly_raw.share_total_visit_count,
    #                                                    mobile_web_hourly_raw.share_total_visit_duration,
    #                                                    mobile_web_hourly_raw.share_total_volume_byte,
    #                                                    mobile_web_hourly_raw.share_total_download_byte,
    #                                                    mobile_web_hourly_raw.share_total_upload_byte,
    #                                                    mobile_web_hourly_raw.event_partition_date)

    return mobile_web_hourly_raw

################## mobile web timebrand agg category ###########################
def l1_digital_customer_web_category_agg_timeband_cat_level(mobile_web_hourly_raw: DataFrame,
                                                 union_profile: DataFrame,
                                                 mobile_web_daily_raw: DataFrame,
                                                 aib_categories_clean: DataFrame,
                                                 df_mobile_web_hourly_agg_sql: dict,
                                                 df_timeband_web: dict,
                                                 df_timeband_sql: dict,
                                                 cat_level: dict) -> DataFrame:

    if check_empty_dfs([mobile_web_hourly_raw]):
        return get_spark_empty_df()
    if check_empty_dfs([aib_categories_clean]):
        return get_spark_empty_df()

################## Filter Hour ###########################
    if (df_timeband_web == "Morning"):
        mobile_web_hourly_raw = mobile_web_hourly_raw.filter(mobile_web_hourly_raw["ld_hour"] >= 6).filter(
            mobile_web_hourly_raw["ld_hour"] <= 11)
    elif (df_timeband_web == "Afternoon"):
        mobile_web_hourly_raw = mobile_web_hourly_raw.filter(mobile_web_hourly_raw["ld_hour"] >= 12).filter(
            mobile_web_hourly_raw["ld_hour"] <= 17)
    elif (df_timeband_web == "Evening"):
        mobile_web_hourly_raw = mobile_web_hourly_raw.filter(mobile_web_hourly_raw["ld_hour"] >= 18).filter(
            mobile_web_hourly_raw["ld_hour"] <= 23)
    else:
        mobile_web_hourly_raw = mobile_web_hourly_raw.filter(mobile_web_hourly_raw["ld_hour"] >= 0).filter(
            mobile_web_hourly_raw["ld_hour"] <= 5)

    mobile_web_hourly_raw = mobile_web_hourly_raw.where(f.col("dw_kbyte") > 0)
    mobile_web_hourly_raw = mobile_web_hourly_raw.where(f.col("ul_kbyte") > 0)

################## Join url and argument ###########################
    mobile_web_hourly_raw = (
        mobile_web_hourly_raw.withColumnRenamed("msisdn", "mobile_no").join(aib_categories_clean, on=[
            aib_categories_clean.argument == mobile_web_hourly_raw.host], how="inner", )).select("batchno", "mobile_no",
                                                                                                    cat_level,
                                                                                                    "priority",
                                                                                                    "dw_kbyte",
                                                                                                    "ul_kbyte",
                                                                                                    "air_port_duration",
                                                                                                    "count_transaction",
                                                                                                    "ld_hour")

################## Rename Columns Event Partition Date ###########################
    mobile_web_hourly_raw = mobile_web_hourly_raw.withColumnRenamed("dw_kbyte", "dw_byte")
    mobile_web_hourly_raw = mobile_web_hourly_raw.withColumnRenamed("ul_kbyte", "ul_byte")
    mobile_web_hourly_raw = mobile_web_hourly_raw.withColumnRenamed(cat_level, "category_name")
    mobile_web_hourly_raw = mobile_web_hourly_raw.withColumn('event_partition_date',
                                                             concat(f.col("batchno")[0:4], f.lit('-'),
                                                                    concat(f.col("batchno")[5:2]), f.lit('-'),
                                                                    concat(f.col("batchno")[7:2]))).drop("batchno", "ld_hour")

    mobile_web_hourly_raw = node_from_config(mobile_web_hourly_raw, df_mobile_web_hourly_agg_sql)

############################# share ####################
    mobile_web_daily_raw = mobile_web_daily_raw.withColumnRenamed("total_visit_count", 'total_visit_count_daily')
    mobile_web_daily_raw = mobile_web_daily_raw.withColumnRenamed("total_visit_duration", 'total_visit_duration_daily')
    mobile_web_daily_raw = mobile_web_daily_raw.withColumnRenamed("total_volume_byte", 'total_volume_byte_daily')
    mobile_web_daily_raw = mobile_web_daily_raw.withColumnRenamed("total_download_byte", 'total_download_byte_daily')
    mobile_web_daily_raw = mobile_web_daily_raw.withColumnRenamed("total_upload_byte", 'total_upload_byte_daily')

############################# timeband join mobile web daily for sub_id ####################
    mobile_web_hourly_raw = mobile_web_hourly_raw.join(mobile_web_daily_raw,
                                                       on=[mobile_web_hourly_raw.mobile_no == mobile_web_daily_raw.mobile_no ,
                                                           mobile_web_hourly_raw.category_name == mobile_web_daily_raw.category_name],
                                                       how="inner").select(
                                                       mobile_web_daily_raw.subscription_identifier,
                                                       mobile_web_daily_raw.mobile_no,
                                                       mobile_web_daily_raw.category_name,
                                                       mobile_web_hourly_raw.priority,
                                                       mobile_web_hourly_raw.total_visit_count,
                                                       mobile_web_hourly_raw.total_visit_duration,
                                                       mobile_web_hourly_raw.total_volume_byte,
                                                       mobile_web_hourly_raw.total_download_byte,
                                                       mobile_web_hourly_raw.total_upload_byte,
                                                       mobile_web_daily_raw.total_visit_count_daily,
                                                       mobile_web_daily_raw.total_visit_duration_daily,
                                                       mobile_web_daily_raw.total_volume_byte_daily,
                                                       mobile_web_daily_raw.total_download_byte_daily,
                                                       mobile_web_daily_raw.total_upload_byte_daily,
                                                       mobile_web_daily_raw.event_partition_date)

    mobile_web_hourly_raw = node_from_config(mobile_web_hourly_raw, df_timeband_sql)

############################# timeband join union daily for sub_id ####################
    # mobile_web_hourly_raw = mobile_web_hourly_raw.join(union_profile,
    #                                                    on=[
    #                                                        mobile_web_hourly_raw.mobile_no == union_profile.access_method_num],
    #                                                    how="inner").select(
    #                                                    union_profile.subscription_identifier,
    #                                                    mobile_web_hourly_raw.mobile_no,
    #                                                    mobile_web_hourly_raw.category_name,
    #                                                    mobile_web_hourly_raw.priority,
    #                                                    mobile_web_hourly_raw.total_visit_count,
    #                                                    mobile_web_hourly_raw.total_visit_duration,
    #                                                    mobile_web_hourly_raw.total_volume_byte,
    #                                                    mobile_web_hourly_raw.total_download_byte,
    #                                                    mobile_web_hourly_raw.total_upload_byte,
    #                                                    mobile_web_hourly_raw.share_total_visit_count,
    #                                                    mobile_web_hourly_raw.share_total_visit_duration,
    #                                                    mobile_web_hourly_raw.share_total_volume_byte,
    #                                                    mobile_web_hourly_raw.share_total_download_byte,
    #                                                    mobile_web_hourly_raw.share_total_upload_byte,
    #                                                    mobile_web_hourly_raw.event_partition_date)

    return mobile_web_hourly_raw


################## Timebrand join subscription identifier ###########################
def l1_digital_mobile_web_category_agg_timeband_features(union_profile_daily: DataFrame,
                                                 mobile_web_hourly_agg: DataFrame,) -> DataFrame:

    if check_empty_dfs([union_profile_daily]):
        return get_spark_empty_df()
    if check_empty_dfs([mobile_web_hourly_agg]):
        return get_spark_empty_df()

################## Max date  ###########################
    df_mobile_web_hourly_agg_max_date = union_profile_daily.withColumn("max_date", f.col("event_partition_date").cast("string")).groupBy(
        "access_method_num", "subscription_identifier").agg(max("event_partition_date").alias("max_date"))

################## Join subscription identifier  ###########################
    df_mobile_web_hourly_agg = (
        mobile_web_hourly_agg.join(union_profile_daily,
                                   on=[union_profile_daily.access_method_num == mobile_web_hourly_agg.mobile_no],
                                   how="inner").select("subscription_identifier",
                                                          "mobile_no" ,
                                                          "category_name",
                                                          "priority",
                                                          "total_download_byte",
                                                          "total_upload_byte",
                                                          "total_visit_count",
                                                          "total_visit_duration",
                                                          "total_volume_byte"))
    return df_mobile_web_hourly_agg

################## relay agg ###########################
def relay_drop_nulls(df_relay: pyspark.sql.DataFrame):
    df_relay_cleaned = df_relay.filter(
        (f.col("mobile_no").isNotNull())
        & (f.col("mobile_no") != "")
        & (f.col("subscription_identifier") != "")
        & (f.col("subscription_identifier").isNotNull())
    )
    return df_relay_cleaned

def join_all(dfs, on, how="inner"):
    """
    Merge all the dataframes
    """
    return reduce(lambda x, y: x.join(y, on=on, how=how), dfs)

def digital_customer_relay_pageview_agg_daily(
    df_pageview: pyspark.sql.DataFrame, pageview_count_visit: Dict[str, Any],
):
    if check_empty_dfs([df_pageview]):
        return get_spark_empty_df()

    df_engagement_pageview_clean = relay_drop_nulls(df_pageview)
    df_engagement_pageview = df_engagement_pageview_clean.withColumn(
        "event_partition_date",
        f.concat(f.substring(f.col("partition_date").cast("string"), 1, 4), f.lit("-"),
                 f.substring(f.col("partition_date").cast("string"), 5, 2), f.lit("-"),
                 f.substring(f.col("partition_date").cast("string"), 7, 2)
                 ),
    ).drop(*["partition_date"])

    df_engagement_pageview_visits = node_from_config(df_engagement_pageview, pageview_count_visit)
    return df_engagement_pageview_visits

def digital_customer_relay_conversion_agg_daily(
    df_conversion: pyspark.sql.DataFrame,df_conversion_package: pyspark.sql.DataFrame,conversion_count_visit_by_cid: Dict[str, Any],conversion_package_count_visit_by_cid: Dict[str, Any],
):
    if check_empty_dfs([df_conversion]):
        return get_spark_empty_df()
    if check_empty_dfs([df_conversion_package]):
        return get_spark_empty_df()

    df_engagement_conversion_clean = relay_drop_nulls(df_conversion)
    df_engagement_conversion = df_engagement_conversion_clean.filter((f.col("cid").isNotNull()) & (f.col("cid") != "") & (f.col("R42paymentStatus") == "successful"))
    df_engagement_conversion = df_engagement_conversion.withColumnRenamed("cid", "campaign_id")
    df_engagement_conversion = df_engagement_conversion.withColumn(
        "event_partition_date",
        f.concat(f.substring(f.col("partition_date").cast("string"), 1, 4), f.lit("-"),
                 f.substring(f.col("partition_date").cast("string"), 5, 2), f.lit("-"),
                 f.substring(f.col("partition_date").cast("string"), 7, 2)
                 ),
    ).drop(*["partition_date"])

    df_engagement_conversion_package_clean = relay_drop_nulls(df_conversion_package)
    df_engagement_conversion_package = df_engagement_conversion_package_clean.filter((f.col("cid").isNotNull()) & (f.col("cid") != "") & (f.col("R42Product_status") == "successful"))
    df_engagement_conversion_package = df_engagement_conversion_package.withColumnRenamed("cid", "campaign_id")
    df_engagement_conversion_package = df_engagement_conversion_package.withColumn(
        "event_partition_date",
        f.concat(f.substring(f.col("partition_date").cast("string"), 1, 4), f.lit("-"),
                 f.substring(f.col("partition_date").cast("string"), 5, 2), f.lit("-"),
                 f.substring(f.col("partition_date").cast("string"), 7, 2)
                 ),
    ).drop(*["partition_date"])

    df_engagement_conversion_visits = node_from_config(df_engagement_conversion, conversion_count_visit_by_cid)
    df_engagement_conversion_package_visits = node_from_config(df_engagement_conversion_package, conversion_package_count_visit_by_cid)

    df_engagement_conversion_visits.createOrReplaceTempView("df_engagement_conversion_visits")
    df_engagement_conversion_package_visits.createOrReplaceTempView("df_engagement_conversion_package_visits")

    # spark = get_spark_session()
    # df_conversion_and_package_visits = spark.sql("""
    # select
    # COALESCE(a.subscription_identifier,b.subscription_identifier) as subscription_identifier,
    # COALESCE(a.mobile_no,b.mobile_no) as mobile_no,
    # COALESCE(a.campaign_id,b.campaign_id) as campaign_id,
    # a.total_conversion_product_count as total_conversion_product_count,
    # b.total_conversion_package_count as total_conversion_package_count,
    # COALESCE(a.event_partition_date,b.event_partition_date) as event_partition_date
    # from df_engagement_conversion_visits a
    # FULL JOIN df_engagement_conversion_package_visits b
    # ON a.subscription_identifier = b.subscription_identifier
    # and a.mobile_no = b.mobile_no
    # and a.campaign_id = b.campaign_id
    # and a.event_partition_date = b.event_partition_date
    # """)
    df_conversion_and_package_visits = join_all(
    [
        df_engagement_conversion_visits,
        df_engagement_conversion_package_visits
    ],
    on=["subscription_identifier", "event_partition_date", "mobile_no","campaign_id"],
    how="outer",
    )
    return df_conversion_and_package_visits


################## combine web agg category ###########################
def digital_to_l1_combine_app_web_agg_daily(app_category_agg_daily: pyspark.sql.DataFrame,app_category_web_daily: pyspark.sql.DataFrame,combine_app_web_agg_daily: dict):

    if check_empty_dfs([app_category_agg_daily]):
        return get_spark_empty_df()

    if check_empty_dfs([app_category_web_daily]):
        return get_spark_empty_df()

    app_category_agg_daily = app_category_agg_daily.select("subscription_identifier","mobile_no","category_name","total_visit_count","total_visit_duration","total_volume_byte","total_download_byte","total_upload_byte","event_partition_date")
    app_category_web_daily = app_category_web_daily.select("subscription_identifier","mobile_no","category_name","total_visit_count","total_visit_duration","total_volume_byte","total_download_byte","total_upload_byte","event_partition_date")
    combine = app_category_agg_daily.unionAll(app_category_web_daily)
    logging.info("Union App & Web Complete")

    combine = combine.withColumnRenamed("category_name", "category_name_old")
    combine = combine.withColumn('category_name', f.lower(f.col("category_name_old")))
    combine = combine.drop('category_name_old')
    df_return = node_from_config(combine,combine_app_web_agg_daily)

    return df_return

    ################## combine agg category timeband ###########################
def l1_digital_customer_combine_category_agg_timeband(app_timeband: pyspark.sql.DataFrame,web_timeband: pyspark.sql.DataFrame,combine_daily: pyspark.sql.DataFrame,sql_agg_timeband: dict,sql_share_timeband: dict):

    if check_empty_dfs([app_category_agg_daily]):
        return get_spark_empty_df()

    if check_empty_dfs([app_category_web_daily]):
        return get_spark_empty_df()


    combine = app_timeband.union(web_timeband)
    logging.info("Union App & Web Complete")

    combine = combine.withColumnRenamed("category_name", "category_name_old")
    combine = combine.withColumn('category_name', f.lower(f.col("category_name_old")))
    combine = combine.drop('category_name_old')

    combine = node_from_config(combine,sql_agg_timeband)

    #-------------------------------- share ----------------------------

    combine_daily = combine_daily.withColumnRenamed("total_visit_count", 'total_visit_count_daily')
    combine_daily = combine_daily.withColumnRenamed("total_visit_duration", 'total_visit_duration_daily')
    combine_daily = combine_daily.withColumnRenamed("total_volume_byte", 'total_volume_byte_daily')
    combine_daily = combine_daily.withColumnRenamed("total_download_byte", 'total_download_byte_daily')
    combine_daily = combine_daily.withColumnRenamed("total_upload_byte", 'total_upload_byte_daily')
    # combine_daily = combine_daily.withColumnRenamed("priority", 'priority_daily')

    logging.info("Dates to run for join time band and daily")
    combine = combine.alias('combine').join(combine_daily.alias('combine_daily'),
        on=[
            combine.subscription_identifier == combine_daily.subscription_identifier ,
            combine.mobile_no == combine_daily.mobile_no  ,
            combine.category_name == combine_daily.category_name,
            combine.event_partition_date == combine_daily.event_partition_date ],
        how="inner",
    )
    logging.info("select column")
    combine = combine.select(
        "combine.subscription_identifier",
        "combine.mobile_no",
        "combine.category_name",
        "combine.total_visit_count",
        "combine.total_visit_duration",
        "combine.total_volume_byte",
        "combine.total_download_byte",
        "combine.total_upload_byte",
        "combine_daily.total_visit_count_daily",
        "combine_daily.total_visit_duration_daily",
        "combine_daily.total_volume_byte_daily",
        "combine_daily.total_download_byte_daily",
        "combine_daily.total_upload_byte_daily",
        "combine.event_partition_date")
    logging.info("Dates to run for share")

    df_return = node_from_config(combine, sql_share_timeband)

    return df_return
    ######################################################################

def _remove_time_dupe_cxense_traffic(df_traffic: pyspark.sql.DataFrame):
    # first grouping by traffic_name, traffic value because they are
    # repeated at identical times with different activetime
    # getting max for the same traffic name and traffic value

    df_traffic = (
        df_traffic.withColumn("activetime", f.col("activetime").cast(IntegerType()))
        .groupBy(
            "mobile_no",
            "hash_id",
            "cx_id",
            "site_id",
            "url",
            "partition_date",
            "time",
            "traffic_name",
            "traffic_value",
        )
        .agg(f.max("activetime").alias("activetime"))
        .withColumn("time_fmtd", f.to_timestamp("time", "yyyy-MM-dd HH:mm:ss"))
    )
    return df_traffic


def _basic_clean_cxense_traffic(df_traffic_raw: pyspark.sql.DataFrame):
    df_traffic = (
        df_traffic_raw.filter(f.col("url").isNotNull())
        .filter(f.col("site_id").isNotNull())
        .filter(f.col("url") != "")
        .filter(f.col("site_id") != "")
        .filter(f.col("activetime").isNotNull())
        .withColumn("url", f.col("url"))
        .dropDuplicates()
    )
    return df_traffic


def clean_cxense_traffic(df_traffic_raw: pyspark.sql.DataFrame):
    df_traffic = _basic_clean_cxense_traffic(df_traffic_raw)
    df_traffic = _remove_time_dupe_cxense_traffic(df_traffic)
    return df_traffic


def clean_cxense_content_profile(df_cxense_cp_raw: pyspark.sql.DataFrame):
    df_cp = (
        df_cxense_cp_raw.filter(f.col("url0").isNotNull())
        .filter(f.col("siteid").isNotNull())
        .filter(f.col("content_name").isNotNull())
        .filter(f.col("content_value").isNotNull())
        .filter(f.col("weight").isNotNull())
        .filter(f.col("url0") != "")
        .filter(f.col("siteid") != "")
        .filter(f.col("content_name") != "")
        .filter(f.col("content_value") != "")
        .withColumn("content_value", f.col("content_value"))
        .withColumn("url", f.col("url0")).withColumnRenamed("partition_month", "start_of_month")
        .dropDuplicates()
    )
    return df_cp

def l1_digital_cxense_content_profile_int(
df_cxense_cp_raw: pyspark.sql.DataFrame
):
    df_cp = clean_cxense_content_profile(df_cxense_cp_raw)
    return df_cp

def l1_digital_cxense_traffic_clean(
        df_traffic_raw: pyspark.sql.DataFrame,
):

    df_traffic = clean_cxense_traffic(df_traffic_raw)

    df_cxense_traffic = df_traffic.withColumn(
        "event_partition_date",
        f.concat(f.substring(f.col("partition_date").cast("string"), 1, 4), f.lit("-"),
                 f.substring(f.col("partition_date").cast("string"), 5, 2), f.lit("-"),
                 f.substring(f.col("partition_date").cast("string"), 7, 2)
                 ),
    ).drop(*["partition_date"])

    return df_cxense_traffic


def create_content_profile_mapping(
    df_cp: pyspark.sql.DataFrame, df_cat: pyspark.sql.DataFrame
):
    df_cat = df_cat.filter(f.lower(f.trim(f.col("source_platform"))) == "than")
    df_cp_rank_by_wt = (
        df_cp.filter("content_name = 'ais-categories'")
        .withColumn("category_length", f.size(f.split("content_value", "/")))
        .withColumn(
            "rn",
            f.rank().over(
                Window.partitionBy("siteid", "url0").orderBy(
                    f.desc("weight"),
                    f.desc("category_length"),
                    f.desc("start_of_month"),
                    f.desc("lastfetched"),
                )
            ),
        )
        .filter("rn = 1")
    )

    df_cp_urls_with_multiple_weights = (
        df_cp_rank_by_wt.groupBy("siteid", "url0", "rn")
        .count()
        .filter("count > 1")
        .select("siteid", "url0")
        .distinct()
    )


    df_cp_cleaned = df_cp_rank_by_wt.join(
        df_cp_urls_with_multiple_weights, on=["siteid", "url0"], how="left_anti"
    )

    df_cp_join_iab = df_cp_cleaned.join(
        df_cat, on=[df_cp_cleaned.content_value == df_cat.argument], how="inner"
    )
    return df_cp_join_iab

def l1_digital_content_profile_mapping(
        df_cp: pyspark.sql.DataFrame, df_cat: pyspark.sql.DataFrame
):
    df_cp_cleaned = create_content_profile_mapping(df_cp, df_cat)
    return df_cp_cleaned

def l1_digital_agg_cxense_traffic(df_traffic_cleaned: pyspark.sql.DataFrame):
    # aggregating url visits activetime, visit counts
    if check_empty_dfs([df_traffic_cleaned]):
        return get_spark_empty_df()

    df_traffic_agg = df_traffic_cleaned.groupBy(
        "mobile_no", "site_id", "url", "event_partition_date"
    ).agg(
        f.sum("activetime").alias("total_visit_duration"),
        f.count("*").alias("total_visit_count"),
    )
    return df_traffic_agg

def get_matched_urls(df_traffic_join_cp_join_iab: pyspark.sql.DataFrame):

    if check_empty_dfs([df_traffic_join_cp_join_iab]):
        return get_spark_empty_df()

    df_traffic_join_cp_matched = df_traffic_join_cp_join_iab.filter(
        (f.col("siteid").isNotNull()) & (f.col("url0").isNotNull())
    ).select("mobile_no",
         "event_partition_date",
         "url",
         "category_name",
         "level_2",
         "level_3",
         "level_4",
         "priority",
         "total_visit_duration",
         "total_visit_count")

    return df_traffic_join_cp_matched


def get_unmatched_urls(df_traffic_join_cp_join_iab: pyspark.sql.DataFrame):

    if check_empty_dfs([df_traffic_join_cp_join_iab]):
        return get_spark_empty_df()

    df_traffic_join_cp_missing = df_traffic_join_cp_join_iab.filter(
        (f.col("siteid").isNull()) | (f.col("url0").isNull())
    ).select("mobile_no",
         "event_partition_date",
         "site_id",
         "url",
         "category_name",
         "level_2",
         "level_3",
         "level_4",
         "priority",
         "total_visit_duration",
         "total_visit_count")

    return df_traffic_join_cp_missing

# def create_content_profile_mapping_unmatch (df_cp: pyspark.sql.DataFrame, df_cat: pyspark.sql.DataFrame):
#     df_cat = df_cat.filter(f.lower(f.trim(f.col("source_platform"))) == "than")
#     df_cp_join_iab = df_cp.join(
#         df_cat, on=[df_cp.content_value == df_cat.argument], how="inner"
#     )
#
#     df_cp_rank_by_wt = (
#     df_cp_join_iab.filter("content_name = 'ais-categories'")
#     .withColumn("category_length", f.size(f.split("content_value", "/")))
#     .withColumn(
#         "cat_rank",
#         f.rank().over(
#             Window.partitionBy("siteid").orderBy(
#                 f.desc("weight"),
#                 f.desc("category_length"),
#                 f.desc("start_of_month"),
#                 f.desc("lastfetched"),
#                 f.asc("priority"),
#             )
#         ),
#     ).filter("cat_rank = 1"))
#
#     return df_cp_rank_by_wt
def get_cp_category_ais_priorities(df_cp_join_iab: pyspark.sql.DataFrame):
    df_cp_join_iab_join_ais_priority = df_cp_join_iab.withColumn(
        "cat_rank",
        f.rank().over(
            Window.partitionBy("siteid").orderBy(
                f.desc("weight"),
                f.desc("category_length"),
                f.desc("start_of_month"),
                f.desc("lastfetched"),
                f.asc("priority"),
            )
        ),
    ).filter("cat_rank = 1")
    return df_cp_join_iab_join_ais_priority

def l1_digital_get_matched_and_unmatched_urls(
    cxense_agg_daily: pyspark.sql.DataFrame, iab_content: pyspark.sql.DataFrame
):
    if check_empty_dfs([cxense_agg_daily, iab_content]):
        return get_spark_empty_df(2)

    spark = get_spark_session()
    cxense_agg_daily.createOrReplaceTempView("df_traffic_agg")
    iab_content.createOrReplaceTempView("df_cp_join_iab")

    df_traffic_join_cp_join_iab = spark.sql("""
    select 
    mobile_no,
    event_partition_date,
    b.url0,
    b.siteid,
    a.site_id,
    a.url,
    category_name,
    level_2,
    level_3,
    level_4,
    priority,
    total_visit_duration,
    total_visit_count
    from df_traffic_agg a
    left join df_cp_join_iab b
    on a.site_id = b.siteid
    and a.url = b.url0""")

    df_traffic_join_cp_join_iab.createOrReplaceTempView("df_traffic_join_cp_join_iab")
    # df_traffic_join_cp_join_iab = df_traffic_agg.join(
    #     df_cp_join_iab,
    #     on=[
    #         (df_traffic_agg.site_id == df_cp_join_iab.siteid)
    #         & (df_traffic_agg.url == df_cp_join_iab.url0)
    #     ],
    #     how="left",
    # )

    #
    # matched_urls = get_matched_urls(df_traffic_join_cp_join_iab)
    # unmatched_urls = get_unmatched_urls(df_traffic_join_cp_join_iab)

    matched_urls = spark.sql("""select * from df_traffic_join_cp_join_iab where siteid is not null and url0 is not null""")
    # matched_urls = df_traffic_join_cp_join_iab.filter(
    #     (f.col("siteid").isNotNull()) & (f.col("url0").isNotNull())
    # )


    # if check_empty_dfs([matched_urls]):
    #     return get_spark_empty_df()

    unmatched_urls = spark.sql("""select * from df_traffic_join_cp_join_iab where siteid is null and url0 is null""")
    # unmatched_urls = df_traffic_join_cp_join_iab.filter(
    #     (f.col("siteid").isNull()) | (f.col("url0").isNull())
    # )

    unmatched_urls.createOrReplaceTempView("unmatched_urls")
    df_cp_join_iab_join_ais_priority = get_cp_category_ais_priorities(iab_content)
    df_cp_join_iab_join_ais_priority.createOrReplaceTempView("df_cp_join_iab_join_ais_priority")

    df_traffic_get_missing_urls = spark.sql("""select
       a.mobile_no,
       a.event_partition_date,
       a.url,
       a.category_name,
       a.level_2,
       a.level_3,
       a.level_4,
       a.priority,
       a.total_visit_duration,
       a.total_visit_count
       from unmatched_urls a
       left join df_cp_join_iab_join_ais_priority b
       on a.site_id = b.siteid
       """)

    return [matched_urls, df_traffic_get_missing_urls]

def l1_digital_get_best_match_for_unmatched_urls(
    df_traffic_join_cp_missing: pyspark.sql.DataFrame,
    df_cp_join_iab: pyspark.sql.DataFrame,
):
    spark = get_spark_session()
    df_traffic_join_cp_missing.createOrReplaceTempView("df_traffic_join_cp_missing")
    df_cp_join_iab_join_ais_priority = get_cp_category_ais_priorities(df_cp_join_iab)
    df_cp_join_iab_join_ais_priority.createOrReplaceTempView("df_cp_join_iab_join_ais_priority")

    df_traffic_get_missing_urls = spark.sql("""select
    mobile_no,
    event_partition_date,
    url,
    category_name,
    level_2,
    level_3,
    level_4,
    priority,
    total_visit_duration,
    total_visit_count
    from df_traffic_join_cp_missing a
    left join df_cp_join_iab_join_ais_priority
    inner a.site_id = b.siteid
    """)

    # df_traffic_get_missing_urls = (
    #     df_traffic_join_cp_missing.drop(*df_cp_join_iab.columns)
    #     .join(
    #         df_cp_join_iab_join_ais_priority,
    #         on=[
    #             df_traffic_join_cp_missing.site_id
    #             == df_cp_join_iab_join_ais_priority.siteid
    #         ],
    #         how="inner",
    #     )
    #     .drop("siteid").select("mobile_no",
    #      "event_partition_date",
    #      "url",
    #      "category_name",
    #      "level_2",
    #      "level_3",
    #      "level_4",
    #      "priority",
    #      "total_visit_duration",
    #      "total_visit_count")
    # )
    return df_traffic_get_missing_urls

def l1_digital_union_matched_and_unmatched_urls(
    cxense_agg_daily: pyspark.sql.DataFrame,
    iab_content: pyspark.sql.DataFrame,
    customer_profile: pyspark.sql.DataFrame
):

    spark = get_spark_session()
    cxense_agg_daily.createOrReplaceTempView("df_traffic_agg")
    iab_content.createOrReplaceTempView("df_cp_join_iab")

    df_traffic_join_cp_join_iab = spark.sql("""
        select 
        mobile_no,
        event_partition_date,
        b.url0,
        b.siteid,
        a.site_id,
        a.url,
        category_name,
        level_2,
        level_3,
        level_4,
        priority,
        total_visit_duration,
        total_visit_count
        from df_traffic_agg a
        left join df_cp_join_iab b
        on a.site_id = b.siteid
        and a.url = b.url0""")

    df_traffic_join_cp_join_iab.createOrReplaceTempView("df_traffic_join_cp_join_iab")

    matched_urls = spark.sql("""select * from df_traffic_join_cp_join_iab where siteid is not null and url0 is not null""")

    unmatched_urls = spark.sql("""select * from df_traffic_join_cp_join_iab where siteid is null and url0 is null""")

    unmatched_urls.createOrReplaceTempView("unmatched_urls")
    df_cp_join_iab_join_ais_priority = get_cp_category_ais_priorities(iab_content)
    df_cp_join_iab_join_ais_priority.createOrReplaceTempView("df_cp_join_iab_join_ais_priority")

    df_traffic_get_missing_urls = spark.sql("""select
           a.mobile_no,
           a.event_partition_date,
           a.url,
           a.category_name,
           a.level_2,
           a.level_3,
           a.level_4,
           a.priority,
           a.total_visit_duration,
           a.total_visit_count
           from unmatched_urls a
           left join df_cp_join_iab_join_ais_priority b
           on a.site_id = b.siteid
           """)

    matched_urls = matched_urls.groupBy("mobile_no", "event_partition_date", "url",
                                                                      "category_name", "priority").agg(
            f.sum("total_visit_duration").alias("total_visit_duration"),
            f.sum("total_visit_count").alias("total_visit_count")
    )
    df_traffic_get_missing_urls = df_traffic_get_missing_urls.groupBy("mobile_no", "event_partition_date",
                                                                    "url", "category_name",
                                                                    "priority").agg(
            f.sum("total_visit_duration").alias("total_visit_duration"),
            f.sum("total_visit_count").alias("total_visit_count"))

    df_traffic_join_cp_union = matched_urls.unionAll(df_traffic_get_missing_urls).distinct()
    df_traffic_join_cp_union = df_traffic_join_cp_union.groupBy("mobile_no", "event_partition_date",
                                                                      "url", "category_name",
                                                                      "priority").agg(
        f.sum("total_visit_duration").alias("total_visit_duration"),
        f.sum("total_visit_count").alias("total_visit_count"))
    df_traffic_join_cp_union = df_traffic_join_cp_union.join(customer_profile,
                                                                     on=[
                                                                         df_traffic_join_cp_union.mobile_no == customer_profile.access_method_num],
                                                                     how="inner").select(
            customer_profile.subscription_identifier,
            df_traffic_join_cp_union.mobile_no,
            df_traffic_join_cp_union.event_partition_date,
            df_traffic_join_cp_union.url,
            df_traffic_join_cp_union.category_name,
            df_traffic_join_cp_union.priority,
            df_traffic_join_cp_union.total_visit_duration,
            df_traffic_join_cp_union.total_visit_count)


    return df_traffic_join_cp_union

def l1_digital_union_matched_and_unmatched_urls_non_site_id(
    customer_profile: pyspark.sql.DataFrame,
    df_traffic_get_missing_urls: pyspark.sql.DataFrame,
):
    df_traffic_get_missing_urls = df_traffic_get_missing_urls.groupBy("mobile_no", "event_partition_date", "url",
                                                                      "category_name", "priority").agg(
        f.sum("total_visit_duration").alias("total_visit_duration"),
        f.sum("total_visit_count").alias("total_visit_count")
    )

    df_traffic_get_missing_urls = df_traffic_get_missing_urls.join(customer_profile,
                                   on=[df_traffic_get_missing_urls.mobile_no == customer_profile.access_method_num],
                                   how="inner").select(customer_profile.subscription_identifier,
                                                       df_traffic_get_missing_urls.mobile_no,
                                                       df_traffic_get_missing_urls.event_partition_date,
                                                       df_traffic_get_missing_urls.url,
                                                       df_traffic_get_missing_urls.category_name,
                                                       df_traffic_get_missing_urls.priority,
                                                       df_traffic_get_missing_urls.total_visit_duration,
                                                       df_traffic_get_missing_urls.total_visit_count)
    return df_traffic_get_missing_urls

def l1_digital_union_matched_and_unmatched_urls_cat_level(
    cxense_agg_daily: pyspark.sql.DataFrame,
    iab_content: pyspark.sql.DataFrame,
    customer_profile: pyspark.sql.DataFrame,
    cat_level: dict
):
    spark = get_spark_session()
    cxense_agg_daily.createOrReplaceTempView("df_traffic_agg")
    iab_content.createOrReplaceTempView("df_cp_join_iab")

    df_traffic_join_cp_join_iab = spark.sql("""
                select 
                mobile_no,
                event_partition_date,
                b.url0,
                b.siteid,
                a.site_id,
                a.url,
                category_name,
                level_2,
                level_3,
                level_4,
                priority,
                total_visit_duration,
                total_visit_count
                from df_traffic_agg a
                left join df_cp_join_iab b
                on a.site_id = b.siteid
                and a.url = b.url0""")

    df_traffic_join_cp_join_iab.createOrReplaceTempView("df_traffic_join_cp_join_iab")

    matched_urls = spark.sql(
        """select * from df_traffic_join_cp_join_iab where siteid is not null and url0 is not null""")

    unmatched_urls = spark.sql("""select * from df_traffic_join_cp_join_iab where siteid is null and url0 is null""")

    unmatched_urls.createOrReplaceTempView("unmatched_urls")
    df_cp_join_iab_join_ais_priority = get_cp_category_ais_priorities(iab_content)
    df_cp_join_iab_join_ais_priority.createOrReplaceTempView("df_cp_join_iab_join_ais_priority")

    df_traffic_get_missing_urls = spark.sql("""select
                   a.mobile_no,
                   a.event_partition_date,
                   a.url,
                   a.category_name,
                   a.level_2,
                   a.level_3,
                   a.level_4,
                   a.priority,
                   a.total_visit_duration,
                   a.total_visit_count
                   from unmatched_urls a
                   left join df_cp_join_iab_join_ais_priority b
                   on a.site_id = b.siteid
                   """)

    matched_urls = matched_urls.groupBy("mobile_no", "event_partition_date", "url",
                                        cat_level, "priority").agg(
        f.sum("total_visit_duration").alias("total_visit_duration"),
        f.sum("total_visit_count").alias("total_visit_count")
    )
    df_traffic_get_missing_urls = df_traffic_get_missing_urls.groupBy("mobile_no", "event_partition_date",
                                                                      "url", cat_level,
                                                                      "priority").agg(
        f.sum("total_visit_duration").alias("total_visit_duration"),
        f.sum("total_visit_count").alias("total_visit_count"))

    df_traffic_join_cp_union = matched_urls.union(df_traffic_get_missing_urls).distinct()

    df_traffic_join_cp_union = df_traffic_join_cp_union.withColumnRenamed(cat_level, "category_name")

    df_traffic_join_cp_union = df_traffic_join_cp_union.join(customer_profile,
                                                             on=[
                                                                 df_traffic_join_cp_union.mobile_no == customer_profile.access_method_num],
                                                             how="inner").select(
        customer_profile.subscription_identifier,
        df_traffic_join_cp_union.mobile_no,
        df_traffic_join_cp_union.event_partition_date,
        df_traffic_join_cp_union.url,
        df_traffic_join_cp_union.category_name,
        df_traffic_join_cp_union.priority,
        df_traffic_join_cp_union.total_visit_duration,
        df_traffic_join_cp_union.total_visit_count)

        # df_traffic_get_missing_urls = df_traffic_get_missing_urls.groupBy("mobile_no", "event_partition_date", "url",
    #                                                                   cat_level, "priority").agg(
    #     f.sum("total_visit_duration").alias("total_visit_duration"),
    #     f.sum("total_visit_count").alias("total_visit_count")
    # )
    # df_traffic_join_cp_matched = df_traffic_join_cp_matched.groupBy("mobile_no", "event_partition_date",
    #                                                                 "url", cat_level,
    #                                                                 "priority").agg(
    #     f.sum("total_visit_duration").alias("total_visit_duration"),
    #     f.sum("total_visit_count").alias("total_visit_count")
    # )
    #
        # df_traffic_join_cp_matched = df_traffic_join_cp_matched.withColumnRenamed(cat_level, "category_name")
        #
        # df_traffic_join_cp_matched = df_traffic_join_cp_matched.union(df_traffic_get_missing_urls).distinct()
        #
        # df_traffic_join_cp_matched = df_traffic_join_cp_matched.join(customer_profile,
        #                            on=[df_traffic_join_cp_matched.mobile_no == customer_profile.access_method_num],
        #                            how="inner").select(customer_profile.subscription_identifier,
        #                                                df_traffic_join_cp_matched.mobile_no,
        #                                                df_traffic_join_cp_matched.event_partition_date,
        #                                                df_traffic_join_cp_matched.url,
        #                                                df_traffic_join_cp_matched.category_name,
        #                                                df_traffic_join_cp_matched.priority,
        #                                                df_traffic_join_cp_matched.total_visit_duration,
        #                                                df_traffic_join_cp_matched.total_visit_count)

    return df_traffic_join_cp_union

def l1_digital_union_matched_and_unmatched_urls_non_site_id_cat_level(
    customer_profile: pyspark.sql.DataFrame,
    df_traffic_get_missing_urls: pyspark.sql.DataFrame,
    cat_level: dict
):
    df_traffic_get_missing_urls = df_traffic_get_missing_urls.groupBy("mobile_no", "event_partition_date", "url",
                                                                      cat_level, "priority").agg(
        f.sum("total_visit_duration").alias("total_visit_duration"),
        f.sum("total_visit_count").alias("total_visit_count")
    )

    df_traffic_get_missing_urls = df_traffic_get_missing_urls.withColumnRenamed(cat_level, "category_name")

    df_traffic_get_missing_urls = df_traffic_get_missing_urls.join(customer_profile,
                                   on=[df_traffic_get_missing_urls.mobile_no == customer_profile.access_method_num],
                                   how="inner").select(customer_profile.subscription_identifier,
                                                       df_traffic_get_missing_urls.mobile_no,
                                                       df_traffic_get_missing_urls.event_partition_date,
                                                       df_traffic_get_missing_urls.url,
                                                       df_traffic_get_missing_urls.category_name,
                                                       df_traffic_get_missing_urls.priority,
                                                       df_traffic_get_missing_urls.total_visit_duration,
                                                       df_traffic_get_missing_urls.total_visit_count)

    return df_traffic_get_missing_urls

def digital_cxense_traffic_mapping_subscription_identifier(
        traffic: DataFrame,customer_profile_key: DataFrame
):
    if check_empty_dfs([traffic, customer_profile_key]):
        return get_spark_empty_df()

    # traffic = traffic.withColumn(
    #     "event_partition_date",
    #     f.concat(f.substring(f.col("partition_date").cast("string"), 1, 4), f.lit("-"),
    #              f.substring(f.col("partition_date").cast("string"), 5, 2), f.lit("-"),
    #              f.substring(f.col("partition_date").cast("string"), 7, 2)
    #              ),
    # ).drop(*["partition_date"])

    traffic = traffic.join(customer_profile_key,
        on=[traffic.mobile_no == customer_profile_key.access_method_num, traffic.event_partition_date == customer_profile_key.event_partition_date],
        how="left",).select(customer_profile_key.subscription_identifier
                                                      ,traffic.mobile_no
                                                      ,traffic.hash_id
                                                      ,traffic.cx_id
                                                      ,traffic.site_id
                                                      ,traffic.activetime
                                                      ,traffic.adspace
                                                      ,traffic.browser
                                                      ,traffic.browsertimezone
                                                      ,traffic.browserversion
                                                      ,traffic.capabilities
                                                      ,traffic.city
                                                      ,traffic.colordepth
                                                      ,traffic.company
                                                      ,traffic.connectionspeed
                                                      ,traffic.country
                                                      ,traffic.devicetype
                                                      ,traffic.exitlinkhost
                                                      ,traffic.exitlinkurl
                                                      ,traffic.host
                                                      ,traffic.intents
                                                      ,traffic.isoregion
                                                      ,traffic.metrocode
                                                      ,traffic.mobilebrand
                                                      ,traffic.os
                                                      ,traffic.postalcode
                                                      ,traffic.query
                                                      ,traffic.referrerhost
                                                      ,traffic.referrerhostclass
                                                      ,traffic.referrerquery
                                                      ,traffic.referrersearchengine
                                                      ,traffic.referrersocialnetwork
                                                      ,traffic.referrerurl
                                                      ,traffic.region
                                                      ,traffic.resolution
                                                      ,traffic.retargetingparameters
                                                      ,traffic.scrolldepth
                                                      ,traffic.sessionbounce
                                                      ,traffic.sessionstart
                                                      ,traffic.sessionstop
                                                      ,traffic.site
                                                      ,traffic.start
                                                      ,traffic.stop
                                                      ,traffic.time
                                                      ,traffic.traffic_name
                                                      ,traffic.traffic_value
                                                      ,traffic.url
                                                      ,traffic.usercorrelationid
                                                      ,traffic.userparameters
                                                      ,traffic.event_partition_date)

    return traffic

def digital_customer_web_network_company_usage_hourly(
    df_traffic:pyspark.sql.DataFrame,
):
    df_traffic = df_traffic.select("subscription_identifier",
                                   "mobile_no",
                                   "time",
                                   "company",
                                   "connectionspeed",
                                   "event_partition_date").dropDuplicates()

    df_traffic = df_traffic.where("connectionspeed IN ('mobile','broadband')")
    df_traffic = df_traffic.filter((f.col("mobile_no").isNotNull()) & (f.col("subscription_identifier").isNotNull()))


    # rename/add column
    df_traffic = df_traffic.withColumnRenamed("company", "network_company")
    df_traffic = df_traffic.withColumnRenamed("connectionspeed", "network_type")
    df_traffic = df_traffic.withColumn("hour", f.substring(f.col("time").cast("string"), 12, 2))

    # timeband
    df_traffic = df_traffic.withColumn("timeband",when(f.col("hour").between(6, 11), "Morning").when(f.col("hour").between(12, 17),"Afternoon").when(f.col("hour").between(18, 23),"Evening").otherwise("Night"))

    # column flag
    df_traffic = df_traffic.withColumn("ais_sim_flag", when((f.col("network_type") == "mobile") & ((f.col("network_company") == "ais 3g4g") | (f.col("network_company") == "ais mobile")), 1).otherwise(0))
    df_traffic = df_traffic.withColumn("ais_broadband_flag", when((f.col("network_type") == "broadband") & (f.col("network_company") == "ais fibre"), 1).otherwise(0))

    df_traffic = df_traffic.withColumn("competitor_sim_flag", when((f.col("network_type") == "mobile") & (~((f.col("network_company") == "ais 3g4g") | (f.col("network_company") == "ais mobile")) | f.col("network_company").isNull()), 1).otherwise(0))
    df_traffic = df_traffic.withColumn("competitor_broadband_flag", when((f.col("network_type") == "broadband") & (~(f.col("network_company") == "ais fibre") | (f.col("network_company").isNull())), 1).otherwise(0))

    customer_web_network_company_usage_hourly = df_traffic.select("subscription_identifier","mobile_no","hour","timeband","network_company","network_type","ais_sim_flag","ais_broadband_flag","competitor_sim_flag","competitor_broadband_flag","event_partition_date")\
        .groupby("subscription_identifier","mobile_no","hour","timeband","network_company","network_type","ais_sim_flag","ais_broadband_flag","competitor_sim_flag","competitor_broadband_flag","event_partition_date").count()
    customer_web_network_company_usage_hourly = customer_web_network_company_usage_hourly.drop('count')

    return customer_web_network_company_usage_hourly

def digital_customer_multi_company_sim_daily(
    customer_web_network_company:pyspark.sql.DataFrame, sum_flag: Dict[str, Any],
):
    customer_multi_company_sim = node_from_config(customer_web_network_company,sum_flag)

    customer_multi_company_sim = customer_multi_company_sim.withColumn("multi_company_sim_flag", when((f.col("competitor_sim_flag") != 0), "Y").otherwise("N"))
    customer_multi_company_sim = customer_multi_company_sim.withColumn("multi_company_broadband_flag", when((f.col("competitor_broadband_flag") != 0), "Y").otherwise("N"))

    customer_multi_company_sim = customer_multi_company_sim.select("subscription_identifier","mobile_no", "multi_company_sim_flag", "multi_company_broadband_flag","event_partition_date")

    return customer_multi_company_sim
#################### CXEN daily ##############################
def digital_customer_cxense_master( cxense_content_profile_master:pyspark.sql.DataFrame,aib_categories:pyspark.sql.DataFrame,category_priority:pyspark.sql.DataFrame):
    spark = get_spark_session()
    #--------get max date IAB ----------------
    P_MAX_DATE = aib_categories.select(f.max(f.col("partition_date")).alias("max_date"))
    mobile_app_daily = mobile_app_daily.where(f.col("partition_date") == P_MAX_DATE)
    aib_categories.createOrReplaceTempView("l1_digital_aib_categories_clean")

    cxense_content_profile_master.createOrReplaceTempView("cxense_content_profile")
    category_priority.createOrReplaceTempView("aib_category_priority")
    master = spark.sql("""
        select site_url,content_value,category_level_1,category_level_2,category_level_3,category_level_4
        from(
        SELECT site_url,content_value,weight,category_level_1,category_level_2,category_level_3,category_level_4,ROW_NUMBER() OVER(PARTITION BY site_url ORDER BY  weight desc,priority asc) as CT
        from (
        select site_url,content_value,weight
        from cxense_content_profile
        where content_value is not null 
        group by site_url,content_value,weight
        ) Z
        left join (
        SELECT * 
        FROM l1_digital_aib_categories_clean iab
        LEFT JOIN aib_category_priority priority
        on iab.argument = priority.category
        ) B
        on Z.content_value = B.argument
        ) A
        where CT = 1
    """)
    return master

def digital_customer_cxense_agg_daily( cxen_traffic:pyspark.sql.DataFrame,cxen_master:pyspark.sql.DataFrame,customer_profile:pyspark.sql.DataFrame):
    if check_empty_dfs([cxen_traffic, cxen_master,customer_profile]):
        return get_spark_empty_df()
    #-------- Sum ---------#
    cxen_traffic = cxen_traffic.groupBy("subscription_identifier","mobile_no", "url", "event_partition_date").agg(f.sum("activetime").alias("duration"),f.count("*").alias("count_trans"))
    # cxen_traffic = cxen_traffic.withColumn("event_partition_date",
    #     f.concat(
    #         f.substring(f.col("partition_date").cast("string"), 1, 4),
    #         f.lit("-"),
    #         f.substring(f.col("partition_date").cast("string"), 5, 2),
    #         f.lit("-"),
    #         f.substring(f.col("partition_date").cast("string"), 7, 2)
    #         )).drop(*["partition_date"])
    #-------- Join Master ---------#
    cxen_traffic = cxen_traffic.join(cxen_master,on=[cxen_traffic.url == cxen_master.site_url],how="left")
    #-------- rename category ---------#
    cxen_traffic = cxen_traffic.withColumnRenamed("level_1", 'category_level_1')
    cxen_traffic = cxen_traffic.withColumnRenamed("level_2", 'category_level_2')
    cxen_traffic = cxen_traffic.withColumnRenamed("level_3", 'category_level_3')
    cxen_traffic = cxen_traffic.withColumnRenamed("level_4", 'category_level_4')
    cxen_traffic = cxen_traffic.select("subscription_identifier","mobile_no", "url", "category_level_1", "category_level_2", "category_level_3", "category_level_4", "count_trans","duration","event_partition_date")
    #-------- Join Profile ---------#
    # cxen_traffic = cxen_traffic.join(customer_profile,on=[cxen_traffic.mobile_no == customer_profile.access_method_num,cxen_traffic.event_partition_date == customer_profile.event_partition_date],how="left")
    #-------- select column ---------#
    cxen_traffic = cxen_traffic.withColumn("upload_byte", f.lit(0).cast(LongType()))
    cxen_traffic = cxen_traffic.withColumn("download_byte", f.lit(0).cast(LongType()))
    cxen_traffic = cxen_traffic.withColumn("total_byte", f.lit(0).cast(LongType()))
    cxen_traffic = cxen_traffic.select("subscription_identifier", "mobile_no", "url", "category_level_1",
                                       "category_level_2", "category_level_3", "category_level_4", "count_trans",
                                       "duration", "upload_byte", "download_byte", "total_byte", "event_partition_date")
    cxen_traffic = cxen_traffic.filter(f.col("mobile_no").isNotNull())
    cxen_traffic = cxen_traffic.filter(f.col("url").isNotNull())

    return cxen_traffic

def digital_cxense_traffic_json(
    traffic_json: pyspark.sql.DataFrame, cxense_hash_id_key_mapping: pyspark.sql.DataFrame, customer_profile_key: pyspark.sql.DataFrame, master_cxense: pyspark.sql.DataFrame
):
    spark = get_spark_session()
    #location run & path data
    running_environment = str(os.getenv("RUNNING_ENVIRONMENT", "on_cloud"))
    if running_environment == "on_cloud":
        path_json = "/mnt/customer360-blob-data/C360/ONLINE/source_online_traffic/"
        path_metadata = "/mnt/customer360-blob-output/C360/UTILITIES/metadata_table"
    else:
        path_json = "hdfs://10.237.82.9:8020/C360/DIGITAL/digital_cxense_traffic"
        path_metadata = "/projects/prod/c360/data/UTILITIES/metadata_table"
    ##### TEST on Cloud
    path_json = "hdfs://10.237.82.9:8020/C360/DIGITAL/digital_cxense_traffic/partition_date=2021-08-27"
    # lookup_table_name = "l1_digital_customer_app_category_agg_daily_catlv_1"
    #read meta data
    # metadata_table = spark.read.parquet(metadata_table_path)
    # metadata_table.createOrReplaceTempView("mdtl")
    # target_max_data_load_date = spark.sql("""select cast( to_date(nvl(max(target_max_data_load_date),'1970-01-01'),'yyyy-MM-dd') as String) as target_max_data_load_date from mdtl where table_name = '{0}'""".format(lookup_table_name))

    #read Json
    traffic = spark.read.option("multiline", "true").option("mode", "PERMISSIVE").load(path_json,"json")

    traffic_drop = traffic.drop("_corrupt_record")
    # spilt_json
    traffic_json = traffic_drop.select(explode("events").alias("events"), "start", "stop")

    traffic_json_master = traffic_json.select("events.*", "start", "stop")

    traffic_json_temp = traffic_json_master.select("userId", "start", "stop",
                                                   explode("customParameters").alias("customParameters"))

    traffic_master = traffic_json_master.select("activeTime", "adspaces", "browser", "browserTimezone",
                                                "browserVersion", "capabilities", "city", "colorDepth", "company",
                                                "connectionSpeed", "country", "deviceType", "exitLinkHost",
                                                "exitLinkUrl", "host", "intents", "isoRegion", "metrocode",
                                                "mobileBrand", "os", "postalCode", "query", "referrerHost",
                                                "referrerHostClass", "referrerQuery", "referrerSearchEngine",
                                                "referrerSocialNetwork", "referrerUrl", "region", "resolution",
                                                "retargetingParameters", "scrollDepth", "sessionBounce", "sessionStart",
                                                "sessionStop", "site", "time", "url", "userCorrelationId", "userId",
                                                "userParameters", "start", "stop")

    traffic_temp = traffic_json_temp.select("userId", "start", "stop", "customParameters.*")

    traffic_master.createOrReplaceTempView('traffic_master')
    traffic_temp.createOrReplaceTempView('traffic_temp')

    df_cxense_traffic = spark.sql("""
    select a.*
    ,b.group as traffic_name
    ,b.item as traffic_value
    from traffic_master a
    left join traffic_temp b
    on a.userId = b.userId
    and a.start = b.start
    and a.stop = b.stop
    """)
    # df_cxense_traffic = df_cxense_traffic.withColumn("event_partition_date",'2021-08-29')
    df_cxense_traffic.createOrReplaceTempView('df_cxense_traffic')
    cxense_hash_id_key_mapping.createOrReplaceTempView('cxense_hash_id_key_mapping')
    customer_profile_key.createOrReplaceTempView('customer_profile_key')
    master_cxense.createOrReplaceTempView('master_cxense')

    df_cxense_traffic_cast = spark.sql("""
    select
    b.mobile_no
    ,b.hash_id
    ,b.cx_id
    ,cast(a.site as string) as site_id
    ,cast(a.activeTime as double) as activeTime
    ,cast(a.adspaces as string) as adspace
    ,cast(a.browser as string) as browser
    ,cast(a.browserTimezone as string) as browserTimezone
    ,cast(a.browserVersion as string) as browserVersion
    ,cast(a.capabilities as string) as capabilities
    ,cast(a.city as string) as city
    ,cast(a.colorDepth as string) as colorDepth
    ,cast(a.company as string) as company
    ,cast(a.connectionSpeed as string) as connectionSpeed
    ,cast(a.country as string) as country
    ,cast(a.deviceType as string) as deviceType
    ,cast(a.exitLinkHost as string) as exitLinkHost
    ,cast(a.exitLinkUrl as string) as exitLinkUrl
    ,cast(a.host as string) as host
    ,cast(a.intents as string) as intents
    ,cast(a.isoRegion as string) as isoRegion
    ,cast(a.metrocode as string) as metrocode
    ,cast(a.mobileBrand as string) as mobileBrand
    ,cast(a.os as string) as os
    ,cast(a.postalCode as string) as postalCode
    ,cast(a.query as string) as query
    ,cast(a.referrerHost as string) as referrerHost
    ,cast(a.referrerHostClass as string) as referrerHostClass
    ,cast(a.referrerQuery as string) as referrerQuery
    ,cast(a.referrerSearchEngine as string) as referrerSearchEngine
    ,cast(a.referrerSocialNetwork as string) as referrerSocialNetwork
    ,cast(a.referrerUrl as string) as referrerUrl
    ,cast(a.region as string) as region
    ,cast(a.resolution as string) as resolution
    ,cast(a.retargetingParameters as string) as retargetingParameters
    ,cast(a.scrollDepth as double) as scrollDepth
    ,cast(a.sessionBounce as boolean) as sessionBounce
    ,cast(a.sessionStart as boolean) as sessionStart
    ,cast(a.sessionStop as boolean) as sessionStop
    ,cast(a.site as string) as site
    ,substr(cast((from_unixtime(cast(a.start as bigint)),7) as string),2,19) as start
    ,substr(cast((from_unixtime(cast(a.stop as bigint)),7) as string),2,19) as stop
    ,substr(cast((from_unixtime(cast(a.time as bigint)),7) as string),2,19) as time
    ,cast(a.traffic_name as string) as traffic_name
    ,cast(a.traffic_value as string) as traffic_value
    ,cast(a.url as string) as url
    ,cast(a.userCorrelationId as string) as userCorrelationId
    ,cast(a.userParameters as string) as userParameters
    ,substr(cast((from_unixtime(cast(a.time as bigint)),7) as string),2,10) as event_partition_date
    from df_cxense_traffic a
    join cxense_hash_id_key_mapping b
    on cast(a.userId as string)=b.cx_id
    """)
    df_cxense_traffic_cast.createOrReplaceTempView('df_cxense_traffic_cast')

    df_cxense_user_traffic = spark.sql("""
    select
    b.subscription_identifier
    , a.mobile_no
    , a.hash_id
    , a.cx_id
    , a.site_id
    , a.activetime
    , a.adspace
    , a.browser
    , a.browsertimezone
    , a.browserversion
    , a.capabilities
    , a.city
    , a.colordepth
    , a.company
    , a.connectionspeed
    , a.country
    , a.devicetype
    , a.exitlinkhost
    , a.exitlinkurl
    , a.host
    , a.intents
    , a.isoregion
    , a.metrocode
    , a.mobilebrand
    , a.os
    , a.postalcode
    , a.query
    , a.referrerhost
    , a.referrerhostclass
    , a.referrerquery
    , a.referrersearchengine
    , a.referrersocialnetwork
    , a.referrerurl
    , a.region
    , a.resolution
    , a.retargetingparameters
    , a.scrolldepth
    , a.sessionbounce
    , a.sessionstart
    , a.sessionstop
    , a.site
    , a.start
    , a.stop
    , a.time
    , a.traffic_name
    , a.traffic_value
    , a.url
    , a.usercorrelationid
    , a.userparameters
    , a.event_partition_date
    from df_cxense_traffic_cast a
    left join customer_profile_key b
    on a.mobile_no = b.access_method_num
    and a.event_partition_date = b.event_partition_date
    """)

    return df_cxense_user_traffic

# def digital_cxense_traffic_json(
#     traffic_json: pyspark.sql.DataFrame
# ):
#     spark = get_spark_session()
#     #location run & path data
#     running_environment = str(os.getenv("RUNNING_ENVIRONMENT", "on_cloud"))
#     if running_environment == "on_cloud":
#         path_json = "/mnt/customer360-blob-data/C360/ONLINE/source_online_traffic/"
#         path_metadata = "/mnt/customer360-blob-output/C360/UTILITIES/metadata_table"
#     else:
#         path_json = "hdfs://10.237.82.9:8020/C360/ONLINE/source_online_traffic/"
#         path_metadata = "/projects/prod/c360/data/UTILITIES/metadata_table"
#     ##### TEST on Cloud
#     path_json = "/mnt/customer360-blob-data/C360/ONLINE/source_online_traffic/20210720/"
#     lookup_table_name = "l1_digital_customer_app_category_agg_daily_catlv_1"
#     #read meta data
#     metadata_table = spark.read.parquet(metadata_table_path)
#     metadata_table.createOrReplaceTempView("mdtl")
#     target_max_data_load_date = spark.sql("""select cast( to_date(nvl(max(target_max_data_load_date),'1970-01-01'),'yyyy-MM-dd') as String) as target_max_data_load_date from mdtl where table_name = '{0}'""".format(lookup_table_name))
#
#     #read Json
#     df_json = spark.read.option("multiline", "true").option("mode", "PERMISSIVE").load(path_json,"json")
#     df_json.show()
#     return 0

def digital_cxense_hash_id_key_mapping(cxense_hash_id: pyspark.sql.DataFrame, key_mapping: pyspark.sql.DataFrame):
    if check_empty_dfs([cxense_hash_id, key_mapping]):
        return get_spark_empty_df()
    spark = get_spark_session()
    # -------- max date key_mapping---------#
    # key_mapping

     # -------- distinct(hash_id) ---------#
    # cxense_hash_id = cxense_hash_id.select(distinct(hash_id), cx_id)
    cxense_hash_id.createOrReplaceTempView('cxense_hash_id')
    cxense_hash_id = spark.sql("""select distinct(hash_id), cx_id from cxense_hash_id""")

    # -------- Join ---------#
    cxense_hash_id_key_mapping = cxense_hash_id.join(key_mapping, on=[cxense_hash_id.hash_id == key_mapping.id_2],
                                                     how="inner")
    cxense_hash_id_key_mapping = cxense_hash_id_key_mapping.select("hash_id", "cx_id", "id_1", "id_2")
    cxense_hash_id_key_mapping = cxense_hash_id_key_mapping.withColumnRenamed("id_1", "mobile_no")

    return cxense_hash_id_key_mapping

#####################################################################################
def digital_cxense_traffic_json_28(
    traffic_json: pyspark.sql.DataFrame, cxense_hash_id_key_mapping: pyspark.sql.DataFrame
):
    spark = get_spark_session()
    #location run & path data
    running_environment = str(os.getenv("RUNNING_ENVIRONMENT", "on_cloud"))
    if running_environment == "on_cloud":
        path_json = "/mnt/customer360-blob-data/C360/ONLINE/source_online_traffic/"
        path_metadata = "/mnt/customer360-blob-output/C360/UTILITIES/metadata_table"
    else:
        path_json = "hdfs://10.237.82.9:8020/C360/DIGITAL/digital_cxense_traffic"
        path_metadata = "/projects/prod/c360/data/UTILITIES/metadata_table"
    ##### TEST on Cloud
    path_json = "hdfs://10.237.82.9:8020/C360/DIGITAL/digital_cxense_traffic/partition_date=2021-08-28"
    # lookup_table_name = "l1_digital_customer_app_category_agg_daily_catlv_1"
    #read meta data
    # metadata_table = spark.read.parquet(metadata_table_path)
    # metadata_table.createOrReplaceTempView("mdtl")
    # target_max_data_load_date = spark.sql("""select cast( to_date(nvl(max(target_max_data_load_date),'1970-01-01'),'yyyy-MM-dd') as String) as target_max_data_load_date from mdtl where table_name = '{0}'""".format(lookup_table_name))

    #read Json
    traffic = spark.read.option("multiline", "true").option("mode", "PERMISSIVE").load(path_json,"json")

    traffic_drop = traffic.drop("_corrupt_record")
    # spilt_json
    traffic_json = traffic_drop.select(explode("events").alias("events"), "start", "stop")

    traffic_json_master = traffic_json.select("events.*", "start", "stop")

    traffic_json_temp = traffic_json_master.select("userId", "start", "stop",
                                                   explode("customParameters").alias("customParameters"))

    traffic_master = traffic_json_master.select("activeTime", "adspaces", "browser", "browserTimezone",
                                                "browserVersion", "capabilities", "city", "colorDepth", "company",
                                                "connectionSpeed", "country", "deviceType", "exitLinkHost",
                                                "exitLinkUrl", "host", "intents", "isoRegion", "metrocode",
                                                "mobileBrand", "os", "postalCode", "query", "referrerHost",
                                                "referrerHostClass", "referrerQuery", "referrerSearchEngine",
                                                "referrerSocialNetwork", "referrerUrl", "region", "resolution",
                                                "retargetingParameters", "scrollDepth", "sessionBounce", "sessionStart",
                                                "sessionStop", "site", "time", "url", "userCorrelationId", "userId",
                                                "userParameters", "start", "stop")

    traffic_temp = traffic_json_temp.select("userId", "start", "stop", "customParameters.*")

    traffic_master.createOrReplaceTempView('traffic_master')
    traffic_temp.createOrReplaceTempView('traffic_temp')

    df_cxense_traffic = spark.sql("""
    select a.*
    ,b.group as traffic_name
    ,b.item as traffic_value
    from traffic_master a
    left join traffic_temp b
    on a.userId = b.userId
    and a.start = b.start
    and a.stop = b.stop
    """)
    # df_cxense_traffic = df_cxense_traffic.withColumn("event_partition_date",'2021-08-29')
    df_cxense_traffic.createOrReplaceTempView('df_cxense_traffic')
    cxense_hash_id_key_mapping.createOrReplaceTempView('cxense_hash_id_key_mapping')
    # customer_profile_key.createOrReplaceTempView('customer_profile_key')
    # master_cxense.createOrReplaceTempView('master_cxense')

    df_cxense_traffic_cast = spark.sql("""
    select
    b.mobile_no
    ,b.hash_id
    ,b.cx_id
    ,cast(a.site as string) as site_id
    ,cast(a.activeTime as double) as activeTime
    ,cast(a.adspaces as string) as adspace
    ,cast(a.browser as string) as browser
    ,cast(a.browserTimezone as string) as browserTimezone
    ,cast(a.browserVersion as string) as browserVersion
    ,cast(a.capabilities as string) as capabilities
    ,cast(a.city as string) as city
    ,cast(a.colorDepth as string) as colorDepth
    ,cast(a.company as string) as company
    ,cast(a.connectionSpeed as string) as connectionSpeed
    ,cast(a.country as string) as country
    ,cast(a.deviceType as string) as deviceType
    ,cast(a.exitLinkHost as string) as exitLinkHost
    ,cast(a.exitLinkUrl as string) as exitLinkUrl
    ,cast(a.host as string) as host
    ,cast(a.intents as string) as intents
    ,cast(a.isoRegion as string) as isoRegion
    ,cast(a.metrocode as string) as metrocode
    ,cast(a.mobileBrand as string) as mobileBrand
    ,cast(a.os as string) as os
    ,cast(a.postalCode as string) as postalCode
    ,cast(a.query as string) as query
    ,cast(a.referrerHost as string) as referrerHost
    ,cast(a.referrerHostClass as string) as referrerHostClass
    ,cast(a.referrerQuery as string) as referrerQuery
    ,cast(a.referrerSearchEngine as string) as referrerSearchEngine
    ,cast(a.referrerSocialNetwork as string) as referrerSocialNetwork
    ,cast(a.referrerUrl as string) as referrerUrl
    ,cast(a.region as string) as region
    ,cast(a.resolution as string) as resolution
    ,cast(a.retargetingParameters as string) as retargetingParameters
    ,cast(a.scrollDepth as double) as scrollDepth
    ,cast(a.sessionBounce as boolean) as sessionBounce
    ,cast(a.sessionStart as boolean) as sessionStart
    ,cast(a.sessionStop as boolean) as sessionStop
    ,cast(a.site as string) as site
    ,substr(cast((from_unixtime(cast(a.start as bigint)),7) as string),2,19) as start
    ,substr(cast((from_unixtime(cast(a.stop as bigint)),7) as string),2,19) as stop
    ,substr(cast((from_unixtime(cast(a.time as bigint)),7) as string),2,19) as time
    ,cast(a.traffic_name as string) as traffic_name
    ,cast(a.traffic_value as string) as traffic_value
    ,cast(a.url as string) as url
    ,cast(a.userCorrelationId as string) as userCorrelationId
    ,cast(a.userParameters as string) as userParameters
    
    from df_cxense_traffic a
    join cxense_hash_id_key_mapping b
    on cast(a.userId as string)=b.cx_id
    """)
    df_cxense_traffic_cast.createOrReplaceTempView('df_cxense_traffic_cast')

    # df_cxense_user_traffic = spark.sql("""
    # select
    # b.subscription_identifier
    # , a.mobile_no
    # , a.hash_id
    # , a.cx_id
    # , a.site_id
    # , a.activetime
    # , a.adspace
    # , a.browser
    # , a.browsertimezone
    # , a.browserversion
    # , a.capabilities
    # , a.city
    # , a.colordepth
    # , a.company
    # , a.connectionspeed
    # , a.country
    # , a.devicetype
    # , a.exitlinkhost
    # , a.exitlinkurl
    # , a.host
    # , a.intents
    # , a.isoregion
    # , a.metrocode
    # , a.mobilebrand
    # , a.os
    # , a.postalcode
    # , a.query
    # , a.referrerhost
    # , a.referrerhostclass
    # , a.referrerquery
    # , a.referrersearchengine
    # , a.referrersocialnetwork
    # , a.referrerurl
    # , a.region
    # , a.resolution
    # , a.retargetingparameters
    # , a.scrolldepth
    # , a.sessionbounce
    # , a.sessionstart
    # , a.sessionstop
    # , a.site
    # , a.start
    # , a.stop
    # , a.time
    # , a.traffic_name
    # , a.traffic_value
    # , a.url
    # , c.level_1 as category_level_1
    # , c.level_2 as category_level_2
    # , c.level_3 as category_level_3
    # , c.level_4 as category_level_4
    # , a.usercorrelationid
    # , a.userparameters
    # , a.event_partition_date
    # from df_cxense_traffic_cast a
    # left join customer_profile_key b
    # on a.mobile_no = b.access_method_num
    # and a.event_partition_date = b.event_partition_date
    # left join master_cxense c
    # on a.url = c.site_url
    # """)

    return df_cxense_traffic_cast

def digital_cxense_traffic_json_29(
    traffic_json: pyspark.sql.DataFrame, cxense_hash_id_key_mapping: pyspark.sql.DataFrame, customer_profile_key: pyspark.sql.DataFrame, master_cxense: pyspark.sql.DataFrame
):
    spark = get_spark_session()
    #location run & path data
    running_environment = str(os.getenv("RUNNING_ENVIRONMENT", "on_cloud"))
    if running_environment == "on_cloud":
        path_json = "/mnt/customer360-blob-data/C360/ONLINE/source_online_traffic/"
        path_metadata = "/mnt/customer360-blob-output/C360/UTILITIES/metadata_table"
    else:
        path_json = "hdfs://10.237.82.9:8020/C360/DIGITAL/digital_cxense_traffic"
        path_metadata = "/projects/prod/c360/data/UTILITIES/metadata_table"
    ##### TEST on Cloud
    path_json = "hdfs://10.237.82.9:8020/C360/DIGITAL/digital_cxense_traffic/partition_date=2021-08-29"
    # lookup_table_name = "l1_digital_customer_app_category_agg_daily_catlv_1"
    #read meta data
    # metadata_table = spark.read.parquet(metadata_table_path)
    # metadata_table.createOrReplaceTempView("mdtl")
    # target_max_data_load_date = spark.sql("""select cast( to_date(nvl(max(target_max_data_load_date),'1970-01-01'),'yyyy-MM-dd') as String) as target_max_data_load_date from mdtl where table_name = '{0}'""".format(lookup_table_name))

    #read Json
    traffic = spark.read.option("multiline", "true").option("mode", "PERMISSIVE").load(path_json,"json")

    traffic_drop = traffic.drop("_corrupt_record")
    # spilt_json
    traffic_json = traffic_drop.select(explode("events").alias("events"), "start", "stop")

    traffic_json_master = traffic_json.select("events.*", "start", "stop")

    traffic_json_temp = traffic_json_master.select("userId", "start", "stop",
                                                   explode("customParameters").alias("customParameters"))

    traffic_master = traffic_json_master.select("activeTime", "adspaces", "browser", "browserTimezone",
                                                "browserVersion", "capabilities", "city", "colorDepth", "company",
                                                "connectionSpeed", "country", "deviceType", "exitLinkHost",
                                                "exitLinkUrl", "host", "intents", "isoRegion", "metrocode",
                                                "mobileBrand", "os", "postalCode", "query", "referrerHost",
                                                "referrerHostClass", "referrerQuery", "referrerSearchEngine",
                                                "referrerSocialNetwork", "referrerUrl", "region", "resolution",
                                                "retargetingParameters", "scrollDepth", "sessionBounce", "sessionStart",
                                                "sessionStop", "site", "time", "url", "userCorrelationId", "userId",
                                                "userParameters", "start", "stop")

    traffic_temp = traffic_json_temp.select("userId", "start", "stop", "customParameters.*")

    traffic_master.createOrReplaceTempView('traffic_master')
    traffic_temp.createOrReplaceTempView('traffic_temp')

    df_cxense_traffic = spark.sql("""
    select a.*
    ,b.group as traffic_name
    ,b.item as traffic_value
    from traffic_master a
    left join traffic_temp b
    on a.userId = b.userId
    and a.start = b.start
    and a.stop = b.stop
    """)
    # df_cxense_traffic = df_cxense_traffic.withColumn("event_partition_date",'2021-08-29')
    df_cxense_traffic.createOrReplaceTempView('df_cxense_traffic')
    cxense_hash_id_key_mapping.createOrReplaceTempView('cxense_hash_id_key_mapping')
    customer_profile_key.createOrReplaceTempView('customer_profile_key')
    master_cxense.createOrReplaceTempView('master_cxense')

    df_cxense_traffic_cast = spark.sql("""
    select
    b.mobile_no
    ,b.hash_id
    ,b.cx_id
    ,cast(a.site as string) as site_id
    ,cast(a.activeTime as double) as activeTime
    ,cast(a.adspaces as string) as adspace
    ,cast(a.browser as string) as browser
    ,cast(a.browserTimezone as string) as browserTimezone
    ,cast(a.browserVersion as string) as browserVersion
    ,cast(a.capabilities as string) as capabilities
    ,cast(a.city as string) as city
    ,cast(a.colorDepth as string) as colorDepth
    ,cast(a.company as string) as company
    ,cast(a.connectionSpeed as string) as connectionSpeed
    ,cast(a.country as string) as country
    ,cast(a.deviceType as string) as deviceType
    ,cast(a.exitLinkHost as string) as exitLinkHost
    ,cast(a.exitLinkUrl as string) as exitLinkUrl
    ,cast(a.host as string) as host
    ,cast(a.intents as string) as intents
    ,cast(a.isoRegion as string) as isoRegion
    ,cast(a.metrocode as string) as metrocode
    ,cast(a.mobileBrand as string) as mobileBrand
    ,cast(a.os as string) as os
    ,cast(a.postalCode as string) as postalCode
    ,cast(a.query as string) as query
    ,cast(a.referrerHost as string) as referrerHost
    ,cast(a.referrerHostClass as string) as referrerHostClass
    ,cast(a.referrerQuery as string) as referrerQuery
    ,cast(a.referrerSearchEngine as string) as referrerSearchEngine
    ,cast(a.referrerSocialNetwork as string) as referrerSocialNetwork
    ,cast(a.referrerUrl as string) as referrerUrl
    ,cast(a.region as string) as region
    ,cast(a.resolution as string) as resolution
    ,cast(a.retargetingParameters as string) as retargetingParameters
    ,cast(a.scrollDepth as double) as scrollDepth
    ,cast(a.sessionBounce as boolean) as sessionBounce
    ,cast(a.sessionStart as boolean) as sessionStart
    ,cast(a.sessionStop as boolean) as sessionStop
    ,cast(a.site as string) as site
    ,substr(cast((from_unixtime(cast(a.start as bigint)),7) as string),2,19) as start
    ,substr(cast((from_unixtime(cast(a.stop as bigint)),7) as string),2,19) as stop
    ,substr(cast((from_unixtime(cast(a.time as bigint)),7) as string),2,19) as time
    ,cast(a.traffic_name as string) as traffic_name
    ,cast(a.traffic_value as string) as traffic_value
    ,cast(a.url as string) as url
    ,cast(a.userCorrelationId as string) as userCorrelationId
    ,cast(a.userParameters as string) as userParameters
    ,substr(cast((from_unixtime(cast(a.time as bigint)),7) as string),2,10) as event_partition_date
    from df_cxense_traffic a
    join cxense_hash_id_key_mapping b
    on cast(a.userId as string)=b.cx_id
    left join customer_profile_key c
    on b.mobile_no = c.access_method_num
    and a.event_partition_date = c.event_partition_date
    """)
    df_cxense_traffic_cast.createOrReplaceTempView('df_cxense_traffic_cast')

    # df_cxense_user_traffic = spark.sql("""
    # select
    # b.subscription_identifier
    # , a.mobile_no
    # , a.hash_id
    # , a.cx_id
    # , a.site_id
    # , a.activetime
    # , a.adspace
    # , a.browser
    # , a.browsertimezone
    # , a.browserversion
    # , a.capabilities
    # , a.city
    # , a.colordepth
    # , a.company
    # , a.connectionspeed
    # , a.country
    # , a.devicetype
    # , a.exitlinkhost
    # , a.exitlinkurl
    # , a.host
    # , a.intents
    # , a.isoregion
    # , a.metrocode
    # , a.mobilebrand
    # , a.os
    # , a.postalcode
    # , a.query
    # , a.referrerhost
    # , a.referrerhostclass
    # , a.referrerquery
    # , a.referrersearchengine
    # , a.referrersocialnetwork
    # , a.referrerurl
    # , a.region
    # , a.resolution
    # , a.retargetingparameters
    # , a.scrolldepth
    # , a.sessionbounce
    # , a.sessionstart
    # , a.sessionstop
    # , a.site
    # , a.start
    # , a.stop
    # , a.time
    # , a.traffic_name
    # , a.traffic_value
    # , a.url
    # , c.level_1 as category_level_1
    # , c.level_2 as category_level_2
    # , c.level_3 as category_level_3
    # , c.level_4 as category_level_4
    # , a.usercorrelationid
    # , a.userparameters
    # , a.event_partition_date
    # from df_cxense_traffic_cast a
    # left join customer_profile_key b
    # on a.mobile_no = b.access_method_num
    # and a.event_partition_date = b.event_partition_date
    # left join master_cxense c
    # on a.url = c.site_url
    # """)

    return df_cxense_traffic_cast

def digital_cxense_traffic_json_30(
    traffic_json: pyspark.sql.DataFrame, cxense_hash_id_key_mapping: pyspark.sql.DataFrame
):
    spark = get_spark_session()
    #location run & path data
    running_environment = str(os.getenv("RUNNING_ENVIRONMENT", "on_cloud"))
    if running_environment == "on_cloud":
        path_json = "/mnt/customer360-blob-data/C360/ONLINE/source_online_traffic/"
        path_metadata = "/mnt/customer360-blob-output/C360/UTILITIES/metadata_table"
    else:
        path_json = "hdfs://10.237.82.9:8020/C360/DIGITAL/digital_cxense_traffic"
        path_metadata = "/projects/prod/c360/data/UTILITIES/metadata_table"
    ##### TEST on Cloud
<<<<<<< HEAD
    path_json = "hdfs://10.237.82.9:8020/C360/DIGITAL/digital_cxense_traffic/partition_date=2021-10-05"
=======
    path_json = "hdfs://10.237.82.9:8020/C360/DIGITAL/digital_cxense_traffic/partition_date=2021-10-16"
>>>>>>> ad6f2b0f
    # lookup_table_name = "l1_digital_customer_app_category_agg_daily_catlv_1"
    #read meta data
    # metadata_table = spark.read.parquet(metadata_table_path)
    # metadata_table.createOrReplaceTempView("mdtl")
    # target_max_data_load_date = spark.sql("""select cast( to_date(nvl(max(target_max_data_load_date),'1970-01-01'),'yyyy-MM-dd') as String) as target_max_data_load_date from mdtl where table_name = '{0}'""".format(lookup_table_name))

    #read Json
    traffic = spark.read.option("multiline", "true").option("mode", "PERMISSIVE").load(path_json,"json")

    traffic_drop = traffic.drop("_corrupt_record")
    # spilt_json
    traffic_json = traffic_drop.select(explode("events").alias("events"), "start", "stop")

    traffic_json_master = traffic_json.select("events.*", "start", "stop")

    traffic_json_temp = traffic_json_master.select("userId", "start", "stop",
                                                   explode("customParameters").alias("customParameters"))

    traffic_master = traffic_json_master.select("activeTime", "adspaces", "browser", "browserTimezone",
                                                "browserVersion", "capabilities", "city", "colorDepth", "company",
                                                "connectionSpeed", "country", "deviceType", "exitLinkHost",
                                                "exitLinkUrl", "host", "intents", "isoRegion", "metrocode",
                                                "mobileBrand", "os", "postalCode", "query", "referrerHost",
                                                "referrerHostClass", "referrerQuery", "referrerSearchEngine",
                                                "referrerSocialNetwork", "referrerUrl", "region", "resolution",
                                                "retargetingParameters", "scrollDepth", "sessionBounce", "sessionStart",
                                                "sessionStop", "site", "time", "url", "userCorrelationId", "userId",
                                                "userParameters", "start", "stop")

    traffic_temp = traffic_json_temp.select("userId", "start", "stop", "customParameters.*")

    traffic_master.createOrReplaceTempView('traffic_master')
    traffic_temp.createOrReplaceTempView('traffic_temp')

    df_cxense_traffic = spark.sql("""
    select a.*
    ,b.group as traffic_name
    ,b.item as traffic_value
    from traffic_master a
    left join traffic_temp b
    on a.userId = b.userId
    and a.start = b.start
    and a.stop = b.stop
    """)
    # df_cxense_traffic = df_cxense_traffic.withColumn("event_partition_date",'2021-08-29')
    df_cxense_traffic.createOrReplaceTempView('df_cxense_traffic')
    cxense_hash_id_key_mapping.createOrReplaceTempView('cxense_hash_id_key_mapping')
    # customer_profile_key.createOrReplaceTempView('customer_profile_key')
    # master_cxense.createOrReplaceTempView('master_cxense')

    df_cxense_traffic_cast = spark.sql("""
    select
    b.mobile_no
    ,b.hash_id
    ,b.cx_id
    ,cast(a.site as string) as site_id
    ,cast(a.activeTime as double) as activetime
    ,cast(a.adspaces as string) as adspace
    ,cast(a.browser as string) as browser
    ,cast(a.browserTimezone as string) as browsertimezone
    ,cast(a.browserVersion as string) as browserversion
    ,cast(a.capabilities as string) as capabilities
    ,cast(a.city as string) as city
    ,cast(a.colorDepth as string) as colordepth
    ,cast(a.company as string) as company
    ,cast(a.connectionSpeed as string) as connectionspeed
    ,cast(a.country as string) as country
    ,cast(a.deviceType as string) as devicetype
    ,cast(a.exitLinkHost as string) as exitlinkhost
    ,cast(a.exitLinkUrl as string) as exitlinkurl
    ,cast(a.host as string) as host
    ,cast(a.intents as string) as intents
    ,cast(a.isoRegion as string) as isoregion
    ,cast(a.metrocode as string) as metrocode
    ,cast(a.mobileBrand as string) as mobilebrand
    ,cast(a.os as string) as os
    ,cast(a.postalCode as string) as postalcode
    ,cast(a.query as string) as query
    ,cast(a.referrerHost as string) as referrerhost
    ,cast(a.referrerHostClass as string) as referrerhostclass
    ,cast(a.referrerQuery as string) as referrerquery
    ,cast(a.referrerSearchEngine as string) as referrersearchengine
    ,cast(a.referrerSocialNetwork as string) as referrersocialnetwork
    ,cast(a.referrerUrl as string) as referrerurl
    ,cast(a.region as string) as region
    ,cast(a.resolution as string) as resolution
    ,cast(a.retargetingParameters as string) as retargetingparameters
    ,cast(a.scrollDepth as double) as scrolldepth
    ,cast(a.sessionBounce as boolean) as sessionbounce
    ,cast(a.sessionStart as boolean) as sessionstart
    ,cast(a.sessionStop as boolean) as sessionstop
    ,cast(a.site as string) as site
    ,substr(cast((from_unixtime(cast(a.start as bigint)),7) as string),2,19) as start
    ,substr(cast((from_unixtime(cast(a.stop as bigint)),7) as string),2,19) as stop
    ,substr(cast((from_unixtime(cast(a.time as bigint)),7) as string),2,19) as time
    ,cast(a.traffic_name as string) as traffic_name
    ,cast(a.traffic_value as string) as traffic_value
    ,cast(a.url as string) as url
    ,cast(a.userCorrelationId as string) as usercorrelationid
    ,cast(a.userParameters as string) as userparameters
    ,substr(cast((from_unixtime(cast(a.time as bigint)),7) as string),2,10) as event_partition_date
    from df_cxense_traffic a
    join cxense_hash_id_key_mapping b
    on cast(a.userId as string)=b.cx_id
    """)
    df_cxense_traffic_cast.createOrReplaceTempView('df_cxense_traffic_cast')

    # df_cxense_user_traffic = spark.sql("""
    # select
    # b.subscription_identifier
    # , a.mobile_no
    # , a.hash_id
    # , a.cx_id
    # , a.site_id
    # , a.activetime
    # , a.adspace
    # , a.browser
    # , a.browsertimezone
    # , a.browserversion
    # , a.capabilities
    # , a.city
    # , a.colordepth
    # , a.company
    # , a.connectionspeed
    # , a.country
    # , a.devicetype
    # , a.exitlinkhost
    # , a.exitlinkurl
    # , a.host
    # , a.intents
    # , a.isoregion
    # , a.metrocode
    # , a.mobilebrand
    # , a.os
    # , a.postalcode
    # , a.query
    # , a.referrerhost
    # , a.referrerhostclass
    # , a.referrerquery
    # , a.referrersearchengine
    # , a.referrersocialnetwork
    # , a.referrerurl
    # , a.region
    # , a.resolution
    # , a.retargetingparameters
    # , a.scrolldepth
    # , a.sessionbounce
    # , a.sessionstart
    # , a.sessionstop
    # , a.site
    # , a.start
    # , a.stop
    # , a.time
    # , a.traffic_name
    # , a.traffic_value
    # , a.url
    # , c.level_1 as category_level_1
    # , c.level_2 as category_level_2
    # , c.level_3 as category_level_3
    # , c.level_4 as category_level_4
    # , a.usercorrelationid
    # , a.userparameters
    # , a.event_partition_date
    # from df_cxense_traffic_cast a
    # left join customer_profile_key b
    # on a.mobile_no = b.access_method_num
    # and a.event_partition_date = b.event_partition_date
    # left join master_cxense c
    # on a.url = c.site_url
    # """)

    return df_cxense_traffic_cast

def digital_cxense_traffic_json_1(
    traffic_json: pyspark.sql.DataFrame, cxense_hash_id_key_mapping: pyspark.sql.DataFrame, customer_profile_key: pyspark.sql.DataFrame, master_cxense: pyspark.sql.DataFrame
):
    spark = get_spark_session()
    #location run & path data
    running_environment = str(os.getenv("RUNNING_ENVIRONMENT", "on_cloud"))
    if running_environment == "on_cloud":
        path_json = "/mnt/customer360-blob-data/C360/ONLINE/source_online_traffic/"
        path_metadata = "/mnt/customer360-blob-output/C360/UTILITIES/metadata_table"
    else:
        path_json = "hdfs://10.237.82.9:8020/C360/DIGITAL/digital_cxense_traffic"
        path_metadata = "/projects/prod/c360/data/UTILITIES/metadata_table"
    ##### TEST on Cloud
    path_json = "hdfs://10.237.82.9:8020/C360/DIGITAL/digital_cxense_traffic/partition_date=2021-09-01"
    # lookup_table_name = "l1_digital_customer_app_category_agg_daily_catlv_1"
    #read meta data
    # metadata_table = spark.read.parquet(metadata_table_path)
    # metadata_table.createOrReplaceTempView("mdtl")
    # target_max_data_load_date = spark.sql("""select cast( to_date(nvl(max(target_max_data_load_date),'1970-01-01'),'yyyy-MM-dd') as String) as target_max_data_load_date from mdtl where table_name = '{0}'""".format(lookup_table_name))

    #read Json
    traffic = spark.read.option("multiline", "true").option("mode", "PERMISSIVE").load(path_json,"json")

    traffic_drop = traffic.drop("_corrupt_record")
    # spilt_json
    traffic_json = traffic_drop.select(explode("events").alias("events"), "start", "stop")

    traffic_json_master = traffic_json.select("events.*", "start", "stop")

    traffic_json_temp = traffic_json_master.select("userId", "start", "stop",
                                                   explode("customParameters").alias("customParameters"))

    traffic_master = traffic_json_master.select("activeTime", "adspaces", "browser", "browserTimezone",
                                                "browserVersion", "capabilities", "city", "colorDepth", "company",
                                                "connectionSpeed", "country", "deviceType", "exitLinkHost",
                                                "exitLinkUrl", "host", "intents", "isoRegion", "metrocode",
                                                "mobileBrand", "os", "postalCode", "query", "referrerHost",
                                                "referrerHostClass", "referrerQuery", "referrerSearchEngine",
                                                "referrerSocialNetwork", "referrerUrl", "region", "resolution",
                                                "retargetingParameters", "scrollDepth", "sessionBounce", "sessionStart",
                                                "sessionStop", "site", "time", "url", "userCorrelationId", "userId",
                                                "userParameters", "start", "stop")

    traffic_temp = traffic_json_temp.select("userId", "start", "stop", "customParameters.*")

    traffic_master.createOrReplaceTempView('traffic_master')
    traffic_temp.createOrReplaceTempView('traffic_temp')

    df_cxense_traffic = spark.sql("""
    select a.*
    ,b.group as traffic_name
    ,b.item as traffic_value
    from traffic_master a
    left join traffic_temp b
    on a.userId = b.userId
    and a.start = b.start
    and a.stop = b.stop
    """)
    # df_cxense_traffic = df_cxense_traffic.withColumn("event_partition_date",'2021-08-29')
    df_cxense_traffic.createOrReplaceTempView('df_cxense_traffic')
    cxense_hash_id_key_mapping.createOrReplaceTempView('cxense_hash_id_key_mapping')
    customer_profile_key.createOrReplaceTempView('customer_profile_key')
    master_cxense.createOrReplaceTempView('master_cxense')

    df_cxense_traffic_cast = spark.sql("""
    select
    b.mobile_no
    ,b.hash_id
    ,b.cx_id
    ,cast(a.site as string) as site_id
    ,cast(a.activeTime as double) as activeTime
    ,cast(a.adspaces as string) as adspace
    ,cast(a.browser as string) as browser
    ,cast(a.browserTimezone as string) as browserTimezone
    ,cast(a.browserVersion as string) as browserVersion
    ,cast(a.capabilities as string) as capabilities
    ,cast(a.city as string) as city
    ,cast(a.colorDepth as string) as colorDepth
    ,cast(a.company as string) as company
    ,cast(a.connectionSpeed as string) as connectionSpeed
    ,cast(a.country as string) as country
    ,cast(a.deviceType as string) as deviceType
    ,cast(a.exitLinkHost as string) as exitLinkHost
    ,cast(a.exitLinkUrl as string) as exitLinkUrl
    ,cast(a.host as string) as host
    ,cast(a.intents as string) as intents
    ,cast(a.isoRegion as string) as isoRegion
    ,cast(a.metrocode as string) as metrocode
    ,cast(a.mobileBrand as string) as mobileBrand
    ,cast(a.os as string) as os
    ,cast(a.postalCode as string) as postalCode
    ,cast(a.query as string) as query
    ,cast(a.referrerHost as string) as referrerHost
    ,cast(a.referrerHostClass as string) as referrerHostClass
    ,cast(a.referrerQuery as string) as referrerQuery
    ,cast(a.referrerSearchEngine as string) as referrerSearchEngine
    ,cast(a.referrerSocialNetwork as string) as referrerSocialNetwork
    ,cast(a.referrerUrl as string) as referrerUrl
    ,cast(a.region as string) as region
    ,cast(a.resolution as string) as resolution
    ,cast(a.retargetingParameters as string) as retargetingParameters
    ,cast(a.scrollDepth as double) as scrollDepth
    ,cast(a.sessionBounce as boolean) as sessionBounce
    ,cast(a.sessionStart as boolean) as sessionStart
    ,cast(a.sessionStop as boolean) as sessionStop
    ,cast(a.site as string) as site
    ,substr(cast((from_unixtime(cast(a.start as bigint)),7) as string),2,19) as start
    ,substr(cast((from_unixtime(cast(a.stop as bigint)),7) as string),2,19) as stop
    ,substr(cast((from_unixtime(cast(a.time as bigint)),7) as string),2,19) as time
    ,cast(a.traffic_name as string) as traffic_name
    ,cast(a.traffic_value as string) as traffic_value
    ,cast(a.url as string) as url
    ,cast(a.userCorrelationId as string) as userCorrelationId
    ,cast(a.userParameters as string) as userParameters
    ,substr(cast((from_unixtime(cast(a.time as bigint)),7) as string),2,10) as event_partition_date
    from df_cxense_traffic a
    join cxense_hash_id_key_mapping b
    on cast(a.userId as string)=b.cx_id
    """)
    df_cxense_traffic_cast.createOrReplaceTempView('df_cxense_traffic_cast')

    df_cxense_user_traffic = spark.sql("""
    select
    b.subscription_identifier
    , a.mobile_no
    , a.hash_id
    , a.cx_id
    , a.site_id
    , a.activetime
    , a.adspace
    , a.browser
    , a.browsertimezone
    , a.browserversion
    , a.capabilities
    , a.city
    , a.colordepth
    , a.company
    , a.connectionspeed
    , a.country
    , a.devicetype
    , a.exitlinkhost
    , a.exitlinkurl
    , a.host
    , a.intents
    , a.isoregion
    , a.metrocode
    , a.mobilebrand
    , a.os
    , a.postalcode
    , a.query
    , a.referrerhost
    , a.referrerhostclass
    , a.referrerquery
    , a.referrersearchengine
    , a.referrersocialnetwork
    , a.referrerurl
    , a.region
    , a.resolution
    , a.retargetingparameters
    , a.scrolldepth
    , a.sessionbounce
    , a.sessionstart
    , a.sessionstop
    , a.site
    , a.start
    , a.stop
    , a.time
    , a.traffic_name
    , a.traffic_value
    , a.url
    , c.level_1 as category_level_1
    , c.level_2 as category_level_2
    , c.level_3 as category_level_3
    , c.level_4 as category_level_4
    , a.usercorrelationid
    , a.userparameters
    , a.event_partition_date
    from df_cxense_traffic_cast a
    left join customer_profile_key b
    on a.mobile_no = b.access_method_num
    and a.event_partition_date = b.event_partition_date
    left join master_cxense c
    on a.url = c.site_url
    """)

    return df_cxense_user_traffic

def digital_cxense_traffic_json_2(
    traffic_json: pyspark.sql.DataFrame, cxense_hash_id_key_mapping: pyspark.sql.DataFrame, customer_profile_key: pyspark.sql.DataFrame, master_cxense: pyspark.sql.DataFrame
):
    spark = get_spark_session()
    #location run & path data
    running_environment = str(os.getenv("RUNNING_ENVIRONMENT", "on_cloud"))
    if running_environment == "on_cloud":
        path_json = "/mnt/customer360-blob-data/C360/ONLINE/source_online_traffic/"
        path_metadata = "/mnt/customer360-blob-output/C360/UTILITIES/metadata_table"
    else:
        path_json = "hdfs://10.237.82.9:8020/C360/DIGITAL/digital_cxense_traffic"
        path_metadata = "/projects/prod/c360/data/UTILITIES/metadata_table"
    ##### TEST on Cloud
    path_json = "hdfs://10.237.82.9:8020/C360/DIGITAL/digital_cxense_traffic/partition_date=2021-09-02"
    # lookup_table_name = "l1_digital_customer_app_category_agg_daily_catlv_1"
    #read meta data
    # metadata_table = spark.read.parquet(metadata_table_path)
    # metadata_table.createOrReplaceTempView("mdtl")
    # target_max_data_load_date = spark.sql("""select cast( to_date(nvl(max(target_max_data_load_date),'1970-01-01'),'yyyy-MM-dd') as String) as target_max_data_load_date from mdtl where table_name = '{0}'""".format(lookup_table_name))

    #read Json
    traffic = spark.read.option("multiline", "true").option("mode", "PERMISSIVE").load(path_json,"json")

    traffic_drop = traffic.drop("_corrupt_record")
    # spilt_json
    traffic_json = traffic_drop.select(explode("events").alias("events"), "start", "stop")

    traffic_json_master = traffic_json.select("events.*", "start", "stop")

    traffic_json_temp = traffic_json_master.select("userId", "start", "stop",
                                                   explode("customParameters").alias("customParameters"))

    traffic_master = traffic_json_master.select("activeTime", "adspaces", "browser", "browserTimezone",
                                                "browserVersion", "capabilities", "city", "colorDepth", "company",
                                                "connectionSpeed", "country", "deviceType", "exitLinkHost",
                                                "exitLinkUrl", "host", "intents", "isoRegion", "metrocode",
                                                "mobileBrand", "os", "postalCode", "query", "referrerHost",
                                                "referrerHostClass", "referrerQuery", "referrerSearchEngine",
                                                "referrerSocialNetwork", "referrerUrl", "region", "resolution",
                                                "retargetingParameters", "scrollDepth", "sessionBounce", "sessionStart",
                                                "sessionStop", "site", "time", "url", "userCorrelationId", "userId",
                                                "userParameters", "start", "stop")

    traffic_temp = traffic_json_temp.select("userId", "start", "stop", "customParameters.*")

    traffic_master.createOrReplaceTempView('traffic_master')
    traffic_temp.createOrReplaceTempView('traffic_temp')

    df_cxense_traffic = spark.sql("""
    select a.*
    ,b.group as traffic_name
    ,b.item as traffic_value
    from traffic_master a
    left join traffic_temp b
    on a.userId = b.userId
    and a.start = b.start
    and a.stop = b.stop
    """)
    # df_cxense_traffic = df_cxense_traffic.withColumn("event_partition_date",'2021-08-29')
    df_cxense_traffic.createOrReplaceTempView('df_cxense_traffic')
    cxense_hash_id_key_mapping.createOrReplaceTempView('cxense_hash_id_key_mapping')
    customer_profile_key.createOrReplaceTempView('customer_profile_key')
    master_cxense.createOrReplaceTempView('master_cxense')

    df_cxense_traffic_cast = spark.sql("""
    select
    b.mobile_no
    ,b.hash_id
    ,b.cx_id
    ,cast(a.site as string) as site_id
    ,cast(a.activeTime as double) as activeTime
    ,cast(a.adspaces as string) as adspace
    ,cast(a.browser as string) as browser
    ,cast(a.browserTimezone as string) as browserTimezone
    ,cast(a.browserVersion as string) as browserVersion
    ,cast(a.capabilities as string) as capabilities
    ,cast(a.city as string) as city
    ,cast(a.colorDepth as string) as colorDepth
    ,cast(a.company as string) as company
    ,cast(a.connectionSpeed as string) as connectionSpeed
    ,cast(a.country as string) as country
    ,cast(a.deviceType as string) as deviceType
    ,cast(a.exitLinkHost as string) as exitLinkHost
    ,cast(a.exitLinkUrl as string) as exitLinkUrl
    ,cast(a.host as string) as host
    ,cast(a.intents as string) as intents
    ,cast(a.isoRegion as string) as isoRegion
    ,cast(a.metrocode as string) as metrocode
    ,cast(a.mobileBrand as string) as mobileBrand
    ,cast(a.os as string) as os
    ,cast(a.postalCode as string) as postalCode
    ,cast(a.query as string) as query
    ,cast(a.referrerHost as string) as referrerHost
    ,cast(a.referrerHostClass as string) as referrerHostClass
    ,cast(a.referrerQuery as string) as referrerQuery
    ,cast(a.referrerSearchEngine as string) as referrerSearchEngine
    ,cast(a.referrerSocialNetwork as string) as referrerSocialNetwork
    ,cast(a.referrerUrl as string) as referrerUrl
    ,cast(a.region as string) as region
    ,cast(a.resolution as string) as resolution
    ,cast(a.retargetingParameters as string) as retargetingParameters
    ,cast(a.scrollDepth as double) as scrollDepth
    ,cast(a.sessionBounce as boolean) as sessionBounce
    ,cast(a.sessionStart as boolean) as sessionStart
    ,cast(a.sessionStop as boolean) as sessionStop
    ,cast(a.site as string) as site
    ,substr(cast((from_unixtime(cast(a.start as bigint)),7) as string),2,19) as start
    ,substr(cast((from_unixtime(cast(a.stop as bigint)),7) as string),2,19) as stop
    ,substr(cast((from_unixtime(cast(a.time as bigint)),7) as string),2,19) as time
    ,cast(a.traffic_name as string) as traffic_name
    ,cast(a.traffic_value as string) as traffic_value
    ,cast(a.url as string) as url
    ,cast(a.userCorrelationId as string) as userCorrelationId
    ,cast(a.userParameters as string) as userParameters
    ,substr(cast((from_unixtime(cast(a.time as bigint)),7) as string),2,10) as event_partition_date
    from df_cxense_traffic a
    join cxense_hash_id_key_mapping b
    on cast(a.userId as string)=b.cx_id
    """)
    df_cxense_traffic_cast.createOrReplaceTempView('df_cxense_traffic_cast')

    df_cxense_user_traffic = spark.sql("""
    select
    b.subscription_identifier
    , a.mobile_no
    , a.hash_id
    , a.cx_id
    , a.site_id
    , a.activetime
    , a.adspace
    , a.browser
    , a.browsertimezone
    , a.browserversion
    , a.capabilities
    , a.city
    , a.colordepth
    , a.company
    , a.connectionspeed
    , a.country
    , a.devicetype
    , a.exitlinkhost
    , a.exitlinkurl
    , a.host
    , a.intents
    , a.isoregion
    , a.metrocode
    , a.mobilebrand
    , a.os
    , a.postalcode
    , a.query
    , a.referrerhost
    , a.referrerhostclass
    , a.referrerquery
    , a.referrersearchengine
    , a.referrersocialnetwork
    , a.referrerurl
    , a.region
    , a.resolution
    , a.retargetingparameters
    , a.scrolldepth
    , a.sessionbounce
    , a.sessionstart
    , a.sessionstop
    , a.site
    , a.start
    , a.stop
    , a.time
    , a.traffic_name
    , a.traffic_value
    , a.url
    , c.level_1 as category_level_1
    , c.level_2 as category_level_2
    , c.level_3 as category_level_3
    , c.level_4 as category_level_4
    , a.usercorrelationid
    , a.userparameters
    , a.event_partition_date
    from df_cxense_traffic_cast a
    left join customer_profile_key b
    on a.mobile_no = b.access_method_num
    and a.event_partition_date = b.event_partition_date
    left join master_cxense c
    on a.url = c.site_url
    """)

    return df_cxense_user_traffic

def digital_cxense_traffic_json_3(
    traffic_json: pyspark.sql.DataFrame, cxense_hash_id_key_mapping: pyspark.sql.DataFrame, customer_profile_key: pyspark.sql.DataFrame, master_cxense: pyspark.sql.DataFrame
):
    spark = get_spark_session()
    #location run & path data
    running_environment = str(os.getenv("RUNNING_ENVIRONMENT", "on_cloud"))
    if running_environment == "on_cloud":
        path_json = "/mnt/customer360-blob-data/C360/ONLINE/source_online_traffic/"
        path_metadata = "/mnt/customer360-blob-output/C360/UTILITIES/metadata_table"
    else:
        path_json = "hdfs://10.237.82.9:8020/C360/DIGITAL/digital_cxense_traffic"
        path_metadata = "/projects/prod/c360/data/UTILITIES/metadata_table"
    ##### TEST on Cloud
    path_json = "hdfs://10.237.82.9:8020/C360/DIGITAL/digital_cxense_traffic/partition_date=2021-09-03"
    # lookup_table_name = "l1_digital_customer_app_category_agg_daily_catlv_1"
    #read meta data
    # metadata_table = spark.read.parquet(metadata_table_path)
    # metadata_table.createOrReplaceTempView("mdtl")
    # target_max_data_load_date = spark.sql("""select cast( to_date(nvl(max(target_max_data_load_date),'1970-01-01'),'yyyy-MM-dd') as String) as target_max_data_load_date from mdtl where table_name = '{0}'""".format(lookup_table_name))

    #read Json
    traffic = spark.read.option("multiline", "true").option("mode", "PERMISSIVE").load(path_json,"json")

    traffic_drop = traffic.drop("_corrupt_record")
    # spilt_json
    traffic_json = traffic_drop.select(explode("events").alias("events"), "start", "stop")

    traffic_json_master = traffic_json.select("events.*", "start", "stop")

    traffic_json_temp = traffic_json_master.select("userId", "start", "stop",
                                                   explode("customParameters").alias("customParameters"))

    traffic_master = traffic_json_master.select("activeTime", "adspaces", "browser", "browserTimezone",
                                                "browserVersion", "capabilities", "city", "colorDepth", "company",
                                                "connectionSpeed", "country", "deviceType", "exitLinkHost",
                                                "exitLinkUrl", "host", "intents", "isoRegion", "metrocode",
                                                "mobileBrand", "os", "postalCode", "query", "referrerHost",
                                                "referrerHostClass", "referrerQuery", "referrerSearchEngine",
                                                "referrerSocialNetwork", "referrerUrl", "region", "resolution",
                                                "retargetingParameters", "scrollDepth", "sessionBounce", "sessionStart",
                                                "sessionStop", "site", "time", "url", "userCorrelationId", "userId",
                                                "userParameters", "start", "stop")

    traffic_temp = traffic_json_temp.select("userId", "start", "stop", "customParameters.*")

    traffic_master.createOrReplaceTempView('traffic_master')
    traffic_temp.createOrReplaceTempView('traffic_temp')

    df_cxense_traffic = spark.sql("""
    select a.*
    ,b.group as traffic_name
    ,b.item as traffic_value
    from traffic_master a
    left join traffic_temp b
    on a.userId = b.userId
    and a.start = b.start
    and a.stop = b.stop
    """)
    # df_cxense_traffic = df_cxense_traffic.withColumn("event_partition_date",'2021-08-29')
    df_cxense_traffic.createOrReplaceTempView('df_cxense_traffic')
    cxense_hash_id_key_mapping.createOrReplaceTempView('cxense_hash_id_key_mapping')
    customer_profile_key.createOrReplaceTempView('customer_profile_key')
    master_cxense.createOrReplaceTempView('master_cxense')

    df_cxense_traffic_cast = spark.sql("""
    select
    b.mobile_no
    ,b.hash_id
    ,b.cx_id
    ,cast(a.site as string) as site_id
    ,cast(a.activeTime as double) as activeTime
    ,cast(a.adspaces as string) as adspace
    ,cast(a.browser as string) as browser
    ,cast(a.browserTimezone as string) as browserTimezone
    ,cast(a.browserVersion as string) as browserVersion
    ,cast(a.capabilities as string) as capabilities
    ,cast(a.city as string) as city
    ,cast(a.colorDepth as string) as colorDepth
    ,cast(a.company as string) as company
    ,cast(a.connectionSpeed as string) as connectionSpeed
    ,cast(a.country as string) as country
    ,cast(a.deviceType as string) as deviceType
    ,cast(a.exitLinkHost as string) as exitLinkHost
    ,cast(a.exitLinkUrl as string) as exitLinkUrl
    ,cast(a.host as string) as host
    ,cast(a.intents as string) as intents
    ,cast(a.isoRegion as string) as isoRegion
    ,cast(a.metrocode as string) as metrocode
    ,cast(a.mobileBrand as string) as mobileBrand
    ,cast(a.os as string) as os
    ,cast(a.postalCode as string) as postalCode
    ,cast(a.query as string) as query
    ,cast(a.referrerHost as string) as referrerHost
    ,cast(a.referrerHostClass as string) as referrerHostClass
    ,cast(a.referrerQuery as string) as referrerQuery
    ,cast(a.referrerSearchEngine as string) as referrerSearchEngine
    ,cast(a.referrerSocialNetwork as string) as referrerSocialNetwork
    ,cast(a.referrerUrl as string) as referrerUrl
    ,cast(a.region as string) as region
    ,cast(a.resolution as string) as resolution
    ,cast(a.retargetingParameters as string) as retargetingParameters
    ,cast(a.scrollDepth as double) as scrollDepth
    ,cast(a.sessionBounce as boolean) as sessionBounce
    ,cast(a.sessionStart as boolean) as sessionStart
    ,cast(a.sessionStop as boolean) as sessionStop
    ,cast(a.site as string) as site
    ,substr(cast((from_unixtime(cast(a.start as bigint)),7) as string),2,19) as start
    ,substr(cast((from_unixtime(cast(a.stop as bigint)),7) as string),2,19) as stop
    ,substr(cast((from_unixtime(cast(a.time as bigint)),7) as string),2,19) as time
    ,cast(a.traffic_name as string) as traffic_name
    ,cast(a.traffic_value as string) as traffic_value
    ,cast(a.url as string) as url
    ,cast(a.userCorrelationId as string) as userCorrelationId
    ,cast(a.userParameters as string) as userParameters
    ,substr(cast((from_unixtime(cast(a.time as bigint)),7) as string),2,10) as event_partition_date
    from df_cxense_traffic a
    join cxense_hash_id_key_mapping b
    on cast(a.userId as string)=b.cx_id
    """)
    df_cxense_traffic_cast.createOrReplaceTempView('df_cxense_traffic_cast')

    df_cxense_user_traffic = spark.sql("""
    select
    b.subscription_identifier
    , a.mobile_no
    , a.hash_id
    , a.cx_id
    , a.site_id
    , a.activetime
    , a.adspace
    , a.browser
    , a.browsertimezone
    , a.browserversion
    , a.capabilities
    , a.city
    , a.colordepth
    , a.company
    , a.connectionspeed
    , a.country
    , a.devicetype
    , a.exitlinkhost
    , a.exitlinkurl
    , a.host
    , a.intents
    , a.isoregion
    , a.metrocode
    , a.mobilebrand
    , a.os
    , a.postalcode
    , a.query
    , a.referrerhost
    , a.referrerhostclass
    , a.referrerquery
    , a.referrersearchengine
    , a.referrersocialnetwork
    , a.referrerurl
    , a.region
    , a.resolution
    , a.retargetingparameters
    , a.scrolldepth
    , a.sessionbounce
    , a.sessionstart
    , a.sessionstop
    , a.site
    , a.start
    , a.stop
    , a.time
    , a.traffic_name
    , a.traffic_value
    , a.url
    , c.level_1 as category_level_1
    , c.level_2 as category_level_2
    , c.level_3 as category_level_3
    , c.level_4 as category_level_4
    , a.usercorrelationid
    , a.userparameters
    , a.event_partition_date
    from df_cxense_traffic_cast a
    left join customer_profile_key b
    on a.mobile_no = b.access_method_num
    and a.event_partition_date = b.event_partition_date
    left join master_cxense c
    on a.url = c.site_url
    """)

    return df_cxense_user_traffic

def digital_cxense_traffic_json_4(
    traffic_json: pyspark.sql.DataFrame, cxense_hash_id_key_mapping: pyspark.sql.DataFrame, customer_profile_key: pyspark.sql.DataFrame, master_cxense: pyspark.sql.DataFrame
):
    spark = get_spark_session()
    #location run & path data
    running_environment = str(os.getenv("RUNNING_ENVIRONMENT", "on_cloud"))
    if running_environment == "on_cloud":
        path_json = "/mnt/customer360-blob-data/C360/ONLINE/source_online_traffic/"
        path_metadata = "/mnt/customer360-blob-output/C360/UTILITIES/metadata_table"
    else:
        path_json = "hdfs://10.237.82.9:8020/C360/DIGITAL/digital_cxense_traffic"
        path_metadata = "/projects/prod/c360/data/UTILITIES/metadata_table"
    ##### TEST on Cloud
    path_json = "hdfs://10.237.82.9:8020/C360/DIGITAL/digital_cxense_traffic/partition_date=2021-09-04"
    # lookup_table_name = "l1_digital_customer_app_category_agg_daily_catlv_1"
    #read meta data
    # metadata_table = spark.read.parquet(metadata_table_path)
    # metadata_table.createOrReplaceTempView("mdtl")
    # target_max_data_load_date = spark.sql("""select cast( to_date(nvl(max(target_max_data_load_date),'1970-01-01'),'yyyy-MM-dd') as String) as target_max_data_load_date from mdtl where table_name = '{0}'""".format(lookup_table_name))

    #read Json
    traffic = spark.read.option("multiline", "true").option("mode", "PERMISSIVE").load(path_json,"json")

    traffic_drop = traffic.drop("_corrupt_record")
    # spilt_json
    traffic_json = traffic_drop.select(explode("events").alias("events"), "start", "stop")

    traffic_json_master = traffic_json.select("events.*", "start", "stop")

    traffic_json_temp = traffic_json_master.select("userId", "start", "stop",
                                                   explode("customParameters").alias("customParameters"))

    traffic_master = traffic_json_master.select("activeTime", "adspaces", "browser", "browserTimezone",
                                                "browserVersion", "capabilities", "city", "colorDepth", "company",
                                                "connectionSpeed", "country", "deviceType", "exitLinkHost",
                                                "exitLinkUrl", "host", "intents", "isoRegion", "metrocode",
                                                "mobileBrand", "os", "postalCode", "query", "referrerHost",
                                                "referrerHostClass", "referrerQuery", "referrerSearchEngine",
                                                "referrerSocialNetwork", "referrerUrl", "region", "resolution",
                                                "retargetingParameters", "scrollDepth", "sessionBounce", "sessionStart",
                                                "sessionStop", "site", "time", "url", "userCorrelationId", "userId",
                                                "userParameters", "start", "stop")

    traffic_temp = traffic_json_temp.select("userId", "start", "stop", "customParameters.*")

    traffic_master.createOrReplaceTempView('traffic_master')
    traffic_temp.createOrReplaceTempView('traffic_temp')

    df_cxense_traffic = spark.sql("""
    select a.*
    ,b.group as traffic_name
    ,b.item as traffic_value
    from traffic_master a
    left join traffic_temp b
    on a.userId = b.userId
    and a.start = b.start
    and a.stop = b.stop
    """)
    # df_cxense_traffic = df_cxense_traffic.withColumn("event_partition_date",'2021-08-29')
    df_cxense_traffic.createOrReplaceTempView('df_cxense_traffic')
    cxense_hash_id_key_mapping.createOrReplaceTempView('cxense_hash_id_key_mapping')
    customer_profile_key.createOrReplaceTempView('customer_profile_key')
    master_cxense.createOrReplaceTempView('master_cxense')

    df_cxense_traffic_cast = spark.sql("""
    select
    b.mobile_no
    ,b.hash_id
    ,b.cx_id
    ,cast(a.site as string) as site_id
    ,cast(a.activeTime as double) as activeTime
    ,cast(a.adspaces as string) as adspace
    ,cast(a.browser as string) as browser
    ,cast(a.browserTimezone as string) as browserTimezone
    ,cast(a.browserVersion as string) as browserVersion
    ,cast(a.capabilities as string) as capabilities
    ,cast(a.city as string) as city
    ,cast(a.colorDepth as string) as colorDepth
    ,cast(a.company as string) as company
    ,cast(a.connectionSpeed as string) as connectionSpeed
    ,cast(a.country as string) as country
    ,cast(a.deviceType as string) as deviceType
    ,cast(a.exitLinkHost as string) as exitLinkHost
    ,cast(a.exitLinkUrl as string) as exitLinkUrl
    ,cast(a.host as string) as host
    ,cast(a.intents as string) as intents
    ,cast(a.isoRegion as string) as isoRegion
    ,cast(a.metrocode as string) as metrocode
    ,cast(a.mobileBrand as string) as mobileBrand
    ,cast(a.os as string) as os
    ,cast(a.postalCode as string) as postalCode
    ,cast(a.query as string) as query
    ,cast(a.referrerHost as string) as referrerHost
    ,cast(a.referrerHostClass as string) as referrerHostClass
    ,cast(a.referrerQuery as string) as referrerQuery
    ,cast(a.referrerSearchEngine as string) as referrerSearchEngine
    ,cast(a.referrerSocialNetwork as string) as referrerSocialNetwork
    ,cast(a.referrerUrl as string) as referrerUrl
    ,cast(a.region as string) as region
    ,cast(a.resolution as string) as resolution
    ,cast(a.retargetingParameters as string) as retargetingParameters
    ,cast(a.scrollDepth as double) as scrollDepth
    ,cast(a.sessionBounce as boolean) as sessionBounce
    ,cast(a.sessionStart as boolean) as sessionStart
    ,cast(a.sessionStop as boolean) as sessionStop
    ,cast(a.site as string) as site
    ,substr(cast((from_unixtime(cast(a.start as bigint)),7) as string),2,19) as start
    ,substr(cast((from_unixtime(cast(a.stop as bigint)),7) as string),2,19) as stop
    ,substr(cast((from_unixtime(cast(a.time as bigint)),7) as string),2,19) as time
    ,cast(a.traffic_name as string) as traffic_name
    ,cast(a.traffic_value as string) as traffic_value
    ,cast(a.url as string) as url
    ,cast(a.userCorrelationId as string) as userCorrelationId
    ,cast(a.userParameters as string) as userParameters
    ,substr(cast((from_unixtime(cast(a.time as bigint)),7) as string),2,10) as event_partition_date
    from df_cxense_traffic a
    join cxense_hash_id_key_mapping b
    on cast(a.userId as string)=b.cx_id
    """)
    df_cxense_traffic_cast.createOrReplaceTempView('df_cxense_traffic_cast')

    df_cxense_user_traffic = spark.sql("""
    select
    b.subscription_identifier
    , a.mobile_no
    , a.hash_id
    , a.cx_id
    , a.site_id
    , a.activetime
    , a.adspace
    , a.browser
    , a.browsertimezone
    , a.browserversion
    , a.capabilities
    , a.city
    , a.colordepth
    , a.company
    , a.connectionspeed
    , a.country
    , a.devicetype
    , a.exitlinkhost
    , a.exitlinkurl
    , a.host
    , a.intents
    , a.isoregion
    , a.metrocode
    , a.mobilebrand
    , a.os
    , a.postalcode
    , a.query
    , a.referrerhost
    , a.referrerhostclass
    , a.referrerquery
    , a.referrersearchengine
    , a.referrersocialnetwork
    , a.referrerurl
    , a.region
    , a.resolution
    , a.retargetingparameters
    , a.scrolldepth
    , a.sessionbounce
    , a.sessionstart
    , a.sessionstop
    , a.site
    , a.start
    , a.stop
    , a.time
    , a.traffic_name
    , a.traffic_value
    , a.url
    , c.level_1 as category_level_1
    , c.level_2 as category_level_2
    , c.level_3 as category_level_3
    , c.level_4 as category_level_4
    , a.usercorrelationid
    , a.userparameters
    , a.event_partition_date
    from df_cxense_traffic_cast a
    left join customer_profile_key b
    on a.mobile_no = b.access_method_num
    and a.event_partition_date = b.event_partition_date
    left join master_cxense c
    on a.url = c.site_url
    """)

    return df_cxense_user_traffic

def digital_cxense_traffic_json_5(
    traffic_json: pyspark.sql.DataFrame, cxense_hash_id_key_mapping: pyspark.sql.DataFrame, customer_profile_key: pyspark.sql.DataFrame, master_cxense: pyspark.sql.DataFrame
):
    spark = get_spark_session()
    #location run & path data
    running_environment = str(os.getenv("RUNNING_ENVIRONMENT", "on_cloud"))
    if running_environment == "on_cloud":
        path_json = "/mnt/customer360-blob-data/C360/ONLINE/source_online_traffic/"
        path_metadata = "/mnt/customer360-blob-output/C360/UTILITIES/metadata_table"
    else:
        path_json = "hdfs://10.237.82.9:8020/C360/DIGITAL/digital_cxense_traffic"
        path_metadata = "/projects/prod/c360/data/UTILITIES/metadata_table"
    ##### TEST on Cloud
    path_json = "hdfs://10.237.82.9:8020/C360/DIGITAL/digital_cxense_traffic/partition_date=2021-09-05"
    # lookup_table_name = "l1_digital_customer_app_category_agg_daily_catlv_1"
    #read meta data
    # metadata_table = spark.read.parquet(metadata_table_path)
    # metadata_table.createOrReplaceTempView("mdtl")
    # target_max_data_load_date = spark.sql("""select cast( to_date(nvl(max(target_max_data_load_date),'1970-01-01'),'yyyy-MM-dd') as String) as target_max_data_load_date from mdtl where table_name = '{0}'""".format(lookup_table_name))

    #read Json
    traffic = spark.read.option("multiline", "true").option("mode", "PERMISSIVE").load(path_json,"json")

    traffic_drop = traffic.drop("_corrupt_record")
    # spilt_json
    traffic_json = traffic_drop.select(explode("events").alias("events"), "start", "stop")

    traffic_json_master = traffic_json.select("events.*", "start", "stop")

    traffic_json_temp = traffic_json_master.select("userId", "start", "stop",
                                                   explode("customParameters").alias("customParameters"))

    traffic_master = traffic_json_master.select("activeTime", "adspaces", "browser", "browserTimezone",
                                                "browserVersion", "capabilities", "city", "colorDepth", "company",
                                                "connectionSpeed", "country", "deviceType", "exitLinkHost",
                                                "exitLinkUrl", "host", "intents", "isoRegion", "metrocode",
                                                "mobileBrand", "os", "postalCode", "query", "referrerHost",
                                                "referrerHostClass", "referrerQuery", "referrerSearchEngine",
                                                "referrerSocialNetwork", "referrerUrl", "region", "resolution",
                                                "retargetingParameters", "scrollDepth", "sessionBounce", "sessionStart",
                                                "sessionStop", "site", "time", "url", "userCorrelationId", "userId",
                                                "userParameters", "start", "stop")

    traffic_temp = traffic_json_temp.select("userId", "start", "stop", "customParameters.*")

    traffic_master.createOrReplaceTempView('traffic_master')
    traffic_temp.createOrReplaceTempView('traffic_temp')

    df_cxense_traffic = spark.sql("""
    select a.*
    ,b.group as traffic_name
    ,b.item as traffic_value
    from traffic_master a
    left join traffic_temp b
    on a.userId = b.userId
    and a.start = b.start
    and a.stop = b.stop
    """)
    # df_cxense_traffic = df_cxense_traffic.withColumn("event_partition_date",'2021-08-29')
    df_cxense_traffic.createOrReplaceTempView('df_cxense_traffic')
    cxense_hash_id_key_mapping.createOrReplaceTempView('cxense_hash_id_key_mapping')
    customer_profile_key.createOrReplaceTempView('customer_profile_key')
    master_cxense.createOrReplaceTempView('master_cxense')

    df_cxense_traffic_cast = spark.sql("""
    select
    b.mobile_no
    ,b.hash_id
    ,b.cx_id
    ,cast(a.site as string) as site_id
    ,cast(a.activeTime as double) as activeTime
    ,cast(a.adspaces as string) as adspace
    ,cast(a.browser as string) as browser
    ,cast(a.browserTimezone as string) as browserTimezone
    ,cast(a.browserVersion as string) as browserVersion
    ,cast(a.capabilities as string) as capabilities
    ,cast(a.city as string) as city
    ,cast(a.colorDepth as string) as colorDepth
    ,cast(a.company as string) as company
    ,cast(a.connectionSpeed as string) as connectionSpeed
    ,cast(a.country as string) as country
    ,cast(a.deviceType as string) as deviceType
    ,cast(a.exitLinkHost as string) as exitLinkHost
    ,cast(a.exitLinkUrl as string) as exitLinkUrl
    ,cast(a.host as string) as host
    ,cast(a.intents as string) as intents
    ,cast(a.isoRegion as string) as isoRegion
    ,cast(a.metrocode as string) as metrocode
    ,cast(a.mobileBrand as string) as mobileBrand
    ,cast(a.os as string) as os
    ,cast(a.postalCode as string) as postalCode
    ,cast(a.query as string) as query
    ,cast(a.referrerHost as string) as referrerHost
    ,cast(a.referrerHostClass as string) as referrerHostClass
    ,cast(a.referrerQuery as string) as referrerQuery
    ,cast(a.referrerSearchEngine as string) as referrerSearchEngine
    ,cast(a.referrerSocialNetwork as string) as referrerSocialNetwork
    ,cast(a.referrerUrl as string) as referrerUrl
    ,cast(a.region as string) as region
    ,cast(a.resolution as string) as resolution
    ,cast(a.retargetingParameters as string) as retargetingParameters
    ,cast(a.scrollDepth as double) as scrollDepth
    ,cast(a.sessionBounce as boolean) as sessionBounce
    ,cast(a.sessionStart as boolean) as sessionStart
    ,cast(a.sessionStop as boolean) as sessionStop
    ,cast(a.site as string) as site
    ,substr(cast((from_unixtime(cast(a.start as bigint)),7) as string),2,19) as start
    ,substr(cast((from_unixtime(cast(a.stop as bigint)),7) as string),2,19) as stop
    ,substr(cast((from_unixtime(cast(a.time as bigint)),7) as string),2,19) as time
    ,cast(a.traffic_name as string) as traffic_name
    ,cast(a.traffic_value as string) as traffic_value
    ,cast(a.url as string) as url
    ,cast(a.userCorrelationId as string) as userCorrelationId
    ,cast(a.userParameters as string) as userParameters
    ,substr(cast((from_unixtime(cast(a.time as bigint)),7) as string),2,10) as event_partition_date
    from df_cxense_traffic a
    join cxense_hash_id_key_mapping b
    on cast(a.userId as string)=b.cx_id
    """)
    df_cxense_traffic_cast.createOrReplaceTempView('df_cxense_traffic_cast')

    df_cxense_user_traffic = spark.sql("""
    select
    b.subscription_identifier
    , a.mobile_no
    , a.hash_id
    , a.cx_id
    , a.site_id
    , a.activetime
    , a.adspace
    , a.browser
    , a.browsertimezone
    , a.browserversion
    , a.capabilities
    , a.city
    , a.colordepth
    , a.company
    , a.connectionspeed
    , a.country
    , a.devicetype
    , a.exitlinkhost
    , a.exitlinkurl
    , a.host
    , a.intents
    , a.isoregion
    , a.metrocode
    , a.mobilebrand
    , a.os
    , a.postalcode
    , a.query
    , a.referrerhost
    , a.referrerhostclass
    , a.referrerquery
    , a.referrersearchengine
    , a.referrersocialnetwork
    , a.referrerurl
    , a.region
    , a.resolution
    , a.retargetingparameters
    , a.scrolldepth
    , a.sessionbounce
    , a.sessionstart
    , a.sessionstop
    , a.site
    , a.start
    , a.stop
    , a.time
    , a.traffic_name
    , a.traffic_value
    , a.url
    , c.level_1 as category_level_1
    , c.level_2 as category_level_2
    , c.level_3 as category_level_3
    , c.level_4 as category_level_4
    , a.usercorrelationid
    , a.userparameters
    , a.event_partition_date
    from df_cxense_traffic_cast a
    left join customer_profile_key b
    on a.mobile_no = b.access_method_num
    and a.event_partition_date = b.event_partition_date
    left join master_cxense c
    on a.url = c.site_url
    """)

    return df_cxense_user_traffic

def digital_cxense_traffic_json_6(
    traffic_json: pyspark.sql.DataFrame, cxense_hash_id_key_mapping: pyspark.sql.DataFrame, customer_profile_key: pyspark.sql.DataFrame, master_cxense: pyspark.sql.DataFrame
):
    spark = get_spark_session()
    #location run & path data
    running_environment = str(os.getenv("RUNNING_ENVIRONMENT", "on_cloud"))
    if running_environment == "on_cloud":
        path_json = "/mnt/customer360-blob-data/C360/ONLINE/source_online_traffic/"
        path_metadata = "/mnt/customer360-blob-output/C360/UTILITIES/metadata_table"
    else:
        path_json = "hdfs://10.237.82.9:8020/C360/DIGITAL/digital_cxense_traffic"
        path_metadata = "/projects/prod/c360/data/UTILITIES/metadata_table"
    ##### TEST on Cloud
    path_json = "hdfs://10.237.82.9:8020/C360/DIGITAL/digital_cxense_traffic/partition_date=2021-09-06"
    # lookup_table_name = "l1_digital_customer_app_category_agg_daily_catlv_1"
    #read meta data
    # metadata_table = spark.read.parquet(metadata_table_path)
    # metadata_table.createOrReplaceTempView("mdtl")
    # target_max_data_load_date = spark.sql("""select cast( to_date(nvl(max(target_max_data_load_date),'1970-01-01'),'yyyy-MM-dd') as String) as target_max_data_load_date from mdtl where table_name = '{0}'""".format(lookup_table_name))

    #read Json
    traffic = spark.read.option("multiline", "true").option("mode", "PERMISSIVE").load(path_json,"json")

    traffic_drop = traffic.drop("_corrupt_record")
    # spilt_json
    traffic_json = traffic_drop.select(explode("events").alias("events"), "start", "stop")

    traffic_json_master = traffic_json.select("events.*", "start", "stop")

    traffic_json_temp = traffic_json_master.select("userId", "start", "stop",
                                                   explode("customParameters").alias("customParameters"))

    traffic_master = traffic_json_master.select("activeTime", "adspaces", "browser", "browserTimezone",
                                                "browserVersion", "capabilities", "city", "colorDepth", "company",
                                                "connectionSpeed", "country", "deviceType", "exitLinkHost",
                                                "exitLinkUrl", "host", "intents", "isoRegion", "metrocode",
                                                "mobileBrand", "os", "postalCode", "query", "referrerHost",
                                                "referrerHostClass", "referrerQuery", "referrerSearchEngine",
                                                "referrerSocialNetwork", "referrerUrl", "region", "resolution",
                                                "retargetingParameters", "scrollDepth", "sessionBounce", "sessionStart",
                                                "sessionStop", "site", "time", "url", "userCorrelationId", "userId",
                                                "userParameters", "start", "stop")

    traffic_temp = traffic_json_temp.select("userId", "start", "stop", "customParameters.*")

    traffic_master.createOrReplaceTempView('traffic_master')
    traffic_temp.createOrReplaceTempView('traffic_temp')

    df_cxense_traffic = spark.sql("""
    select a.*
    ,b.group as traffic_name
    ,b.item as traffic_value
    from traffic_master a
    left join traffic_temp b
    on a.userId = b.userId
    and a.start = b.start
    and a.stop = b.stop
    """)
    # df_cxense_traffic = df_cxense_traffic.withColumn("event_partition_date",'2021-08-29')
    df_cxense_traffic.createOrReplaceTempView('df_cxense_traffic')
    cxense_hash_id_key_mapping.createOrReplaceTempView('cxense_hash_id_key_mapping')
    customer_profile_key.createOrReplaceTempView('customer_profile_key')
    master_cxense.createOrReplaceTempView('master_cxense')

    df_cxense_traffic_cast = spark.sql("""
    select
    b.mobile_no
    ,b.hash_id
    ,b.cx_id
    ,cast(a.site as string) as site_id
    ,cast(a.activeTime as double) as activeTime
    ,cast(a.adspaces as string) as adspace
    ,cast(a.browser as string) as browser
    ,cast(a.browserTimezone as string) as browserTimezone
    ,cast(a.browserVersion as string) as browserVersion
    ,cast(a.capabilities as string) as capabilities
    ,cast(a.city as string) as city
    ,cast(a.colorDepth as string) as colorDepth
    ,cast(a.company as string) as company
    ,cast(a.connectionSpeed as string) as connectionSpeed
    ,cast(a.country as string) as country
    ,cast(a.deviceType as string) as deviceType
    ,cast(a.exitLinkHost as string) as exitLinkHost
    ,cast(a.exitLinkUrl as string) as exitLinkUrl
    ,cast(a.host as string) as host
    ,cast(a.intents as string) as intents
    ,cast(a.isoRegion as string) as isoRegion
    ,cast(a.metrocode as string) as metrocode
    ,cast(a.mobileBrand as string) as mobileBrand
    ,cast(a.os as string) as os
    ,cast(a.postalCode as string) as postalCode
    ,cast(a.query as string) as query
    ,cast(a.referrerHost as string) as referrerHost
    ,cast(a.referrerHostClass as string) as referrerHostClass
    ,cast(a.referrerQuery as string) as referrerQuery
    ,cast(a.referrerSearchEngine as string) as referrerSearchEngine
    ,cast(a.referrerSocialNetwork as string) as referrerSocialNetwork
    ,cast(a.referrerUrl as string) as referrerUrl
    ,cast(a.region as string) as region
    ,cast(a.resolution as string) as resolution
    ,cast(a.retargetingParameters as string) as retargetingParameters
    ,cast(a.scrollDepth as double) as scrollDepth
    ,cast(a.sessionBounce as boolean) as sessionBounce
    ,cast(a.sessionStart as boolean) as sessionStart
    ,cast(a.sessionStop as boolean) as sessionStop
    ,cast(a.site as string) as site
    ,substr(cast((from_unixtime(cast(a.start as bigint)),7) as string),2,19) as start
    ,substr(cast((from_unixtime(cast(a.stop as bigint)),7) as string),2,19) as stop
    ,substr(cast((from_unixtime(cast(a.time as bigint)),7) as string),2,19) as time
    ,cast(a.traffic_name as string) as traffic_name
    ,cast(a.traffic_value as string) as traffic_value
    ,cast(a.url as string) as url
    ,cast(a.userCorrelationId as string) as userCorrelationId
    ,cast(a.userParameters as string) as userParameters
    ,substr(cast((from_unixtime(cast(a.time as bigint)),7) as string),2,10) as event_partition_date
    from df_cxense_traffic a
    join cxense_hash_id_key_mapping b
    on cast(a.userId as string)=b.cx_id
    """)
    df_cxense_traffic_cast.createOrReplaceTempView('df_cxense_traffic_cast')

    df_cxense_user_traffic = spark.sql("""
    select
    b.subscription_identifier
    , a.mobile_no
    , a.hash_id
    , a.cx_id
    , a.site_id
    , a.activetime
    , a.adspace
    , a.browser
    , a.browsertimezone
    , a.browserversion
    , a.capabilities
    , a.city
    , a.colordepth
    , a.company
    , a.connectionspeed
    , a.country
    , a.devicetype
    , a.exitlinkhost
    , a.exitlinkurl
    , a.host
    , a.intents
    , a.isoregion
    , a.metrocode
    , a.mobilebrand
    , a.os
    , a.postalcode
    , a.query
    , a.referrerhost
    , a.referrerhostclass
    , a.referrerquery
    , a.referrersearchengine
    , a.referrersocialnetwork
    , a.referrerurl
    , a.region
    , a.resolution
    , a.retargetingparameters
    , a.scrolldepth
    , a.sessionbounce
    , a.sessionstart
    , a.sessionstop
    , a.site
    , a.start
    , a.stop
    , a.time
    , a.traffic_name
    , a.traffic_value
    , a.url
    , c.level_1 as category_level_1
    , c.level_2 as category_level_2
    , c.level_3 as category_level_3
    , c.level_4 as category_level_4
    , a.usercorrelationid
    , a.userparameters
    , a.event_partition_date
    from df_cxense_traffic_cast a
    left join customer_profile_key b
    on a.mobile_no = b.access_method_num
    and a.event_partition_date = b.event_partition_date
    left join master_cxense c
    on a.url = c.site_url
    """)

    return df_cxense_user_traffic

def digital_cxense_traffic_json_7(
    traffic_json: pyspark.sql.DataFrame, cxense_hash_id_key_mapping: pyspark.sql.DataFrame, customer_profile_key: pyspark.sql.DataFrame, master_cxense: pyspark.sql.DataFrame
):
    spark = get_spark_session()
    #location run & path data
    running_environment = str(os.getenv("RUNNING_ENVIRONMENT", "on_cloud"))
    if running_environment == "on_cloud":
        path_json = "/mnt/customer360-blob-data/C360/ONLINE/source_online_traffic/"
        path_metadata = "/mnt/customer360-blob-output/C360/UTILITIES/metadata_table"
    else:
        path_json = "hdfs://10.237.82.9:8020/C360/DIGITAL/digital_cxense_traffic"
        path_metadata = "/projects/prod/c360/data/UTILITIES/metadata_table"
    ##### TEST on Cloud
    path_json = "hdfs://10.237.82.9:8020/C360/DIGITAL/digital_cxense_traffic/partition_date=2021-09-07"
    # lookup_table_name = "l1_digital_customer_app_category_agg_daily_catlv_1"
    #read meta data
    # metadata_table = spark.read.parquet(metadata_table_path)
    # metadata_table.createOrReplaceTempView("mdtl")
    # target_max_data_load_date = spark.sql("""select cast( to_date(nvl(max(target_max_data_load_date),'1970-01-01'),'yyyy-MM-dd') as String) as target_max_data_load_date from mdtl where table_name = '{0}'""".format(lookup_table_name))

    #read Json
    traffic = spark.read.option("multiline", "true").option("mode", "PERMISSIVE").load(path_json,"json")

    traffic_drop = traffic.drop("_corrupt_record")
    # spilt_json
    traffic_json = traffic_drop.select(explode("events").alias("events"), "start", "stop")

    traffic_json_master = traffic_json.select("events.*", "start", "stop")

    traffic_json_temp = traffic_json_master.select("userId", "start", "stop",
                                                   explode("customParameters").alias("customParameters"))

    traffic_master = traffic_json_master.select("activeTime", "adspaces", "browser", "browserTimezone",
                                                "browserVersion", "capabilities", "city", "colorDepth", "company",
                                                "connectionSpeed", "country", "deviceType", "exitLinkHost",
                                                "exitLinkUrl", "host", "intents", "isoRegion", "metrocode",
                                                "mobileBrand", "os", "postalCode", "query", "referrerHost",
                                                "referrerHostClass", "referrerQuery", "referrerSearchEngine",
                                                "referrerSocialNetwork", "referrerUrl", "region", "resolution",
                                                "retargetingParameters", "scrollDepth", "sessionBounce", "sessionStart",
                                                "sessionStop", "site", "time", "url", "userCorrelationId", "userId",
                                                "userParameters", "start", "stop")

    traffic_temp = traffic_json_temp.select("userId", "start", "stop", "customParameters.*")

    traffic_master.createOrReplaceTempView('traffic_master')
    traffic_temp.createOrReplaceTempView('traffic_temp')

    df_cxense_traffic = spark.sql("""
    select a.*
    ,b.group as traffic_name
    ,b.item as traffic_value
    from traffic_master a
    left join traffic_temp b
    on a.userId = b.userId
    and a.start = b.start
    and a.stop = b.stop
    """)
    # df_cxense_traffic = df_cxense_traffic.withColumn("event_partition_date",'2021-08-29')
    df_cxense_traffic.createOrReplaceTempView('df_cxense_traffic')
    cxense_hash_id_key_mapping.createOrReplaceTempView('cxense_hash_id_key_mapping')
    customer_profile_key.createOrReplaceTempView('customer_profile_key')
    master_cxense.createOrReplaceTempView('master_cxense')

    df_cxense_traffic_cast = spark.sql("""
    select
    b.mobile_no
    ,b.hash_id
    ,b.cx_id
    ,cast(a.site as string) as site_id
    ,cast(a.activeTime as double) as activeTime
    ,cast(a.adspaces as string) as adspace
    ,cast(a.browser as string) as browser
    ,cast(a.browserTimezone as string) as browserTimezone
    ,cast(a.browserVersion as string) as browserVersion
    ,cast(a.capabilities as string) as capabilities
    ,cast(a.city as string) as city
    ,cast(a.colorDepth as string) as colorDepth
    ,cast(a.company as string) as company
    ,cast(a.connectionSpeed as string) as connectionSpeed
    ,cast(a.country as string) as country
    ,cast(a.deviceType as string) as deviceType
    ,cast(a.exitLinkHost as string) as exitLinkHost
    ,cast(a.exitLinkUrl as string) as exitLinkUrl
    ,cast(a.host as string) as host
    ,cast(a.intents as string) as intents
    ,cast(a.isoRegion as string) as isoRegion
    ,cast(a.metrocode as string) as metrocode
    ,cast(a.mobileBrand as string) as mobileBrand
    ,cast(a.os as string) as os
    ,cast(a.postalCode as string) as postalCode
    ,cast(a.query as string) as query
    ,cast(a.referrerHost as string) as referrerHost
    ,cast(a.referrerHostClass as string) as referrerHostClass
    ,cast(a.referrerQuery as string) as referrerQuery
    ,cast(a.referrerSearchEngine as string) as referrerSearchEngine
    ,cast(a.referrerSocialNetwork as string) as referrerSocialNetwork
    ,cast(a.referrerUrl as string) as referrerUrl
    ,cast(a.region as string) as region
    ,cast(a.resolution as string) as resolution
    ,cast(a.retargetingParameters as string) as retargetingParameters
    ,cast(a.scrollDepth as double) as scrollDepth
    ,cast(a.sessionBounce as boolean) as sessionBounce
    ,cast(a.sessionStart as boolean) as sessionStart
    ,cast(a.sessionStop as boolean) as sessionStop
    ,cast(a.site as string) as site
    ,substr(cast((from_unixtime(cast(a.start as bigint)),7) as string),2,19) as start
    ,substr(cast((from_unixtime(cast(a.stop as bigint)),7) as string),2,19) as stop
    ,substr(cast((from_unixtime(cast(a.time as bigint)),7) as string),2,19) as time
    ,cast(a.traffic_name as string) as traffic_name
    ,cast(a.traffic_value as string) as traffic_value
    ,cast(a.url as string) as url
    ,cast(a.userCorrelationId as string) as userCorrelationId
    ,cast(a.userParameters as string) as userParameters
    ,substr(cast((from_unixtime(cast(a.time as bigint)),7) as string),2,10) as event_partition_date
    from df_cxense_traffic a
    join cxense_hash_id_key_mapping b
    on cast(a.userId as string)=b.cx_id
    """)
    df_cxense_traffic_cast.createOrReplaceTempView('df_cxense_traffic_cast')

    df_cxense_user_traffic = spark.sql("""
    select
    b.subscription_identifier
    , a.mobile_no
    , a.hash_id
    , a.cx_id
    , a.site_id
    , a.activetime
    , a.adspace
    , a.browser
    , a.browsertimezone
    , a.browserversion
    , a.capabilities
    , a.city
    , a.colordepth
    , a.company
    , a.connectionspeed
    , a.country
    , a.devicetype
    , a.exitlinkhost
    , a.exitlinkurl
    , a.host
    , a.intents
    , a.isoregion
    , a.metrocode
    , a.mobilebrand
    , a.os
    , a.postalcode
    , a.query
    , a.referrerhost
    , a.referrerhostclass
    , a.referrerquery
    , a.referrersearchengine
    , a.referrersocialnetwork
    , a.referrerurl
    , a.region
    , a.resolution
    , a.retargetingparameters
    , a.scrolldepth
    , a.sessionbounce
    , a.sessionstart
    , a.sessionstop
    , a.site
    , a.start
    , a.stop
    , a.time
    , a.traffic_name
    , a.traffic_value
    , a.url
    , c.level_1 as category_level_1
    , c.level_2 as category_level_2
    , c.level_3 as category_level_3
    , c.level_4 as category_level_4
    , a.usercorrelationid
    , a.userparameters
    , a.event_partition_date
    from df_cxense_traffic_cast a
    left join customer_profile_key b
    on a.mobile_no = b.access_method_num
    and a.event_partition_date = b.event_partition_date
    left join master_cxense c
    on a.url = c.site_url
    """)

    return df_cxense_user_traffic

def digital_cxense_traffic_json_8(
    traffic_json: pyspark.sql.DataFrame, cxense_hash_id_key_mapping: pyspark.sql.DataFrame, customer_profile_key: pyspark.sql.DataFrame, master_cxense: pyspark.sql.DataFrame
):
    spark = get_spark_session()
    #location run & path data
    running_environment = str(os.getenv("RUNNING_ENVIRONMENT", "on_cloud"))
    if running_environment == "on_cloud":
        path_json = "/mnt/customer360-blob-data/C360/ONLINE/source_online_traffic/"
        path_metadata = "/mnt/customer360-blob-output/C360/UTILITIES/metadata_table"
    else:
        path_json = "hdfs://10.237.82.9:8020/C360/DIGITAL/digital_cxense_traffic"
        path_metadata = "/projects/prod/c360/data/UTILITIES/metadata_table"
    ##### TEST on Cloud
    path_json = "hdfs://10.237.82.9:8020/C360/DIGITAL/digital_cxense_traffic/partition_date=2021-09-24"
    # lookup_table_name = "l1_digital_customer_app_category_agg_daily_catlv_1"
    #read meta data
    # metadata_table = spark.read.parquet(metadata_table_path)
    # metadata_table.createOrReplaceTempView("mdtl")
    # target_max_data_load_date = spark.sql("""select cast( to_date(nvl(max(target_max_data_load_date),'1970-01-01'),'yyyy-MM-dd') as String) as target_max_data_load_date from mdtl where table_name = '{0}'""".format(lookup_table_name))

    #read Json
    traffic = spark.read.option("multiline", "true").option("mode", "PERMISSIVE").load(path_json,"json")

    traffic_drop = traffic.drop("_corrupt_record")
    # spilt_json
    traffic_json = traffic_drop.select(explode("events").alias("events"), "start", "stop")

    traffic_json_master = traffic_json.select("events.*", "start", "stop")

    traffic_json_temp = traffic_json_master.select("userId", "start", "stop",
                                                   explode("customParameters").alias("customParameters"))

    traffic_master = traffic_json_master.select("activeTime", "adspaces", "browser", "browserTimezone",
                                                "browserVersion", "capabilities", "city", "colorDepth", "company",
                                                "connectionSpeed", "country", "deviceType", "exitLinkHost",
                                                "exitLinkUrl", "host", "intents", "isoRegion", "metrocode",
                                                "mobileBrand", "os", "postalCode", "query", "referrerHost",
                                                "referrerHostClass", "referrerQuery", "referrerSearchEngine",
                                                "referrerSocialNetwork", "referrerUrl", "region", "resolution",
                                                "retargetingParameters", "scrollDepth", "sessionBounce", "sessionStart",
                                                "sessionStop", "site", "time", "url", "userCorrelationId", "userId",
                                                "userParameters", "start", "stop")

    traffic_temp = traffic_json_temp.select("userId", "start", "stop", "customParameters.*")

    traffic_master.createOrReplaceTempView('traffic_master')
    traffic_temp.createOrReplaceTempView('traffic_temp')

    df_cxense_traffic = spark.sql("""
    select a.*
    ,b.group as traffic_name
    ,b.item as traffic_value
    from traffic_master a
    left join traffic_temp b
    on a.userId = b.userId
    and a.start = b.start
    and a.stop = b.stop
    """)
    # df_cxense_traffic = df_cxense_traffic.withColumn("event_partition_date",'2021-08-29')
    df_cxense_traffic.createOrReplaceTempView('df_cxense_traffic')
    cxense_hash_id_key_mapping.createOrReplaceTempView('cxense_hash_id_key_mapping')
    customer_profile_key.createOrReplaceTempView('customer_profile_key')
    master_cxense.createOrReplaceTempView('master_cxense')

    df_cxense_traffic_cast = spark.sql("""
    select
    b.mobile_no
    ,b.hash_id
    ,b.cx_id
    ,cast(a.site as string) as site_id
    ,cast(a.activeTime as double) as activeTime
    ,cast(a.adspaces as string) as adspace
    ,cast(a.browser as string) as browser
    ,cast(a.browserTimezone as string) as browserTimezone
    ,cast(a.browserVersion as string) as browserVersion
    ,cast(a.capabilities as string) as capabilities
    ,cast(a.city as string) as city
    ,cast(a.colorDepth as string) as colorDepth
    ,cast(a.company as string) as company
    ,cast(a.connectionSpeed as string) as connectionSpeed
    ,cast(a.country as string) as country
    ,cast(a.deviceType as string) as deviceType
    ,cast(a.exitLinkHost as string) as exitLinkHost
    ,cast(a.exitLinkUrl as string) as exitLinkUrl
    ,cast(a.host as string) as host
    ,cast(a.intents as string) as intents
    ,cast(a.isoRegion as string) as isoRegion
    ,cast(a.metrocode as string) as metrocode
    ,cast(a.mobileBrand as string) as mobileBrand
    ,cast(a.os as string) as os
    ,cast(a.postalCode as string) as postalCode
    ,cast(a.query as string) as query
    ,cast(a.referrerHost as string) as referrerHost
    ,cast(a.referrerHostClass as string) as referrerHostClass
    ,cast(a.referrerQuery as string) as referrerQuery
    ,cast(a.referrerSearchEngine as string) as referrerSearchEngine
    ,cast(a.referrerSocialNetwork as string) as referrerSocialNetwork
    ,cast(a.referrerUrl as string) as referrerUrl
    ,cast(a.region as string) as region
    ,cast(a.resolution as string) as resolution
    ,cast(a.retargetingParameters as string) as retargetingParameters
    ,cast(a.scrollDepth as double) as scrollDepth
    ,cast(a.sessionBounce as boolean) as sessionBounce
    ,cast(a.sessionStart as boolean) as sessionStart
    ,cast(a.sessionStop as boolean) as sessionStop
    ,cast(a.site as string) as site
    ,substr(cast((from_unixtime(cast(a.start as bigint)),7) as string),2,19) as start
    ,substr(cast((from_unixtime(cast(a.stop as bigint)),7) as string),2,19) as stop
    ,substr(cast((from_unixtime(cast(a.time as bigint)),7) as string),2,19) as time
    ,cast(a.traffic_name as string) as traffic_name
    ,cast(a.traffic_value as string) as traffic_value
    ,cast(a.url as string) as url
    ,cast(a.userCorrelationId as string) as userCorrelationId
    ,cast(a.userParameters as string) as userParameters
    ,substr(cast((from_unixtime(cast(a.time as bigint)),7) as string),2,10) as event_partition_date
    from df_cxense_traffic a
    join cxense_hash_id_key_mapping b
    on cast(a.userId as string)=b.cx_id
    """)
    df_cxense_traffic_cast.createOrReplaceTempView('df_cxense_traffic_cast')

    df_cxense_user_traffic = spark.sql("""
    select
    b.subscription_identifier
    ,a.mobile_no
    ,a.hash_id
    ,a.cx_id
    ,a.site_id
    ,a.activetime
    ,a.adspace
    ,a.browser
    ,a.browsertimezone
    ,a.browserversion
    ,a.capabilities
    ,a.city
    ,a.colordepth
    ,a.company
    ,a.connectionspeed
    ,a.country
    ,a.devicetype
    ,a.exitlinkhost
    ,a.exitlinkurl
    ,a.host
    ,a.intents
    ,a.isoregion
    ,a.metrocode
    ,a.mobilebrand
    ,a.os
    ,a.postalcode
    ,a.query
    ,a.referrerhost
    ,a.referrerhostclass
    ,a.referrerquery
    ,a.referrersearchengine
    ,a.referrersocialnetwork
    ,a.referrerurl
    ,a.region
    ,a.resolution
    ,a.retargetingparameters
    ,a.scrolldepth
    ,a.sessionbounce
    ,a.sessionstart
    ,a.sessionstop
    ,a.site
    ,a.start
    ,a.stop
    ,a.time
    ,a.traffic_name
    ,a.traffic_value
    ,a.url
    ,c.level_1 as category_level_1
    ,c.level_2 as category_level_2
    ,c.level_3 as category_level_3
    ,c.level_4 as category_level_4
    ,a.usercorrelationid
    ,a.userparameters
    ,a.event_partition_date
    from df_cxense_traffic_cast a
    left join customer_profile_key b
    on a.mobile_no = b.access_method_num
    and a.event_partition_date = b.event_partition_date
    left join master_cxense c
    on a.url = c.site_url
    """)
    return df_cxense_user_traffic

def digital_cxense_user_profile(
    user_profile: pyspark.sql.DataFrame, key_mapping: pyspark.sql.DataFrame
):
    spark = get_spark_session()
    #location run & path data
    running_environment = str(os.getenv("RUNNING_ENVIRONMENT", "on_cloud"))
    if running_environment == "on_cloud":
        path_json = "/mnt/customer360-blob-data/C360/ONLINE/source_online_traffic/"
        path_metadata = "/mnt/customer360-blob-output/C360/UTILITIES/metadata_table"
    else:
        path_json = "hdfs://10.237.82.9:8020/C360/DIGITAL/digital_cxense_user_profile"
        path_metadata = "/projects/prod/c360/data/UTILITIES/metadata_table"
    ##### TEST on Cloud
    path_json = "hdfs://10.237.82.9:8020/C360/DIGITAL/digital_cxense_user_profile/partition_month=2021-09-01/"
    # lookup_table_name = "l1_digital_customer_app_category_agg_daily_catlv_1"
    #read meta data
    # metadata_table = spark.read.parquet(metadata_table_path)
    # metadata_table.createOrReplaceTempView("mdtl")
    # target_max_data_load_date = spark.sql("""select cast( to_date(nvl(max(target_max_data_load_date),'1970-01-01'),'yyyy-MM-dd') as String) as target_max_data_load_date from mdtl where table_name = '{0}'""".format(lookup_table_name))

    p_file = "user_profile_export_*.gz"

    df_sp = spark.read.csv(path_json + p_file, sep=',')

    conf = pyspark.SparkConf()
    sc = SparkContext.getOrCreate(conf=conf)
    sqlContext = SQLContext(sc)

    df_sp2 = df_sp.withColumnRenamed('_c0', 'hash_id').withColumnRenamed('_c1', 'cx_id').withColumnRenamed('_c2','profile')
    df_sp3 = df_sp2.select("hash_id", "cx_id", "profile")

    udf_hash_id = udf(lambda x: "{'hash_id': '" + str(x) + "'", StringType())
    udf_cx_id = udf(lambda x: "'cx_id': '" + str(x) + "'", StringType())

    df_all = df_sp3.withColumn("hash_id", udf_hash_id(df_sp3.hash_id)).withColumn("cx_id", udf_cx_id(
        df_sp3.cx_id))  # .withColumn("profile", udf_profile(df_sp3.profile))

    rdd1 = df_all.rdd.map(list)
    json = rdd1.map(lambda x: x[0] + "," + x[1] + "," + x[2][1:])

    df1 = sqlContext.read.json(json)
    df1 = df1.drop("_corrupt_record")
    df0 = df1.select("hash_id", "cx_id").distinct()
    df2 = df1.select("hash_id", "cx_id", "type", explode("profile").alias("profile"))
    df3 = df2.select("hash_id", "cx_id", "type", df2.profile.item.alias("item"),
                     explode("profile.groups").alias("groups"))
    df4 = df3.select("hash_id", "cx_id", "type", "item", "groups.group", "groups.weight")

    df4.registerTempTable("c360_online_cxense_user_profile")

    online_cxense_user_profile_temp = spark.sql("""
    SELECT
    cast(hash_id as string) as hash_id
    ,cast(cx_id as string) as cx_id
    ,cast(type as string) as type
    ,cast(item as string) as item
    ,cast(group as string) as groups
    ,cast(weight as double) as weight
    FROM c360_online_cxense_user_profile
    """)
    online_cxense_user_profile_temp.createOrReplaceTempView('online_cxense_user_profile_temp')

    key_mapping = key_mapping.withColumnRenamed("id_1", "mobile_no")

    df_cxense_join_key = online_cxense_user_profile_temp.join(
        key_mapping, on=[online_cxense_user_profile_temp.hash_id == key_mapping.id_2 ], how="inner"
    )

    df_cxense_join_key = df_cxense_join_key.withColumn("partition_month",  lit("202108"))

    df_cxense_join_key =df_cxense_join_key.select("mobile_no","hash_id","cx_id","type","item","groups","weight","partition_month")


    # df_cxense_join_key = spark.sql("""
    # select
    # b.mobile_number as mobile_no
    # ,a.hash_id
    # ,a.cx_id
    # ,a.type
    # ,a.item
    # ,a.groups
    # ,a.weight
    # ,'202108' as partition_month
    # from online_cxense_user_profile_temp a
    # inner join key_mapping b
    # on a.hash_id = b.private_id_v2
    # """)
    # df_cxense_join_key.createOrReplaceTempView('df_cxense_join_key')
    return df_cxense_join_key

def digital_cxense_user_traffic(
    traffic_json: pyspark.sql.DataFrame, cxense_hash_id_key_mapping: pyspark.sql.DataFrame, customer_profile_key: pyspark.sql.DataFrame, master_cxense: pyspark.sql.DataFrame
):
    spark = get_spark_session()
    #location run & path data
    running_environment = str(os.getenv("RUNNING_ENVIRONMENT", "on_cloud"))
    if running_environment == "on_cloud":
        path_json = "/mnt/customer360-blob-data/C360/ONLINE/source_online_traffic/"
        path_metadata = "/mnt/customer360-blob-output/C360/UTILITIES/metadata_table"
    else:
        path_json = "hdfs://10.237.82.9:8020/C360/DIGITAL/digital_cxense_traffic"
        path_metadata = "/projects/prod/c360/data/UTILITIES/metadata_table"
    #####on Prim
    today = date.today()
    data_date = today - timedelta(days=2)
    p_partition = data_date.strftime("%Y-%m-%d")

    path_json = "hdfs://10.237.82.9:8020/C360/DIGITAL/digital_cxense_traffic/partition_date="+p_partition

    # lookup_table_name = "l1_digital_customer_app_category_agg_daily_catlv_1"
    #read meta data
    # metadata_table = spark.read.parquet(metadata_table_path)
    # metadata_table.createOrReplaceTempView("mdtl")
    # target_max_data_load_date = spark.sql("""select cast( to_date(nvl(max(target_max_data_load_date),'1970-01-01'),'yyyy-MM-dd') as String) as target_max_data_load_date from mdtl where table_name = '{0}'""".format(lookup_table_name))

    #read Json
    traffic = spark.read.option("multiline", "true").option("mode", "PERMISSIVE").load(path_json,"json")

    traffic_drop = traffic.drop("_corrupt_record")
    # spilt_json
    traffic_json = traffic_drop.select(explode("events").alias("events"), "start", "stop")

    traffic_json_master = traffic_json.select("events.*", "start", "stop")

    traffic_json_temp = traffic_json_master.select("userId", "start", "stop",
                                                   explode("customParameters").alias("customParameters"))

    traffic_master = traffic_json_master.select("activeTime", "adspaces", "browser", "browserTimezone",
                                                "browserVersion", "capabilities", "city", "colorDepth", "company",
                                                "connectionSpeed", "country", "deviceType", "exitLinkHost",
                                                "exitLinkUrl", "host", "intents", "isoRegion", "metrocode",
                                                "mobileBrand", "os", "postalCode", "query", "referrerHost",
                                                "referrerHostClass", "referrerQuery", "referrerSearchEngine",
                                                "referrerSocialNetwork", "referrerUrl", "region", "resolution",
                                                "retargetingParameters", "scrollDepth", "sessionBounce", "sessionStart",
                                                "sessionStop", "site", "time", "url", "userCorrelationId", "userId",
                                                "userParameters", "start", "stop")

    traffic_temp = traffic_json_temp.select("userId", "start", "stop", "customParameters.*")

    traffic_master.createOrReplaceTempView('traffic_master')
    traffic_temp.createOrReplaceTempView('traffic_temp')

    df_cxense_traffic = spark.sql("""
    select a.*
    ,b.group as traffic_name
    ,b.item as traffic_value
    from traffic_master a
    left join traffic_temp b
    on a.userId = b.userId
    and a.start = b.start
    and a.stop = b.stop
    """)
    # df_cxense_traffic = df_cxense_traffic.withColumn("event_partition_date",'2021-08-29')
    df_cxense_traffic.createOrReplaceTempView('df_cxense_traffic')
    cxense_hash_id_key_mapping.createOrReplaceTempView('cxense_hash_id_key_mapping')
    # customer_profile_key.createOrReplaceTempView('customer_profile_key')
    # master_cxense.createOrReplaceTempView('master_cxense')

    df_cxense_traffic_cast = spark.sql("""
    select
    b.mobile_no
    ,b.hash_id
    ,b.cx_id
    ,cast(a.site as string) as site_id
    ,cast(a.activeTime as double) as activetime
    ,cast(a.adspaces as string) as adspace
    ,cast(a.browser as string) as browser
    ,cast(a.browserTimezone as string) as browsertimezone
    ,cast(a.browserVersion as string) as browserversion
    ,cast(a.capabilities as string) as capabilities
    ,cast(a.city as string) as city
    ,cast(a.colorDepth as string) as colordepth
    ,cast(a.company as string) as company
    ,cast(a.connectionSpeed as string) as connectionspeed
    ,cast(a.country as string) as country
    ,cast(a.deviceType as string) as devicetype
    ,cast(a.exitLinkHost as string) as exitlinkhost
    ,cast(a.exitLinkUrl as string) as exitlinkurl
    ,cast(a.host as string) as host
    ,cast(a.intents as string) as intents
    ,cast(a.isoRegion as string) as isoregion
    ,cast(a.metrocode as string) as metrocode
    ,cast(a.mobileBrand as string) as mobilebrand
    ,cast(a.os as string) as os
    ,cast(a.postalCode as string) as postalcode
    ,cast(a.query as string) as query
    ,cast(a.referrerHost as string) as referrerhost
    ,cast(a.referrerHostClass as string) as referrerhostclass
    ,cast(a.referrerQuery as string) as referrerquery
    ,cast(a.referrerSearchEngine as string) as referrersearchengine
    ,cast(a.referrerSocialNetwork as string) as referrersocialnetwork
    ,cast(a.referrerUrl as string) as referrerurl
    ,cast(a.region as string) as region
    ,cast(a.resolution as string) as resolution
    ,cast(a.retargetingParameters as string) as retargetingparameters
    ,cast(a.scrollDepth as double) as scrolldepth
    ,cast(a.sessionBounce as boolean) as sessionbounce
    ,cast(a.sessionStart as boolean) as sessionstart
    ,cast(a.sessionStop as boolean) as sessionstop
    ,cast(a.site as string) as site
    ,substr(cast((from_unixtime(cast(a.start as bigint)),7) as string),2,19) as start
    ,substr(cast((from_unixtime(cast(a.stop as bigint)),7) as string),2,19) as stop
    ,substr(cast((from_unixtime(cast(a.time as bigint)),7) as string),2,19) as time
    ,cast(a.traffic_name as string) as traffic_name
    ,cast(a.traffic_value as string) as traffic_value
    ,cast(a.url as string) as url
    ,cast(a.userCorrelationId as string) as usercorrelationid
    ,cast(a.userParameters as string) as userparameters
    ,substr(cast((from_unixtime(cast(a.time as bigint)),7) as string),2,10) as event_partition_date
    from df_cxense_traffic a
    join cxense_hash_id_key_mapping b
    on cast(a.userId as string)=b.cx_id
    """)
    df_cxense_traffic_cast.createOrReplaceTempView('df_cxense_traffic_cast')

    traffic = df_cxense_traffic_cast.join(customer_profile_key,
                           on=[df_cxense_traffic_cast.mobile_no == customer_profile_key.access_method_num,
                               df_cxense_traffic_cast.event_partition_date == customer_profile_key.event_partition_date],
                           how="left", ).select(customer_profile_key.subscription_identifier
                                                , df_cxense_traffic_cast.mobile_no
                                                , df_cxense_traffic_cast.hash_id
                                                , df_cxense_traffic_cast.cx_id
                                                , df_cxense_traffic_cast.site_id
                                                , df_cxense_traffic_cast.activetime
                                                , df_cxense_traffic_cast.adspace
                                                , df_cxense_traffic_cast.browser
                                                , df_cxense_traffic_cast.browsertimezone
                                                , df_cxense_traffic_cast.browserversion
                                                , df_cxense_traffic_cast.capabilities
                                                , df_cxense_traffic_cast.city
                                                , df_cxense_traffic_cast.colordepth
                                                , df_cxense_traffic_cast.company
                                                , df_cxense_traffic_cast.connectionspeed
                                                , df_cxense_traffic_cast.country
                                                , df_cxense_traffic_cast.devicetype
                                                , df_cxense_traffic_cast.exitlinkhost
                                                , df_cxense_traffic_cast.exitlinkurl
                                                , df_cxense_traffic_cast.host
                                                , df_cxense_traffic_cast.intents
                                                , df_cxense_traffic_cast.isoregion
                                                , df_cxense_traffic_cast.metrocode
                                                , df_cxense_traffic_cast.mobilebrand
                                                , df_cxense_traffic_cast.os
                                                , df_cxense_traffic_cast.postalcode
                                                , df_cxense_traffic_cast.query
                                                , df_cxense_traffic_cast.referrerhost
                                                , df_cxense_traffic_cast.referrerhostclass
                                                , df_cxense_traffic_cast.referrerquery
                                                , df_cxense_traffic_cast.referrersearchengine
                                                , df_cxense_traffic_cast.referrersocialnetwork
                                                , df_cxense_traffic_cast.referrerurl
                                                , df_cxense_traffic_cast.region
                                                , df_cxense_traffic_cast.resolution
                                                , df_cxense_traffic_cast.retargetingparameters
                                                , df_cxense_traffic_cast.scrolldepth
                                                , df_cxense_traffic_cast.sessionbounce
                                                , df_cxense_traffic_cast.sessionstart
                                                , df_cxense_traffic_cast.sessionstop
                                                , df_cxense_traffic_cast.site
                                                , df_cxense_traffic_cast.start
                                                , df_cxense_traffic_cast.stop
                                                , df_cxense_traffic_cast.time
                                                , df_cxense_traffic_cast.traffic_name
                                                , df_cxense_traffic_cast.traffic_value
                                                , df_cxense_traffic_cast.url
                                                , df_cxense_traffic_cast.usercorrelationid
                                                , df_cxense_traffic_cast.userparameters
                                                , df_cxense_traffic_cast.event_partition_date)
    #-------- rename category ---------#
    master_cxense = master_cxense.withColumnRenamed("level_1", 'category_level_1')
    master_cxense = master_cxense.withColumnRenamed("level_2", 'category_level_2')
    master_cxense = master_cxense.withColumnRenamed("level_3", 'category_level_3')
    master_cxense = master_cxense.withColumnRenamed("level_4", 'category_level_4')

    online_cxense_traffic = traffic.join(master_cxense, on=[df_cxense_traffic_cast.url == master_cxense.site_url], how="left").select(traffic.subscription_identifier
                                                      ,traffic.mobile_no
                                                      ,traffic.hash_id
                                                      ,traffic.cx_id
                                                      ,traffic.site_id
                                                      ,traffic.activetime
                                                      ,traffic.adspace
                                                      ,traffic.browser
                                                      ,traffic.browsertimezone
                                                      ,traffic.browserversion
                                                      ,traffic.capabilities
                                                      ,traffic.city
                                                      ,traffic.colordepth
                                                      ,traffic.company
                                                      ,traffic.connectionspeed
                                                      ,traffic.country
                                                      ,traffic.devicetype
                                                      ,traffic.exitlinkhost
                                                      ,traffic.exitlinkurl
                                                      ,traffic.host
                                                      ,traffic.intents
                                                      ,traffic.isoregion
                                                      ,traffic.metrocode
                                                      ,traffic.mobilebrand
                                                      ,traffic.os
                                                      ,traffic.postalcode
                                                      ,traffic.query
                                                      ,traffic.referrerhost
                                                      ,traffic.referrerhostclass
                                                      ,traffic.referrerquery
                                                      ,traffic.referrersearchengine
                                                      ,traffic.referrersocialnetwork
                                                      ,traffic.referrerurl
                                                      ,traffic.region
                                                      ,traffic.resolution
                                                      ,traffic.retargetingparameters
                                                      ,traffic.scrolldepth
                                                      ,traffic.sessionbounce
                                                      ,traffic.sessionstart
                                                      ,traffic.sessionstop
                                                      ,traffic.site
                                                      ,traffic.start
                                                      ,traffic.stop
                                                      ,traffic.time
                                                      ,traffic.traffic_name
                                                      ,traffic.traffic_value
                                                      ,traffic.url
                                                      ,master_cxense.category_level_1
                                                      ,master_cxense.category_level_2
                                                      ,master_cxense.category_level_3
                                                      ,master_cxense.category_level_4
                                                      ,traffic.usercorrelationid
                                                      ,traffic.userparameters
                                                      ,traffic.event_partition_date)

    # online_cxense_traffic = df_cxense_traffic_cast.join(master_cxense, on=[df_cxense_traffic_cast.url == master_cxense.site_url], how="left").select(
    #                                                   df_cxense_traffic_cast.mobile_no
    #                                                   ,df_cxense_traffic_cast.hash_id
    #                                                   ,df_cxense_traffic_cast.cx_id
    #                                                   ,df_cxense_traffic_cast.site_id
    #                                                   ,df_cxense_traffic_cast.activetime
    #                                                   ,df_cxense_traffic_cast.adspace
    #                                                   ,df_cxense_traffic_cast.browser
    #                                                   ,df_cxense_traffic_cast.browsertimezone
    #                                                   ,df_cxense_traffic_cast.browserversion
    #                                                   ,df_cxense_traffic_cast.capabilities
    #                                                   ,df_cxense_traffic_cast.city
    #                                                   ,df_cxense_traffic_cast.colordepth
    #                                                   ,df_cxense_traffic_cast.company
    #                                                   ,df_cxense_traffic_cast.connectionspeed
    #                                                   ,df_cxense_traffic_cast.country
    #                                                   ,df_cxense_traffic_cast.devicetype
    #                                                   ,df_cxense_traffic_cast.exitlinkhost
    #                                                   ,df_cxense_traffic_cast.exitlinkurl
    #                                                   ,df_cxense_traffic_cast.host
    #                                                   ,df_cxense_traffic_cast.intents
    #                                                   ,df_cxense_traffic_cast.isoregion
    #                                                   ,df_cxense_traffic_cast.metrocode
    #                                                   ,df_cxense_traffic_cast.mobilebrand
    #                                                   ,df_cxense_traffic_cast.os
    #                                                   ,df_cxense_traffic_cast.postalcode
    #                                                   ,df_cxense_traffic_cast.query
    #                                                   ,df_cxense_traffic_cast.referrerhost
    #                                                   ,df_cxense_traffic_cast.referrerhostclass
    #                                                   ,df_cxense_traffic_cast.referrerquery
    #                                                   ,df_cxense_traffic_cast.referrersearchengine
    #                                                   ,df_cxense_traffic_cast.referrersocialnetwork
    #                                                   ,df_cxense_traffic_cast.referrerurl
    #                                                   ,df_cxense_traffic_cast.region
    #                                                   ,df_cxense_traffic_cast.resolution
    #                                                   ,df_cxense_traffic_cast.retargetingparameters
    #                                                   ,df_cxense_traffic_cast.scrolldepth
    #                                                   ,df_cxense_traffic_cast.sessionbounce
    #                                                   ,df_cxense_traffic_cast.sessionstart
    #                                                   ,df_cxense_traffic_cast.sessionstop
    #                                                   ,df_cxense_traffic_cast.site
    #                                                   ,df_cxense_traffic_cast.start
    #                                                   ,df_cxense_traffic_cast.stop
    #                                                   ,df_cxense_traffic_cast.time
    #                                                   ,df_cxense_traffic_cast.traffic_name
    #                                                   ,df_cxense_traffic_cast.traffic_value
    #                                                   ,df_cxense_traffic_cast.url
    #                                                   ,master_cxense.category_level_1
    #                                                   ,master_cxense.category_level_2
    #                                                   ,master_cxense.category_level_3
    #                                                   ,master_cxense.category_level_4
    #                                                   ,df_cxense_traffic_cast.usercorrelationid
    #                                                   ,df_cxense_traffic_cast.userparameters
    #                                                   ,df_cxense_traffic_cast.event_partition_date)

    return online_cxense_traffic
<|MERGE_RESOLUTION|>--- conflicted
+++ resolved
@@ -2140,11 +2140,7 @@
         path_json = "hdfs://10.237.82.9:8020/C360/DIGITAL/digital_cxense_traffic"
         path_metadata = "/projects/prod/c360/data/UTILITIES/metadata_table"
     ##### TEST on Cloud
-<<<<<<< HEAD
-    path_json = "hdfs://10.237.82.9:8020/C360/DIGITAL/digital_cxense_traffic/partition_date=2021-10-05"
-=======
     path_json = "hdfs://10.237.82.9:8020/C360/DIGITAL/digital_cxense_traffic/partition_date=2021-10-16"
->>>>>>> ad6f2b0f
     # lookup_table_name = "l1_digital_customer_app_category_agg_daily_catlv_1"
     #read meta data
     # metadata_table = spark.read.parquet(metadata_table_path)

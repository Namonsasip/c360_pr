import pyspark.sql.functions as f ,logging
from pyspark.sql.functions import expr
from pyspark.sql import DataFrame
from pyspark.sql.types import StringType
from pyspark.sql.functions import lit
import pyspark as pyspark
from customer360.utilities.config_parser import node_from_config
from customer360.utilities.re_usable_functions import check_empty_dfs, data_non_availability_and_missing_check, \
    union_dataframes_with_missing_cols
from src.customer360.utilities.spark_util import get_spark_empty_df, get_spark_session
from typing import Dict, Any
from functools import reduce
def build_digital_l3_monthly_features(cxense_user_profile: DataFrame,
                                      cust_df: DataFrame,
                                      node_config_dict: dict,
                                      except_partition) -> DataFrame:
    """
    :param cxense_user_profile:
    :param cust_df:
    :param node_config_dict:
    :return:
    """

    ################################# Start Implementing Data availability checks #############################
    if check_empty_dfs([cxense_user_profile, cust_df]):
        return get_spark_empty_df()

    cxense_user_profile = data_non_availability_and_missing_check(
        df=cxense_user_profile, grouping="monthly",
        par_col="partition_month",
        target_table_name="l3_digital_cxenxse_user_profile_monthly",
        exception_partitions=except_partition)

    cust_df = data_non_availability_and_missing_check(
        df=cust_df, grouping="monthly",
        par_col="start_of_month",
        target_table_name="l3_digital_cxenxse_user_profile_monthly")

    # new section to handle data latency
    cxense_user_profile = cxense_user_profile \
        .withColumn("partition_month", f.col("partition_month").cast(StringType())) \
        .withColumn("start_of_month", f.to_date(f.date_trunc('month', f.to_date(f.col("partition_month"), 'yyyyMM'))))

    min_value = union_dataframes_with_missing_cols(
        [
            cxense_user_profile.select(
                f.max(f.col("start_of_month")).alias("max_date")),
            cust_df.select(
                f.max(f.col("start_of_month")).alias("max_date"))
        ]
    ).select(f.min(f.col("max_date")).alias("min_date")).collect()[0].min_date

    cxense_user_profile = cxense_user_profile.filter(f.col("start_of_month") <= min_value)
    cust_df = cust_df.filter(f.col("start_of_month") <= min_value)

    if check_empty_dfs([cxense_user_profile, cust_df]):
        return get_spark_empty_df()

    ################################# End Implementing Data availability checks ###############################

    cxense_user_profile = cxense_user_profile.withColumnRenamed("mobile_no", "access_method_num") \
        .withColumn("device_type", f.when(f.col("groups") == "device-type", f.col("item")).otherwise(f.lit(None))) \
        .withColumn("device_brand", f.when(f.col("groups") == "device-brand", f.col("item")).otherwise(f.lit(None)))

    # This code will populate a subscriber id to the data set.
    join_key = ['access_method_num', 'start_of_month']
    cust_df = cust_df.withColumn("rn", expr(
        "row_number() over(partition by start_of_month,access_method_num order by "
        "start_of_month desc, mobile_status_date desc)")) \
        .where("rn = 1")\
        .select("subscription_identifier", "access_method_num", "start_of_month")

    final_df = cust_df.join(cxense_user_profile, join_key)

    return_df = node_from_config(final_df, node_config_dict)

    return_df = return_df.where("subscription_identifier is not null and start_of_month is not null")

    return return_df

################## Web agg category monthly by category ###########################
def l3_digital_mobile_web_category_agg_monthly (mobile_web_daily_agg: DataFrame) -> DataFrame :

    if check_empty_dfs([mobile_web_daily_agg]):
        return get_spark_empty_df()

    df_mobile_web_monthly = mobile_web_daily_agg.withColumn("start_of_month", f.to_date(f.date_trunc('month', "event_partition_date")))
    df_mobile_web_monthly_category_agg = df_mobile_web_monthly.groupBy("subscription_identifier","mobile_no","category_name","priority" ,"start_of_month").agg(
        f.sum("total_visit_count").alias("total_visit_count"),
        f.sum("total_visit_duration").alias("total_visit_duration"),
        f.sum("total_volume_byte").alias("total_volume_byte"),
        f.sum("total_download_byte").alias("total_download_byte"),
        f.sum("total_upload_byte").alias("total_upload_byte")
        )

    return df_mobile_web_monthly_category_agg

<<<<<<< HEAD
def l3_digital_mobile_web_category_agg_monthly_by_url (mobile_web_daily_raw: DataFrame, aib_categories_clean: DataFrame) -> DataFrame :

    if check_empty_dfs([mobile_web_daily_raw]):
        return get_spark_empty_df()

    aib_categories_clean = aib_categories_clean.filter(f.lower(f.trim(f.col("source_type"))) == "url")
    aib_categories_clean = aib_categories_clean.filter(f.lower(f.trim(f.col("source_platform"))) == "soc")

    mobile_web_daily_raw = mobile_web_daily_raw.where(f.col("count_trans") > 0)
    mobile_web_daily_raw = mobile_web_daily_raw.where(f.col("duration") > 0)
    mobile_web_daily_raw = mobile_web_daily_raw.where(f.col("total_byte") > 0)
    mobile_web_daily_raw = mobile_web_daily_raw.where(f.col("download_byte") > 0)
    mobile_web_daily_raw = mobile_web_daily_raw.where(f.col("upload_byte") > 0)

    df_mobile_web_daily = mobile_web_daily_raw.join(
        f.broadcast(aib_categories_clean)
        , on=[aib_categories_clean.argument == mobile_web_daily_raw.domain]
        , how="inner"
    ).select("subscription_identifier", "mobile_no","domain","category_name", "priority", "upload_byte", "download_byte",
             "duration", "total_byte", "count_trans", "partition_date")

    df_mobile_web_daily = df_mobile_web_daily.groupBy("subscription_identifier", "mobile_no","domain",
                                                                   "category_name", "priority", "partition_date").agg(
        f.sum("count_trans").cast("decimal(35,4)").alias("total_visit_count"),
        f.sum("duration").cast("decimal(35,4)").alias("total_visit_duration"),
        f.sum("total_byte").cast("decimal(35,4)").alias("total_volume_byte"),
        f.sum("download_byte").cast("decimal(35,4)").alias("total_download_byte"),
        f.sum("upload_byte").cast("decimal(35,4)").alias("total_upload_byte"),
    )
    df_mobile_web_daily = df_mobile_web_daily.withColumn("start_of_month", f.to_date(
        f.date_trunc('month', "partition_date"))).drop("partition_date")

    return df_mobile_web_daily

def l3_digital_mobile_web_category_agg_timeband (mobile_web_daily_agg_timeband: DataFrame) -> DataFrame :

    if check_empty_dfs([mobile_web_daily_agg_timeband]):
        return get_spark_empty_df()
    df_mobile_web_agg_timeband_monthly = mobile_web_daily_agg_timeband.withColumn("start_of_month", f.to_date(f.date_trunc('month', "event_partition_date")))
    df_mobile_web_monthly_category_agg_timeband = df_mobile_web_agg_timeband_monthly.groupBy("subscription_identifier","mobile_no","category_name","priority"
=======
#=============== Web agg monthly by domain ================#
def digital_mobile_web_agg_monthly(web_category_agg_daily: pyspark.sql.DataFrame, aib_clean: pyspark.sql.DataFrame,web_sql: Dict[str, Any]):
    web_category_agg_daily = web_category_agg_daily.withColumn(
        "start_of_month",
        f.concat(f.substring(f.col("partition_date").cast("string"), 1, 7), f.lit("-01")),).drop(*["partition_date"])

    if (web_category_agg_daily == "upload_kb"):
        web_category_agg_daily = web_category_agg_daily.withColumnRenamed("upload_kb", "upload_byte")
    elif (web_category_agg_daily == "download_kb"):
        web_category_agg_daily = web_category_agg_daily.withColumnRenamed("download_kb", "download_byte")
    else:
        web_category_agg_daily = web_category_agg_daily.withColumn("upload_kb", f.col("upload_kb").cast("decimal(35,4)")).withColumnRenamed("upload_kb", "upload_byte")
        web_category_agg_daily = web_category_agg_daily.withColumn("download_kb", f.col("download_kb").cast("decimal(35,4)")).withColumnRenamed("download_kb", "download_byte")
        web_category_agg_daily = web_category_agg_daily.withColumn("total_kb", f.col("total_kb").cast("decimal(35,4)")).withColumnRenamed("total_kb", "total_byte")

    web_category_agg_daily = web_category_agg_daily.where(f.col("upload_byte") > 0)
    web_category_agg_daily = web_category_agg_daily.where(f.col("download_byte") > 0)
    web_category_agg_daily = web_category_agg_daily.where(f.col("total_byte") > 0)
    web_category_agg_daily = web_category_agg_daily.where(f.col("duration") > 0)
    web_category_agg_daily = web_category_agg_daily.where(f.col("count_trans") > 0)

    web_category_agg_daily = web_category_agg_daily.join(f.broadcast(aib_clean), on=[aib_clean.argument == web_category_agg_daily.domain], how="inner")

    web_category_agg_daily = web_category_agg_daily.select("subscription_identifier",
                                                           "mobile_no",
                                                           "domain",
                                                           "category_name",
                                                           "level_2",
                                                           "level_3",
                                                           "level_4",
                                                           "priority",
                                                           "upload_byte",
                                                           "download_byte",
                                                           "duration",
                                                           "total_byte",
                                                           "count_trans",
                                                           "start_of_month")

    web_category_agg_daily = web_category_agg_daily.withColumnRenamed("category_name", "category_level_1")
    web_category_agg_daily = web_category_agg_daily.withColumnRenamed("level_2", "category_level_2")
    web_category_agg_daily = web_category_agg_daily.withColumnRenamed("level_3", "category_level_3")
    web_category_agg_daily = web_category_agg_daily.withColumnRenamed("level_4", "category_level_4")

    web_category_agg_daily = node_from_config(web_category_agg_daily, web_sql)

    return web_category_agg_daily

############## Web agg monthly Score by category ################
def l3_digital_mobile_web_category_score_monthly(web_category_fav_monthly: pyspark.sql.DataFrame,web_sql: Dict[str, Any], web_sql_sum: Dict[str, Any]):

    web_category_fav_monthly_transaction = web_category_fav_monthly.filter(web_category_fav_monthly["favorite_by"] == 'Transaction')
    web_category_fav_monthly_duration = web_category_fav_monthly.filter(web_category_fav_monthly["favorite_by"] == 'Duration')
    web_category_fav_monthly_volume = web_category_fav_monthly.filter(web_category_fav_monthly["favorite_by"] == 'Volume')

    web_category_fav_monthly_transaction = web_category_fav_monthly_transaction.withColumnRenamed("sharing_score", 'score_transaction')
    web_category_fav_monthly_duration = web_category_fav_monthly_duration.withColumnRenamed("sharing_score", 'score_duration')
    web_category_fav_monthly_volume = web_category_fav_monthly_volume.withColumnRenamed("sharing_score", 'score_volume')

    web_category_fav_monthly_transaction = web_category_fav_monthly_transaction.withColumn("score_duration", lit(0)).withColumn("score_volume", lit(0))
    web_category_fav_monthly_duration = web_category_fav_monthly_duration.withColumn("score_transaction", lit(0)).withColumn("score_volume", lit(0))
    web_category_fav_monthly_volume = web_category_fav_monthly_volume.withColumn("score_transaction", lit(0)).withColumn("score_duration", lit(0))

    web_category_fav_monthly_transaction = web_category_fav_monthly_transaction.select("subscription_identifier","mobile_no","category_name","score_transaction","score_duration","score_volume","start_of_month")
    web_category_fav_monthly_duration = web_category_fav_monthly_duration.select("subscription_identifier","mobile_no","category_name","score_transaction","score_duration","score_volume","start_of_month")
    web_category_fav_monthly_volume = web_category_fav_monthly_volume.select("subscription_identifier","mobile_no","category_name","score_transaction","score_duration","score_volume","start_of_month")

    df_return = web_category_fav_monthly_transaction.union(web_category_fav_monthly_duration)
    df_return = df_return.union(web_category_fav_monthly_volume)

    df_return = node_from_config(df_return, web_sql_sum)
    df_return = node_from_config(df_return, web_sql)

    return df_return

############## Web agg monthly timeband by category ################
def l3_digital_mobile_web_category_agg_timeband (mobile_web_daily_agg_timeband: pyspark.sql.DataFrame,
                                                 mobile_web_agg_monthly: pyspark.sql.DataFrame,
                                                 mobile_web_timeband_monthly_share_sql: Dict[str, Any]):

    if check_empty_dfs([mobile_web_daily_agg_timeband]):
        return get_spark_empty_df()
    if check_empty_dfs([mobile_web_agg_monthly]):
        return get_spark_empty_df()

    mobile_web_daily_agg_timeband = mobile_web_daily_agg_timeband.withColumn("start_of_month", f.to_date(f.date_trunc('month', "event_partition_date")))
    mobile_web_timeband_monthly = mobile_web_daily_agg_timeband.groupBy("subscription_identifier","mobile_no","category_name","priority"
>>>>>>> 5da39d93
                                                                       ,"start_of_month").agg(
        f.sum("total_visit_count").alias("total_visit_count"),
        f.sum("total_visit_duration").alias("total_visit_duration"),
        f.sum("total_volume_byte").alias("total_volume_byte"),
        f.sum("total_download_byte").alias("total_download_byte"),
<<<<<<< HEAD
        f.sum("total_upload_byte").alias("total_upload_byte"),
        f.sum("share_total_visit_count").alias("share_total_visit_count"),
        f.sum("share_total_visit_duration ").alias("share_total_visit_duration"),
        f.sum("share_total_volume_byte").alias("share_total_volume_byte"),
        f.sum("share_total_download_byte").alias("share_total_download_byte"),
        f.sum("share_total_upload_byte").alias("share_total_upload_byte")
        )

    return df_mobile_web_monthly_category_agg_timeband
=======
        f.sum("total_upload_byte").alias("total_upload_byte")
        )

    mobile_web_agg_monthly = mobile_web_agg_monthly.withColumnRenamed("total_visit_count", 'total_visit_count_monthly')
    mobile_web_agg_monthly = mobile_web_agg_monthly.withColumnRenamed("total_visit_duration", 'total_visit_duration_monthly')
    mobile_web_agg_monthly = mobile_web_agg_monthly.withColumnRenamed("total_volume_byte", 'total_volume_byte_monthly')
    mobile_web_agg_monthly = mobile_web_agg_monthly.withColumnRenamed("total_download_byte", 'total_download_byte_monthly')
    mobile_web_agg_monthly = mobile_web_agg_monthly.withColumnRenamed("total_upload_byte", 'total_upload_byte_monthly')
    mobile_web_agg_monthly = mobile_web_agg_monthly.withColumnRenamed("priority", 'priorityt_monthly')

    mobile_web_timeband_monthly = mobile_web_timeband_monthly.join(mobile_web_agg_monthly,
                                                   on=[mobile_web_timeband_monthly.mobile_no == mobile_web_agg_monthly.mobile_no,
                                                       mobile_web_timeband_monthly.category_name == mobile_web_agg_monthly.category_name],
                                                   how="inner",)

    mobile_web_timeband_monthly = mobile_web_timeband_monthly.select(mobile_web_agg_monthly["subscription_identifier"],
                                                     mobile_web_agg_monthly["mobile_no"],
                                                     mobile_web_agg_monthly["category_name"],
                                                     mobile_web_timeband_monthly["priority"],
                                                     "total_visit_count",
                                                     "total_visit_duration",
                                                     "total_volume_byte",
                                                     "total_download_byte",
                                                     "total_upload_byte",
                                                     "total_visit_count_monthly",
                                                     "total_visit_duration_monthly",
                                                     "total_volume_byte_monthly",
                                                     "total_download_byte_monthly",
                                                     "total_upload_byte_monthly",
                                                     mobile_web_agg_monthly["start_of_month"])

    df_return = node_from_config(mobile_web_timeband_monthly, mobile_web_timeband_monthly_share_sql)
    return df_return

############################## favorite_web_monthly #############################
def digital_mobile_web_category_favorite_monthly(web_category_agg_daily: pyspark.sql.DataFrame,
                                                 web_sql_total: Dict[str, Any],
                                                 web_sql_transaction: Dict[str, Any],
                                                 web_sql_duration: Dict[str, Any],
                                                 web_sql_volume: Dict[str, Any]):
        # ---------------  sum traffic ------------------
        web_category_agg_daily_sql_total = node_from_config(web_category_agg_daily, web_sql_total)

        web_category_agg_daily = web_category_agg_daily.alias("web_category_agg_daily").join(web_category_agg_daily_sql_total.alias("web_category_agg_daily_sql_total"), on=["subscription_identifier", "mobile_no","start_of_month"], how="inner",)

        web_category_agg_daily = web_category_agg_daily.select(
            "web_category_agg_daily.subscription_identifier",
            "web_category_agg_daily.mobile_no",
            "web_category_agg_daily.priority",
            "web_category_agg_daily.start_of_month",
            "web_category_agg_daily.category_name",
            "web_category_agg_daily.total_visit_count",
            "web_category_agg_daily.total_visit_duration",
            "web_category_agg_daily.total_volume_byte",
            "web_category_agg_daily_sql_total.sum_total_visit_count",
            "web_category_agg_daily_sql_total.sum_total_visit_duration",
            "web_category_agg_daily_sql_total.sum_total_volume_byte"
        )
        # ---------------  sum cal fav ------------------
        web_category_agg_daily_transaction = node_from_config(web_category_agg_daily, web_sql_transaction)
        web_category_agg_daily_duration = node_from_config(web_category_agg_daily, web_sql_duration)
        web_category_agg_daily_volume = node_from_config(web_category_agg_daily, web_sql_volume)

        # ---------------  union ------------------
        df_return = web_category_agg_daily_transaction.union(web_category_agg_daily_duration)
        df_return = df_return.union(web_category_agg_daily_volume)
        return df_return

#=============== Web agg monthly by domain Fav ================#
def digital_mobile_web_favorite_by_category_monthly(web_category_agg_monthly: pyspark.sql.DataFrame,
                                                        web_sql_total: Dict[str, Any], web_sql_transaction: Dict[str, Any],
                                                        web_sql_duration: Dict[str, Any], web_sql_volume: Dict[str, Any],category_level: Dict[str, Any]):
    # ---------------  sum traffic -------------- #

    web_category_agg_monthly = web_category_agg_monthly.withColumnRenamed(category_level, 'category_name')
    web_category_agg_monthly_sql_total = node_from_config(web_category_agg_monthly, web_sql_total)

    web_category_agg_monthly = web_category_agg_monthly.alias('web_category_agg_monthly').join(
        web_category_agg_monthly_sql_total.alias('web_category_agg_monthly_sql_total'),
        on=["subscription_identifier", "mobile_no" ,"start_of_month", "category_name"], how="inner")

    web_category_agg_monthly = web_category_agg_monthly.select(
        "web_category_agg_monthly.subscription_identifier",
        "web_category_agg_monthly.mobile_no",
        "web_category_agg_monthly.category_name",
        "web_category_agg_monthly.domain",
        "web_category_agg_monthly.start_of_month",
        "web_category_agg_monthly.total_visit_count",
        "web_category_agg_monthly.total_visit_duration",
        "web_category_agg_monthly.total_volume_byte",
        "web_category_agg_monthly_sql_total.sum_total_visit_count",
        "web_category_agg_monthly_sql_total.sum_total_visit_duration",
        "web_category_agg_monthly_sql_total.sum_total_volume_byte"
    )
    # ---------------  sum cal fav ------------------
    web_category_agg_monthly_transaction = node_from_config(web_category_agg_monthly, web_sql_transaction)
    web_category_agg_monthly_duration = node_from_config(web_category_agg_monthly, web_sql_duration)
    web_category_agg_monthly_volume = node_from_config(web_category_agg_monthly, web_sql_volume)

    # ---------------  union ------------------
    df_return = web_category_agg_monthly_transaction.union(web_category_agg_monthly_duration)
    df_return = df_return.union(web_category_agg_monthly_volume)
    return df_return

#============ Weg agg monthly by category Fav timeband ==================#
def l3_digital_mobile_web_category_favorite_monthly_timeband(web_category_agg_timeband: pyspark.sql.DataFrame,
                                                             sql_total: Dict[str, Any], sql_transaction: Dict[str, Any],
                                                             sql_duration: Dict[str, Any], sql_volume: Dict[str, Any]):
    # ---------------  sum traffic ------------------
    web_category_agg_timeband_sql_total = node_from_config(web_category_agg_timeband, sql_total)

    web_category_agg_timeband = web_category_agg_timeband.alias('web_category_agg_timeband').join(
        web_category_agg_timeband_sql_total.alias('web_category_agg_timeband_sql_total'),
        on=["subscription_identifier", "mobile_no","start_of_month" ], how="inner", )

    web_category_agg_timeband = web_category_agg_timeband.select(
        "web_category_agg_timeband.subscription_identifier",
        "web_category_agg_timeband.mobile_no",
        "web_category_agg_timeband.category_name",
        "web_category_agg_timeband.priority",
        "web_category_agg_timeband.start_of_month",
        "web_category_agg_timeband.total_visit_count",
        "web_category_agg_timeband.total_visit_duration",
        "web_category_agg_timeband.total_volume_byte",
        "web_category_agg_timeband_sql_total.sum_total_visit_count",
        "web_category_agg_timeband_sql_total.sum_total_visit_duration",
        "web_category_agg_timeband_sql_total.sum_total_volume_byte"
    )
    # ---------------  sum cal fav ------------------
    pp_category_agg_timeband_transection = node_from_config(web_category_agg_timeband, sql_transaction)
    pp_category_agg_timeband_duration = node_from_config(web_category_agg_timeband, sql_duration)
    pp_category_agg_timeband_volume = node_from_config(web_category_agg_timeband, sql_volume)

    # ---------------  union ------------------
    df_return = pp_category_agg_timeband_transection.union(pp_category_agg_timeband_duration)
    df_return = df_return.union(pp_category_agg_timeband_volume)
    return df_return

############################## Web agg monthly by category Fav #############################
# def digital_mobile_web_category_favorite_monthly(web_category_agg_daily: pyspark.sql.DataFrame,
#                                                 web_sql_total: Dict[str, Any],
#                                                 web_sql_transaction: Dict[str, Any],
#                                                 web_sql_duration: Dict[str, Any],
#                                                 web_sql_volume: Dict[str, Any]):
#         # ---------------  sum traffic ------------------
#     web_category_agg_daily_sql_total = node_from_config(web_category_agg_daily, web_sql_total)
#
#     web_category_agg_daily = web_category_agg_daily.alias("web_category_agg_daily").join(
#         web_category_agg_daily_sql_total.alias("web_category_agg_daily_sql_total"),
#         on=["subscription_identifier", "mobile_no", "start_of_month"], how="inner", )
#
#     web_category_agg_daily = web_category_agg_daily.select(
#         "web_category_agg_daily.subscription_identifier",
#         "web_category_agg_daily.mobile_no"
#         "web_category_agg_daily.priority",
#         "web_category_agg_daily.start_of_month",
#         "web_category_agg_daily.category_name",
#         "web_category_agg_daily.total_visit_count",
#         "web_category_agg_daily.total_visit_duration",
#         "web_category_agg_daily.total_volume_byte",
#         "web_category_agg_daily_sql_total.sum_total_visit_count",
#         "web_category_agg_daily_sql_total.sum_total_visit_duration",
#         "web_category_agg_daily_sql_total.sum_total_volume_byte"
#     )
#
#     # ---------------  sum cal fav ------------------
#     web_category_agg_daily_transaction = node_from_config(web_category_agg_daily, web_sql_transaction)
#     web_category_agg_daily_duration = node_from_config(web_category_agg_daily, web_sql_duration)
#     web_category_agg_daily_volume = node_from_config(web_category_agg_daily, web_sql_volume)
#
#     # ---------------  union ------------------
#     df_return = web_category_agg_daily_transaction.union(web_category_agg_daily_duration)
#     df_return = df_return.union(web_category_agg_daily_volume)
#     return df_return

#============ App agg monthly timeband ==================#

def digital_customer_app_category_agg_timeband_monthly(customer_app_agg_timeband: pyspark.sql.DataFrame,
                                                       customer_app_agg: pyspark.sql.DataFrame,
                                                       customer_app_timeband_monthly_share_sql: Dict[str, Any]):
    if check_empty_dfs([customer_app_agg_timeband]):
        return get_spark_empty_df()
    if check_empty_dfs([customer_app_agg]):
        return get_spark_empty_df()


    customer_app_agg_timeband = customer_app_agg_timeband.withColumn("start_of_month", f.to_date(f.date_trunc('month', "event_partition_date")))
    customer_app_agg_timeband_monthly = customer_app_agg_timeband.groupBy("subscription_identifier", "mobile_no",
                                                                        "category_name", "priority"
                                                                        ,"start_of_month").agg(
        f.sum("total_visit_count").alias("total_visit_count"),
        f.sum("total_visit_duration").alias("total_visit_duration"),
        f.sum("total_volume_byte").alias("total_volume_byte"),
        f.sum("total_download_byte").alias("total_download_byte"),
        f.sum("total_upload_byte").alias("total_upload_byte")
    )

    customer_app_agg = customer_app_agg.withColumnRenamed("total_visit_count", 'total_visit_count_monthly')
    customer_app_agg = customer_app_agg.withColumnRenamed("total_visit_duration",'total_visit_duration_monthly')
    customer_app_agg = customer_app_agg.withColumnRenamed("total_volume_byte", 'total_volume_byte_monthly')
    customer_app_agg = customer_app_agg.withColumnRenamed("total_download_byte",'total_download_byte_monthly')
    customer_app_agg = customer_app_agg.withColumnRenamed("total_upload_byte", 'total_upload_byte_monthly')
    customer_app_agg = customer_app_agg.withColumnRenamed("priority", 'priorityt_monthly')

    customer_app_agg_timeband_monthly = customer_app_agg_timeband_monthly.join(customer_app_agg,
                                                                   on=[
                                                                       customer_app_agg_timeband_monthly.subscription_identifier == customer_app_agg.subscription_identifier,
                                                                       customer_app_agg_timeband_monthly.category_name == customer_app_agg.category_name,
                                                                       customer_app_agg_timeband_monthly.start_of_month == customer_app_agg.start_of_month
                                                                   ],how="inner",)

    customer_app_agg_timeband_monthly = customer_app_agg_timeband_monthly.select(customer_app_agg["subscription_identifier"],
                                                                     customer_app_agg["mobile_no"],
                                                                     customer_app_agg["category_name"],
                                                                     customer_app_agg_timeband_monthly["priority"],
                                                                     "total_visit_count",
                                                                     "total_visit_duration",
                                                                     "total_volume_byte",
                                                                     "total_download_byte",
                                                                     "total_upload_byte",
                                                                     "total_visit_count_monthly",
                                                                     "total_visit_duration_monthly",
                                                                     "total_volume_byte_monthly",
                                                                     "total_download_byte_monthly",
                                                                     "total_upload_byte_monthly",
                                                                     customer_app_agg["start_of_month"])

    df_return = node_from_config(customer_app_agg_timeband_monthly, customer_app_timeband_monthly_share_sql)
    return df_return
>>>>>>> 5da39d93

def relay_drop_nulls(df_relay: pyspark.sql.DataFrame):
    df_relay_cleaned = df_relay.filter(
        (f.col("mobile_no").isNotNull())
        & (f.col("mobile_no") != "")
        & (f.col("subscription_identifier") != "")
        & (f.col("subscription_identifier").isNotNull())
    )
    return df_relay_cleaned

def join_all(dfs, on, how="inner"):
    """
    Merge all the dataframes
    """
    return reduce(lambda x, y: x.join(y, on=on, how=how), dfs)

def digital_customer_relay_pageview_agg_monthly(
    df_pageview: pyspark.sql.DataFrame, pageview_count_visit_by_cid: Dict[str, Any],
):
    if check_empty_dfs([df_pageview]):
        return get_spark_empty_df()

    df_engagement_pageview_clean = relay_drop_nulls(df_pageview)
    df_engagement_pageview = df_engagement_pageview_clean.filter((f.col("cid").isNotNull()) & (f.col("cid") != ""))
    df_engagement_pageview = df_engagement_pageview.withColumnRenamed("cid", "campaign_id")
    df_engagement_pageview = df_engagement_pageview.withColumn(
        "start_of_month",
        f.concat(f.substring(f.col("partition_date").cast("string"), 1, 4), f.lit("-"),
                 f.substring(f.col("partition_date").cast("string"), 5, 2), f.lit("-01")
        ),
    ).drop(*["partition_date"])

    df_engagement_pageview_visits = node_from_config(df_engagement_pageview, pageview_count_visit_by_cid)
    return df_engagement_pageview_visits

def digital_customer_relay_conversion_agg_monthly(
    df_conversion: pyspark.sql.DataFrame,df_conversion_package: pyspark.sql.DataFrame,conversion_count_visit_by_cid: Dict[str, Any],conversion_package_count_visit_by_cid: Dict[str, Any],
):
    if check_empty_dfs([df_conversion]):
        return get_spark_empty_df()
    if check_empty_dfs([df_conversion_package]):
        return get_spark_empty_df()

    df_engagement_conversion_clean = relay_drop_nulls(df_conversion)
    df_engagement_conversion = df_engagement_conversion_clean.filter((f.col("cid").isNotNull()) & (f.col("cid") != "") & (f.col("R42paymentStatus") == "successful"))
    df_engagement_conversion = df_engagement_conversion.withColumnRenamed("cid", "campaign_id")
    df_engagement_conversion = df_engagement_conversion.withColumn(
        "start_of_month",
        f.concat(f.substring(f.col("partition_date").cast("string"), 1, 4), f.lit("-"),
                 f.substring(f.col("partition_date").cast("string"), 5, 2), f.lit("-01")
        ),
    ).drop(*["partition_date"])

    df_engagement_conversion_package_clean = relay_drop_nulls(df_conversion_package)
    df_engagement_conversion_package = df_engagement_conversion_package_clean.filter((f.col("cid").isNotNull()) & (f.col("cid") != "") & (f.col("R42Product_status") == "successful"))
    df_engagement_conversion_package = df_engagement_conversion_package.withColumnRenamed("cid", "campaign_id")
    df_engagement_conversion_package = df_engagement_conversion_package.withColumn(
        "start_of_month",
        f.concat(f.substring(f.col("partition_date").cast("string"), 1, 4), f.lit("-"),
                 f.substring(f.col("partition_date").cast("string"), 5, 2), f.lit("-01")
        ),
    ).drop(*["partition_date"])

    df_engagement_conversion_visits = node_from_config(df_engagement_conversion, conversion_count_visit_by_cid)
    df_engagement_conversion_package_visits = node_from_config(df_engagement_conversion_package, conversion_package_count_visit_by_cid)

    # df_engagement_conversion_visits.createOrReplaceTempView("df_engagement_conversion_visits")
    # df_engagement_conversion_package_visits.createOrReplaceTempView("df_engagement_conversion_package_visits")
    #
    # spark = get_spark_session()
    # df_conversion_and_package_visits = spark.sql("""
    # select
    # COALESCE(a.subscription_identifier,b.subscription_identifier) as subscription_identifier,
    # COALESCE(a.mobile_no,b.mobile_no) as mobile_no,
    # COALESCE(a.campaign_id,b.campaign_id) as campaign_id,
    # a.total_conversion_product_count as total_conversion_product_count,
    # b.total_conversion_package_count as total_conversion_package_count,
    # COALESCE(a.start_of_month,b.start_of_month) as start_of_month
    # from df_engagement_conversion_visits a
    # FULL JOIN df_engagement_conversion_package_visits b
    # ON a.subscription_identifier = b.subscription_identifier
    # and a.mobile_no = b.mobile_no
    # and a.campaign_id = b.campaign_id
    # and a.start_of_month = b.start_of_month
    # """)
    df_conversion_and_package_visits = join_all(
    [
        df_engagement_conversion_visits,
        df_engagement_conversion_package_visits
    ],
    on=["subscription_identifier", "start_of_month", "mobile_no","campaign_id"],
    how="outer",
    )
    return df_conversion_and_package_visits

def digital_customer_relay_pageview_fav_monthly(
    df_pageviews: pyspark.sql.DataFrame,
    df_productinfo: pyspark.sql.DataFrame,
    count_visit: Dict[str, Any],
    popular_url: Dict[str, Any],
    popular_subcategory1: Dict[str, Any],
    popular_subcategory2: Dict[str, Any],
    popular_cid: Dict[str, Any],
    popular_productname: Dict[str, Any],
    most_popular_url: Dict[str, Any],
    most_popular_subcategory1: Dict[str, Any],
    most_popular_subcategory2: Dict[str, Any],
    most_popular_cid: Dict[str, Any],
    most_popular_productname: Dict[str, Any],
) -> pyspark.sql.DataFrame:
    if check_empty_dfs([df_pageviews]):
        return get_spark_empty_df()
    if check_empty_dfs([df_productinfo]):
        return get_spark_empty_df()
    df_engagement_pageview_clean = relay_drop_nulls(df_pageviews)
    df_engagement_pageview = df_engagement_pageview_clean.withColumnRenamed("cid", "campaign_id")
    df_engagement_pageview = df_engagement_pageview.withColumn(
        "start_of_month",
        f.concat(f.substring(f.col("partition_date").cast("string"), 1, 4), f.lit("-"),
                 f.substring(f.col("partition_date").cast("string"), 5, 2), f.lit("-01")
                 ),
    ).drop(*["partition_date"])

    df_engagement_pageview_visits = node_from_config(df_engagement_pageview, count_visit)

    df_engagement_productinfo_clean = relay_drop_nulls(df_productinfo)
    df_engagement_productinfo = df_engagement_productinfo_clean.withColumn(
        "start_of_month",
        f.concat(f.substring(f.col("partition_date").cast("string"), 1, 4), f.lit("-"),
                 f.substring(f.col("partition_date").cast("string"), 5, 2), f.lit("-01")
                 ),
    ).drop(*["partition_date"])

    # most_popular_subcategory1
    df_pageviews_subcat1 = df_engagement_pageview.filter((f.col("subCategory1").isNotNull()) & (f.col("subCategory1") != ""))
    popular_subcategory1_df = node_from_config(df_pageviews_subcat1, popular_subcategory1)

    df_most_popular_subcategory1 = node_from_config(popular_subcategory1_df, most_popular_subcategory1)

    # most_popular_subcategory2
    df_pageviews_subcat2 = df_engagement_pageview.filter((f.col("subCategory2").isNotNull()) & (f.col("subCategory2") != ""))
    popular_subcategory2_df = node_from_config(df_pageviews_subcat2, popular_subcategory2)

    df_most_popular_subcategory2 = node_from_config(popular_subcategory2_df, most_popular_subcategory2)

    # most_popular_url
    df_pageviews_url = df_engagement_pageview.filter((f.col("url").isNotNull()) & (f.col("url") != ""))
    popular_url_df = node_from_config(df_pageviews_url, popular_url)

    df_most_popular_url = node_from_config(popular_url_df, most_popular_url)

    # most_popular_cid
    df_pageviews_cid = df_engagement_pageview.filter((f.col("campaign_id").isNotNull()) & (f.col("campaign_id") != ""))
    df_popular_cid = node_from_config(df_pageviews_cid, popular_cid)

    df_most_popular_cid = node_from_config(df_popular_cid, most_popular_cid)

    # most_popular_productname
    df_engagement_productinfo = df_engagement_productinfo.filter((f.col("R42productName").isNotNull()) & (f.col("R42productName") != ""))
    popular_productname_df = node_from_config(df_engagement_productinfo, popular_productname)

    df_most_popular_productname = node_from_config(popular_productname_df, most_popular_productname)

    pageviews_monthly_features = join_all(
        [
            df_engagement_pageview_visits,
            df_most_popular_subcategory1,
            df_most_popular_subcategory2,
            df_most_popular_url,
            df_most_popular_productname,
            df_most_popular_cid,
        ],
        on=["subscription_identifier", "start_of_month", "mobile_no"],
        how="outer",
    )
    return pageviews_monthly_features

def digital_customer_relay_conversion_fav_monthly(
        df_conversion: pyspark.sql.DataFrame,
        popular_product: Dict[str, Any],
        popular_cid: Dict[str, Any],
        most_popular_product: Dict[str, Any],
        most_popular_cid: Dict[str, Any],
) -> pyspark.sql.DataFrame:
    if check_empty_dfs([df_conversion]):
        return get_spark_empty_df()
    df_engagement_conversion_clean = relay_drop_nulls(df_conversion)
    df_engagement_conversion_clean = df_engagement_conversion_clean.filter(
        f.col("R42paymentStatus") == "successful")
    df_engagement_conversion = df_engagement_conversion_clean.withColumnRenamed("cid", "campaign_id")
    df_engagement_conversion = df_engagement_conversion.withColumn(
        "start_of_month",
        f.concat(f.substring(f.col("partition_date").cast("string"), 1, 4), f.lit("-"),
                 f.substring(f.col("partition_date").cast("string"), 5, 2), f.lit("-01")
                 ),
    ).drop(*["partition_date"])

    # favourite product
    df_engagement_conversion_product = df_engagement_conversion.withColumn(
        "R42productLists", f.split("R42productLists", ",")
    ).withColumn("product", f.explode("R42productLists"))
    df_engagement_conversion_product_clean = df_engagement_conversion_product.filter(
        (f.col("product").isNotNull()) & (f.col("product") != ""))
    df_popular_product = node_from_config(df_engagement_conversion_product_clean, popular_product)
    df_most_popular_product = node_from_config(df_popular_product, most_popular_product)

    # favourite cid
    df_conversion_cid = df_engagement_conversion.filter(
        (f.col("campaign_id").isNotNull()) & (f.col("campaign_id") != ""))
    df_popular_cid = node_from_config(df_conversion_cid, popular_cid)
    df_most_popular_cid = node_from_config(df_popular_cid, most_popular_cid)

    engagement_conversion_monthly_features = join_all(
        [
            df_most_popular_product,
            df_most_popular_cid
        ],
        on=["subscription_identifier", "start_of_month", "mobile_no"],
        how="outer",
    )

    return engagement_conversion_monthly_features

def digital_customer_relay_conversion_package_fav_monthly(
        df_conversion_package: pyspark.sql.DataFrame,
        popular_product: Dict[str, Any],
        popular_cid: Dict[str, Any],
        most_popular_product: Dict[str, Any],
        most_popular_cid: Dict[str, Any],
) -> pyspark.sql.DataFrame:
    if check_empty_dfs([df_conversion_package]):
        return get_spark_empty_df()
    df_engagement_conversion_package_clean = relay_drop_nulls(df_conversion_package)
    df_engagement_conversion_package_clean = df_engagement_conversion_package_clean.filter(
        f.col("R42Product_status") == "successful")
    df_engagement_conversion_package = df_engagement_conversion_package_clean.withColumnRenamed("cid",
                                                                                                "campaign_id")
    df_engagement_conversion_package = df_engagement_conversion_package.withColumn(
        "start_of_month",
        f.concat(f.substring(f.col("partition_date").cast("string"), 1, 4), f.lit("-"),
                 f.substring(f.col("partition_date").cast("string"), 5, 2), f.lit("-01")
                 ),
    ).drop(*["partition_date"])

    # favourite product
    df_engagement_conversion_package_product = df_engagement_conversion_package.withColumnRenamed("R42Product_name",
                                                                                                  "product")

    df_engagement_conversion_package_product_clean = df_engagement_conversion_package_product.filter(
        (f.col("product").isNotNull()) & (f.col("product") != ""))
    df_popular_product = node_from_config(
        df_engagement_conversion_package_product_clean, popular_product
    )
    df_most_popular_product = node_from_config(
        df_popular_product, most_popular_product
    )

    # favourite cid
    df_engagement_cid = df_engagement_conversion_package.filter(
        (f.col("campaign_id").isNotNull()) & (f.col("campaign_id") != ""))
    df_popular_cid = node_from_config(df_engagement_cid, popular_cid)
    df_most_popular_cid = node_from_config(df_popular_cid, most_popular_cid)

    engagement_conversion_package_monthly_features = join_all(
        [
            df_most_popular_product,
            df_most_popular_cid,
        ],
        on=["subscription_identifier", "start_of_month", "mobile_no"],
        how="outer",
    )

    return engagement_conversion_package_monthly_features


    ################################# mobile_app_monthly ###############################
def digital_mobile_app_category_agg_monthly(app_category_agg_daily: pyspark.sql.DataFrame,sql: Dict[str, Any]):
    app_category_agg_daily = app_category_agg_daily.withColumn(
        "start_of_month",
        f.concat(f.substring(f.col("event_partition_date").cast("string"), 1, 7), f.lit("-01")
        ),
    ).drop(*["event_partition_date"])
    app_category_agg_daily = node_from_config(app_category_agg_daily,sql)
    return app_category_agg_daily
    
    #-------------------------------- mobile_app_agg_daily ------------------------------

def digital_mobile_app_agg_monthly(app_category_agg_daily: pyspark.sql.DataFrame,sql: Dict[str, Any]):
    app_category_agg_daily = app_category_agg_daily.withColumn(
        "start_of_month",
        f.concat(f.substring(f.col("partition_date").cast("string"), 1, 7), f.lit("-01")
        ),
    ).drop(*["partition_date"])

    app_category_agg_daily = app_category_agg_daily.withColumnRenamed('upload_kb', 'upload_byte')
    app_category_agg_daily = app_category_agg_daily.withColumnRenamed('download_kb', 'download_byte')
    app_category_agg_daily = app_category_agg_daily.withColumnRenamed('total_kb', 'total_byte')

    app_category_agg_daily = app_category_agg_daily.where(f.col("upload_byte") > 0)
    app_category_agg_daily = app_category_agg_daily.where(f.col("download_byte") > 0)
    app_category_agg_daily = app_category_agg_daily.where(f.col("total_byte") > 0)
    app_category_agg_daily = app_category_agg_daily.where(f.col("duration") > 0)
    app_category_agg_daily = app_category_agg_daily.where(f.col("count_trans") > 0)

    app_category_agg_daily = node_from_config(app_category_agg_daily,sql)
    return app_category_agg_daily

############################## favorite_app_monthly #############################
def digital_mobile_app_category_favorite_monthly(app_category_agg_daily: pyspark.sql.DataFrame,sql_total: Dict[str, Any],sql_transection: Dict[str, Any],sql_duration: Dict[str, Any],sql_volume: Dict[str, Any]):
    #---------------  sum traffic ------------------
    logging.info("favorite ------- > sum traffic")
    app_category_agg_daily_sql_total = node_from_config(app_category_agg_daily, sql_total)

    app_category_agg_daily = app_category_agg_daily.alias('app_category_agg_daily').join(app_category_agg_daily_sql_total.alias('app_category_agg_daily_sql_total'),on=["subscription_identifier","mobile_no","start_of_month",],how="inner",)
    
    app_category_agg_daily = app_category_agg_daily.select(
        "app_category_agg_daily.subscription_identifier",
        "app_category_agg_daily.mobile_no",
        "app_category_agg_daily.category_name",
        "app_category_agg_daily.priority",
        "app_category_agg_daily.start_of_month",
        "app_category_agg_daily.total_visit_count",
        "app_category_agg_daily.total_visit_duration",
        "app_category_agg_daily.total_volume_byte",
        "app_category_agg_daily_sql_total.sum_total_visit_count",
        "app_category_agg_daily_sql_total.sum_total_visit_duration",
        "app_category_agg_daily_sql_total.sum_total_volume_byte"
        )
    #---------------  sum cal fav ------------------
    logging.info("favorite ------- > cal")
    app_category_agg_daily_transection = node_from_config(app_category_agg_daily,sql_transection)
    logging.info("favorite ------- > transection complete")
    app_category_agg_daily_duration = node_from_config(app_category_agg_daily,sql_duration)
    logging.info("favorite ------- > duration complete")
    app_category_agg_daily_volume = node_from_config(app_category_agg_daily,sql_volume)
    logging.info("favorite ------- > volume complete")
    #---------------  union ------------------
    logging.info("favorite ------- > union")
    df_return = app_category_agg_daily_transection.union(app_category_agg_daily_duration)
    df_return = df_return.union(app_category_agg_daily_volume)

    return df_return

    ############################## favorite_by_category_app_monthly #############################
def digital_mobile_app_favorite_by_category_monthly(app_category_agg_monthly: pyspark.sql.DataFrame,sql_total: Dict[str, Any],sql_transection: Dict[str, Any],sql_duration: Dict[str, Any],sql_volume: Dict[str, Any],category_level: dict):
    #---------------  sum traffic ------------------
    logging.info("favorite ------- > sum traffic")

    app_category_agg_monthly = app_category_agg_monthly.withColumnRenamed(category_level, 'category_name')
    app_category_agg_monthly_sql_total = node_from_config(app_category_agg_monthly, sql_total)

    app_category_agg_monthly = app_category_agg_monthly.alias('app_category_agg_monthly').join(app_category_agg_monthly_sql_total.alias('app_category_agg_monthly_sql_total'),on=["subscription_identifier","mobile_no","start_of_month","category_name"],how="inner",)
    
    app_category_agg_monthly = app_category_agg_monthly.select(
        "app_category_agg_monthly.subscription_identifier",
        "app_category_agg_monthly.mobile_no",
        "app_category_agg_monthly.category_name",
        "app_category_agg_monthly.application",
        # "app_category_agg_monthly.priority",
        "app_category_agg_monthly.start_of_month",
        "app_category_agg_monthly.total_visit_count",
        "app_category_agg_monthly.total_visit_duration",
        "app_category_agg_monthly.total_volume_byte",
        "app_category_agg_monthly_sql_total.sum_total_visit_count",
        "app_category_agg_monthly_sql_total.sum_total_visit_duration",
        "app_category_agg_monthly_sql_total.sum_total_volume_byte"
        )
    #---------------  sum cal fav ------------------
    logging.info("favorite ------- > cal")
    pp_category_agg_monthly_transection = node_from_config(app_category_agg_monthly,sql_transection)
    logging.info("favorite ------- > transection complete")
    pp_category_agg_monthly_duration = node_from_config(app_category_agg_monthly,sql_duration)
    logging.info("favorite ------- > duration complete")
    pp_category_agg_monthly_volume = node_from_config(app_category_agg_monthly,sql_volume)
    logging.info("favorite ------- > volume complete")
    #---------------  union ------------------
    logging.info("favorite ------- > union")
    df_return = pp_category_agg_monthly_transection.union(pp_category_agg_monthly_duration)
    df_return = df_return.union(pp_category_agg_monthly_volume)
    return df_return

    ############################## score_app_monthly#############################
def l3_digital_mobile_app_category_score_monthly(app_category_fav_monthly: pyspark.sql.DataFrame,sql_total: Dict[str, Any],sql_sum: Dict[str, Any]):

    app_category_fav_monthly_transaction = app_category_fav_monthly.filter(app_category_fav_monthly["favorite_by"] == 'Transaction')
    app_category_fav_monthly_duration = app_category_fav_monthly.filter(app_category_fav_monthly["favorite_by"] == 'Duration')
    app_category_fav_monthly_volume = app_category_fav_monthly.filter(app_category_fav_monthly["favorite_by"] == 'Volume')

    app_category_fav_monthly_transaction = app_category_fav_monthly_transaction.withColumnRenamed("sharing_score", 'score_transaction')
    app_category_fav_monthly_duration = app_category_fav_monthly_duration.withColumnRenamed("sharing_score", 'score_duration')
    app_category_fav_monthly_volume = app_category_fav_monthly_volume.withColumnRenamed("sharing_score", 'score_volume')

    app_category_fav_monthly_transaction = app_category_fav_monthly_transaction.withColumn("score_duration", lit(0)).withColumn("score_volume", lit(0))
    app_category_fav_monthly_duration = app_category_fav_monthly_duration.withColumn("score_transaction", lit(0)).withColumn("score_volume", lit(0))
    app_category_fav_monthly_volume = app_category_fav_monthly_volume.withColumn("score_transaction", lit(0)).withColumn("score_duration", lit(0))

    app_category_fav_monthly_transaction = app_category_fav_monthly_transaction.select("subscription_identifier","mobile_no","category_name","score_transaction","score_duration","score_volume","start_of_month")
    app_category_fav_monthly_duration = app_category_fav_monthly_duration.select("subscription_identifier","mobile_no","category_name","score_transaction","score_duration","score_volume","start_of_month")
    app_category_fav_monthly_volume = app_category_fav_monthly_volume.select("subscription_identifier","mobile_no","category_name","score_transaction","score_duration","score_volume","start_of_month")

    df_return = app_category_fav_monthly_transaction.union(app_category_fav_monthly_duration)
    df_return = df_return.union(app_category_fav_monthly_volume)

    df_return = node_from_config(df_return, sql_sum)
    df_return = node_from_config(df_return, sql_total)

    return df_return

    ############################## favorite_app_monthly_timeband #############################
def l3_digital_mobile_app_category_favorite_monthly_timeband(app_category_agg_timeband: pyspark.sql.DataFrame,sql_total: Dict[str, Any],sql_transection: Dict[str, Any],sql_duration: Dict[str, Any],sql_volume: Dict[str, Any]):
    #---------------  sum traffic ------------------
    logging.info("favorite ------- > sum traffic")
    app_category_agg_timeband_sql_total = node_from_config(app_category_agg_timeband, sql_total)

    app_category_agg_timeband = app_category_agg_timeband.alias('app_category_agg_timeband').join(app_category_agg_timeband_sql_total.alias('app_category_agg_timeband_sql_total'),on=["subscription_identifier","mobile_no","start_of_month"],how="inner",)
    
    app_category_agg_timeband = app_category_agg_timeband.select(
        "app_category_agg_timeband.subscription_identifier",
        "app_category_agg_timeband.mobile_no",
        "app_category_agg_timeband.category_name",
        "app_category_agg_timeband.priority",
        "app_category_agg_timeband.start_of_month",
        "app_category_agg_timeband.total_visit_count",
        "app_category_agg_timeband.total_visit_duration",
        "app_category_agg_timeband.total_volume_byte",
        "app_category_agg_timeband_sql_total.sum_total_visit_count",
        "app_category_agg_timeband_sql_total.sum_total_visit_duration",
        "app_category_agg_timeband_sql_total.sum_total_volume_byte"
        )
    #---------------  sum cal fav ------------------
    logging.info("favorite ------- > cal")
    pp_category_agg_timeband_transection = node_from_config(app_category_agg_timeband,sql_transection)
    logging.info("favorite ------- > transection complete")
    pp_category_agg_timeband_duration = node_from_config(app_category_agg_timeband,sql_duration)
    logging.info("favorite ------- > duration complete")
    pp_category_agg_timeband_volume = node_from_config(app_category_agg_timeband,sql_volume)
    logging.info("favorite ------- > volume complete")
    #---------------  union ------------------
    logging.info("favorite ------- > union")
    df_return = pp_category_agg_timeband_transection.union(pp_category_agg_timeband_duration)
    df_return = df_return.union(pp_category_agg_timeband_volume)
    return df_return

    ################################# combine_monthly ###############################

def digital_to_l3_digital_combine_agg_monthly(combine_category_agg_daily: pyspark.sql.DataFrame,sql: Dict[str, Any]):
    combine_category_agg_daily = combine_category_agg_daily.withColumn(
        "start_of_month",
        f.concat(f.substring(f.col("event_partition_date").cast("string"), 1, 7), f.lit("-01")
        ),
    ).drop(*["event_partition_date"])
    combine_category_agg_daily = node_from_config(combine_category_agg_daily,sql)
    return combine_category_agg_daily

    ############################## favorite_combine_monthly #############################
def digital_mobile_combine_category_favorite_monthly(combine_monthly: pyspark.sql.DataFrame,sql_total: Dict[str, Any],sql_transection: Dict[str, Any],sql_duration: Dict[str, Any],sql_volume: Dict[str, Any]):
    #---------------  sum traffic ------------------
    logging.info("favorite ------- > sum traffic")
    combine_monthly_sql_total = node_from_config(combine_monthly, sql_total)

    combine_monthly = combine_monthly.alias('combine_monthly').join(combine_monthly_sql_total.alias('combine_monthly_sql_total'),on=["subscription_identifier","mobile_no","start_of_month",],how="inner",)
    
    combine_monthly = combine_monthly.select(
        "combine_monthly.subscription_identifier",
        "combine_monthly.mobile_no",
        "combine_monthly.category_name",
        # "combine_monthly.priority",
        "combine_monthly.start_of_month",
        "combine_monthly.total_visit_count",
        "combine_monthly.total_visit_duration",
        "combine_monthly.total_volume_byte",
        "combine_monthly_sql_total.sum_total_visit_count",
        "combine_monthly_sql_total.sum_total_visit_duration",
        "combine_monthly_sql_total.sum_total_volume_byte"
        )
    #---------------  sum cal fav ------------------
    logging.info("favorite ------- > cal")
    combine_monthly_transection = node_from_config(combine_monthly,sql_transection)
    logging.info("favorite ------- > transection complete")
    combine_monthly_duration = node_from_config(combine_monthly,sql_duration)
    logging.info("favorite ------- > duration complete")
    app_category_agg_daily_volume = node_from_config(combine_monthly,sql_volume)
    logging.info("favorite ------- > volume complete")
    #---------------  union ------------------
    logging.info("favorite ------- > union")
    df_return = combine_monthly_transection.union(combine_monthly_duration)
    df_return = df_return.union(app_category_agg_daily_volume)
    return df_return
    ################################## timeband_monthly ################################

def digital_mobile_app_category_agg_timeband_monthly(Mobile_app_timeband_monthly: pyspark.sql.DataFrame,
                                                     mobile_app_timeband_monthly_share_sql: Dict[str, Any]):
    # import os, subprocess
    ##check missing data##
    if check_empty_dfs([Mobile_app_timeband_monthly]):
        return get_spark_empty_df()
    # where data timeband
    # p_partition = str(os.getenv("RUN_PARTITION", "no_input"))
    # if (p_partition != 'no_input'):
    #     Mobile_app_timeband_monthly = Mobile_app_timeband_monthly.filter(Mobile_app_timeband_monthly["starttime"][0:8] == p_partition)
    #
    # # where timeband
    # if (timeband == "Morning"):
    #     Mobile_app_timeband_monthly = Mobile_app_timeband_monthly.filter(Mobile_app_timeband_monthly["ld_hour"] >= 6).filter(
    #         Mobile_app_timeband_monthly["ld_hour"] <= 11)
    # elif (timeband == "Afternoon"):
    #     Mobile_app_timeband_monthly = Mobile_app_timeband_monthly.filter(Mobile_app_timeband_monthly["ld_hour"] >= 12).filter(
    #         Mobile_app_timeband_monthly["ld_hour"] <= 17)
    # elif (timeband == "Evening"):
    #     Mobile_app_timeband_monthly = Mobile_app_timeband_monthly.filter(Mobile_app_timeband_monthly["ld_hour"] >= 18).filter(
    #         Mobile_app_timeband_monthly["ld_hour"] <= 23)
    # else:
    #     Mobile_app_timeband_monthly = Mobile_app_timeband_monthly.filter(Mobile_app_timeband_monthly["ld_hour"] >= 0).filter(
    #         Mobile_app_timeband_monthly["ld_hour"] <= 5)

    Mobile_app_timeband_monthly = Mobile_app_timeband_monthly.withColumn("start_of_month",f.to_date(f.date_trunc('month',"event_partition_date")))

    df_return = node_from_config(Mobile_app_timeband_monthly, mobile_app_timeband_monthly_share_sql)
    return df_return
    
    ################################## combine_score_monthly ################################
def l3_digital_mobile_combine_category_score_monthly(app_category_fav_monthly: pyspark.sql.DataFrame,web_category_fav_monthly: pyspark.sql.DataFrame,sql_combine: Dict[str, Any],sql_sum_total: Dict[str, Any],sql_sum_share: Dict[str, Any],sql_total: Dict[str, Any],sql_sum: Dict[str, Any]):
    #union app & web 
    app_category_fav_monthly = app_category_fav_monthly.union(web_category_fav_monthly)
    app_category_fav_monthly = node_from_config(app_category_fav_monthly, sql_combine)
    #cal share
    app_category_fav_monthly_total = node_from_config(app_category_fav_monthly, sql_sum_total)
    app_category_fav_monthly = app_category_fav_monthly.alias('app_category_fav_monthly').join(app_category_fav_monthly_total.alias('app_category_fav_monthly_total'),on=["subscription_identifier","mobile_no","favorite_by","start_of_month",],how="inner",)
    app_category_fav_monthly = node_from_config(app_category_fav_monthly, sql_sum_share)
    #sprit by favorite by
    app_category_fav_monthly_transaction = app_category_fav_monthly.filter(app_category_fav_monthly["favorite_by"] == 'Transaction')
    app_category_fav_monthly_duration = app_category_fav_monthly.filter(app_category_fav_monthly["favorite_by"] == 'Duration')
    app_category_fav_monthly_volume = app_category_fav_monthly.filter(app_category_fav_monthly["favorite_by"] == 'Volume')
    #add column
    app_category_fav_monthly_transaction = app_category_fav_monthly_transaction.withColumnRenamed("sharing_score", 'score_transaction')
    app_category_fav_monthly_duration = app_category_fav_monthly_duration.withColumnRenamed("sharing_score", 'score_duration')
    app_category_fav_monthly_volume = app_category_fav_monthly_volume.withColumnRenamed("sharing_score", 'score_volume')

    app_category_fav_monthly_transaction = app_category_fav_monthly_transaction.withColumn("score_duration", lit(0)).withColumn("score_volume", lit(0))
    app_category_fav_monthly_duration = app_category_fav_monthly_duration.withColumn("score_transaction", lit(0)).withColumn("score_volume", lit(0))
    app_category_fav_monthly_volume = app_category_fav_monthly_volume.withColumn("score_transaction", lit(0)).withColumn("score_duration", lit(0))

    app_category_fav_monthly_transaction = app_category_fav_monthly_transaction.select("subscription_identifier","mobile_no","category_name","score_transaction","score_duration","score_volume","start_of_month")
    app_category_fav_monthly_duration = app_category_fav_monthly_duration.select("subscription_identifier","mobile_no","category_name","score_transaction","score_duration","score_volume","start_of_month")
    app_category_fav_monthly_volume = app_category_fav_monthly_volume.select("subscription_identifier","mobile_no","category_name","score_transaction","score_duration","score_volume","start_of_month")
    #union
    df_return = app_category_fav_monthly_transaction.union(app_category_fav_monthly_duration)
    df_return = df_return.union(app_category_fav_monthly_volume)

    df_return = node_from_config(df_return, sql_sum)
    df_return = node_from_config(df_return, sql_total)

    return df_return

    ################################## combine_score_monthly ################################
def l3_digital_mobile_combine_favorite_by_category_monthly(app_monthly: pyspark.sql.DataFrame,web_monthly: pyspark.sql.DataFrame,sql_total: Dict[str, Any],sql_transection: Dict[str, Any],sql_duration: Dict[str, Any],sql_volume: Dict[str, Any],category_level: Dict[str, Any]):
    logging.info("combine ------- > union all App & Web")   
    app_monthly = app_monthly.withColumnRenamed("application", 'argument')
    web_monthly = web_monthly.withColumnRenamed("domain", 'argument')  
    combine_monthly = app_monthly.unionAll(web_monthly)
    combine_monthly = combine_monthly.withColumnRenamed(category_level, 'category_name')
    logging.info("favorite ------- > sum traffic")
    combine_category_agg_monthly_sql_total = node_from_config(combine_monthly, sql_total)
    combine_category_agg_monthly = combine_monthly.alias('combine_category_agg_monthly').join(combine_category_agg_monthly_sql_total.alias('combine_category_agg_monthly_sql_total'),on=["subscription_identifier","mobile_no","start_of_month","category_name"],how="inner",)
    

    combine_category_agg_monthly = combine_category_agg_monthly.select(
        "combine_category_agg_monthly.subscription_identifier",
        "combine_category_agg_monthly.mobile_no",
        "combine_category_agg_monthly.category_name",
        "combine_category_agg_monthly.argument",
        # "combine_category_agg_monthly.priority",
        "combine_category_agg_monthly.start_of_month",
        "combine_category_agg_monthly.total_visit_count",
        "combine_category_agg_monthly.total_visit_duration",
        "combine_category_agg_monthly.total_volume_byte",
        "combine_category_agg_monthly_sql_total.sum_total_visit_count",
        "combine_category_agg_monthly_sql_total.sum_total_visit_duration",
        "combine_category_agg_monthly_sql_total.sum_total_volume_byte"
        )
    #---------------  sum cal fav ------------------
    logging.info("favorite ------- > cal")
    combine_category_agg_monthly_transection = node_from_config(combine_category_agg_monthly,sql_transection)
    logging.info("favorite ------- > transection complete")
    combine_category_agg_monthly_duration = node_from_config(combine_category_agg_monthly,sql_duration)
    logging.info("favorite ------- > duration complete")
    combine_category_agg_monthly_volume = node_from_config(combine_category_agg_monthly,sql_volume)
    logging.info("favorite ------- > volume complete")
    #---------------  union ------------------
    logging.info("favorite ------- > union")
    df_return = combine_category_agg_monthly_transection.unionAll(combine_category_agg_monthly_duration)
    df_return = df_return.unionAll(combine_category_agg_monthly_volume)

    return df_return


    ################################# combine_timeband_monthly ###############################

def digital_to_l3_digital_combine_timeband_monthly(combine_category_agg_timeband_monthly: pyspark.sql.DataFrame,combine_category_agg_monthly: pyspark.sql.DataFrame,sql: Dict[str, Any],sql_share: Dict[str, Any]):
    
    combine_category_agg_timeband_monthly = combine_category_agg_timeband_monthly.withColumn(
        "start_of_month",
        f.concat(f.substring(f.col("event_partition_date").cast("string"), 1, 7), f.lit("-01")
        ),
    ).drop(*["event_partition_date"])
    logging.info("timeband ---------------> sum timeband monthly")
    combine_category_agg_timeband_monthly = node_from_config(combine_category_agg_timeband_monthly,sql)
    
    logging.info("timeband ---------------> cal monthly")
    combine_category_agg_monthly = combine_category_agg_monthly.withColumnRenamed("total_visit_count", 'total_visit_count_monthly')
    combine_category_agg_monthly = combine_category_agg_monthly.withColumnRenamed("total_visit_duration", 'total_visit_duration_monthly')
    combine_category_agg_monthly = combine_category_agg_monthly.withColumnRenamed("total_volume_byte", 'total_volume_byte_monthly')
    combine_category_agg_monthly = combine_category_agg_monthly.withColumnRenamed("total_download_byte", 'total_download_byte_monthly')
    combine_category_agg_monthly = combine_category_agg_monthly.withColumnRenamed("total_upload_byte", 'total_upload_byte_monthly')
    # combine_category_agg_monthly = combine_category_agg_monthly.withColumnRenamed("priority", 'priority_daily')
    logging.info("Dates to run for join time band and monthly")

    combine_category_agg_timeband_monthly = combine_category_agg_timeband_monthly.alias('combine_category_agg_timeband_monthly').join(combine_category_agg_monthly.alias('combine_category_agg_monthly'),
        on=[
            combine_category_agg_timeband_monthly.subscription_identifier == combine_category_agg_monthly.subscription_identifier,
            combine_category_agg_timeband_monthly.mobile_no == combine_category_agg_monthly.mobile_no ,
            combine_category_agg_timeband_monthly.category_name == combine_category_agg_monthly.category_name,
            combine_category_agg_timeband_monthly.start_of_month == combine_category_agg_monthly.start_of_month 
        ],
        how="inner",
    )
    combine_category_agg_timeband_monthly = combine_category_agg_timeband_monthly.select(
        "combine_category_agg_timeband_monthly.subscription_identifier",
        "combine_category_agg_timeband_monthly.mobile_no",
        "combine_category_agg_timeband_monthly.category_name",
        # "combine_category_agg_timeband_monthly.priority",
        "combine_category_agg_timeband_monthly.start_of_month",
        "combine_category_agg_timeband_monthly.total_visit_count",
        "combine_category_agg_timeband_monthly.total_visit_duration",
        "combine_category_agg_timeband_monthly.total_volume_byte",
        "combine_category_agg_timeband_monthly.total_download_byte",
        "combine_category_agg_timeband_monthly.total_upload_byte",
        "combine_category_agg_monthly.total_visit_count_monthly",
        "combine_category_agg_monthly.total_visit_duration_monthly",
        "combine_category_agg_monthly.total_volume_byte_monthly",
        "combine_category_agg_monthly.total_download_byte_monthly",
        "combine_category_agg_monthly.total_upload_byte_monthly",
        )
    #----------
    logging.info("timeband ---------------> share")
    combine_category_agg_timeband_monthly = node_from_config(combine_category_agg_timeband_monthly,sql_share)

    return combine_category_agg_timeband_monthly

################## Cxense agg category monthly by category ###########################
def l3_digital_cxense_category_agg_monthly (cxense_agg_daily: DataFrame, cxense_agg_sql: Dict[str, Any]) -> DataFrame :

    if check_empty_dfs([cxense_agg_daily]):
        return get_spark_empty_df()

    cxense_agg_daily = cxense_agg_daily.withColumn("start_of_month", f.to_date(f.date_trunc('month', "event_partition_date")))

    df_cxense_agg_monthly_category_agg = cxense_agg_daily.groupBy("subscription_identifier","mobile_no","url" ,"category_name","priority" ,"start_of_month").agg(
        f.sum("total_visit_count").alias("total_visit_count"),
        f.sum("total_visit_duration").alias("total_visit_duration")
        )

    df_cxense_agg_monthly_category_agg = node_from_config(df_cxense_agg_monthly_category_agg,cxense_agg_sql)
    return df_cxense_agg_monthly_category_agg<|MERGE_RESOLUTION|>--- conflicted
+++ resolved
@@ -95,48 +95,6 @@
 
     return df_mobile_web_monthly_category_agg
 
-<<<<<<< HEAD
-def l3_digital_mobile_web_category_agg_monthly_by_url (mobile_web_daily_raw: DataFrame, aib_categories_clean: DataFrame) -> DataFrame :
-
-    if check_empty_dfs([mobile_web_daily_raw]):
-        return get_spark_empty_df()
-
-    aib_categories_clean = aib_categories_clean.filter(f.lower(f.trim(f.col("source_type"))) == "url")
-    aib_categories_clean = aib_categories_clean.filter(f.lower(f.trim(f.col("source_platform"))) == "soc")
-
-    mobile_web_daily_raw = mobile_web_daily_raw.where(f.col("count_trans") > 0)
-    mobile_web_daily_raw = mobile_web_daily_raw.where(f.col("duration") > 0)
-    mobile_web_daily_raw = mobile_web_daily_raw.where(f.col("total_byte") > 0)
-    mobile_web_daily_raw = mobile_web_daily_raw.where(f.col("download_byte") > 0)
-    mobile_web_daily_raw = mobile_web_daily_raw.where(f.col("upload_byte") > 0)
-
-    df_mobile_web_daily = mobile_web_daily_raw.join(
-        f.broadcast(aib_categories_clean)
-        , on=[aib_categories_clean.argument == mobile_web_daily_raw.domain]
-        , how="inner"
-    ).select("subscription_identifier", "mobile_no","domain","category_name", "priority", "upload_byte", "download_byte",
-             "duration", "total_byte", "count_trans", "partition_date")
-
-    df_mobile_web_daily = df_mobile_web_daily.groupBy("subscription_identifier", "mobile_no","domain",
-                                                                   "category_name", "priority", "partition_date").agg(
-        f.sum("count_trans").cast("decimal(35,4)").alias("total_visit_count"),
-        f.sum("duration").cast("decimal(35,4)").alias("total_visit_duration"),
-        f.sum("total_byte").cast("decimal(35,4)").alias("total_volume_byte"),
-        f.sum("download_byte").cast("decimal(35,4)").alias("total_download_byte"),
-        f.sum("upload_byte").cast("decimal(35,4)").alias("total_upload_byte"),
-    )
-    df_mobile_web_daily = df_mobile_web_daily.withColumn("start_of_month", f.to_date(
-        f.date_trunc('month', "partition_date"))).drop("partition_date")
-
-    return df_mobile_web_daily
-
-def l3_digital_mobile_web_category_agg_timeband (mobile_web_daily_agg_timeband: DataFrame) -> DataFrame :
-
-    if check_empty_dfs([mobile_web_daily_agg_timeband]):
-        return get_spark_empty_df()
-    df_mobile_web_agg_timeband_monthly = mobile_web_daily_agg_timeband.withColumn("start_of_month", f.to_date(f.date_trunc('month', "event_partition_date")))
-    df_mobile_web_monthly_category_agg_timeband = df_mobile_web_agg_timeband_monthly.groupBy("subscription_identifier","mobile_no","category_name","priority"
-=======
 #=============== Web agg monthly by domain ================#
 def digital_mobile_web_agg_monthly(web_category_agg_daily: pyspark.sql.DataFrame, aib_clean: pyspark.sql.DataFrame,web_sql: Dict[str, Any]):
     web_category_agg_daily = web_category_agg_daily.withColumn(
@@ -223,23 +181,11 @@
 
     mobile_web_daily_agg_timeband = mobile_web_daily_agg_timeband.withColumn("start_of_month", f.to_date(f.date_trunc('month', "event_partition_date")))
     mobile_web_timeband_monthly = mobile_web_daily_agg_timeband.groupBy("subscription_identifier","mobile_no","category_name","priority"
->>>>>>> 5da39d93
                                                                        ,"start_of_month").agg(
         f.sum("total_visit_count").alias("total_visit_count"),
         f.sum("total_visit_duration").alias("total_visit_duration"),
         f.sum("total_volume_byte").alias("total_volume_byte"),
         f.sum("total_download_byte").alias("total_download_byte"),
-<<<<<<< HEAD
-        f.sum("total_upload_byte").alias("total_upload_byte"),
-        f.sum("share_total_visit_count").alias("share_total_visit_count"),
-        f.sum("share_total_visit_duration ").alias("share_total_visit_duration"),
-        f.sum("share_total_volume_byte").alias("share_total_volume_byte"),
-        f.sum("share_total_download_byte").alias("share_total_download_byte"),
-        f.sum("share_total_upload_byte").alias("share_total_upload_byte")
-        )
-
-    return df_mobile_web_monthly_category_agg_timeband
-=======
         f.sum("total_upload_byte").alias("total_upload_byte")
         )
 
@@ -469,7 +415,6 @@
 
     df_return = node_from_config(customer_app_agg_timeband_monthly, customer_app_timeband_monthly_share_sql)
     return df_return
->>>>>>> 5da39d93
 
 def relay_drop_nulls(df_relay: pyspark.sql.DataFrame):
     df_relay_cleaned = df_relay.filter(

--- conflicted
+++ resolved
@@ -76,8 +76,6 @@
     return_df = return_df.where("subscription_identifier is not null and start_of_month is not null")
 
     return return_df
-<<<<<<< HEAD
-=======
 
 def l3_digital_mobile_web_category_agg_monthly (mobile_web_daily_agg: DataFrame) -> DataFrame :
 
@@ -95,5 +93,3 @@
 
     return df_mobile_web_monthly_category_agg
 
-
->>>>>>> e1cdafc0

--- conflicted
+++ resolved
@@ -3,11 +3,8 @@
 from pyspark.sql.functions import expr
 from pyspark.sql import DataFrame
 from pyspark.sql.types import StringType
-<<<<<<< HEAD
 from typing import Dict, Any
-=======
 import pyspark as pyspark
->>>>>>> 3efb8aa8
 from customer360.utilities.config_parser import node_from_config
 from customer360.utilities.re_usable_functions import check_empty_dfs, data_non_availability_and_missing_check, \
     union_dataframes_with_missing_cols
@@ -103,7 +100,6 @@
 ) -> pyspark.sql.DataFrame:
     if check_empty_dfs([df_soc_app_daily]):
         return get_spark_empty_df()
-<<<<<<< HEAD
     df_level_priority = df_level_priority.select("level_1", "priority").distinct()
 
     df_soc_app_daily = df_soc_app_daily.withColumn(
@@ -150,7 +146,6 @@
             config_soc_app_monthly_most_popular_app_by_visit_duration_merge_chunk,
             config_soc_app_monthly_popular_app_rank_download_traffic_merge_chunk,
             config_soc_app_monthly_most_popular_app_by_download_traffic_merge_chunk,
-=======
     df_mobile_web_monthly = mobile_web_daily_agg.withColumn("start_of_month", f.to_date(f.date_trunc('month', "event_partition_date")))
     df_mobile_web_monthly_category_agg = df_mobile_web_monthly.groupBy("subscription_identifier","mobile_no","category_name","priority"
                                                                        ,"start_of_month").agg(
@@ -159,7 +154,6 @@
         f.sum("total_volume_byte").alias("total_volume_byte"),
         f.sum("total_download_byte").alias("total_download_byte"),
         f.sum("total_upload_byte").alias("total_upload_byte")
->>>>>>> 3efb8aa8
         )
 
         output_df = output_df.withColumn("sno", F.lit(sno))

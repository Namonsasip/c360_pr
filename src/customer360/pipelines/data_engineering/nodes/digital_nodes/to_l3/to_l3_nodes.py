--- conflicted
+++ resolved
@@ -211,15 +211,7 @@
     Mobile_app_timeband = Mobile_app_timeband.withColumnRenamed(category_level, 'category_name')
     Mobile_app_timeband = Mobile_app_timeband.withColumnRenamed('ul_kbyte', 'ul_byte')
     Mobile_app_timeband = Mobile_app_timeband.withColumn('start_of_month',
-<<<<<<< HEAD
-                                                         f.concat(col("starttime")[0:4], f.lit('-'),
-                                                         f.concat(col("starttime")[5:2]), f.lit('-01')))
-
-    f.CONCAT(f.SUBSTRING('2021-05-01', 1, 7), '-01') as start_of_month
-=======
-                                                         f.concat(f.col("starttime")[0:4], f.lit('-'),
-                                                         f.concat(f.col("starttime")[5:2]), f.lit('-01'))).drop(*[starttime])
->>>>>>> e04ce245
+
 
     df_return = node_from_config(Mobile_app_timeband, mobile_app_timeband_sql)
     return df_return

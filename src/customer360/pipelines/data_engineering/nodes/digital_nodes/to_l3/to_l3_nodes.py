import pyspark.sql.functions as f ,logging
from pyspark.sql.functions import expr
from pyspark.sql import DataFrame
from pyspark.sql.types import StringType
import pyspark as pyspark
from customer360.utilities.config_parser import node_from_config
from customer360.utilities.re_usable_functions import check_empty_dfs, data_non_availability_and_missing_check, \
    union_dataframes_with_missing_cols
from src.customer360.utilities.spark_util import get_spark_empty_df, get_spark_session
from typing import Dict, Any
from functools import reduce
def build_digital_l3_monthly_features(cxense_user_profile: DataFrame,
                                      cust_df: DataFrame,
                                      node_config_dict: dict,
                                      except_partition) -> DataFrame:
    """
    :param cxense_user_profile:
    :param cust_df:
    :param node_config_dict:
    :return:
    """

    ################################# Start Implementing Data availability checks #############################
    if check_empty_dfs([cxense_user_profile, cust_df]):
        return get_spark_empty_df()

    cxense_user_profile = data_non_availability_and_missing_check(
        df=cxense_user_profile, grouping="monthly",
        par_col="partition_month",
        target_table_name="l3_digital_cxenxse_user_profile_monthly",
        exception_partitions=except_partition)

    cust_df = data_non_availability_and_missing_check(
        df=cust_df, grouping="monthly",
        par_col="start_of_month",
        target_table_name="l3_digital_cxenxse_user_profile_monthly")

    # new section to handle data latency
    cxense_user_profile = cxense_user_profile \
        .withColumn("partition_month", f.col("partition_month").cast(StringType())) \
        .withColumn("start_of_month", f.to_date(f.date_trunc('month', f.to_date(f.col("partition_month"), 'yyyyMM'))))

    min_value = union_dataframes_with_missing_cols(
        [
            cxense_user_profile.select(
                f.max(f.col("start_of_month")).alias("max_date")),
            cust_df.select(
                f.max(f.col("start_of_month")).alias("max_date"))
        ]
    ).select(f.min(f.col("max_date")).alias("min_date")).collect()[0].min_date

    cxense_user_profile = cxense_user_profile.filter(f.col("start_of_month") <= min_value)
    cust_df = cust_df.filter(f.col("start_of_month") <= min_value)

    if check_empty_dfs([cxense_user_profile, cust_df]):
        return get_spark_empty_df()

    ################################# End Implementing Data availability checks ###############################

    cxense_user_profile = cxense_user_profile.withColumnRenamed("mobile_no", "access_method_num") \
        .withColumn("device_type", f.when(f.col("groups") == "device-type", f.col("item")).otherwise(f.lit(None))) \
        .withColumn("device_brand", f.when(f.col("groups") == "device-brand", f.col("item")).otherwise(f.lit(None)))

    # This code will populate a subscriber id to the data set.
    join_key = ['access_method_num', 'start_of_month']
    cust_df = cust_df.withColumn("rn", expr(
        "row_number() over(partition by start_of_month,access_method_num order by "
        "start_of_month desc, mobile_status_date desc)")) \
        .where("rn = 1")\
        .select("subscription_identifier", "access_method_num", "start_of_month")

    final_df = cust_df.join(cxense_user_profile, join_key)

    return_df = node_from_config(final_df, node_config_dict)

    return_df = return_df.where("subscription_identifier is not null and start_of_month is not null")

    return return_df

#web monthly
def l3_digital_mobile_web_category_agg_monthly (mobile_web_daily_agg: DataFrame) -> DataFrame :

    if check_empty_dfs([mobile_web_daily_agg]):
        return get_spark_empty_df()
    df_mobile_web_monthly = mobile_web_daily_agg.withColumn("start_of_month", f.to_date(f.date_trunc('month', "event_partition_date")))
    df_mobile_web_monthly_category_agg = df_mobile_web_monthly.groupBy("subscription_identifier","mobile_no","category_name","priority"
                                                                       ,"start_of_month").agg(
        f.sum("total_visit_count").alias("total_visit_count"),
        f.sum("total_visit_duration").alias("total_visit_duration"),
        f.sum("total_volume_byte").alias("total_volume_byte"),
        f.sum("total_download_byte").alias("total_download_byte"),
        f.sum("total_upload_byte").alias("total_upload_byte")
        )

    return df_mobile_web_monthly_category_agg

<<<<<<< HEAD
def l3_digital_mobile_web_category_agg_timeband (mobile_web_daily_agg_timeband: pyspark.sql.DataFrame,
                                                 mobile_web_agg_monthly: pyspark.sql.DataFrame,
                                                 mobile_web_timeband_monthly_share_sql: Dict[str, Any]):
=======
#============ Weg agg monthly by category timeband ==================#
def l3_digital_mobile_web_category_agg_timeband (mobile_web_daily_agg_timeband: DataFrame) -> DataFrame :
>>>>>>> d9db2442
    
    if check_empty_dfs([mobile_web_daily_agg_timeband]):
        return get_spark_empty_df()
    if check_empty_dfs([mobile_web_agg_monthly]):
        return get_spark_empty_df()
    mobile_web_daily_agg_timeband = mobile_web_daily_agg_timeband.withColumn("start_of_month", f.to_date(f.date_trunc('month', "event_partition_date")))
    mobile_web_timeband_monthly = mobile_web_daily_agg_timeband.groupBy("subscription_identifier","mobile_no","category_name","priority"
                                                                       ,"start_of_month").agg(
        f.sum("total_visit_count").alias("total_visit_count"),
        f.sum("total_visit_duration").alias("total_visit_duration"),
        f.sum("total_volume_byte").alias("total_volume_byte"),
        f.sum("total_download_byte").alias("total_download_byte"),
        f.sum("total_upload_byte").alias("total_upload_byte")
        )
    mobile_web_agg_monthly = mobile_web_agg_monthly.withColumnRenamed("total_visit_count", 'total_visit_count_monthly')
    mobile_web_agg_monthly = mobile_web_agg_monthly.withColumnRenamed("total_visit_duration", 'total_visit_duration_monthly')
    mobile_web_agg_monthly = mobile_web_agg_monthly.withColumnRenamed("total_volume_byte", 'total_volume_byte_monthly')
    mobile_web_agg_monthly = mobile_web_agg_monthly.withColumnRenamed("total_download_byte", 'total_download_byte_monthly')
    mobile_web_agg_monthly = mobile_web_agg_monthly.withColumnRenamed("total_upload_byte", 'total_upload_byte_monthly')
    mobile_web_agg_monthly = mobile_web_agg_monthly.withColumnRenamed("priority", 'priorityt_monthly')

    mobile_web_timeband_monthly = mobile_web_timeband_monthly.join(mobile_web_agg_monthly,
                                                   on=[mobile_web_timeband_monthly.mobile_no == mobile_web_agg_monthly.mobile_no,
                                                       mobile_web_timeband_monthly.category_name == mobile_web_agg_monthly.category_name,
                                                       mobile_web_timeband_monthly.start_of_month == mobile_web_agg_monthly.start_of_month],
                                                   how="inner",
                                                   )

    mobile_web_timeband_monthly = mobile_web_timeband_monthly.select(mobile_web_agg_monthly["subscription_identifier"],
                                                     mobile_web_agg_monthly["mobile_no"], mobile_web_agg_monthly["category_name"],
                                                     mobile_web_timeband_monthly["priority"], "total_visit_count",
                                                     "total_visit_duration", "total_volume_byte", "total_download_byte",
                                                     "total_upload_byte", "total_visit_count_monthly",
                                                     "total_visit_duration_monthly", "total_volume_byte_monthly",
                                                     "total_download_byte_monthly", "total_upload_byte_monthly",
                                                     mobile_web_agg_monthly["start_of_month"])

    df_return = node_from_config(mobile_web_timeband_monthly, mobile_web_timeband_monthly_share_sql)
    return df_return


############################## Web agg monthly by category Fav #############################
def digital_mobile_web_category_favorite_monthly(web_category_agg_daily: pyspark.sql.DataFrame,
                                                web_sql_total: Dict[str, Any],
                                                web_sql_transaction: Dict[str, Any],
                                                web_sql_duration: Dict[str, Any],
                                                web_sql_volume: Dict[str, Any]):
        # ---------------  sum traffic ------------------
    web_category_agg_daily_sql_total = node_from_config(web_category_agg_daily, web_sql_total)

    web_category_agg_daily = web_category_agg_daily.alias("web_category_agg_daily").join(
        web_category_agg_daily_sql_total.alias("web_category_agg_daily_sql_total"),
        on=["subscription_identifier", "start_of_month"], how="inner", )

    web_category_agg_daily = web_category_agg_daily.select(
        "web_category_agg_daily.subscription_identifier",
        "web_category_agg_daily.priority",
        "web_category_agg_daily.start_of_month",
        "web_category_agg_daily.category_name",
        "web_category_agg_daily.total_visit_count",
        "web_category_agg_daily.total_visit_duration",
        "web_category_agg_daily.total_volume_byte",
        "web_category_agg_daily_sql_total.sum_total_visit_count",
        "web_category_agg_daily_sql_total.sum_total_visit_duration",
        "web_category_agg_daily_sql_total.sum_total_volume_byte"
    )

    # ---------------  sum cal fav ------------------
    web_category_agg_daily_transaction = node_from_config(web_category_agg_daily, web_sql_transaction)
    web_category_agg_daily_duration = node_from_config(web_category_agg_daily, web_sql_duration)
    web_category_agg_daily_volume = node_from_config(web_category_agg_daily, web_sql_volume)

    # ---------------  union ------------------
    df_return = web_category_agg_daily_transaction.union(web_category_agg_daily_duration)
    df_return = df_return.union(web_category_agg_daily_volume)
    return df_return

#============ Weg agg monthly by category Fav timeband ==================#
def l3_digital_mobile_web_category_favorite_monthly_timeband(web_category_agg_timeband: pyspark.sql.DataFrame,
                                                             sql_total: Dict[str, Any], sql_transection: Dict[str, Any],
                                                             sql_duration: Dict[str, Any], sql_volume: Dict[str, Any]):
    # ---------------  sum traffic ------------------
    web_category_agg_timeband_sql_total = node_from_config(web_category_agg_timeband, sql_total)

    web_category_agg_timeband = web_category_agg_timeband.alias('web_category_agg_timeband').join(
        web_category_agg_timeband_sql_total.alias('web_category_agg_timeband_sql_total'),
        on=["subscription_identifier", "start_of_month", ], how="inner", )

    web_category_agg_timeband = web_category_agg_timeband.select(
        "web_category_agg_timeband.subscription_identifier",
        "web_category_agg_timeband.category_name",
        "web_category_agg_timeband.priority",
        "web_category_agg_timeband.start_of_month",
        "web_category_agg_timeband.total_visit_count",
        "web_category_agg_timeband.total_visit_duration",
        "web_category_agg_timeband.total_volume_byte",
        "web_category_agg_timeband_sql_total.sum_total_visit_count",
        "web_category_agg_timeband_sql_total.sum_total_visit_duration",
        "web_category_agg_timeband_sql_total.sum_total_volume_byte"
    )
    # ---------------  sum cal fav ------------------
    pp_category_agg_timeband_transection = node_from_config(web_category_agg_timeband, sql_transection)
    pp_category_agg_timeband_duration = node_from_config(web_category_agg_timeband, sql_duration)
    pp_category_agg_timeband_volume = node_from_config(web_category_agg_timeband, sql_volume)

    # ---------------  union ------------------
    df_return = pp_category_agg_timeband_transection.union(pp_category_agg_timeband_duration)
    df_return = df_return.union(pp_category_agg_timeband_volume)
    return df_return


def relay_drop_nulls(df_relay: pyspark.sql.DataFrame):
    df_relay_cleaned = df_relay.filter(
        (f.col("mobile_no").isNotNull())
        & (f.col("mobile_no") != "")
        & (f.col("subscription_identifier") != "")
        & (f.col("subscription_identifier").isNotNull())
    )
    return df_relay_cleaned

def join_all(dfs, on, how="inner"):
    """
    Merge all the dataframes
    """
    return reduce(lambda x, y: x.join(y, on=on, how=how), dfs)

def digital_customer_relay_pageview_agg_monthly(
    df_pageview: pyspark.sql.DataFrame, pageview_count_visit_by_cid: Dict[str, Any],
):
    if check_empty_dfs([df_pageview]):
        return get_spark_empty_df()

    df_engagement_pageview_clean = relay_drop_nulls(df_pageview)
    df_engagement_pageview = df_engagement_pageview_clean.filter((f.col("cid").isNotNull()) & (f.col("cid") != ""))
    df_engagement_pageview = df_engagement_pageview.withColumnRenamed("cid", "campaign_id")
    df_engagement_pageview = df_engagement_pageview.withColumn(
        "start_of_month",
        f.concat(f.substring(f.col("partition_date").cast("string"), 1, 4), f.lit("-"),
                 f.substring(f.col("partition_date").cast("string"), 5, 2), f.lit("-01")
        ),
    ).drop(*["partition_date"])

    df_engagement_pageview_visits = node_from_config(df_engagement_pageview, pageview_count_visit_by_cid)
    return df_engagement_pageview_visits

def digital_customer_relay_conversion_agg_monthly(
    df_conversion: pyspark.sql.DataFrame,df_conversion_package: pyspark.sql.DataFrame,conversion_count_visit_by_cid: Dict[str, Any],conversion_package_count_visit_by_cid: Dict[str, Any],
):
    if check_empty_dfs([df_conversion]):
        return get_spark_empty_df()
    if check_empty_dfs([df_conversion_package]):
        return get_spark_empty_df()

    df_engagement_conversion_clean = relay_drop_nulls(df_conversion)
    df_engagement_conversion = df_engagement_conversion_clean.filter((f.col("cid").isNotNull()) & (f.col("cid") != "") & (f.col("R42paymentStatus") == "successful"))
    df_engagement_conversion = df_engagement_conversion.withColumnRenamed("cid", "campaign_id")
    df_engagement_conversion = df_engagement_conversion.withColumn(
        "start_of_month",
        f.concat(f.substring(f.col("partition_date").cast("string"), 1, 4), f.lit("-"),
                 f.substring(f.col("partition_date").cast("string"), 5, 2), f.lit("-01")
        ),
    ).drop(*["partition_date"])

    df_engagement_conversion_package_clean = relay_drop_nulls(df_conversion_package)
    df_engagement_conversion_package = df_engagement_conversion_package_clean.filter((f.col("cid").isNotNull()) & (f.col("cid") != "") & (f.col("R42Product_status") == "successful"))
    df_engagement_conversion_package = df_engagement_conversion_package.withColumnRenamed("cid", "campaign_id")
    df_engagement_conversion_package = df_engagement_conversion_package.withColumn(
        "start_of_month",
        f.concat(f.substring(f.col("partition_date").cast("string"), 1, 4), f.lit("-"),
                 f.substring(f.col("partition_date").cast("string"), 5, 2), f.lit("-01")
        ),
    ).drop(*["partition_date"])

    df_engagement_conversion_visits = node_from_config(df_engagement_conversion, conversion_count_visit_by_cid)
    df_engagement_conversion_package_visits = node_from_config(df_engagement_conversion_package, conversion_package_count_visit_by_cid)

    # df_engagement_conversion_visits.createOrReplaceTempView("df_engagement_conversion_visits")
    # df_engagement_conversion_package_visits.createOrReplaceTempView("df_engagement_conversion_package_visits")
    #
    # spark = get_spark_session()
    # df_conversion_and_package_visits = spark.sql("""
    # select
    # COALESCE(a.subscription_identifier,b.subscription_identifier) as subscription_identifier,
    # COALESCE(a.mobile_no,b.mobile_no) as mobile_no,
    # COALESCE(a.campaign_id,b.campaign_id) as campaign_id,
    # a.total_conversion_product_count as total_conversion_product_count,
    # b.total_conversion_package_count as total_conversion_package_count,
    # COALESCE(a.start_of_month,b.start_of_month) as start_of_month
    # from df_engagement_conversion_visits a
    # FULL JOIN df_engagement_conversion_package_visits b
    # ON a.subscription_identifier = b.subscription_identifier
    # and a.mobile_no = b.mobile_no
    # and a.campaign_id = b.campaign_id
    # and a.start_of_month = b.start_of_month
    # """)
    df_conversion_and_package_visits = join_all(
    [
        df_engagement_conversion_visits,
        df_engagement_conversion_package_visits
    ],
    on=["subscription_identifier", "start_of_month", "mobile_no","campaign_id"],
    how="outer",
    )
    return df_conversion_and_package_visits

def digital_customer_relay_pageview_fav_monthly(
    df_pageviews: pyspark.sql.DataFrame,
    df_productinfo: pyspark.sql.DataFrame,
    count_visit: Dict[str, Any],
    popular_url: Dict[str, Any],
    popular_subcategory1: Dict[str, Any],
    popular_subcategory2: Dict[str, Any],
    popular_cid: Dict[str, Any],
    popular_productname: Dict[str, Any],
    most_popular_url: Dict[str, Any],
    most_popular_subcategory1: Dict[str, Any],
    most_popular_subcategory2: Dict[str, Any],
    most_popular_cid: Dict[str, Any],
    most_popular_productname: Dict[str, Any],
) -> pyspark.sql.DataFrame:
    if check_empty_dfs([df_pageviews]):
        return get_spark_empty_df()
    if check_empty_dfs([df_productinfo]):
        return get_spark_empty_df()
    df_engagement_pageview_clean = relay_drop_nulls(df_pageviews)
    df_engagement_pageview = df_engagement_pageview_clean.withColumnRenamed("cid", "campaign_id")
    df_engagement_pageview = df_engagement_pageview.withColumn(
        "start_of_month",
        f.concat(f.substring(f.col("partition_date").cast("string"), 1, 4), f.lit("-"),
                 f.substring(f.col("partition_date").cast("string"), 5, 2), f.lit("-01")
                 ),
    ).drop(*["partition_date"])

    df_engagement_pageview_visits = node_from_config(df_engagement_pageview, count_visit)

    df_engagement_productinfo_clean = relay_drop_nulls(df_productinfo)
    df_engagement_productinfo = df_engagement_productinfo_clean.withColumn(
        "start_of_month",
        f.concat(f.substring(f.col("partition_date").cast("string"), 1, 4), f.lit("-"),
                 f.substring(f.col("partition_date").cast("string"), 5, 2), f.lit("-01")
                 ),
    ).drop(*["partition_date"])

    # most_popular_subcategory1
    df_pageviews_subcat1 = df_engagement_pageview.filter((f.col("subCategory1").isNotNull()) & (f.col("subCategory1") != ""))
    popular_subcategory1_df = node_from_config(df_pageviews_subcat1, popular_subcategory1)

    df_most_popular_subcategory1 = node_from_config(popular_subcategory1_df, most_popular_subcategory1)

    # most_popular_subcategory2
    df_pageviews_subcat2 = df_engagement_pageview.filter((f.col("subCategory2").isNotNull()) & (f.col("subCategory2") != ""))
    popular_subcategory2_df = node_from_config(df_pageviews_subcat2, popular_subcategory2)

    df_most_popular_subcategory2 = node_from_config(popular_subcategory2_df, most_popular_subcategory2)

    # most_popular_url
    df_pageviews_url = df_engagement_pageview.filter((f.col("url").isNotNull()) & (f.col("url") != ""))
    popular_url_df = node_from_config(df_pageviews_url, popular_url)

    df_most_popular_url = node_from_config(popular_url_df, most_popular_url)

    # most_popular_cid
    df_pageviews_cid = df_engagement_pageview.filter((f.col("campaign_id").isNotNull()) & (f.col("campaign_id") != ""))
    df_popular_cid = node_from_config(df_pageviews_cid, popular_cid)

    df_most_popular_cid = node_from_config(df_popular_cid, most_popular_cid)

    # most_popular_productname
    df_engagement_productinfo = df_engagement_productinfo.filter((f.col("R42productName").isNotNull()) & (f.col("R42productName") != ""))
    popular_productname_df = node_from_config(df_engagement_productinfo, popular_productname)

    df_most_popular_productname = node_from_config(popular_productname_df, most_popular_productname)

    pageviews_monthly_features = join_all(
        [
            df_engagement_pageview_visits,
            df_most_popular_subcategory1,
            df_most_popular_subcategory2,
            df_most_popular_url,
            df_most_popular_productname,
            df_most_popular_cid,
        ],
        on=["subscription_identifier", "start_of_month", "mobile_no"],
        how="outer",
    )
    return pageviews_monthly_features

def digital_customer_relay_conversion_fav_monthly(
        df_conversion: pyspark.sql.DataFrame,
        popular_product: Dict[str, Any],
        popular_cid: Dict[str, Any],
        most_popular_product: Dict[str, Any],
        most_popular_cid: Dict[str, Any],
) -> pyspark.sql.DataFrame:
    if check_empty_dfs([df_conversion]):
        return get_spark_empty_df()
    df_engagement_conversion_clean = relay_drop_nulls(df_conversion)
    df_engagement_conversion_clean = df_engagement_conversion_clean.filter(
        f.col("R42paymentStatus") == "successful")
    df_engagement_conversion = df_engagement_conversion_clean.withColumnRenamed("cid", "campaign_id")
    df_engagement_conversion = df_engagement_conversion.withColumn(
        "start_of_month",
        f.concat(f.substring(f.col("partition_date").cast("string"), 1, 4), f.lit("-"),
                 f.substring(f.col("partition_date").cast("string"), 5, 2), f.lit("-01")
                 ),
    ).drop(*["partition_date"])

    # favourite product
    df_engagement_conversion_product = df_engagement_conversion.withColumn(
        "R42productLists", f.split("R42productLists", ",")
    ).withColumn("product", f.explode("R42productLists"))
    df_engagement_conversion_product_clean = df_engagement_conversion_product.filter(
        (f.col("product").isNotNull()) & (f.col("product") != ""))
    df_popular_product = node_from_config(df_engagement_conversion_product_clean, popular_product)
    df_most_popular_product = node_from_config(df_popular_product, most_popular_product)

    # favourite cid
    df_conversion_cid = df_engagement_conversion.filter(
        (f.col("campaign_id").isNotNull()) & (f.col("campaign_id") != ""))
    df_popular_cid = node_from_config(df_conversion_cid, popular_cid)
    df_most_popular_cid = node_from_config(df_popular_cid, most_popular_cid)

    engagement_conversion_monthly_features = join_all(
        [
            df_most_popular_product,
            df_most_popular_cid
        ],
        on=["subscription_identifier", "start_of_month", "mobile_no"],
        how="outer",
    )

    return engagement_conversion_monthly_features

def digital_customer_relay_conversion_package_fav_monthly(
        df_conversion_package: pyspark.sql.DataFrame,
        popular_product: Dict[str, Any],
        popular_cid: Dict[str, Any],
        most_popular_product: Dict[str, Any],
        most_popular_cid: Dict[str, Any],
) -> pyspark.sql.DataFrame:
    if check_empty_dfs([df_conversion_package]):
        return get_spark_empty_df()
    df_engagement_conversion_package_clean = relay_drop_nulls(df_conversion_package)
    df_engagement_conversion_package_clean = df_engagement_conversion_package_clean.filter(
        f.col("R42Product_status") == "successful")
    df_engagement_conversion_package = df_engagement_conversion_package_clean.withColumnRenamed("cid",
                                                                                                "campaign_id")
    df_engagement_conversion_package = df_engagement_conversion_package.withColumn(
        "start_of_month",
        f.concat(f.substring(f.col("partition_date").cast("string"), 1, 4), f.lit("-"),
                 f.substring(f.col("partition_date").cast("string"), 5, 2), f.lit("-01")
                 ),
    ).drop(*["partition_date"])

    # favourite product
    df_engagement_conversion_package_product = df_engagement_conversion_package.withColumnRenamed("R42Product_name",
                                                                                                  "product")

    df_engagement_conversion_package_product_clean = df_engagement_conversion_package_product.filter(
        (f.col("product").isNotNull()) & (f.col("product") != ""))
    df_popular_product = node_from_config(
        df_engagement_conversion_package_product_clean, popular_product
    )
    df_most_popular_product = node_from_config(
        df_popular_product, most_popular_product
    )

    # favourite cid
    df_engagement_cid = df_engagement_conversion_package.filter(
        (f.col("campaign_id").isNotNull()) & (f.col("campaign_id") != ""))
    df_popular_cid = node_from_config(df_engagement_cid, popular_cid)
    df_most_popular_cid = node_from_config(df_popular_cid, most_popular_cid)

    engagement_conversion_package_monthly_features = join_all(
        [
            df_most_popular_product,
            df_most_popular_cid,
        ],
        on=["subscription_identifier", "start_of_month", "mobile_no"],
        how="outer",
    )

    return engagement_conversion_package_monthly_features


    ################################# mobile_app_monthly ###############################
def digital_mobile_app_category_agg_monthly(app_category_agg_daily: pyspark.sql.DataFrame,sql: Dict[str, Any]):
    app_category_agg_daily = app_category_agg_daily.withColumn(
        "start_of_month",
        f.concat(f.substring(f.col("event_partition_date").cast("string"), 1, 7), f.lit("-01")
        ),
    ).drop(*["event_partition_date"])
    app_category_agg_daily = node_from_config(app_category_agg_daily,sql)
    return app_category_agg_daily
    
    #-------------------------------- mobile_app_agg_daily ------------------------------

def digital_mobile_app_agg_monthly(app_category_agg_daily: pyspark.sql.DataFrame,sql: Dict[str, Any]):
    app_category_agg_daily = app_category_agg_daily.withColumn(
        "start_of_month",
        f.concat(f.substring(f.col("partition_date").cast("string"), 1, 7), f.lit("-01")
        ),
    ).drop(*["partition_date"])

    app_category_agg_daily = app_category_agg_daily.withColumnRenamed('upload_kb', 'upload_byte')
    app_category_agg_daily = app_category_agg_daily.withColumnRenamed('download_kb', 'download_byte')
    app_category_agg_daily = app_category_agg_daily.withColumnRenamed('total_kb', 'total_byte')

    app_category_agg_daily = app_category_agg_daily.where(f.col("upload_byte") > 0)
    app_category_agg_daily = app_category_agg_daily.where(f.col("download_byte") > 0)
    app_category_agg_daily = app_category_agg_daily.where(f.col("total_byte") > 0)
    app_category_agg_daily = app_category_agg_daily.where(f.col("duration") > 0)
    app_category_agg_daily = app_category_agg_daily.where(f.col("count_trans") > 0)

    app_category_agg_daily = node_from_config(app_category_agg_daily,sql)
    return app_category_agg_daily

#=============== Web agg monthly by domain ================#
def digital_mobile_web_agg_monthly(web_category_agg_daily: pyspark.sql.DataFrame, aib_clean: pyspark.sql.DataFrame,web_sql: Dict[str, Any]):
    web_category_agg_daily = web_category_agg_daily.withColumn(
        "start_of_month",
        f.concat(f.substring(f.col("partition_date").cast("string"), 1, 7), f.lit("-01")),).drop(*["partition_date"])

    web_category_agg_daily = web_category_agg_daily.where(f.col("upload_byte") > 0)
    web_category_agg_daily = web_category_agg_daily.where(f.col("download_byte") > 0)
    web_category_agg_daily = web_category_agg_daily.where(f.col("total_byte") > 0)
    web_category_agg_daily = web_category_agg_daily.where(f.col("duration") > 0)
    web_category_agg_daily = web_category_agg_daily.where(f.col("count_trans") > 0)

    web_category_agg_daily = web_category_agg_daily.join(f.broadcast(aib_clean), on=[aib_clean.argument == web_category_agg_daily.domain], how="inner")

    web_category_agg_daily = web_category_agg_daily.select("subscription_identifier",
                                                           "mobile_no",
                                                           "domain",
                                                           "category_name",
                                                           "level_2",
                                                           "level_3",
                                                           "level_4",
                                                           "priority",
                                                           "upload_byte",
                                                           "download_byte",
                                                           "duration",
                                                           "total_byte",
                                                           "count_trans",
                                                           "start_of_month")

    web_category_agg_daily = web_category_agg_daily.withColumnRenamed("category_name", "category_level_1")
    web_category_agg_daily = web_category_agg_daily.withColumnRenamed("level_2", "category_level_2")
    web_category_agg_daily = web_category_agg_daily.withColumnRenamed("level_3", "category_level_3")
    web_category_agg_daily = web_category_agg_daily.withColumnRenamed("level_4", "category_level_4")

    web_category_agg_daily = node_from_config(web_category_agg_daily, web_sql)
    return web_category_agg_daily

#=============== Web agg monthly by domain Fav ================#
def digital_mobile_web_favorite_by_category_monthly(web_category_agg_monthly: pyspark.sql.DataFrame,
                                                        web_sql_total: Dict[str, Any], web_sql_transaction: Dict[str, Any],
                                                        web_sql_duration: Dict[str, Any], web_sql_volume: Dict[str, Any]):
    # ---------------  sum traffic -------------- #

    web_category_agg_monthly_sql_total = node_from_config(web_category_agg_monthly, web_sql_total)

    web_category_agg_monthly = web_category_agg_monthly.alias('web_category_agg_monthly').join(
        web_category_agg_monthly_sql_total.alias('web_category_agg_monthly_sql_total'),
        on=["subscription_identifier", "start_of_month", "domain"], how="inner", )

    web_category_agg_monthly = web_category_agg_monthly.select(
        "web_category_agg_monthly.subscription_identifier",
        "web_category_agg_monthly.category_name",
        "web_category_agg_monthly.domain",
        "web_category_agg_monthly.priority",
        "web_category_agg_monthly.start_of_month",
        "web_category_agg_monthly.total_visit_count",
        "web_category_agg_monthly.total_visit_duration",
        "web_category_agg_monthly.total_volume_byte",
        "web_category_agg_monthly_sql_total.sum_total_visit_count",
        "web_category_agg_monthly_sql_total.sum_total_visit_duration",
        "web_category_agg_monthly_sql_total.sum_total_volume_byte"
    )
    # ---------------  sum cal fav ------------------
    web_category_agg_monthly_transaction = node_from_config(web_category_agg_monthly, web_sql_transaction)
    web_category_agg_monthly_duration = node_from_config(web_category_agg_monthly, web_sql_duration)
    web_category_agg_monthly_volume = node_from_config(web_category_agg_monthly, web_sql_volume)

    # ---------------  union ------------------
    df_return = web_category_agg_monthly_transaction.union(web_category_agg_monthly_duration)
    df_return = df_return.union(web_category_agg_monthly_volume)
    return df_return

    ############################## favorite_app_monthly #############################
def digital_mobile_app_category_favorite_monthly(app_category_agg_daily: pyspark.sql.DataFrame,sql_total: Dict[str, Any],sql_transection: Dict[str, Any],sql_duration: Dict[str, Any],sql_volume: Dict[str, Any]):
    #---------------  sum traffic ------------------
    logging.info("favorite ------- > sum traffic")
    app_category_agg_daily_sql_total = node_from_config(app_category_agg_daily, sql_total)

    app_category_agg_daily = app_category_agg_daily.alias('app_category_agg_daily').join(app_category_agg_daily_sql_total.alias('app_category_agg_daily_sql_total'),on=["subscription_identifier","start_of_month",],how="inner",)
    
    app_category_agg_daily = app_category_agg_daily.select(
        "app_category_agg_daily.subscription_identifier",
        "app_category_agg_daily.category_name",
        "app_category_agg_daily.priority",
        "app_category_agg_daily.start_of_month",
        "app_category_agg_daily.total_visit_count",
        "app_category_agg_daily.total_visit_duration",
        "app_category_agg_daily.total_volume_byte",
        "app_category_agg_daily_sql_total.sum_total_visit_count",
        "app_category_agg_daily_sql_total.sum_total_visit_duration",
        "app_category_agg_daily_sql_total.sum_total_volume_byte"
        )
    #---------------  sum cal fav ------------------
    logging.info("favorite ------- > cal")
    app_category_agg_daily_transection = node_from_config(app_category_agg_daily,sql_transection)
    logging.info("favorite ------- > transection complete")
    app_category_agg_daily_duration = node_from_config(app_category_agg_daily,sql_duration)
    logging.info("favorite ------- > duration complete")
    app_category_agg_daily_volume = node_from_config(app_category_agg_daily,sql_volume)
    logging.info("favorite ------- > volume complete")
    #---------------  union ------------------
    logging.info("favorite ------- > union")
    df_return = app_category_agg_daily_transection.union(app_category_agg_daily_duration)
    df_return = df_return.union(app_category_agg_daily_volume)
    return df_return

    ############################## favorite_by_category_app_monthly #############################
def digital_mobile_app_favorite_by_category_monthly(app_category_agg_monthly: pyspark.sql.DataFrame,sql_total: Dict[str, Any],sql_transection: Dict[str, Any],sql_duration: Dict[str, Any],sql_volume: Dict[str, Any],category_level: dict):
    #---------------  sum traffic ------------------
    logging.info("favorite ------- > sum traffic")

    app_category_agg_monthly = app_category_agg_monthly.withColumnRenamed(category_level, 'category_name')
    app_category_agg_monthly_sql_total = node_from_config(app_category_agg_monthly, sql_total)

    app_category_agg_monthly = app_category_agg_monthly.alias('app_category_agg_monthly').join(app_category_agg_monthly_sql_total.alias('app_category_agg_monthly_sql_total'),on=["subscription_identifier","start_of_month","application"],how="inner",)
    
    app_category_agg_monthly = app_category_agg_timeband.select(
        "app_category_agg_monthly.subscription_identifier",
        "app_category_agg_monthly.category_name",
        "app_category_agg_monthly.application",
        "app_category_agg_monthly.priority",
        "app_category_agg_monthly.start_of_month",
        "app_category_agg_monthly.total_visit_count",
        "app_category_agg_monthly.total_visit_duration",
        "app_category_agg_monthly.total_volume_byte",
        "app_category_agg_monthly_sql_total.sum_total_visit_count",
        "app_category_agg_monthly_sql_total.sum_total_visit_duration",
        "app_category_agg_monthly_sql_total.sum_total_volume_byte"
        )
    #---------------  sum cal fav ------------------
    logging.info("favorite ------- > cal")
    pp_category_agg_monthly_transection = node_from_config(app_category_agg_monthly,sql_transection)
    logging.info("favorite ------- > transection complete")
    pp_category_agg_monthly_duration = node_from_config(app_category_agg_monthly,sql_duration)
    logging.info("favorite ------- > duration complete")
    pp_category_agg_monthly_volume = node_from_config(app_category_agg_monthly,sql_volume)
    logging.info("favorite ------- > volume complete")
    #---------------  union ------------------
    logging.info("favorite ------- > union")
    df_return = pp_category_agg_monthly_transection.union(pp_category_agg_monthly_duration)
    df_return = df_return.union(pp_category_agg_monthly_volume)
    return df_return

    ############################## favorite_app_monthly_timeband #############################
def l3_digital_mobile_app_category_favorite_monthly_timeband(app_category_agg_timeband: pyspark.sql.DataFrame,sql_total: Dict[str, Any],sql_transection: Dict[str, Any],sql_duration: Dict[str, Any],sql_volume: Dict[str, Any]):
    #---------------  sum traffic ------------------
    logging.info("favorite ------- > sum traffic")
    app_category_agg_timeband_sql_total = node_from_config(app_category_agg_timeband, sql_total)

    app_category_agg_timeband = app_category_agg_timeband.alias('app_category_agg_timeband').join(app_category_agg_timeband_sql_total.alias('app_category_agg_timeband_sql_total'),on=["subscription_identifier","start_of_month"],how="inner",)
    
    app_category_agg_timeband = app_category_agg_timeband.select(
        "app_category_agg_timeband.subscription_identifier",
        "app_category_agg_timeband.category_name",
        "app_category_agg_timeband.priority",
        "app_category_agg_timeband.start_of_month",
        "app_category_agg_timeband.total_visit_count",
        "app_category_agg_timeband.total_visit_duration",
        "app_category_agg_timeband.total_volume_byte",
        "app_category_agg_timeband_sql_total.sum_total_visit_count",
        "app_category_agg_timeband_sql_total.sum_total_visit_duration",
        "app_category_agg_timeband_sql_total.sum_total_volume_byte"
        )
    #---------------  sum cal fav ------------------
    logging.info("favorite ------- > cal")
    pp_category_agg_timeband_transection = node_from_config(app_category_agg_timeband,sql_transection)
    logging.info("favorite ------- > transection complete")
    pp_category_agg_timeband_duration = node_from_config(app_category_agg_timeband,sql_duration)
    logging.info("favorite ------- > duration complete")
    pp_category_agg_timeband_volume = node_from_config(app_category_agg_timeband,sql_volume)
    logging.info("favorite ------- > volume complete")
    #---------------  union ------------------
    logging.info("favorite ------- > union")
    df_return = pp_category_agg_timeband_transection.union(pp_category_agg_timeband_duration)
    df_return = df_return.union(pp_category_agg_timeband_volume)
    return df_return

    ################################# combine_monthly ###############################

def digital_to_l3_digital_combine_agg_monthly(combine_category_agg_daily: pyspark.sql.DataFrame,sql: Dict[str, Any]):
    combine_category_agg_daily = combine_category_agg_daily.withColumn(
        "start_of_month",
        f.concat(f.substring(f.col("event_partition_date").cast("string"), 1, 7), f.lit("-01")
        ),
    ).drop(*["event_partition_date"])
    combine_category_agg_daily = node_from_config(combine_category_agg_daily,sql)
    return combine_category_agg_daily

    ############################## favorite_combine_monthly #############################
def digital_mobile_combine_category_favorite_monthly(combine_monthly: pyspark.sql.DataFrame,sql_total: Dict[str, Any],sql_transection: Dict[str, Any],sql_duration: Dict[str, Any],sql_volume: Dict[str, Any]):
    #---------------  sum traffic ------------------
    logging.info("favorite ------- > sum traffic")
    combine_monthly_sql_total = node_from_config(combine_monthly, sql_total)

    combine_monthly = combine_monthly.alias('combine_monthly').join(combine_monthly_sql_total.alias('combine_monthly_sql_total'),on=["subscription_identifier","start_of_month",],how="inner",)
    
    combine_monthly = combine_monthly.select(
        "combine_monthly.subscription_identifier",
        "combine_monthly.category_name",
        # "combine_monthly.priority",
        "combine_monthly.start_of_month",
        "combine_monthly.total_visit_count",
        "combine_monthly.total_visit_duration",
        "combine_monthly.total_volume_byte",
        "combine_monthly_sql_total.sum_total_visit_count",
        "combine_monthly_sql_total.sum_total_visit_duration",
        "combine_monthly_sql_total.sum_total_volume_byte"
        )
    #---------------  sum cal fav ------------------
    logging.info("favorite ------- > cal")
    combine_monthly_transection = node_from_config(combine_monthly,sql_transection)
    logging.info("favorite ------- > transection complete")
    combine_monthly_duration = node_from_config(combine_monthly,sql_duration)
    logging.info("favorite ------- > duration complete")
    app_category_agg_daily_volume = node_from_config(combine_monthly,sql_volume)
    logging.info("favorite ------- > volume complete")
    #---------------  union ------------------
    logging.info("favorite ------- > union")
    df_return = combine_monthly_transection.union(combine_monthly_duration)
    df_return = df_return.union(app_category_agg_daily_volume)
    return df_return
    ################################## timeband_monthly ################################

def digital_mobile_app_category_agg_timeband_monthly(Mobile_app_timeband_monthly: pyspark.sql.DataFrame,
                                                     mobile_app_timeband_monthly_share_sql: Dict[str, Any]):
    # import os, subprocess
    ##check missing data##
    if check_empty_dfs([Mobile_app_timeband_monthly]):
        return get_spark_empty_df()
    # where data timeband
    # p_partition = str(os.getenv("RUN_PARTITION", "no_input"))
    # if (p_partition != 'no_input'):
    #     Mobile_app_timeband_monthly = Mobile_app_timeband_monthly.filter(Mobile_app_timeband_monthly["starttime"][0:8] == p_partition)
    #
    # # where timeband
    # if (timeband == "Morning"):
    #     Mobile_app_timeband_monthly = Mobile_app_timeband_monthly.filter(Mobile_app_timeband_monthly["ld_hour"] >= 6).filter(
    #         Mobile_app_timeband_monthly["ld_hour"] <= 11)
    # elif (timeband == "Afternoon"):
    #     Mobile_app_timeband_monthly = Mobile_app_timeband_monthly.filter(Mobile_app_timeband_monthly["ld_hour"] >= 12).filter(
    #         Mobile_app_timeband_monthly["ld_hour"] <= 17)
    # elif (timeband == "Evening"):
    #     Mobile_app_timeband_monthly = Mobile_app_timeband_monthly.filter(Mobile_app_timeband_monthly["ld_hour"] >= 18).filter(
    #         Mobile_app_timeband_monthly["ld_hour"] <= 23)
    # else:
    #     Mobile_app_timeband_monthly = Mobile_app_timeband_monthly.filter(Mobile_app_timeband_monthly["ld_hour"] >= 0).filter(
    #         Mobile_app_timeband_monthly["ld_hour"] <= 5)

    Mobile_app_timeband_monthly = Mobile_app_timeband_monthly.withColumn("start_of_month",f.to_date(f.date_trunc('month',"event_partition_date")))

    df_return = node_from_config(Mobile_app_timeband_monthly, mobile_app_timeband_monthly_share_sql)
    return df_return
    <|MERGE_RESOLUTION|>--- conflicted
+++ resolved
@@ -94,15 +94,11 @@
 
     return df_mobile_web_monthly_category_agg
 
-<<<<<<< HEAD
+
 def l3_digital_mobile_web_category_agg_timeband (mobile_web_daily_agg_timeband: pyspark.sql.DataFrame,
                                                  mobile_web_agg_monthly: pyspark.sql.DataFrame,
                                                  mobile_web_timeband_monthly_share_sql: Dict[str, Any]):
-=======
-#============ Weg agg monthly by category timeband ==================#
-def l3_digital_mobile_web_category_agg_timeband (mobile_web_daily_agg_timeband: DataFrame) -> DataFrame :
->>>>>>> d9db2442
-    
+
     if check_empty_dfs([mobile_web_daily_agg_timeband]):
         return get_spark_empty_df()
     if check_empty_dfs([mobile_web_agg_monthly]):

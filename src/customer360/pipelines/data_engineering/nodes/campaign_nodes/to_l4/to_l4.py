from pyspark.sql import functions as F
from pyspark.sql import DataFrame
from customer360.utilities.config_parser import l4_rolling_window
from customer360.utilities.re_usable_functions import check_empty_dfs, get_spark_empty_df, \
    union_dataframes_with_missing_cols, gen_max_sql, execute_sql
import os
from pathlib import Path
from kedro.context.context import load_context

conf = os.getenv("CONF", None)


def build_campaign_weekly_features(input_df: DataFrame,
                                   first_first_dict: dict,
                                   first_second_dict: dict,
                                   second_first_dict: dict,
                                   second_second_dict: dict,
                                   second_second_second_dict: dict,
                                   third_first_dict: dict,
                                   third_second_dict: dict,
                                   fourth_first_dict: dict,
<<<<<<< HEAD
                                   fourth_second_dict: dict,
                                   fifth_first_dict: dict,
                                   fifth_second_dict: dict,
                                   sixth_first_dict: dict,
                                   sixth_second_dict: dict,
=======
                                   fourth_first_second_dict: dict,
                                   fourth_second_dict: dict,
                                   fourth_second_second_dict: dict,
                                   fifth_first_dict: dict,
                                   fifth_first_second_dict: dict,
                                   fifth_first_third_dict: dict,
                                   fifth_second_dict: dict,
                                   fifth_second_second_dict: dict,
                                   fifth_second_third_dict: dict,
                                   sixth_first_dict: dict,
                                   sixth_first_second_dict: dict,
                                   sixth_second_dict: dict,
                                   sixth_second_second_dict: dict,
>>>>>>> ed4adc44
                                   ) -> DataFrame:
    """
    :param input_df:
    :param first_first_dict:
    :param first_second_dict:
    :param second_first_dict:
    :param second_second_dict:
    :param third_first_dict:
    :param third_second_dict:
    :param fourth_first_dict:
    :param fourth_second_dict:
    :param fifth_first_dict:
    :param fifth_second_dict:
    :param sixth_first_dict:
    :param sixth_second_dict:
    :return:
    """
    if check_empty_dfs([input_df]):
        return get_spark_empty_df()

    CNTX = load_context(Path.cwd(), env=conf)

    metadata = CNTX.catalog.load("util_audit_metadata_table")
    max_date = metadata.filter(F.col("table_name") == "l4_campaign_postpaid_prepaid_features") \
        .select(F.max(F.col("target_max_data_load_date")).alias("max_date")) \
        .withColumn("max_date", F.coalesce(F.col("max_date"), F.to_date(F.lit('1970-01-01'), 'yyyy-MM-dd'))) \
        .withColumn("max_date", F.date_sub(F.col("max_date"), 65)) \
        .collect()[0].max_date

    input_df = input_df.cache()

    first_first_df = l4_rolling_window(input_df, first_first_dict)
    first_first_df = first_first_df.filter(F.col("start_of_week") > max_date)
    CNTX.catalog.save("l4_campaign_postpaid_prepaid_features_first_first", first_first_df)

    first_second_df = l4_rolling_window(input_df, first_second_dict)
    first_second_df = first_second_df.filter(F.col("start_of_week") > max_date)
    CNTX.catalog.save("l4_campaign_postpaid_prepaid_features_first_second", first_second_df)

    second_first_df = l4_rolling_window(input_df, second_first_dict)
    second_first_df = second_first_df.filter(F.col("start_of_week") > max_date)
    CNTX.catalog.save("l4_campaign_postpaid_prepaid_features_second_first", second_first_df)

    second_second_df = l4_rolling_window(input_df, second_second_dict)
    second_second_df = second_second_df.filter(F.col("start_of_week") > max_date)
    CNTX.catalog.save("l4_campaign_postpaid_prepaid_features_second_second", second_second_df)

    second_second_second_df = l4_rolling_window(input_df, second_second_second_dict)
    second_second_second_df = second_second_second_df.filter(F.col("start_of_week") > max_date)
    CNTX.catalog.save("l4_campaign_postpaid_prepaid_features_second_second_second", second_second_second_df)

    third_first_df = l4_rolling_window(input_df, third_first_dict)
    third_first_df = third_first_df.filter(F.col("start_of_week") > max_date)
    CNTX.catalog.save("l4_campaign_postpaid_prepaid_features_third_first", third_first_df)

    third_second_df = l4_rolling_window(input_df, third_second_dict)
    third_second_df = third_second_df.filter(F.col("start_of_week") > max_date)
    CNTX.catalog.save("l4_campaign_postpaid_prepaid_features_third_second", third_second_df)

    fourth_first_df = l4_rolling_window(input_df, fourth_first_dict)
    fourth_first_df = fourth_first_df.filter(F.col("start_of_week") > max_date)
    CNTX.catalog.save("l4_campaign_postpaid_prepaid_features_fourth_first", fourth_first_df)

    fourth_first_second_df = l4_rolling_window(input_df, fourth_first_second_dict)
    fourth_first_second_df = fourth_first_second_df.filter(F.col("start_of_week") > max_date)
    CNTX.catalog.save("l4_campaign_postpaid_prepaid_features_fourth_first_second", fourth_first_second_df)

    fourth_second_df = l4_rolling_window(input_df, fourth_second_dict)
    fourth_second_df = fourth_second_df.filter(F.col("start_of_week") > max_date)
    CNTX.catalog.save("l4_campaign_postpaid_prepaid_features_fourth_second", fourth_second_df)

<<<<<<< HEAD
=======
    fourth_second_second_df = l4_rolling_window(input_df, fourth_second_second_dict)
    fourth_second_second_df = fourth_second_second_df.filter(F.col("start_of_week") > max_date)
    CNTX.catalog.save("l4_campaign_postpaid_prepaid_features_fourth_second_second", fourth_second_second_df)

>>>>>>> ed4adc44
    fifth_first_df = l4_rolling_window(input_df, fifth_first_dict)
    fifth_first_df = fifth_first_df.filter(F.col("start_of_week") > max_date)
    CNTX.catalog.save("l4_campaign_postpaid_prepaid_features_fifth_first", fifth_first_df)

<<<<<<< HEAD
=======
    fifth_first_second_df = l4_rolling_window(input_df, fifth_first_second_dict)
    fifth_first_second_df = fifth_first_second_df.filter(F.col("start_of_week") > max_date)
    CNTX.catalog.save("l4_campaign_postpaid_prepaid_features_fifth_first_second", fifth_first_second_df)

    fifth_first_third_df = l4_rolling_window(input_df, fifth_first_third_dict)
    fifth_first_third_df = fifth_first_third_df.filter(F.col("start_of_week") > max_date)
    CNTX.catalog.save("l4_campaign_postpaid_prepaid_features_fifth_first_third", fifth_first_third_df)

>>>>>>> ed4adc44
    fifth_second_df = l4_rolling_window(input_df, fifth_second_dict)
    fifth_second_df = fifth_second_df.filter(F.col("start_of_week") > max_date)
    CNTX.catalog.save("l4_campaign_postpaid_prepaid_features_fifth_second", fifth_second_df)

<<<<<<< HEAD
=======
    fifth_second_second_df = l4_rolling_window(input_df, fifth_second_second_dict)
    fifth_second_second_df = fifth_second_second_df.filter(F.col("start_of_week") > max_date)
    CNTX.catalog.save("l4_campaign_postpaid_prepaid_features_fifth_second_second", fifth_second_second_df)

    fifth_second_third_df = l4_rolling_window(input_df, fifth_second_third_dict)
    fifth_second_third_df = fifth_second_third_df.filter(F.col("start_of_week") > max_date)
    CNTX.catalog.save("l4_campaign_postpaid_prepaid_features_fifth_second_third", fifth_second_third_df)

>>>>>>> ed4adc44
    sixth_first_df = l4_rolling_window(input_df, sixth_first_dict)
    sixth_first_df = sixth_first_df.filter(F.col("start_of_week") > max_date)
    CNTX.catalog.save("l4_campaign_postpaid_prepaid_features_sixth_first", sixth_first_df)

<<<<<<< HEAD
=======
    sixth_first_second_df = l4_rolling_window(input_df, sixth_first_second_dict)
    sixth_first_second_df = sixth_first_second_df.filter(F.col("start_of_week") > max_date)
    CNTX.catalog.save("l4_campaign_postpaid_prepaid_features_sixth_first_second", sixth_first_second_df)

>>>>>>> ed4adc44
    sixth_second_df = l4_rolling_window(input_df, sixth_second_dict)
    sixth_second_df = sixth_second_df.filter(F.col("start_of_week") > max_date)
    CNTX.catalog.save("l4_campaign_postpaid_prepaid_features_sixth_second", sixth_second_df)

<<<<<<< HEAD
=======
    sixth_second_second_df = l4_rolling_window(input_df, sixth_second_second_dict)
    sixth_second_second_df = sixth_second_second_df.filter(F.col("start_of_week") > max_date)
    CNTX.catalog.save("l4_campaign_postpaid_prepaid_features_sixth_second_second", sixth_second_second_df)

>>>>>>> ed4adc44
    first_first_df = CNTX.catalog.load("l4_campaign_postpaid_prepaid_features_first_first")
    first_second_df = CNTX.catalog.load("l4_campaign_postpaid_prepaid_features_first_second")
    second_first_df = CNTX.catalog.load("l4_campaign_postpaid_prepaid_features_second_first")
    second_second_df = CNTX.catalog.load("l4_campaign_postpaid_prepaid_features_second_second")
    second_second_second_df = CNTX.catalog.load("l4_campaign_postpaid_prepaid_features_second_second_second")
    third_first_df = CNTX.catalog.load("l4_campaign_postpaid_prepaid_features_third_first")
    third_second_df = CNTX.catalog.load("l4_campaign_postpaid_prepaid_features_third_second")
    fourth_first_df = CNTX.catalog.load("l4_campaign_postpaid_prepaid_features_fourth_first")
    fourth_first_second_df = CNTX.catalog.load("l4_campaign_postpaid_prepaid_features_fourth_first_second")
    fourth_second_df = CNTX.catalog.load("l4_campaign_postpaid_prepaid_features_fourth_second")
<<<<<<< HEAD
    fifth_first_df = CNTX.catalog.load("l4_campaign_postpaid_prepaid_features_fifth_first")
    fifth_second_df = CNTX.catalog.load("l4_campaign_postpaid_prepaid_features_fifth_second")
    sixth_first_df = CNTX.catalog.load("l4_campaign_postpaid_prepaid_features_sixth_first")
    sixth_second_df = CNTX.catalog.load("l4_campaign_postpaid_prepaid_features_sixth_second")
=======
    fourth_second_second_df = CNTX.catalog.load("l4_campaign_postpaid_prepaid_features_fourth_second_second")
    fifth_first_df = CNTX.catalog.load("l4_campaign_postpaid_prepaid_features_fifth_first")
    fifth_first_second_df = CNTX.catalog.load("l4_campaign_postpaid_prepaid_features_fifth_first_second")
    fifth_first_third_df = CNTX.catalog.load("l4_campaign_postpaid_prepaid_features_fifth_first_third")
    fifth_second_df = CNTX.catalog.load("l4_campaign_postpaid_prepaid_features_fifth_second")
    fifth_second_second_df = CNTX.catalog.load("l4_campaign_postpaid_prepaid_features_fifth_second_second")
    fifth_second_third_df = CNTX.catalog.load("l4_campaign_postpaid_prepaid_features_fifth_second_third")
    sixth_first_df = CNTX.catalog.load("l4_campaign_postpaid_prepaid_features_sixth_first")
    sixth_first_second_df = CNTX.catalog.load("l4_campaign_postpaid_prepaid_features_sixth_first_second")
    sixth_second_df = CNTX.catalog.load("l4_campaign_postpaid_prepaid_features_sixth_second")
    sixth_second_second_df = CNTX.catalog.load("l4_campaign_postpaid_prepaid_features_sixth_second_second")
>>>>>>> ed4adc44

    group_cols = ["subscription_identifier", "start_of_week"]

    merged_df = union_dataframes_with_missing_cols(first_first_df, first_second_df, second_first_df, second_second_df,
<<<<<<< HEAD
                                                   third_first_df, third_second_df, fourth_first_df, fourth_second_df,
                                                   fifth_first_df, fifth_second_df, sixth_first_df, sixth_second_df)
=======
                                                   second_second_second_df,
                                                   third_first_df, third_second_df,
                                                   fourth_first_df,
                                                   fourth_first_second_df,
                                                   fourth_second_df,
                                                   fourth_second_second_df,
                                                   fifth_first_df, fifth_first_second_df,
                                                   fifth_first_third_df, fifth_second_df, fifth_second_second_df,
                                                   fifth_second_third_df, sixth_first_df, sixth_first_second_df,
                                                   sixth_second_df, sixth_second_second_df)
>>>>>>> ed4adc44

    sql_query = gen_max_sql(merged_df, "test_table", group_cols)

    return_df = execute_sql(merged_df, "test_table", sql_query)
    return return_df


def add_relative_time_features(data_frame: DataFrame) -> DataFrame:
    """
    :param data_frame:
    :return:
    """
    if len(data_frame.head(1)) == 0:
        return data_frame

    data_frame = data_frame.withColumn(
        "sum_campaign_total_upsell_xsell_by_call_center_sum_weekly_last_four_week_over_twelve_weeks"
        , F.col("sum_campaign_total_upsell_xsell_by_call_center_sum_weekly_last_four_week")
          / F.col("sum_campaign_total_upsell_xsell_by_call_center_sum_weekly_last_twelve_week")
    ) \
        .withColumn(
        "sum_campaign_total_others_by_call_center_sum_weekly_last_four_week_over_twelve_weeks"
        , F.col("sum_campaign_total_others_by_call_center_sum_weekly_last_four_week")
          / F.col("sum_campaign_total_others_by_call_center_sum_weekly_last_twelve_week")
    ) \
        .withColumn(
        "sum_campaign_total_retention_by_call_center_sum_weekly_last_four_week_over_twelve_weeks"
        , F.col("sum_campaign_total_retention_by_call_center_sum_weekly_last_four_week")
          / F.col("sum_campaign_total_retention_by_call_center_sum_weekly_last_twelve_week")
    ) \
        .withColumn(
        "sum_campaign_total_by_call_center_sum_weekly_last_four_week_over_twelve_weeks"
        , F.col("sum_campaign_total_by_call_center_sum_weekly_last_four_week")
          / F.col("sum_campaign_total_by_call_center_sum_weekly_last_twelve_week")
    ) \
        .withColumn(
        "sum_campaign_total_eligible_by_call_center_sum_weekly_last_four_week_over_twelve_weeks"
        , F.col("sum_campaign_total_eligible_by_call_center_sum_weekly_last_four_week")
          / F.col("sum_campaign_total_eligible_by_call_center_sum_weekly_last_twelve_week")
    ) \
        .withColumn(
        "sum_campaign_total_success_by_call_center_sum_weekly_last_four_week_over_twelve_weeks"
        , F.col("sum_campaign_total_success_by_call_center_sum_weekly_last_four_week")
          / F.col("sum_campaign_total_success_by_call_center_sum_weekly_last_twelve_week")
    ) \
        .withColumn(
        "sum_campaign_total_upsell_xsell_eligible_by_call_center_sum_weekly_four_week_over_twelve_weeks"
        , F.col("sum_campaign_total_upsell_xsell_eligible_by_call_center_sum_weekly_last_four_week")
          / F.col("sum_campaign_total_upsell_xsell_eligible_by_call_center_sum_weekly_last_twelve_week")
    ) \
        .withColumn("sum_campaign_total_upsell_xsell_success_by_call_center_sum_weekly_four_week_over_twelve_weeks"
                    , F.col("sum_campaign_total_upsell_xsell_success_by_call_center_sum_weekly_last_four_week")
                    / F.col("sum_campaign_total_upsell_xsell_success_by_call_center_sum_weekly_last_twelve_week")
                    ) \
        .withColumn(
        "sum_campaign_total_retention_eligible_by_call_center_sum_weekly_four_week_over_twelve_weeks"
        , F.col("sum_campaign_total_retention_eligible_by_call_center_sum_weekly_last_four_week")
          / F.col("sum_campaign_total_retention_eligible_by_call_center_sum_weekly_last_twelve_week")
    ) \
        .withColumn("sum_campaign_total_retention_success_by_call_center_sum_weekly_four_week_over_twelve_weeks"
                    , F.col("sum_campaign_total_retention_success_by_call_center_sum_weekly_last_four_week")
                    / F.col("sum_campaign_total_retention_success_by_call_center_sum_weekly_last_twelve_week")
                    ) \
        .withColumn(
        "sum_campaign_total_others_eligible_by_call_center_sum_weekly_four_week_over_twelve_weeks"
        , F.col("sum_campaign_total_others_eligible_by_call_center_sum_weekly_last_four_week")
          / F.col("sum_campaign_total_others_eligible_by_call_center_sum_weekly_last_twelve_week")
    ) \
        .withColumn(
        "sum_campaign_total_others_success_by_call_center_sum_weekly_four_week_over_twelve_weeks"
        , F.col("sum_campaign_total_others_success_by_call_center_sum_weekly_last_four_week")
          / F.col("sum_campaign_total_others_success_by_call_center_sum_weekly_last_twelve_week")
    ) \
        .withColumn(
        "sum_campaign_total_upsell_xsell_by_sms_sum_weekly_last_four_week_over_twelve_weeks"
        , F.col("sum_campaign_total_upsell_xsell_by_sms_sum_weekly_last_four_week")
          / F.col("sum_campaign_total_upsell_xsell_by_sms_sum_weekly_last_twelve_week")
    ) \
        .withColumn(
        "sum_campaign_total_others_by_sms_sum_weekly_last_four_week_over_twelve_weeks"
        , F.col("sum_campaign_total_others_by_sms_sum_weekly_last_four_week")
          / F.col("sum_campaign_total_others_by_sms_sum_weekly_last_twelve_week")
    ) \
        .withColumn(
        "sum_campaign_total_retention_by_sms_sum_weekly_last_four_week_over_twelve_weeks"
        , F.col("sum_campaign_total_retention_by_sms_sum_weekly_last_four_week")
          / F.col("sum_campaign_total_retention_by_sms_sum_weekly_last_twelve_week")
    ) \
        .withColumn(
        "sum_campaign_total_by_sms_sum_weekly_last_four_week_over_twelve_weeks"
        , F.col("sum_campaign_total_by_sms_sum_weekly_last_four_week")
          / F.col("sum_campaign_total_by_sms_sum_weekly_last_twelve_week")
    ) \
        .withColumn(
        "sum_campaign_total_eligible_by_sms_sum_weekly_last_four_week_over_twelve_weeks"
        , F.col("sum_campaign_total_eligible_by_sms_sum_weekly_last_four_week")
          / F.col("sum_campaign_total_eligible_by_sms_sum_weekly_last_twelve_week")
    ) \
        .withColumn(
        "sum_campaign_total_success_by_sms_sum_weekly_last_four_week_over_twelve_weeks"
        , F.col("sum_campaign_total_success_by_sms_sum_weekly_last_four_week")
          / F.col("sum_campaign_total_success_by_sms_sum_weekly_last_twelve_week")
    ) \
        .withColumn(
        "sum_campaign_total_upsell_xsell_eligible_by_sms_sum_weekly_four_week_over_twelve_weeks"
        , F.col("sum_campaign_total_upsell_xsell_eligible_by_sms_sum_weekly_last_four_week")
          / F.col("sum_campaign_total_upsell_xsell_eligible_by_sms_sum_weekly_last_twelve_week")
    ) \
        .withColumn("sum_campaign_total_upsell_xsell_success_by_sms_sum_weekly_four_week_over_twelve_weeks"
                    , F.col("sum_campaign_total_upsell_xsell_success_by_sms_sum_weekly_last_four_week")
                    / F.col("sum_campaign_total_upsell_xsell_success_by_sms_sum_weekly_last_twelve_week")
                    ) \
        .withColumn(
        "sum_campaign_total_retention_eligible_by_sms_sum_weekly_four_week_over_twelve_weeks"
        , F.col("sum_campaign_total_retention_eligible_by_sms_sum_weekly_last_four_week")
          / F.col("sum_campaign_total_retention_eligible_by_sms_sum_weekly_last_twelve_week")
    ) \
        .withColumn("sum_campaign_total_retention_success_by_sms_sum_weekly_four_week_over_twelve_weeks"
                    , F.col("sum_campaign_total_retention_success_by_sms_sum_weekly_last_four_week")
                    / F.col("sum_campaign_total_retention_success_by_sms_sum_weekly_last_twelve_week")
                    ) \
        .withColumn(
        "sum_campaign_total_others_eligible_by_sms_sum_weekly_four_week_over_twelve_weeks"
        , F.col("sum_campaign_total_others_eligible_by_sms_sum_weekly_last_four_week")
          / F.col("sum_campaign_total_others_eligible_by_sms_sum_weekly_last_twelve_week")
    ) \
        .withColumn(
        "sum_campaign_total_others_success_by_sms_sum_weekly_four_week_over_twelve_weeks"
        , F.col("sum_campaign_total_others_success_by_sms_sum_weekly_last_four_week")
          / F.col("sum_campaign_total_others_success_by_sms_sum_weekly_last_twelve_week")
    ) \
        .withColumn(
        "sum_campaign_total_upsell_xsell_by_sms_sum_weekly_last_four_week_over_twelve_weeks"
        , F.col("sum_campaign_total_upsell_xsell_by_sms_sum_weekly_last_four_week")
          / F.col("sum_campaign_total_upsell_xsell_by_sms_sum_weekly_last_twelve_week")
    ) \
        .withColumn(
        "sum_campaign_total_others_by_sms_sum_weekly_last_four_week_over_twelve_weeks"
        , F.col("sum_campaign_total_others_by_sms_sum_weekly_last_four_week")
          / F.col("sum_campaign_total_others_by_sms_sum_weekly_last_twelve_week")
    ) \
        .withColumn(
        "sum_campaign_total_retention_by_sms_sum_weekly_last_four_week_over_twelve_weeks"
        , F.col("sum_campaign_total_retention_by_sms_sum_weekly_last_four_week")
          / F.col("sum_campaign_total_retention_by_sms_sum_weekly_last_twelve_week")
    ) \
        .withColumn(
        "sum_campaign_total_by_sms_sum_weekly_last_four_week_over_twelve_weeks"
        , F.col("sum_campaign_total_by_sms_sum_weekly_last_four_week")
          / F.col("sum_campaign_total_by_sms_sum_weekly_last_twelve_week")
    ) \
        .withColumn(
        "sum_campaign_total_eligible_by_sms_sum_weekly_last_four_week_over_twelve_weeks"
        , F.col("sum_campaign_total_eligible_by_sms_sum_weekly_last_four_week")
          / F.col("sum_campaign_total_eligible_by_sms_sum_weekly_last_twelve_week")
    ) \
        .withColumn(
        "sum_campaign_total_success_by_sms_sum_weekly_last_four_week_over_twelve_weeks"
        , F.col("sum_campaign_total_success_by_sms_sum_weekly_last_four_week")
          / F.col("sum_campaign_total_success_by_sms_sum_weekly_last_twelve_week")
    ) \
        .withColumn(
        "sum_campaign_total_upsell_xsell_eligible_by_sms_sum_weekly_four_week_over_twelve_weeks"
        , F.col("sum_campaign_total_upsell_xsell_eligible_by_sms_sum_weekly_last_four_week")
          / F.col("sum_campaign_total_upsell_xsell_eligible_by_sms_sum_weekly_last_twelve_week")
    ) \
        .withColumn("sum_campaign_total_upsell_xsell_success_by_sms_sum_weekly_four_week_over_twelve_weeks"
                    , F.col("sum_campaign_total_upsell_xsell_success_by_sms_sum_weekly_last_four_week")
                    / F.col("sum_campaign_total_upsell_xsell_success_by_sms_sum_weekly_last_twelve_week")
                    ) \
        .withColumn(
        "sum_campaign_total_retention_eligible_by_sms_sum_weekly_four_week_over_twelve_weeks"
        , F.col("sum_campaign_total_retention_eligible_by_sms_sum_weekly_last_four_week")
          / F.col("sum_campaign_total_retention_eligible_by_sms_sum_weekly_last_twelve_week")
    ) \
        .withColumn("sum_campaign_total_retention_success_by_sms_sum_weekly_four_week_over_twelve_weeks"
                    , F.col("sum_campaign_total_retention_success_by_sms_sum_weekly_last_four_week")
                    / F.col("sum_campaign_total_retention_success_by_sms_sum_weekly_last_twelve_week")
                    ) \
        .withColumn(
        "sum_campaign_total_others_eligible_by_sms_sum_weekly_four_week_over_twelve_weeks"
        , F.col("sum_campaign_total_others_eligible_by_sms_sum_weekly_last_four_week")
          / F.col("sum_campaign_total_others_eligible_by_sms_sum_weekly_last_twelve_week")
    ) \
        .withColumn(
        "sum_campaign_total_others_success_by_sms_sum_weekly_four_week_over_twelve_weeks"
        , F.col("sum_campaign_total_others_success_by_sms_sum_weekly_last_four_week")
          / F.col("sum_campaign_total_others_success_by_sms_sum_weekly_last_twelve_week")
    ) \
        .withColumn(
        "sum_campaign_total_upsell_xsell_by_sms_sum_weekly_last_four_week_over_twelve_weeks"
        , F.col("sum_campaign_total_upsell_xsell_by_sms_sum_weekly_last_four_week")
          / F.col("sum_campaign_total_upsell_xsell_by_sms_sum_weekly_last_twelve_week")
    ) \
        .withColumn(
        "sum_campaign_total_others_by_sms_sum_weekly_last_four_week_over_twelve_weeks"
        , F.col("sum_campaign_total_others_by_sms_sum_weekly_last_four_week")
          / F.col("sum_campaign_total_others_by_sms_sum_weekly_last_twelve_week")
    ) \
        .withColumn(
        "sum_campaign_total_retention_by_sms_sum_weekly_last_four_week_over_twelve_weeks"
        , F.col("sum_campaign_total_retention_by_sms_sum_weekly_last_four_week")
          / F.col("sum_campaign_total_retention_by_sms_sum_weekly_last_twelve_week")
    ) \
        .withColumn(
        "sum_campaign_total_by_sms_sum_weekly_last_four_week_over_twelve_weeks"
        , F.col("sum_campaign_total_by_sms_sum_weekly_last_four_week")
          / F.col("sum_campaign_total_by_sms_sum_weekly_last_twelve_week")
    ) \
        .withColumn(
        "sum_campaign_total_eligible_by_sms_sum_weekly_last_four_week_over_twelve_weeks"
        , F.col("sum_campaign_total_eligible_by_sms_sum_weekly_last_four_week")
          / F.col("sum_campaign_total_eligible_by_sms_sum_weekly_last_twelve_week")
    ) \
        .withColumn(
        "sum_campaign_total_success_by_sms_sum_weekly_last_four_week_over_twelve_weeks"
        , F.col("sum_campaign_total_success_by_sms_sum_weekly_last_four_week")
          / F.col("sum_campaign_total_success_by_sms_sum_weekly_last_twelve_week")
    ) \
        .withColumn(
        "sum_campaign_total_upsell_xsell_eligible_by_sms_sum_weekly_four_week_over_twelve_weeks"
        , F.col("sum_campaign_total_upsell_xsell_eligible_by_sms_sum_weekly_last_four_week")
          / F.col("sum_campaign_total_upsell_xsell_eligible_by_sms_sum_weekly_last_twelve_week")
    ) \
        .withColumn("sum_campaign_total_upsell_xsell_success_by_sms_sum_weekly_four_week_over_twelve_weeks"
                    , F.col("sum_campaign_total_upsell_xsell_success_by_sms_sum_weekly_last_four_week")
                    / F.col("sum_campaign_total_upsell_xsell_success_by_sms_sum_weekly_last_twelve_week")
                    ) \
        .withColumn(
        "sum_campaign_total_retention_eligible_by_sms_sum_weekly_four_week_over_twelve_weeks"
        , F.col("sum_campaign_total_retention_eligible_by_sms_sum_weekly_last_four_week")
          / F.col("sum_campaign_total_retention_eligible_by_sms_sum_weekly_last_twelve_week")
    ) \
        .withColumn("sum_campaign_total_retention_success_by_sms_sum_weekly_four_week_over_twelve_weeks"
                    , F.col("sum_campaign_total_retention_success_by_sms_sum_weekly_last_four_week")
                    / F.col("sum_campaign_total_retention_success_by_sms_sum_weekly_last_twelve_week")
                    ) \
        .withColumn(
        "sum_campaign_total_others_eligible_by_sms_sum_weekly_four_week_over_twelve_weeks"
        , F.col("sum_campaign_total_others_eligible_by_sms_sum_weekly_last_four_week")
          / F.col("sum_campaign_total_others_eligible_by_sms_sum_weekly_last_twelve_week")
    ) \
        .withColumn(
        "sum_campaign_total_others_success_by_sms_sum_weekly_four_week_over_twelve_weeks"
        , F.col("sum_campaign_total_others_success_by_sms_sum_weekly_last_four_week")
          / F.col("sum_campaign_total_others_success_by_sms_sum_weekly_last_twelve_week")
    )

    data_frame = data_frame.drop('run_date')
    data_frame = data_frame.withColumn("run_date", F.current_date())
    return data_frame


def add_column_run_date(data_frame: DataFrame) -> DataFrame:
    """

    :param data_frame:
    :return:
    """
    if len(data_frame.head(1)) == 0:
        return data_frame

    data_frame = data_frame.drop('run_date')
    data_frame = data_frame.withColumn("run_date", F.current_date())

    return data_frame<|MERGE_RESOLUTION|>--- conflicted
+++ resolved
@@ -19,13 +19,6 @@
                                    third_first_dict: dict,
                                    third_second_dict: dict,
                                    fourth_first_dict: dict,
-<<<<<<< HEAD
-                                   fourth_second_dict: dict,
-                                   fifth_first_dict: dict,
-                                   fifth_second_dict: dict,
-                                   sixth_first_dict: dict,
-                                   sixth_second_dict: dict,
-=======
                                    fourth_first_second_dict: dict,
                                    fourth_second_dict: dict,
                                    fourth_second_second_dict: dict,
@@ -39,7 +32,6 @@
                                    sixth_first_second_dict: dict,
                                    sixth_second_dict: dict,
                                    sixth_second_second_dict: dict,
->>>>>>> ed4adc44
                                    ) -> DataFrame:
     """
     :param input_df:
@@ -111,19 +103,14 @@
     fourth_second_df = fourth_second_df.filter(F.col("start_of_week") > max_date)
     CNTX.catalog.save("l4_campaign_postpaid_prepaid_features_fourth_second", fourth_second_df)
 
-<<<<<<< HEAD
-=======
     fourth_second_second_df = l4_rolling_window(input_df, fourth_second_second_dict)
     fourth_second_second_df = fourth_second_second_df.filter(F.col("start_of_week") > max_date)
     CNTX.catalog.save("l4_campaign_postpaid_prepaid_features_fourth_second_second", fourth_second_second_df)
 
->>>>>>> ed4adc44
     fifth_first_df = l4_rolling_window(input_df, fifth_first_dict)
     fifth_first_df = fifth_first_df.filter(F.col("start_of_week") > max_date)
     CNTX.catalog.save("l4_campaign_postpaid_prepaid_features_fifth_first", fifth_first_df)
 
-<<<<<<< HEAD
-=======
     fifth_first_second_df = l4_rolling_window(input_df, fifth_first_second_dict)
     fifth_first_second_df = fifth_first_second_df.filter(F.col("start_of_week") > max_date)
     CNTX.catalog.save("l4_campaign_postpaid_prepaid_features_fifth_first_second", fifth_first_second_df)
@@ -132,13 +119,10 @@
     fifth_first_third_df = fifth_first_third_df.filter(F.col("start_of_week") > max_date)
     CNTX.catalog.save("l4_campaign_postpaid_prepaid_features_fifth_first_third", fifth_first_third_df)
 
->>>>>>> ed4adc44
     fifth_second_df = l4_rolling_window(input_df, fifth_second_dict)
     fifth_second_df = fifth_second_df.filter(F.col("start_of_week") > max_date)
     CNTX.catalog.save("l4_campaign_postpaid_prepaid_features_fifth_second", fifth_second_df)
 
-<<<<<<< HEAD
-=======
     fifth_second_second_df = l4_rolling_window(input_df, fifth_second_second_dict)
     fifth_second_second_df = fifth_second_second_df.filter(F.col("start_of_week") > max_date)
     CNTX.catalog.save("l4_campaign_postpaid_prepaid_features_fifth_second_second", fifth_second_second_df)
@@ -147,29 +131,22 @@
     fifth_second_third_df = fifth_second_third_df.filter(F.col("start_of_week") > max_date)
     CNTX.catalog.save("l4_campaign_postpaid_prepaid_features_fifth_second_third", fifth_second_third_df)
 
->>>>>>> ed4adc44
     sixth_first_df = l4_rolling_window(input_df, sixth_first_dict)
     sixth_first_df = sixth_first_df.filter(F.col("start_of_week") > max_date)
     CNTX.catalog.save("l4_campaign_postpaid_prepaid_features_sixth_first", sixth_first_df)
 
-<<<<<<< HEAD
-=======
     sixth_first_second_df = l4_rolling_window(input_df, sixth_first_second_dict)
     sixth_first_second_df = sixth_first_second_df.filter(F.col("start_of_week") > max_date)
     CNTX.catalog.save("l4_campaign_postpaid_prepaid_features_sixth_first_second", sixth_first_second_df)
 
->>>>>>> ed4adc44
     sixth_second_df = l4_rolling_window(input_df, sixth_second_dict)
     sixth_second_df = sixth_second_df.filter(F.col("start_of_week") > max_date)
     CNTX.catalog.save("l4_campaign_postpaid_prepaid_features_sixth_second", sixth_second_df)
 
-<<<<<<< HEAD
-=======
     sixth_second_second_df = l4_rolling_window(input_df, sixth_second_second_dict)
     sixth_second_second_df = sixth_second_second_df.filter(F.col("start_of_week") > max_date)
     CNTX.catalog.save("l4_campaign_postpaid_prepaid_features_sixth_second_second", sixth_second_second_df)
 
->>>>>>> ed4adc44
     first_first_df = CNTX.catalog.load("l4_campaign_postpaid_prepaid_features_first_first")
     first_second_df = CNTX.catalog.load("l4_campaign_postpaid_prepaid_features_first_second")
     second_first_df = CNTX.catalog.load("l4_campaign_postpaid_prepaid_features_second_first")
@@ -180,12 +157,6 @@
     fourth_first_df = CNTX.catalog.load("l4_campaign_postpaid_prepaid_features_fourth_first")
     fourth_first_second_df = CNTX.catalog.load("l4_campaign_postpaid_prepaid_features_fourth_first_second")
     fourth_second_df = CNTX.catalog.load("l4_campaign_postpaid_prepaid_features_fourth_second")
-<<<<<<< HEAD
-    fifth_first_df = CNTX.catalog.load("l4_campaign_postpaid_prepaid_features_fifth_first")
-    fifth_second_df = CNTX.catalog.load("l4_campaign_postpaid_prepaid_features_fifth_second")
-    sixth_first_df = CNTX.catalog.load("l4_campaign_postpaid_prepaid_features_sixth_first")
-    sixth_second_df = CNTX.catalog.load("l4_campaign_postpaid_prepaid_features_sixth_second")
-=======
     fourth_second_second_df = CNTX.catalog.load("l4_campaign_postpaid_prepaid_features_fourth_second_second")
     fifth_first_df = CNTX.catalog.load("l4_campaign_postpaid_prepaid_features_fifth_first")
     fifth_first_second_df = CNTX.catalog.load("l4_campaign_postpaid_prepaid_features_fifth_first_second")
@@ -197,15 +168,10 @@
     sixth_first_second_df = CNTX.catalog.load("l4_campaign_postpaid_prepaid_features_sixth_first_second")
     sixth_second_df = CNTX.catalog.load("l4_campaign_postpaid_prepaid_features_sixth_second")
     sixth_second_second_df = CNTX.catalog.load("l4_campaign_postpaid_prepaid_features_sixth_second_second")
->>>>>>> ed4adc44
 
     group_cols = ["subscription_identifier", "start_of_week"]
 
     merged_df = union_dataframes_with_missing_cols(first_first_df, first_second_df, second_first_df, second_second_df,
-<<<<<<< HEAD
-                                                   third_first_df, third_second_df, fourth_first_df, fourth_second_df,
-                                                   fifth_first_df, fifth_second_df, sixth_first_df, sixth_second_df)
-=======
                                                    second_second_second_df,
                                                    third_first_df, third_second_df,
                                                    fourth_first_df,
@@ -216,7 +182,6 @@
                                                    fifth_first_third_df, fifth_second_df, fifth_second_second_df,
                                                    fifth_second_third_df, sixth_first_df, sixth_first_second_df,
                                                    sixth_second_df, sixth_second_second_df)
->>>>>>> ed4adc44
 
     sql_query = gen_max_sql(merged_df, "test_table", group_cols)
 

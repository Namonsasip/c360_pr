from pyspark.sql import SparkSession,DataFrame
from customer360.utilities.re_usable_functions import union_dataframes_with_missing_cols, check_empty_dfs, \
    data_non_availability_and_missing_check, add_start_of_week_and_month
from pyspark.sql import functions as F
from customer360.utilities.config_parser import node_from_config
import os
from customer360.utilities.spark_util import get_spark_empty_df
from pyspark.sql.types import *
from customer360.utilities.spark_util import get_spark_session

<<<<<<< HEAD
conf = os.getenv("CONF", None)

spark = get_spark_session()
=======
>>>>>>> 1c9b5336

# def pre_process_df(data_frame: DataFrame) -> [DataFrame, DataFrame]:
#     """
#
#     :param data_frame:
#     :return:
#     """
#     # below lines are to prepare channels
#
#     data_frame = data_frame.withColumnRenamed("campaign_child_code", "child_campaign_code")
#
#     #############  cut off process ma to join pre + post    #############
#
#     # ma_join_cols = ['subscription_identifier', "contact_date", 'child_campaign_code']
#     # contacts_ma_small = contacts_ma_small\
#     #     .select("subscription_identifier", "child_campaign_code", "contact_date", "channel_identifier").distinct()
#     #
#     # data_frame = data_frame.join(contacts_ma_small, ma_join_cols, how="left")
#
#     #############  cut off process ma to join pre + post    #############
#
#     data_frame = data_frame.withColumn("campaign_channel", F.coalesce(F.col("contact_channel"),
#                                                                       F.col("campaign_channel")))
#     #############  filter condition for support call center feature    #############
#     data_frame = data_frame.withColumn("status_khun_wijittra", F.expr \
#         ("case when lower(campaign_channel) not like '%phone%'   then 1 \
#         when lower(campaign_channel)  like '%phone%' and  contact_status_success_yn = 'Y' then 1 \
#                                               ELSE 0 END"))
#
#     data_frame = data_frame.filter((F.col("status_khun_wijittra")) != 0)
#
#     # Above logic ends here
#     all_count_grp_cols = ["access_method_num", "subscription_identifier", "contact_date",
#                           "campaign_type", "campaign_channel", "response"]
#
#     campaign_type = ['CSM Retention', 'Cross & Up Sell']
#
#     all_count_df = data_frame.groupBy(all_count_grp_cols).agg(F.count("subscription_identifier").alias("base_count"))
#
#     all_count_df = all_count_df.withColumn("campaign_type", F.when(F.col("campaign_type").isin(*campaign_type),
#                                                                    F.col("campaign_type")).otherwise(F.lit("others")))
#
#     # calculating at campaign type
#     total_camp_by_camp_type = ["access_method_num", "subscription_identifier"
#         , "contact_date", 'campaign_type', 'campaign_channel']
#
#     total_cam_by_cam_type = all_count_df.groupBy(total_camp_by_camp_type) \
#         .agg(F.sum("base_count").alias("campaign_total_by_campaign_type"))
#
#     total_campaign_y_n = all_count_df.filter(F.col("response").isin(['Y', 'N'])) \
#         .groupBy(total_camp_by_camp_type).agg(F.sum("base_count").alias("campaign_total_by_campaign_type_y_n"))
#
#     total_campaign_y = all_count_df.filter(F.col("response").isin(['Y'])) \
#         .groupBy(total_camp_by_camp_type).agg(F.sum("base_count").alias("campaign_total_by_campaign_type_y"))
#
#     camp_type_final = total_cam_by_cam_type.join(total_campaign_y_n, total_camp_by_camp_type, how='left')
#     camp_type_final = camp_type_final.join(total_campaign_y, total_camp_by_camp_type, how='left')
#
#     # calculating at campaign channel
#
#     total_camp_by_camp_chnl_cols = ["access_method_num", "subscription_identifier", "contact_date", "campaign_channel"]
#
#     total_cam_by_cam_chnl = all_count_df.groupBy(total_camp_by_camp_chnl_cols) \
#         .agg(F.sum(F.col("base_count")).alias("campaign_total_by_campaign_channel"))
#
#     total_campaign_chnl_y_n = all_count_df.filter(F.col("response").isin(['Y', 'N'])) \
#         .groupBy(total_camp_by_camp_chnl_cols).agg(
#         F.sum(F.col("base_count")).alias("campaign_total_by_campaign_channel_y_n"))
#
#     total_campaign_chnl_y = all_count_df.filter(F.col("response").isin(['Y'])) \
#         .groupBy(total_camp_by_camp_chnl_cols).agg(
#         F.sum(F.col("base_count")).alias("campaign_total_by_campaign_channel_y"))
#
#     camp_chnl_final = total_cam_by_cam_chnl.join(total_campaign_chnl_y_n, total_camp_by_camp_chnl_cols, how='left')
#     camp_chnl_final = camp_chnl_final.join(total_campaign_chnl_y, total_camp_by_camp_chnl_cols, how='left')
#
#     # merging campaign_type and channel
#     final_df = camp_type_final.join(camp_chnl_final, total_camp_by_camp_chnl_cols, how="outer")
#
#     coalesce_cols = ['campaign_total_by_campaign_type', 'campaign_total_by_campaign_type_y_n',
#                      'campaign_total_by_campaign_type_y', 'campaign_total_by_campaign_channel',
#                      'campaign_total_by_campaign_channel_y_n', 'campaign_total_by_campaign_channel_y']
#
#     for col in coalesce_cols:
#         final_df = final_df.withColumn(col, F.coalesce(col, F.lit(0)))
#
#     campaign_channel_top_df = final_df.filter(F.col("campaign_channel").isNotNull()). \
#         groupBy(["access_method_num", "subscription_identifier", "campaign_channel", "contact_date"]) \
#         .agg(F.sum("campaign_total_by_campaign_channel_y_n").alias("campaign_total_campaign"),
#              F.sum("campaign_total_by_campaign_channel_y").alias("success_channel_camp"))
#
#     # this df is to calculate the top channel of the day.
#     campaign_channel_top_df = campaign_channel_top_df.\
#         withColumn("campaign_channel_success_ratio", F.col("success_channel_camp") / F.col( "campaign_total_campaign"))\
#         .drop("total_campaign", "success_channel_camp")
#
#     total_campaign = all_count_df.groupBy(["access_method_num", "subscription_identifier", "contact_date"]) \
#         .agg(F.sum(F.col("base_count")).alias("campaign_overall_count")
#              , F.max(F.col("contact_date")).alias("campaign_last_communication_date"))
#
#     final_df = final_df.join(total_campaign, ["access_method_num", "subscription_identifier", "contact_date"],
#                              how="left")
#     return final_df, campaign_channel_top_df

def pre_process_df(data_frame: DataFrame) -> [DataFrame, DataFrame, DataFrame]:
    """

    :param data_frame:
    :return:
    """
<<<<<<< HEAD
=======
    conf = os.getenv("CONF", None)
    spark = get_spark_session()

>>>>>>> 1c9b5336
    # data_frame = data_frame.withColumnRenamed("campaign_child_code", "child_campaign_code")
    # data_frame = data_frame.withColumnRenamed("mobile_no", "access_method_num")
    data_frame.registerTempTable('df_contact_list')
    # final_df = spark.sql('''select contact_date, subscription_identifier, contact_channel
    # , case when campaign_type in ('CSM Retention', 'Cross & Up Sell','CSM Churn') then campaign_type else 'Others' end campaign_type
    # , count(subscription_identifier) as campaign_total
    # , sum(case when response in ('Y','N') then 1 else 0 end) as campaign_total_eligible
    # , sum(case when response = 'Y' then 1 else 0 end) as campaign_total_success
    # , sum(case when contact_status_success_yn = 'Y' then 1 else 0 end) as campaign_total_contact_success
    # from campaign_tracking_post
    # group by contact_date, subscription_identifier, contact_channel,case when campaign_type in ('CSM Retention', 'Cross & Up Sell','CSM Churn') then campaign_type else 'Others' end''')

    df_l1_campaign_detail_daily = spark.sql('''
    select campaign_system , subscription_identifier , mobile_no as access_method_num, register_date , campaign_type
    , campaign_status , campaign_parent_code , campaign_child_code as child_campaign_code, campaign_name , contact_month
    , contact_date , contact_control_group , response , campaign_parent_name , campaign_channel
    , contact_status , contact_status_success_yn , current_campaign_owner , system_campaign_owner , response_type
    , call_outcome , response_date , call_attempts , contact_channel , update_date
    , contact_status_last_upd ,  valuesegment , valuesubsegment , campaign_group , campaign_category, execute_date
    , subscription_identifier as c360_subscription_identifier
    , case when lower(campaign_channel) not like '%phone%' then 1 
           when lower(campaign_channel) like '%phone%' and contact_status_success_yn = 'Y' then 1 ELSE 0 END contact_success
    from (
      select *
      ,row_number() over(partition by contact_date, campaign_child_code, subscription_identifier, campaign_system, campaign_parent_code order by update_date desc ) as row_no
      from df_contact_list a
    ) filter_contact_date
    where row_no = 1 
    ''')

    df_l1_campaign_detail_daily.registerTempTable('l1_campaign_detail_daily')

    final_df = spark.sql('''
    select contact_date, subscription_identifier,access_method_num, contact_channel, execute_date
      , case when lower(campaign_type) like '%cross%sell%' or lower(campaign_type) like '%up%sell%' then 'Cross & Up Sell'
         when lower(campaign_type) like '%retention%' then 'CSM Retention'
         when lower(campaign_type) like '%churn%' then 'CSM Churn'
         else 'Others' end campaign_type
      , count(subscription_identifier) as campaign_total 
      , sum(case when response in ('Y','N') then contact_success else 0 end) as campaign_total_eligible
      , sum(case when response = 'Y' then contact_success else 0 end) as campaign_total_success
      , sum(contact_success) as campaign_total_contact_success
      from l1_campaign_detail_daily
      where lower(coalesce(contact_status,'x')) <> 'unqualified'
      group by contact_date, subscription_identifier,access_method_num, contact_channel, execute_date
        ,case when lower(campaign_type) like '%cross%sell%' or lower(campaign_type) like '%up%sell%' then 'Cross & Up Sell'
         when lower(campaign_type) like '%retention%' then 'CSM Retention'
         when lower(campaign_type) like '%churn%' then 'CSM Churn'
         else 'Others' end
    ''')

    campaign_detail_daily_df = spark.sql('''
        select
        subscription_identifier
        ,campaign_system
        ,campaign_type
        ,campaign_parent_code
        ,campaign_parent_name
        ,child_campaign_code
        ,contact_month
        ,contact_date
        ,contact_control_group
        ,contact_channel
        ,response
        ,response_type
        ,response_date
        ,contact_status
        ,contact_status_success_yn
        ,call_outcome
        ,call_attempts
        ,contact_status_last_upd
        ,current_campaign_owner
        ,update_date
        ,CASE WHEN campaign_name is null THEN child_campaign_code ELSE campaign_name END as campaign_name
        ,execute_date
        from l1_campaign_detail_daily
    ''')

    final_df.registerTempTable('int_l1_campaign_summary_daily')
    campaign_channel_top_df = spark.sql('''
    select
      contact_date
    , subscription_identifier
    , access_method_num
    , contact_channel
    , campaign_total_eligible
    , campaign_total_success
    , execute_date
    from int_l1_campaign_summary_daily
    ''')
    # print('---------pre_process_df final_df------------')
    # final_df.limit(10).show()
    # print('---------pre_process_df campaign_channel_top_df------------')
    # campaign_channel_top_df.limit(10).show()
    # print('---------pre_process_df campaign_detail_daily_df------------')
    # campaign_detail_daily_df.limit(10).show()
    # final_df = final_df.toDF()
    return final_df, campaign_channel_top_df, campaign_detail_daily_df

# def massive_processing(post_paid: DataFrame,
#                        prepaid: DataFrame,
#                        cust_prof: DataFrame,
#                        dict_1: dict,
#                        dict_2: dict) -> [DataFrame, DataFrame]:
#     """
#     :param post_paid:
#     :param prepaid:
#     :param cust_prof:
#     :param dict_1:
#     :param dict_2:
#     :return:
#     """
#     # data_set_1, data_set_2
#     unioned_df = union_dataframes_with_missing_cols(post_paid, prepaid)
#     unioned_df = add_start_of_week_and_month(input_df=unioned_df, date_column='contact_date') \
#         .withColumnRenamed("mobile_no", "access_method_num") \
#         .drop("subscription_identifier")
#     # This is recently added by K.Wijitra request
#
#     unioned_df = unioned_df.filter(F.lower(F.col("contact_status")) != 'unqualified')
#
#     joined = cust_prof.select("event_partition_date", "access_method_num", "subscription_identifier",
#                               "start_of_week", "start_of_month") \
#         .join(unioned_df, ["access_method_num", "event_partition_date", "start_of_week", "start_of_month"])
#
#     joined = joined.drop("event_partition_date", "start_of_week", "start_of_month")
#     output_df_1, output_df_2 = pre_process_df(joined)
#
#     output_df_1 = node_from_config(output_df_1, dict_1)
#     output_df_2 = node_from_config(output_df_2, dict_2)
#
#     return [output_df_1, output_df_2]

def massive_processing(postpaid: DataFrame,
                           prepaid: DataFrame,
                           fbb: DataFrame,
                           dict_1: dict,
                           dict_2: dict,
                           dict_3: dict) -> [DataFrame, DataFrame, DataFrame]:
    """
    :param post_paid:
    :param prepaid:
    :param cust_prof:
    :param dict_1:
    :param dict_2:
    :return:
    """
    # print('-----dict_1-----')
    # print(dict_1)
    # print('-----dict_2-----')
    # print(dict_2)
    # print('-----dict_3-----')
    # print(dict_3)

<<<<<<< HEAD
=======
    conf = os.getenv("CONF", None)
    spark = get_spark_session()

>>>>>>> 1c9b5336
    if 'current_campaign_owner' not in postpaid.columns:
        postpaid = postpaid.withColumn("current_campaign_owner", F.lit(None))
    if 'system_campaign_owner' not in postpaid.columns:
        postpaid = postpaid.withColumn("system_campaign_owner", F.lit(None))
    if 'contact_status_last_upd' not in postpaid.columns:
        postpaid = postpaid.withColumn("contact_status_last_upd", F.lit(None))
    if 'current_campaign_owner' not in prepaid.columns:
        prepaid = prepaid.withColumn("current_campaign_owner", F.lit(None))
    if 'system_campaign_owner' not in prepaid.columns:
        prepaid = prepaid.withColumn("system_campaign_owner", F.lit(None))
    if 'contact_status_last_upd' not in prepaid.columns:
        prepaid = prepaid.withColumn("contact_status_last_upd", F.lit(None))
    if 'current_campaign_owner' not in fbb.columns:
        fbb = fbb.withColumn("current_campaign_owner", F.lit(None))
    if 'system_campaign_owner' not in fbb.columns:
        fbb = fbb.withColumn("system_campaign_owner", F.lit(None))
    if 'contact_status_last_upd' not in fbb.columns:
        fbb = fbb.withColumn("contact_status_last_upd", F.lit(None))
    if 'valuesegment' not in fbb.columns:
        fbb = fbb.withColumn("valuesegment", F.lit(None))
    if 'valuesubsegment' not in fbb.columns:
        fbb = fbb.withColumn("valuesubsegment", F.lit(None))
    if 'campaign_group' not in fbb.columns:
        fbb = fbb.withColumn("campaign_group", F.lit(None))
    if 'campaign_category' not in fbb.columns:
        fbb = fbb.withColumn("campaign_category", F.lit(None))

    postpaid = postpaid.withColumn("execute_date", F.current_date())
    prepaid = prepaid.withColumn("execute_date", F.current_date())
    fbb = fbb.withColumn("execute_date", F.current_date())

    postpaid.createOrReplaceTempView("df_contact_list_post")
    prepaid.createOrReplaceTempView("df_contact_list_pre")
    fbb.createOrReplaceTempView("df_contact_list_fbb")
    min_contact_date = spark.sql('''
    select (max(to_date(cast(min_partition_date as string), 'yyyyMMdd')) - 1) min_contact_date
    from (
      select min(partition_date) min_partition_date
      from df_contact_list_post
      union 
      select min(partition_date) min_partition_date
      from df_contact_list_pre
      union 
      select min(partition_date) min_partition_date
      from df_contact_list_fbb
    ) all_df
    ''')
    min_contact_date.registerTempTable('min_contact_date')
    print('---------min_contact_date------------')
    min_contact_date.limit(10).show()

    df_contact_list = spark.sql('''
    select campaign_system , subscription_identifier , mobile_no, register_date , campaign_type
    , campaign_status , campaign_parent_code , campaign_child_code , campaign_name , contact_month
    , contact_date , contact_control_group , response , campaign_parent_name , campaign_channel
    , contact_status , contact_status_success_yn ,  current_campaign_owner ,  system_campaign_owner , response_type
    , call_outcome , response_date , call_attempts , contact_channel , update_date
    ,  contact_status_last_upd, valuesegment , valuesubsegment , campaign_group , campaign_category, execute_date
    , partition_date
    from df_contact_list_post a   
      join min_contact_date b
      where to_date(a.contact_date) >= b.min_contact_date
    union all
    select campaign_system , mobile_no||"-"||date_format(register_date,'yyyyMMdd') as subscription_identifier , mobile_no, register_date , campaign_type
    , campaign_status , campaign_parent_code , campaign_child_code , campaign_name , contact_month
    , contact_date , contact_control_group , response , campaign_parent_name , campaign_channel
    , contact_status , contact_status_success_yn , current_campaign_owner , system_campaign_owner , response_type
    , call_outcome , response_date , call_attempts , contact_channel , update_date
    ,  contact_status_last_upd, valuesegment , valuesubsegment , campaign_group , campaign_category, execute_date
    , partition_date
    from df_contact_list_pre a   
      join min_contact_date b
      where to_date(a.contact_date) >= b.min_contact_date
    union all
    select case when campaign_system = 'FBB' then 'Batch' else campaign_system end as campaign_system 
    , subscription_identifier , fbb_mobile_no as mobile_no, register_date , campaign_type
    , campaign_status , campaign_parent_code , campaign_child_code , campaign_name , contact_month
    , contact_date , contact_control_group , response , campaign_parent_name , campaign_channel
    , contact_status , contact_status_success_yn ,  current_campaign_owner ,  system_campaign_owner , response_type
    , call_outcome , response_date , call_attempts , contact_channel , update_date
    , contact_status_last_upd ,  valuesegment ,  valuesubsegment ,  campaign_group ,  campaign_category, execute_date
    , partition_date
    from df_contact_list_fbb a   
      join min_contact_date b
      where to_date(a.contact_date) >= b.min_contact_date
    ''')
    # post_paid.registerTempTable('campaign_tracking_post')
    # post_paid.persist()
    # display(post_paid)
    # output_df_1, output_df_2 = pre_process_df(joined)
    # print('---------clear duplicate data and filter data df_contact_list------------')
    # df_contact_list.limit(10).show()

    output_df_1, output_df_2, output_df_3 = pre_process_df(df_contact_list)
    output_df_1 = node_from_config(output_df_1, dict_1)
    output_df_2 = node_from_config(output_df_2, dict_2)
    output_df_3 = node_from_config(output_df_3, dict_3)
    # print('---------node_from_config output_df_1------------')
    # output_df_1.limit(10).show()
    # print('---------node_from_config output_df_2------------')
    # output_df_2.limit(10).show()
    # print('---------node_from_config output_df_3------------')
    # output_df_3.limit(10).show()
    # output_df_1 = output_df_1.toDF()

    return [output_df_1, output_df_2, output_df_3]


# def cam_post_channel_with_highest_conversion(postpaid: DataFrame,
#                                              prepaid: DataFrame,
#                                              cust_prof: DataFrame,
#                                              dictionary_obj: dict,
#                                              dictionary_obj_2: dict) -> [DataFrame, DataFrame]:
#     """
#     :param postpaid:
#     :param prepaid:
#     :param cust_prof:
#     :param dictionary_obj:
#     :param dictionary_obj_2:
#     :return:
#     """
#
#     ################################# Start Implementing Data availability checks ###############################
#     if check_empty_dfs([postpaid, prepaid, cust_prof]):
#         return [get_spark_empty_df(), get_spark_empty_df()]
#
#     postpaid = data_non_availability_and_missing_check(df=postpaid, grouping="daily", par_col="partition_date",
#                                                        target_table_name="l1_campaign_post_pre_daily")
#
#     prepaid = data_non_availability_and_missing_check(df=prepaid, grouping="daily", par_col="partition_date",
#                                                       target_table_name="l1_campaign_post_pre_daily")
#
#     cust_prof = data_non_availability_and_missing_check(df=cust_prof, grouping="daily", par_col="event_partition_date",
#                                                         target_table_name="l1_campaign_post_pre_daily")
#
#     # if check_empty_dfs([postpaid, prepaid, contacts_ma, cust_prof]):
#     if check_empty_dfs([postpaid, prepaid, cust_prof]):
#         return [get_spark_empty_df(), get_spark_empty_df()]
#
#     min_value = union_dataframes_with_missing_cols(
#         [
#             postpaid.select(
#                 F.to_date(F.max(F.col("partition_date")).cast(StringType()), 'yyyyMMdd').alias("max_date")),
#             prepaid.select(
#                 F.to_date(F.max(F.col("partition_date")).cast(StringType()), 'yyyyMMdd').alias("max_date")),
#             cust_prof.select(
#                 F.max(F.col("event_partition_date")).alias("max_date")),
#         ]
#     ).select(F.min(F.col("max_date")).alias("min_date")).collect()[0].min_date
#
#     postpaid = postpaid.filter(F.to_date(F.col("partition_date").cast(StringType()), 'yyyyMMdd') <= min_value)
#
#     prepaid = prepaid.filter(F.to_date(F.col("partition_date").cast(StringType()), 'yyyyMMdd') <= min_value)
#
#     cust_prof = cust_prof.filter(F.col("event_partition_date") <= min_value)
#
#     ################################# End Implementing Data availability checks ###############################
#     first_df, second_df = massive_processing(postpaid, prepaid, cust_prof, dictionary_obj, dictionary_obj_2)
#
#     return [first_df, second_df]

def cam_post_channel_with_highest_conversion(postpaid: DataFrame,
                                                 prepaid: DataFrame,
                                                 fbb: DataFrame,
                                                 dictionary_obj: dict,
                                                 dictionary_obj_2: dict,
                                                 dictionary_obj_3: dict) -> [DataFrame, DataFrame, DataFrame]:
    """
    :param postpaid:
    :param prepaid:
    :param cust_prof:
    :param dictionary_obj:
    :param dictionary_obj_2:
    :return:
    """
    conf = os.getenv("CONF", None)
    spark = get_spark_session()

    ################################# Start Implementing Data availability checks ###############################
    if check_empty_dfs([postpaid, prepaid, fbb]):
        return get_spark_empty_df()

    postpaid = data_non_availability_and_missing_check(df=postpaid, grouping="daily", par_col="partition_date",
                                                       target_table_name="l1_campaign_post_pre_daily")

    prepaid = data_non_availability_and_missing_check(df=prepaid, grouping="daily", par_col="partition_date",
                                                      target_table_name="l1_campaign_post_pre_daily")

    fbb = data_non_availability_and_missing_check(df=fbb, grouping="daily", par_col="partition_date",
                                                      target_table_name="l1_campaign_post_pre_daily")

    # cust_prof = data_non_availability_and_missing_check(df=cust_prof, grouping="daily", par_col="event_partition_date",
    #                                                     target_table_name="l1_campaign_post_pre_daily")

    # if check_empty_dfs([postpaid, prepaid, contacts_ma, cust_prof]):
    if check_empty_dfs([postpaid, prepaid, fbb]):
        return get_spark_empty_df()

    min_value = union_dataframes_with_missing_cols(
        [
            postpaid.select(
                F.to_date(F.max(F.col("partition_date")).cast(StringType()), 'yyyyMMdd').alias("max_date")),
            prepaid.select(
                F.to_date(F.max(F.col("partition_date")).cast(StringType()), 'yyyyMMdd').alias("max_date")),
            fbb.select(
                F.to_date(F.max(F.col("partition_date")).cast(StringType()), 'yyyyMMdd').alias("max_date")),
            # cust_prof.select(
            #     F.max(F.col("event_partition_date")).alias("max_date")),
        ]
    ).select(F.min(F.col("max_date")).alias("min_date")).collect()[0].min_date

    postpaid = postpaid.filter(F.to_date(F.col("partition_date").cast(StringType()), 'yyyyMMdd') <= min_value)

    prepaid = prepaid.filter(F.to_date(F.col("partition_date").cast(StringType()), 'yyyyMMdd') <= min_value)

    fbb = fbb.filter(F.to_date(F.col("partition_date").cast(StringType()), 'yyyyMMdd') <= min_value)

    min_value_65 = union_dataframes_with_missing_cols(
        [
            postpaid.select(
                F.date_sub(F.to_date(F.col("partition_date").cast(StringType()), 'yyyyMMdd'), 65).alias("min_date")),
            prepaid.select(
                F.date_sub(F.to_date(F.col("partition_date").cast(StringType()), 'yyyyMMdd'), 65).alias("min_date")),
            fbb.select(
                F.date_sub(F.to_date(F.col("partition_date").cast(StringType()), 'yyyyMMdd'), 65).alias("min_date")),

        ]
    ).select(F.max(F.col("min_date")).alias("last_date")).collect()[0].last_date

    # min_value_65 = spark.createDataFrame([('20200702',)], ['min_date'])
    # min_value_65 = min_value_65.select(F.to_date(F.lit('20200702'), 'yyyyMMdd').alias('last_date')).collect()[0].last_date

    postpaid = postpaid.filter(F.to_date(F.col("partition_date").cast(StringType()), 'yyyyMMdd') >= min_value_65)

    prepaid = prepaid.filter(F.to_date(F.col("partition_date").cast(StringType()), 'yyyyMMdd') >= min_value_65)

    fbb = fbb.filter(F.to_date(F.col("partition_date").cast(StringType()), 'yyyyMMdd') >= min_value_65)

    # cust_prof = cust_prof.filter(F.col("event_partition_date") <= min_value)

    print('---------postpaid filter max partition_date------------')
    postpaid.select(F.to_date(F.max(F.col("partition_date")).cast(StringType()), 'yyyyMMdd').alias("max_date")).show()
    postpaid.select(F.to_date(F.min(F.col("partition_date")).cast(StringType()), 'yyyyMMdd').alias("min_date")).show()
    # postpaid.limit(10).show()
    # postpaid = postpaid.toDF()

    ################################# End Implementing Data availability checks ###############################
    first_df, second_df, third_df = massive_processing(postpaid, prepaid, fbb, dictionary_obj, dictionary_obj_2, dictionary_obj_3)
    # print('---------first_df output------------')
    # first_df.limit(10).show()
    # print('---------second_df output------------')
    # second_df.limit(10).show()
    # print('---------third_df output------------')
    # third_df.limit(10).show()

    return [first_df, second_df, third_df]<|MERGE_RESOLUTION|>--- conflicted
+++ resolved
@@ -8,12 +8,6 @@
 from pyspark.sql.types import *
 from customer360.utilities.spark_util import get_spark_session
 
-<<<<<<< HEAD
-conf = os.getenv("CONF", None)
-
-spark = get_spark_session()
-=======
->>>>>>> 1c9b5336
 
 # def pre_process_df(data_frame: DataFrame) -> [DataFrame, DataFrame]:
 #     """
@@ -124,12 +118,9 @@
     :param data_frame:
     :return:
     """
-<<<<<<< HEAD
-=======
     conf = os.getenv("CONF", None)
     spark = get_spark_session()
 
->>>>>>> 1c9b5336
     # data_frame = data_frame.withColumnRenamed("campaign_child_code", "child_campaign_code")
     # data_frame = data_frame.withColumnRenamed("mobile_no", "access_method_num")
     data_frame.registerTempTable('df_contact_list')
@@ -284,12 +275,9 @@
     # print('-----dict_3-----')
     # print(dict_3)
 
-<<<<<<< HEAD
-=======
     conf = os.getenv("CONF", None)
     spark = get_spark_session()
 
->>>>>>> 1c9b5336
     if 'current_campaign_owner' not in postpaid.columns:
         postpaid = postpaid.withColumn("current_campaign_owner", F.lit(None))
     if 'system_campaign_owner' not in postpaid.columns:

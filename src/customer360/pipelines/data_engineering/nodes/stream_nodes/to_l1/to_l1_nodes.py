--- conflicted
+++ resolved
@@ -1173,8 +1173,6 @@
 
 
 def build_iab_category_table(
-<<<<<<< HEAD
-=======
     aib_raw: DataFrame, aib_priority_mapping: DataFrame
 ) -> DataFrame:
     """
@@ -1204,7 +1202,6 @@
 
 
 def build_iab_category_table_catlv2(
->>>>>>> 7e11360e
     aib_raw: DataFrame, aib_priority_mapping: DataFrame
 ) -> DataFrame:
     """
@@ -1231,8 +1228,6 @@
         aib_priority_mapping, on=["level_1"], how="inner"
     )
     return iab_category_table
-<<<<<<< HEAD
-=======
 
 
 def build_iab_category_table_catlv3(
@@ -1291,7 +1286,6 @@
         aib_priority_mapping, on=["level_4"], how="inner"
     )
     return iab_category_table
->>>>>>> 7e11360e
 
 #
 

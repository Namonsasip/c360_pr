--- conflicted
+++ resolved
@@ -58,7 +58,7 @@
                 subscription_identifier,
                 start_of_month,
                 day_of_week as fav_{each_app}_streaming_day_of_week,
-                download_kb_traffic_{each_app}_sum 
+                download_kb_traffic_{each_app}_sum
             from input_df
             where {each_app}_by_download_rank = 1
             and download_kb_traffic_{each_app}_sum > 0
@@ -3716,11 +3716,7 @@
         int_path
     )
     logging.info("__COMPLETED__")
-<<<<<<< HEAD
-#
-=======
-
->>>>>>> 7e11360e
+
 def node_compute_chunk_comb_web_monthly_features(
     df_comb_web,
     config_comb_web_monthly_sum_features,

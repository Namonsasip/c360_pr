from pyspark.sql import DataFrame
from pyspark.sql import functions as F
from pyspark.sql.types import *
from src.customer360.utilities.spark_util import get_spark_empty_df, get_spark_session

from customer360.utilities.re_usable_functions import union_dataframes_with_missing_cols, check_empty_dfs, \
    data_non_availability_and_missing_check, add_event_week_and_month_from_yyyymmdd


<<<<<<< HEAD
def l1_touchpoints_aunjai_chatbot_features(input_df,input_cust):
    if check_empty_dfs([input_df, input_cust]):
=======
def l1_touchpoints_contact_shop_features(input_touch,input_cust):
    if check_empty_dfs([input_touch, input_cust]):
>>>>>>> 23995869
        return get_spark_empty_df()

    input_cust=input_cust.select('access_method_num','subscription_identifier','event_partition_date')

    spark = get_spark_session()
<<<<<<< HEAD
    input_df.registerTempTable("online_acc_ai_chatbot_summary")

    stmt_full = """
        select partition_date
        ,mobile_number as access_method_num
        ,count(distinct request_id) as touchpoints_sum_contact_chatbot
        from online_acc_ai_chatbot_summary
        where mobile_number <> 'mY.SkNmSWuIJngX33pOIv0QbWc+1Zy9FzT1niNnHeJmrCnDbALKd2gc6VHvv+T1y' 
        group by 1,2
        """
=======
    input_touch.registerTempTable("touchpoints_acc_qmt_transaction")

    stmt_full = """
select partition_date
,access_method_num
,sum(case when shop_type = 'ais_shop' then total_contact else 0 end) as touchpoints_sum_contact_ais_shop
,sum(case when shop_type = 'serenade_club' then total_contact else 0 end) as touchpoints_sum_contact_serenade_club
,sum(case when shop_type = 'asp' then total_contact else 0 end) as touchpoints_sum_contact_asp
from
(
select partition_date
,access_method_num
,case when location_shop_name_en like 'Serenade%' then 'serenade_club'
      when location_shop_name_en like 'ASP@%' then 'asp'
      when location_shop_name_en like 'TWUP@%' then 'asp'
      else 'ais_shop' end shop_type
,count(distinct location_shop_name_en) as total_contact
from touchpoints_acc_qmt_transaction
where access_method_num is not null
group by 1,2,3
) as s
group by 1,2
    """
>>>>>>> 23995869

    df = spark.sql(stmt_full)
    df = add_event_week_and_month_from_yyyymmdd(df, 'partition_date')
    df_output = df.join(input_cust, ['access_method_num', 'event_partition_date'], 'left')


    return df_output
<<<<<<< HEAD


=======
>>>>>>> 23995869

def dac_for_touchpoints_to_l1_intermediate_pipeline(input_df: DataFrame, cust_df: DataFrame, target_table_name: str, exception_partition=None):

    ################################# Start Implementing Data availability checks #############################
    if check_empty_dfs([input_df, cust_df]):
        return [get_spark_empty_df(), get_spark_empty_df()]

    input_df = data_non_availability_and_missing_check(df=input_df, grouping="daily", par_col="partition_date",
                                                       target_table_name=target_table_name,
                                                       exception_partitions=exception_partition)

    cust_df = data_non_availability_and_missing_check(df=cust_df, grouping="daily", par_col="event_partition_date",
                                                       target_table_name=target_table_name)

    if check_empty_dfs([input_df, cust_df]):
        return [get_spark_empty_df(), get_spark_empty_df()]

    min_value = union_dataframes_with_missing_cols(
        [
            input_df.select(
                F.max(F.to_date((F.col("partition_date")).cast(StringType()), 'yyyyMMdd')).alias("max_date")),
            cust_df.select(
                F.max(F.col("event_partition_date")).alias("max_date")),
        ]
    ).select(F.min(F.col("max_date")).alias("min_date")).collect()[0].min_date

    input_df = input_df.filter(F.to_date((F.col("partition_date")).cast(StringType()), 'yyyyMMdd') <= min_value)
    cust_df = cust_df.filter(F.col("event_partition_date") <= min_value)

    ################################# End Implementing Data availability checks ###############################

    return [input_df, cust_df]

def dac_for_touchpoints_to_l1_pipeline_from_l0(input_df: DataFrame, target_table_name: str):

    ################################# Start Implementing Data availability checks #############################
    if check_empty_dfs([input_df]):
        return get_spark_empty_df()

    input_df = data_non_availability_and_missing_check(df=input_df, grouping="daily", par_col="partition_date",
                                                       target_table_name=target_table_name)

    if check_empty_dfs([input_df]):
        return get_spark_empty_df()

    ################################# End Implementing Data availability checks ###############################

    return input_df
<|MERGE_RESOLUTION|>--- conflicted
+++ resolved
@@ -7,54 +7,60 @@
     data_non_availability_and_missing_check, add_event_week_and_month_from_yyyymmdd
 
 
-<<<<<<< HEAD
 def l1_touchpoints_aunjai_chatbot_features(input_df,input_cust):
     if check_empty_dfs([input_df, input_cust]):
-=======
-def l1_touchpoints_contact_shop_features(input_touch,input_cust):
-    if check_empty_dfs([input_touch, input_cust]):
->>>>>>> 23995869
         return get_spark_empty_df()
 
-    input_cust=input_cust.select('access_method_num','subscription_identifier','event_partition_date')
+        input_cust = input_cust.select('access_method_num', 'subscription_identifier', 'event_partition_date')
 
+        spark = get_spark_session()
+
+        input_df.registerTempTable("online_acc_ai_chatbot_summary")
+
+        stmt_full = """
+               select partition_date
+               ,mobile_number as access_method_num
+               ,count(distinct request_id) as touchpoints_sum_contact_chatbot
+               from online_acc_ai_chatbot_summary
+               where mobile_number <> 'mY.SkNmSWuIJngX33pOIv0QbWc+1Zy9FzT1niNnHeJmrCnDbALKd2gc6VHvv+T1y' 
+               group by 1,2
+               """
+        df = spark.sql(stmt_full)
+        df = add_event_week_and_month_from_yyyymmdd(df, 'partition_date')
+        df_output = df.join(input_cust, ['access_method_num', 'event_partition_date'], 'left')
+
+        return df_output
+
+def l1_touchpoints_contact_shop_features(input_df,input_cust):
+    if check_empty_dfs([input_df, input_cust]):
+        return get_spark_empty_df()
+
+    input_cust = input_cust.select('access_method_num', 'subscription_identifier', 'event_partition_date')
     spark = get_spark_session()
-<<<<<<< HEAD
-    input_df.registerTempTable("online_acc_ai_chatbot_summary")
+    input_df.registerTempTable("touchpoints_acc_qmt_transaction")
 
     stmt_full = """
-        select partition_date
-        ,mobile_number as access_method_num
-        ,count(distinct request_id) as touchpoints_sum_contact_chatbot
-        from online_acc_ai_chatbot_summary
-        where mobile_number <> 'mY.SkNmSWuIJngX33pOIv0QbWc+1Zy9FzT1niNnHeJmrCnDbALKd2gc6VHvv+T1y' 
-        group by 1,2
+    select partition_date
+    ,access_method_num
+    ,sum(case when shop_type = 'ais_shop' then total_contact else 0 end) as touchpoints_sum_contact_ais_shop
+    ,sum(case when shop_type = 'serenade_club' then total_contact else 0 end) as touchpoints_sum_contact_serenade_club
+    ,sum(case when shop_type = 'asp' then total_contact else 0 end) as touchpoints_sum_contact_asp
+    from
+    (
+    select partition_date
+    ,access_method_num
+    ,case when location_shop_name_en like 'Serenade%' then 'serenade_club'
+          when location_shop_name_en like 'ASP@%' then 'asp'
+          when location_shop_name_en like 'TWUP@%' then 'asp'
+          else 'ais_shop' end shop_type
+    ,count(distinct location_shop_name_en) as total_contact
+    from touchpoints_acc_qmt_transaction
+    where access_method_num is not null
+    group by 1,2,3
+    ) as s
+    group by 1,2
         """
-=======
-    input_touch.registerTempTable("touchpoints_acc_qmt_transaction")
 
-    stmt_full = """
-select partition_date
-,access_method_num
-,sum(case when shop_type = 'ais_shop' then total_contact else 0 end) as touchpoints_sum_contact_ais_shop
-,sum(case when shop_type = 'serenade_club' then total_contact else 0 end) as touchpoints_sum_contact_serenade_club
-,sum(case when shop_type = 'asp' then total_contact else 0 end) as touchpoints_sum_contact_asp
-from
-(
-select partition_date
-,access_method_num
-,case when location_shop_name_en like 'Serenade%' then 'serenade_club'
-      when location_shop_name_en like 'ASP@%' then 'asp'
-      when location_shop_name_en like 'TWUP@%' then 'asp'
-      else 'ais_shop' end shop_type
-,count(distinct location_shop_name_en) as total_contact
-from touchpoints_acc_qmt_transaction
-where access_method_num is not null
-group by 1,2,3
-) as s
-group by 1,2
-    """
->>>>>>> 23995869
 
     df = spark.sql(stmt_full)
     df = add_event_week_and_month_from_yyyymmdd(df, 'partition_date')
@@ -62,11 +68,8 @@
 
 
     return df_output
-<<<<<<< HEAD
 
 
-=======
->>>>>>> 23995869
 
 def dac_for_touchpoints_to_l1_intermediate_pipeline(input_df: DataFrame, cust_df: DataFrame, target_table_name: str, exception_partition=None):
 

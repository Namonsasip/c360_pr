--- conflicted
+++ resolved
@@ -135,14 +135,6 @@
         missing_data_check_flg='Y',
         exception_partitions=exception_partitions_list)
 
-<<<<<<< HEAD
-    # product_df = data_non_availability_and_missing_check(
-    #     df=product_df,
-    #     grouping="weekly", par_col="partition_date",
-    #     target_table_name="l2_sales_number_and_volume_main_transaction_weekly")
-
-=======
->>>>>>> 48d143df
     min_value = union_dataframes_with_missing_cols(
         [
             sale_df.select(

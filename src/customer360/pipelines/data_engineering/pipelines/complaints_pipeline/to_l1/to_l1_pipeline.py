# Copyright 2018-2019 QuantumBlack Visual Analytics Limited
#
# Licensed under the Apache License, Version 2.0 (the "License");
# you may not use this file except in compliance with the License.
# You may obtain a copy of the License at
#
# http://www.apache.org/licenses/LICENSE-2.0
#
# THE SOFTWARE IS PROVIDED "AS IS", WITHOUT WARRANTY OF ANY KIND,
# EXPRESS OR IMPLIED, INCLUDING BUT NOT LIMITED TO THE WARRANTIES
# OF MERCHANTABILITY, FITNESS FOR A PARTICULAR PURPOSE, AND
# NONINFRINGEMENT. IN NO EVENT WILL THE LICENSOR OR OTHER CONTRIBUTORS
# BE LIABLE FOR ANY CLAIM, DAMAGES, OR OTHER LIABILITY, WHETHER IN AN
# ACTION OF CONTRACT, TORT OR OTHERWISE, ARISING FROM, OUT OF, OR IN
# CONNECTION WITH THE SOFTWARE OR THE USE OR OTHER DEALINGS IN THE SOFTWARE.
#
# The QuantumBlack Visual Analytics Limited ("QuantumBlack") name and logo
# (either separately or in combination, "QuantumBlack Trademarks") are
# trademarks of QuantumBlack. The License does not grant you any right or
# license to the QuantumBlack Trademarks. You may not use the QuantumBlack
# Trademarks or any confusingly similar mark as a trademark for your product,
#     or use the QuantumBlack Trademarks in any other manner that might cause
# confusion in the marketplace, including but not limited to in advertising,
# on websites, or on software.
#
# See the License for the specific language governing permissions and
# limitations under the License.

from kedro.pipeline import Pipeline, node

from customer360.utilities.re_usable_functions import l1_massive_processing

<<<<<<< HEAD
from customer360.pipelines.data_engineering.nodes.complaints_nodes.to_l1.to_l1_nodes import \
=======
from src.customer360.pipelines.data_engineering.nodes.complaints_nodes.to_l1.to_l1_nodes import \
>>>>>>> 88f632cd
    *

def complaints_to_l1_pipeline_training(**kwargs):
    return Pipeline(
        [
            node(
<<<<<<< HEAD
                l1_complaints_ai_chatbot_survey_training,
                ["l0_complaints_ai_chatbot_survey_training",
                 "params:l1_complaints_ai_chatbot_survey_training"],
                 "l1_complaints_ai_chatbot_survey_training"
            ),
=======
                l1_complaints_shop_training,
                ["l0_complaints_shop_training",  #input1
                 "l1_customer_profile_training", #input2
                 ],
                "l1_complaints_shop_training"  #output1
            ),



            node(
                l1_complaints_ai_chatbot_survey_training,
                ["l0_complaints_ai_chatbot_survey_training",
                 "params:l1_complaints_ai_chatbot_survey_training"],
                "l1_complaints_ai_chatbot_survey_training"  # before is ["l1_complaints_ai_chatbot_survey_training"]
            ),

>>>>>>> 88f632cd
        ]
    )

def complaints_to_l1_pipeline(**kwargs):
    return Pipeline(
        [
            node(
                dac_for_complaints_to_l1_pipeline,
                ["l0_usage_call_relation_sum_daily_for_l1_complaints_call_to_competitor_features",
                 "l1_customer_profile_union_daily_feature_for_l1_complaints_call_to_competitor_features",
                 "params:l1_complaints_call_to_competitor_features_tbl",
                 "params:exception_partition_list_for_l0_usage_call_relation_sum_daily"],
                ["int_l0_usage_call_relation_sum_daily_for_l1_complaints_call_to_competitor_features",
                 "int_l1_customer_profile_union_daily_feature_for_l1_complaints_call_to_competitor_features"]
            ),
            node(
                l1_massive_processing,
                ["int_l0_usage_call_relation_sum_daily_for_l1_complaints_call_to_competitor_features",
                 "params:l1_complaints_call_to_competitor_features",
                 "int_l1_customer_profile_union_daily_feature_for_l1_complaints_call_to_competitor_features"],
                "l1_complaints_call_to_competitor_features"
            ),

            node(
                dac_for_complaints_to_l1_pipeline,
                ["l0_complaints_acc_atsr_outbound_daily",
                 "l1_customer_profile_union_daily_feature_for_l1_complaints_nps_after_call",
                 "params:l1_complaints_nps_after_call_tbl",
                 "params:exception_partition_list_for_l0_complaints_acc_atsr_outbound_daily"],
                ["int_l0_complaints_acc_atsr_outbound_daily",
                 "int_l1_customer_profile_union_daily_feature_for_l1_complaints_nps_after_call"]
            ),
            node(
                l1_massive_processing,
                ["int_l0_complaints_acc_atsr_outbound_daily",
                 "params:l1_complaints_nps_after_call",
                 "int_l1_customer_profile_union_daily_feature_for_l1_complaints_nps_after_call"],
                "l1_complaints_nps_after_call"
            ),

            node(
                dac_for_complaints_to_l1_pipeline,
                ["l0_complaints_acc_qmt_csi_daily",
                 "l1_customer_profile_union_daily_feature_for_l1_complaints_nps_after_store_visit",
                 "params:l1_complaints_nps_after_store_visit_tbl",
                 "params:exception_partition_list_for_l0_complaints_acc_qmt_csi_daily"],
                ["int_l0_complaints_acc_qmt_csi_daily",
                 "int_l1_customer_profile_union_daily_feature_for_l1_complaints_nps_after_store_visit"]
            ),
            node(
                l1_massive_processing,
                ["int_l0_complaints_acc_qmt_csi_daily",
                 "params:l1_complaints_nps_after_store_visit",
                 "int_l1_customer_profile_union_daily_feature_for_l1_complaints_nps_after_store_visit"],
                "l1_complaints_nps_after_store_visit"
            ),
            node(
                dac_for_complaints_to_l1_pipeline,
                [
                    "l0_streamig_ida_mobile_domain_summary_daily_for_customer_satisfaction",
                    "l1_customer_profile_union_daily_feature_for_l1_complaints_traffic_to_dtac_web_resources",
                    "params:l1_complaints_traffic_to_dtac_web_resources_tbl",
                    "params:exception_partition_list_for_l0_streamig_ida_mobile_domain_summary_daily_for_customer_satisfaction",
                ],
                [
                    "int_l0_streamig_ida_mobile_domain_summary_daily_for_customer_satisfaction",
                    "int_l1_customer_profile_union_daily_feature_for_l1_complaints_traffic_to_dtac_web_resources"
                ]
            ),
            node(
                l1_massive_processing,
                [
                    "int_l0_streamig_ida_mobile_domain_summary_daily_for_customer_satisfaction",
                    "params:l1_complaints_traffic_to_dtac_web_resources",
                    "int_l1_customer_profile_union_daily_feature_for_l1_complaints_traffic_to_dtac_web_resources"
                ],
                "l1_complaints_traffic_to_dtac_web_resources"
            ),

        ]
    )<|MERGE_RESOLUTION|>--- conflicted
+++ resolved
@@ -30,41 +30,25 @@
 
 from customer360.utilities.re_usable_functions import l1_massive_processing
 
-<<<<<<< HEAD
-from customer360.pipelines.data_engineering.nodes.complaints_nodes.to_l1.to_l1_nodes import \
-=======
 from src.customer360.pipelines.data_engineering.nodes.complaints_nodes.to_l1.to_l1_nodes import \
->>>>>>> 88f632cd
     *
 
 def complaints_to_l1_pipeline_training(**kwargs):
     return Pipeline(
         [
             node(
-<<<<<<< HEAD
                 l1_complaints_ai_chatbot_survey_training,
                 ["l0_complaints_ai_chatbot_survey_training",
                  "params:l1_complaints_ai_chatbot_survey_training"],
                  "l1_complaints_ai_chatbot_survey_training"
             ),
-=======
+            node(
                 l1_complaints_shop_training,
                 ["l0_complaints_shop_training",  #input1
-                 "l1_customer_profile_training", #input2
-                 ],
-                "l1_complaints_shop_training"  #output1
+                 "l1_customer_profile_training",]
+                ,"l1_complaints_shop_training"
             ),
 
-
-
-            node(
-                l1_complaints_ai_chatbot_survey_training,
-                ["l0_complaints_ai_chatbot_survey_training",
-                 "params:l1_complaints_ai_chatbot_survey_training"],
-                "l1_complaints_ai_chatbot_survey_training"  # before is ["l1_complaints_ai_chatbot_survey_training"]
-            ),
-
->>>>>>> 88f632cd
         ]
     )
 

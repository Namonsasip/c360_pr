--- conflicted
+++ resolved
@@ -30,38 +30,9 @@
 from customer360.utilities.re_usable_functions import l1_massive_processing
 
 from src.customer360.pipelines.data_engineering.nodes.complaints_nodes.to_l1.to_l1_nodes import \
-<<<<<<< HEAD
-    *
+    dac_for_complaints_to_l1_pipeline, l1_complaints_survey_after_store_visit, l1_complaints_survey_after_call, \
+    l1_complaints_survey_after_myais
 
-
-
-def complaints_to_l1_pipeline_test(**kwargs):
-    return Pipeline(
-        [
-            node(
-                dac_for_complaints_to_l1_pipeline,
-                ["l0_complaints_myais_es_log_survey_daily",
-                 "l1_customer_profile_union_daily_feature_for_l1_complaints_survey_after_myais",
-                 "params:l1_complaints_survey_after_myais_tbl",
-                 "params:exception_partition_list_for_l0_complaints_myais_es_log_survey_daily"],
-                ["int_l0_complaints_myais_es_log_survey_daily",
-                 "int_l1_customer_profile_union_daily_feature_for_l1_complaints_survey_after_myais"]
-            ),
-            node(
-                l1_complaints_survey_after_myais,
-                ["l0_complaints_myais_es_log_survey_daily",
-                 "params:l1_complaints_survey_after_myais",
-                 "l1_customer_profile_union_daily_feature_for_l1_complaints_survey_after_myais"
-                 ],
-                "l1_complaints_survey_after_myais"
-            ),
-        ]
-    )
-
-
-=======
-    dac_for_complaints_to_l1_pipeline, l1_complaints_survey_after_store_visit, l1_complaints_survey_after_call
->>>>>>> df31782c
 
 def complaints_to_l1_pipeline_survey(**kwargs):
     return Pipeline(
@@ -90,6 +61,24 @@
                  "l1_customer_profile_union_daily_feature_for_l1_complaints_survey_after_store_visit",
                  ],
                 "l1_complaints_survey_after_store_visit"
+            ),
+
+            node(
+                dac_for_complaints_to_l1_pipeline,
+                ["l0_complaints_myais_es_log_survey_daily",
+                 "l1_customer_profile_union_daily_feature_for_l1_complaints_survey_after_myais",
+                 "params:l1_complaints_survey_after_myais_tbl",
+                 "params:exception_partition_list_for_l0_complaints_myais_es_log_survey_daily"],
+                ["int_l0_complaints_myais_es_log_survey_daily",
+                 "int_l1_customer_profile_union_daily_feature_for_l1_complaints_survey_after_myais"]
+            ),
+            node(
+                l1_complaints_survey_after_myais,
+                ["l0_complaints_myais_es_log_survey_daily",
+                 "params:l1_complaints_survey_after_myais",
+                 "l1_customer_profile_union_daily_feature_for_l1_complaints_survey_after_myais"
+                 ],
+                "l1_complaints_survey_after_myais"
             ),
         ]
     )

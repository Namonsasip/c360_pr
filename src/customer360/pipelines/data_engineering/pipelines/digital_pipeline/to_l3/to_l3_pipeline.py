# Copyright 2018-2019 QuantumBlack Visual Analytics Limited
#
# Licensed under the Apache License, Version 2.0 (the "License");
# you may not use this file except in compliance with the License.
# You may obtain a copy of the License at
#
# http://www.apache.org/licenses/LICENSE-2.0
#
# THE SOFTWARE IS PROVIDED "AS IS", WITHOUT WARRANTY OF ANY KIND,
# EXPRESS OR IMPLIED, INCLUDING BUT NOT LIMITED TO THE WARRANTIES
# OF MERCHANTABILITY, FITNESS FOR A PARTICULAR PURPOSE, AND
# NONINFRINGEMENT. IN NO EVENT WILL THE LICENSOR OR OTHER CONTRIBUTORS
# BE LIABLE FOR ANY CLAIM, DAMAGES, OR OTHER LIABILITY, WHETHER IN AN
# ACTION OF CONTRACT, TORT OR OTHERWISE, ARISING FROM, OUT OF, OR IN
# CONNECTION WITH THE SOFTWARE OR THE USE OR OTHER DEALINGS IN THE SOFTWARE.
#
# The QuantumBlack Visual Analytics Limited ("QuantumBlack") name and logo
# (either separately or in combination, "QuantumBlack Trademarks") are
# trademarks of QuantumBlack. The License does not grant you any right or
# license to the QuantumBlack Trademarks. You may not use the QuantumBlack
# Trademarks or any confusingly similar mark as a trademark for your product,
#     or use the QuantumBlack Trademarks in any other manner that might cause
# confusion in the marketplace, including but not limited to in advertising,
# on websites, or on software.
#
# See the License for the specific language governing permissions and
# limitations under the License.
"""Example code for the nodes in the example pipeline. This code is meant
just for illustrating basic Kedro features.

PLEASE DELETE THIS FILE ONCE YOU START WORKING ON YOUR OWN PROJECT!
"""

from kedro.pipeline import Pipeline, node

from customer360.pipelines.data_engineering.nodes.digital_nodes.to_l3 import build_digital_l3_monthly_features
from customer360.pipelines.data_engineering.nodes.digital_nodes.to_l3.to_l3_nodes import *


def digital_to_l3_pipeline(**kwargs):
    return Pipeline(
        [
            node(
                build_digital_l3_monthly_features,
                ["l0_digital_cxenxse_user_profile_monthly",
                 "l3_customer_profile_union_monthly_feature_for_l3_digital_cxenxse_user_profile_monthly",
                 "params:l3_digital_cxenxse_user_profile_monthly",
                 "params:exception_partition_list_for_l0_digital_cxenxse_user_profile_monthly"],
                "l3_digital_cxenxse_user_profile_monthly"
            ),
        ], name="digital_to_l3_pipeline"
    )
#app monthly
def digital_to_l3_app_monthly_feature_pipeline(**kwargs):
    return Pipeline(
        [
            node(
                func=digital_mobile_app_category_agg_monthly,
                inputs=[
                    "l1_digital_customer_app_category_agg_daily_catlv_1",
                    "params:l3_digital_app_monthly_feature_pipeline",
                ],
                outputs="l3_digital_customer_app_category_agg_monthly",
                tags=["node_digital_app_monthly_feature"],
            ),
             node(
                func=digital_mobile_app_agg_monthly,
                inputs=[
                    "l0_digital_mobile_app_daily_for_mobile_app_monthly",
                    "params:l3_digital_app_agg_monthly_feature_pipeline",
                ],
                outputs="l3_digital_customer_app_agg_monthly",
                tags=["node_digital_app_agg_monthly_feature"],
            ),
        ], name="digital_app_monthly_feature_pipeline"
    )

def digital_to_l3_app_monthly_feature_favorite(**kwargs):
    return Pipeline(
        [
            node(
                func=digital_mobile_app_category_favorite_monthly,
                inputs=[
                    "l3_digital_customer_app_category_agg_monthly",
                    "params:l3_digital_mobile_app_category_favorite_total_monthly",
                    "params:l3_digital_mobile_app_category_favorite_Transaction_monthly",
                    "params:l3_digital_mobile_app_category_favorite_duration_monthly",
                    "params:l3_digital_mobile_app_category_favorite_volume_monthly"
                ],
                outputs="l3_digital_customer_app_category_favorite_monthly",
                tags=["digital_mobile_app_category_favorite_monthly_catlv_1"],
            ),
            node(
                func=digital_mobile_app_favorite_by_category_monthly,
                inputs=[
                    "l3_digital_customer_app_agg_monthly",
                    "params:l3_digital_customer_app_favorite_by_category_sql",
                    "params:l3_digital_customer_app_favorite_by_category_sql_transection",
                    "params:l3_digital_customer_app_favorite_by_category_sql_duration",
                    "params:l3_digital_customer_app_favorite_by_category_sql_volume",
                    "params:category_level_1"
                ],
                outputs="l3_digital_customer_app_category_favorite_by_category_monthly",
                tags=["l3_digital_mobile_app_favorite_by_category_monthly"],
            ),
        ], name="digital_app_monthly_feature_pipeline"
    )

def digital_to_l3_app_monthly_feature_score(**kwargs):
    return Pipeline(
        [
            node(
                func=l3_digital_mobile_app_category_score_monthly,
                inputs=[
                    "l3_digital_customer_app_category_favorite_monthly",
                    "params:l3_digital_customer_app_score_sql",
                    "params:l3_digital_customer_app_score_sql_sum"
                ],
                outputs="l3_digital_customer_app_category_score_monthly_catlv_1",
                tags=["digital_customer_app_category_score_monthly_catlv_1"],
            ),
        ], name="digital_app_monthly_feature_score_pipeline"
    )

#Timeband app monthly
def digital_to_l3_app_agg_timeband_monthly_pipeline(**kwargs):
    return Pipeline(
        [

            node(
                func=digital_customer_app_category_agg_timeband_monthly,
                inputs=["l1_digital_customer_app_category_agg_timeband_morning_catlv_1",
                        "l3_digital_customer_app_monthly_feature_pipeline",
                        "params:l3_digital_customer_app_agg_category_timeband_sql"],
                outputs="l3_digital_customer_app_category_agg_timeband_montly_morning_catlv_1",
                tags=["digital_customer_app_category_agg_timeband_monthly_morning"]
            ),
            node(
                func=digital_customer_app_category_agg_timeband_monthly,
                inputs=["l1_digital_customer_app_category_agg_timeband_afternoon_catlv_1",
                        "l3_digital_customer_app_monthly_feature_pipeline",
                        "params:l3_digital_customer_app_agg_category_timeband_sql"],
                outputs="l3_digital_customer_app_category_agg_timeband_montly_afternoon_catlv_1",
                tags=["digital_customer_app_category_agg_timeband_monthly_afternoon"]
            ),
            node(
                func=digital_customer_app_category_agg_timeband_monthly,
                inputs=["l1_digital_customer_app_category_agg_timeband_evening_catlv_1",
                        "l3_digital_customer_app_monthly_feature_pipeline",
                        "params:l3_digital_customer_app_agg_category_timeband_sql"],
                outputs="l3_digital_customer_app_category_agg_timeband_montly_evening_catlv_1",
                tags=["digital_customer_app_category_agg_timeband_monthly_evening"]
            ),
            node(
                func=digital_customer_app_category_agg_timeband_monthly,
                inputs=["l1_digital_customer_app_category_agg_timeband_night_catlv_1",
                        "l3_digital_customer_app_monthly_feature_pipeline",
                        "params:l3_digital_customer_app_agg_category_timeband_sql"],
                outputs="l3_digital_customer_app_category_agg_timeband_montly_night_catlv_1",
                tags=["digital_customer_app_category_agg_timeband_monthly_night"]
            )
        ]
    )

def digital_to_l3_app_favorite_timeband_pipeline(**kwargs):
    return Pipeline(
        [
            node(
                    func=l3_digital_mobile_app_category_favorite_monthly_timeband,
                    inputs=[
                        "l3_digital_customer_app_category_agg_timeband_montly_morning_catlv_1",
                        "params:l3_digital_customer_app_category_favorite_timeband_morning_sql",
                        "params:l3_digital_customer_app_category_favorite_timeband_morning_sql_transection",
                        "params:l3_digital_customer_app_category_favorite_timeband_morning_sql_duration",
                        "params:l3_digital_customer_app_category_favorite_timeband_morning_sql_volume",
                        ],
                    outputs="l3_digital_customer_app_category_favorite_monthly_timeband_morning",
                    tags="l3_digital_customer_app_category_favorite_monthly_morning_catlv_1"
            ),
            node(
                    func=l3_digital_mobile_app_category_favorite_monthly_timeband,
                    inputs=[
                        "l3_digital_customer_app_category_agg_timeband_montly_afternoon_catlv_1",
                        "params:l3_digital_customer_app_category_favorite_timeband_morning_sql",
                        "params:l3_digital_customer_app_category_favorite_timeband_morning_sql_transection",
                        "params:l3_digital_customer_app_category_favorite_timeband_morning_sql_duration",
                        "params:l3_digital_customer_app_category_favorite_timeband_morning_sql_volume",
                        ],
                    outputs="l3_digital_customer_app_category_favorite_monthly_timeband_afternoon",
                    tags="l3_digital_customer_app_category_favorite_monthly_morning_catlv_1"
            ),
            node(
                    func=l3_digital_mobile_app_category_favorite_monthly_timeband,
                    inputs=[
                        "l3_digital_customer_app_category_agg_timeband_montly_evening_catlv_1",
                        "params:l3_digital_customer_app_category_favorite_timeband_morning_sql",
                        "params:l3_digital_customer_app_category_favorite_timeband_morning_sql_transection",
                        "params:l3_digital_customer_app_category_favorite_timeband_morning_sql_duration",
                        "params:l3_digital_customer_app_category_favorite_timeband_morning_sql_volume",
                        ],
                    outputs="l3_digital_customer_app_category_favorite_monthly_timeband_evening",
                    tags="l3_digital_customer_app_category_favorite_monthly_morning_catlv_1"
            ),
            node(
                    func=l3_digital_mobile_app_category_favorite_monthly_timeband,
                    inputs=[
                        "l3_digital_customer_app_category_agg_timeband_montly_night_catlv_1",
                        "params:l3_digital_customer_app_category_favorite_timeband_morning_sql",
                        "params:l3_digital_customer_app_category_favorite_timeband_morning_sql_transection",
                        "params:l3_digital_customer_app_category_favorite_timeband_morning_sql_duration",
                        "params:l3_digital_customer_app_category_favorite_timeband_morning_sql_volume",
                        ],
                    outputs="l3_digital_customer_app_category_favorite_monthly_timeband_night",
                    tags="l3_digital_customer_app_category_favorite_monthly_morning_catlv_1"
            ),
        ], name="digital_to_l3_digital_mobile_web_agg_monthly"
    )
########### Web agg monthly by cat and domain ########
def digital_to_l3_digital_mobile_web_agg_monthly(**kwargs):
    return Pipeline(
        [
            node(
                    func=l3_digital_mobile_web_category_agg_monthly,
                    inputs="l1_digital_customer_web_category_agg_daily",
                    outputs="l3_digital_customer_web_category_agg_monthly",
                    tags="l3_digital_mobile_web_category_agg_monthly"
            ),
            node(
                    func=digital_mobile_web_agg_monthly,
                    inputs=[
                        "l0_digital_mobile_web_daily_for_mobile_web_monthly",
                        "l1_digital_aib_categories_clean_for_l3_digital_mobile_web_agg_monthly",
                        "params:l3_digital_web_agg_monthly_feature_pipeline",
                    ],
                    outputs="l3_digital_customer_web_agg_monthly",
                    tags=["node_digital_web_monthly_feature"],
            ),
        ], name="digital_to_l3_digital_mobile_web_agg_monthly"
    )

<<<<<<< HEAD

def digital_to_l3_customer_relay_agg_monthly(**kwargs):
    return Pipeline(
        [
            # node(
            #     func=digital_customer_relay_pageview_agg_monthly,
            #     inputs=["l0_digital_relay_engagement_pageview",
            #             "params:l3_digital_relay_engagement_pageview_count_visit_by_cid_monthly"],
            #     outputs="l3_digital_customer_relay_pageview_agg_monthly",
            #     tags=["digital_customer_relay_pageview_agg_monthly"],
            # ),
=======
############### Web agg monthly score ###################
def digital_to_l3_web_monthly_feature_score(**kwargs):
    return Pipeline(
        [
            node(
                func=l3_digital_mobile_web_category_score_monthly,
                inputs=[
                    "l3_digital_customer_web_category_favorite_monthly",
                    "params:l3_digital_customer_web_score_sql",
                    "params:l3_digital_customer_web_score_sql_sum",
                ],
                outputs="l3_digital_customer_web_category_score_monthly_catlv_1",
                tags=["digital_customer_web_category_score_monthly_catlv_1"],
            ),
        ], name="digital_web_monthly_feature_score_pipeline"
    )

############### Web agg timeband by category ###################
def digital_to_l3_digital_mobile_web_agg_timeband(**kwargs):
    return Pipeline(
        [
>>>>>>> 6693d1aa
            node(
                func=l3_digital_mobile_web_category_agg_timeband,
                inputs=["l1_digital_customer_web_category_agg_timeband_morning_catlv_1",
                        "l3_digital_customer_web_category_agg_monthly_for_l3_digital_mobile_web_category_agg_timeband",
                        "params:l3_digital_customer_web_agg_category_timeband_sql"],
                outputs="l3_digital_customer_web_category_agg_timeband_morning_catlv_1",
                tags="l3_digital_customer_web_category_agg_timeband"
            ),
            node(
                func=l3_digital_mobile_web_category_agg_timeband,
                inputs=["l1_digital_customer_web_category_agg_timeband_afternoon_catlv_1",
                        "l3_digital_customer_web_category_agg_monthly_for_l3_digital_mobile_web_category_agg_timeband",
                        "params:l3_digital_customer_web_agg_category_timeband_sql"],
                outputs="l3_digital_customer_web_category_agg_timeband_afternoon_catlv_1",
                tags="l3_digital_customer_web_category_agg_timeband"
            ),
            node(
                func=l3_digital_mobile_web_category_agg_timeband,
                inputs=["l1_digital_customer_web_category_agg_timeband_evening_catlv_1",
                        "l3_digital_customer_web_category_agg_monthly_for_l3_digital_mobile_web_category_agg_timeband",
                        "params:l3_digital_customer_web_agg_category_timeband_sql"],
                outputs="l3_digital_customer_web_category_agg_timeband_evening_catlv_1",
                tags="l3_digital_customer_web_category_agg_timeband"
            ),
            node(
                func=l3_digital_mobile_web_category_agg_timeband,
                inputs=["l1_digital_customer_web_category_agg_timeband_night_catlv_1",
                        "l3_digital_customer_web_category_agg_monthly_for_l3_digital_mobile_web_category_agg_timeband",
                        "params:l3_digital_customer_web_agg_category_timeband_sql"],
                outputs="l3_digital_customer_web_category_agg_timeband_night_catlv_1",
                tags="l3_digital_customer_web_category_agg_timeband"
            ),
        ],
    )

############### Web agg monthly favourite  ###################
def digital_to_l3_web_monthly_feature_favorite(**kwargs):
    return Pipeline(
        [
            ############## Fav by cat ###################
            node(
                func=digital_mobile_web_category_favorite_monthly,
                inputs=[
                    "l3_digital_customer_web_category_agg_monthly",
                    "params:l3_digital_mobile_web_category_favorite_total_monthly",
                    "params:l3_digital_mobile_web_category_favorite_transaction_monthly",
                    "params:l3_digital_mobile_web_category_favorite_duration_monthly",
                    "params:l3_digital_mobile_web_category_favorite_volume_monthly"
                ],
                outputs="l3_digital_customer_web_category_favorite_monthly",
                tags=["digital_mobile_web_category_favorite_monthly_catlv_1"],
            ),
<<<<<<< HEAD
            # node(
            #     func=digital_customer_relay_pageview_fav_monthly,
            #     inputs=[
            #         "l0_digital_relay_engagement_pageview",
            #         "l0_digital_relay_engagement_productinfo",
            #         "params:l3_digital_relay_engagement_pageview_count_visit_monthly",
            #         "params:l3_digital_relay_popular_url_by_pageviews_monthly",
            #         "params:l3_digital_relay_popular_subcategory1_by_pageviews_monthly",
            #         "params:l3_digital_relay_popular_subcategory2_by_pageviews_monthly",
            #         "params:l3_digital_relay_popular_cid_by_pageviews_monthly",
            #         "params:l3_digital_relay_popular_productname_by_productinfo_monthly",
            #         "params:l3_digital_relay_most_popular_url_by_pageviews_monthly",
            #         "params:l3_digital_relay_most_popular_subcategory1_by_pageviews_monthly",
            #         "params:l3_digital_relay_most_popular_subcategory2_by_pageviews_monthly",
            #         "params:l3_digital_relay_most_popular_cid_by_pageviews_monthly",
            #         "params:l3_digital_relay_most_popular_productname_by_productinfo_monthly"
            #     ],
            #     outputs="l3_digital_customer_relay_pageview_fav_monthly",
            #     tags=["digital_customer_relay_pageview_fav_monthly"],
            # ),
=======

            ############# Fav by domain ###################
            node(
                func=digital_mobile_web_favorite_by_category_monthly,
                inputs=[
                    "l3_digital_customer_web_agg_monthly",
                    "params:l3_digital_customer_web_favorite_by_category_sql",
                    "params:l3_digital_customer_web_favorite_by_category_sql_transaction",
                    "params:l3_digital_customer_web_favorite_by_category_sql_duration",
                    "params:l3_digital_customer_web_favorite_by_category_sql_volume",
                    "params:category_level_1"
                ],
                outputs="l3_digital_customer_web_category_favorite_by_category_monthly",
                tags=["l3_digital_mobile_web_favorite_by_category_monthly"],
            ),
        ], name="digital_web_monthly_feature_pipeline"
    )

############### Web agg monthly favourite timeband ###################
def digital_to_l3_web_favorite_timeband_pipeline(**kwargs):
    return Pipeline(
        [
            node(
                func=l3_digital_mobile_web_category_favorite_monthly_timeband,
                inputs=[
                    "l3_digital_customer_web_category_agg_timeband_morning_catlv_1",
                    "params:l3_digital_customer_web_category_favorite_timeband_sql",
                    "params:l3_digital_customer_web_category_favorite_timeband_sql_transection",
                    "params:l3_digital_customer_web_category_favorite_timeband_sql_duration",
                    "params:l3_digital_customer_web_category_favorite_timeband_sql_volume",
                    ],
                outputs="l3_digital_customer_web_category_favorite_timeband_monthly_morning_catlv_1",
                tags="l3_digital_customer_web_category_favorite_timeband_monthly_morning_catlv_1"
            ),
            node(
                func=l3_digital_mobile_web_category_favorite_monthly_timeband,
                inputs=[
                    "l3_digital_customer_web_category_agg_timeband_afternoon_catlv_1",
                    "params:l3_digital_customer_web_category_favorite_timeband_sql",
                    "params:l3_digital_customer_web_category_favorite_timeband_sql_transection",
                    "params:l3_digital_customer_web_category_favorite_timeband_sql_duration",
                    "params:l3_digital_customer_web_category_favorite_timeband_sql_volume",
                ],
                outputs="l3_digital_customer_web_category_favorite_timeband_monthly_afternoon_catlv_1",
                tags="l3_digital_customer_web_category_favorite_timeband_monthly_afternoon_catlv_1"
            ),
            node(
                func=l3_digital_mobile_web_category_favorite_monthly_timeband,
                inputs=[
                    "l3_digital_customer_web_category_agg_timeband_evening_catlv_1",
                    "params:l3_digital_customer_web_category_favorite_timeband_sql",
                    "params:l3_digital_customer_web_category_favorite_timeband_sql_transection",
                    "params:l3_digital_customer_web_category_favorite_timeband_sql_duration",
                    "params:l3_digital_customer_web_category_favorite_timeband_sql_volume",
                ],
                outputs="l3_digital_customer_web_category_favorite_timeband_monthly_evening_catlv_1",
                tags="l3_digital_customer_web_category_favorite_timeband_monthly_evening_catlv_1"
            ),
            node(
                func=l3_digital_mobile_web_category_favorite_monthly_timeband,
                inputs=[
                    "l3_digital_customer_web_category_agg_timeband_night_catlv_1",
                    "params:l3_digital_customer_web_category_favorite_timeband_sql",
                    "params:l3_digital_customer_web_category_favorite_timeband_sql_transection",
                    "params:l3_digital_customer_web_category_favorite_timeband_sql_duration",
                    "params:l3_digital_customer_web_category_favorite_timeband_sql_volume",
                ],
                outputs="l3_digital_customer_web_category_favorite_timeband_monthly_night_catlv_1",
                tags="l3_digital_customer_web_category_favorite_timeband_monthly_night_catlv_1"
            ),
        ], name="digital_to_l3_digital_mobile_web_agg_monthly"
    )

def digital_to_l3_digital_combine_feature_monthly(**kwargs):
    return Pipeline(
        [
            node(
                func=digital_to_l3_digital_combine_agg_monthly,
                inputs=[
                    "l1_digital_customer_combine_category_agg_daily_catlv_1",
                    "params:l3_digital_combine_monthly_feature_pipeline",
                ],
                outputs="l3_digital_customer_combine_category_agg_monthly_catlv_1",
                tags=["l3_digital_customer_combine_category_agg_monthly_catlv_1"],
            ),
        ], name="digital_to_l3_digital_mobile_combine_agg_monthly"
    )

def digital_to_l3_combine_monthly_feature_favorite(**kwargs):
    return Pipeline(
        [
            node(
                func=digital_mobile_combine_category_favorite_monthly,
                inputs=[
                    "l3_digital_customer_combine_category_agg_monthly_catlv_1",
                    "params:l3_digital_mobile_combine_category_favorite_total_monthly",
                    "params:l3_digital_mobile_combine_category_favorite_Transaction_monthly",
                    "params:l3_digital_mobile_combine_category_favorite_duration_monthly",
                    "params:l3_digital_mobile_combine_category_favorite_volume_monthly"
                ],
                outputs="l3_digital_customer_combine_category_favorite_monthly",
                tags=["digital_mobile_app_category_favorite_monthly_catlv_1"],
            ),
        ], name="digital_app_monthly_feature_pipeline"
    )

def digital_to_l3_customer_relay_agg_monthly(**kwargs):
    return Pipeline(
        [
            # node(
            #     func=digital_customer_relay_pageview_agg_monthly,
            #     inputs=["l0_digital_relay_engagement_pageview",
            #             "params:l3_digital_relay_engagement_pageview_count_visit_by_cid_monthly"],
            #     outputs="l3_digital_customer_relay_pageview_agg_monthly",
            #     tags=["digital_customer_relay_pageview_agg_monthly"],
            # ),
            # node(
            #     func=digital_customer_relay_conversion_agg_monthly,
            #     inputs=["l0_digital_relay_engagement_conversion",
            #             "l0_digital_relay_engagement_conversion_package",
            #             "params:l3_digital_relay_engagement_conversion_count_visit_by_cid_monthly",
            #             "params:l3_digital_relay_engagement_conversion_package_count_visit_by_cid_monthly",
            #             ],
            #     outputs="l3_digital_customer_relay_conversion_agg_monthly",
            #     tags=["digital_customer_relay_conversion_agg_monthly"],
            # ),
            node(
                func=digital_customer_relay_pageview_fav_monthly,
                inputs=[
                    "l0_digital_relay_engagement_pageview",
                    "l0_digital_relay_engagement_productinfo",
                    "params:l3_digital_relay_engagement_pageview_count_visit_monthly",
                    "params:l3_digital_relay_popular_url_by_pageviews_monthly",
                    "params:l3_digital_relay_popular_subcategory1_by_pageviews_monthly",
                    "params:l3_digital_relay_popular_subcategory2_by_pageviews_monthly",
                    "params:l3_digital_relay_popular_cid_by_pageviews_monthly",
                    "params:l3_digital_relay_popular_productname_by_productinfo_monthly",
                    "params:l3_digital_relay_most_popular_url_by_pageviews_monthly",
                    "params:l3_digital_relay_most_popular_subcategory1_by_pageviews_monthly",
                    "params:l3_digital_relay_most_popular_subcategory2_by_pageviews_monthly",
                    "params:l3_digital_relay_most_popular_cid_by_pageviews_monthly",
                    "params:l3_digital_relay_most_popular_productname_by_productinfo_monthly"
                ],
                outputs="l3_digital_customer_relay_pageview_fav_monthly",
                tags=["digital_customer_relay_pageview_fav_monthly"],
            ),
>>>>>>> 6693d1aa
            #     node(
            #     func=digital_customer_relay_conversion_fav_monthly,
            #     inputs=[
            #         "l0_digital_relay_engagement_conversion",
            #         "params:l3_digital_relay_popular_product_by_engagement_conversion_monthly",
            #         "params:l3_digital_relay_popular_cid_by_engagement_conversion_monthly",
            #         "params:l3_digital_relay_most_popular_product_by_engagement_conversion_monthly",
            #         "params:l3_digital_relay_most_popular_cid_by_engagement_conversion_monthly",
            #     ],
            #     outputs="l3_digital_customer_relay_conversion_fav_monthly",
            #     tags=["digital_customer_relay_conversion_fav_monthly"],
            # ),
            # node(
            #     func=digital_customer_relay_conversion_package_fav_monthly,
            #     inputs=[
            #         "l0_digital_relay_engagement_conversion_package",
            #         "params:l3_digital_relay_popular_product_by_engagement_conversion_package_monthly",
            #         "params:l3_digital_relay_popular_cid_by_engagement_conversion_package_monthly",
            #         "params:l3_digital_relay_most_popular_product_by_engagement_conversion_package_monthly",
            #         "params:l3_digital_relay_most_popular_cid_by_engagement_conversion_package_monthly",
            #     ],
            #     outputs="l3_digital_customer_relay_conversion_package_fav_monthly",
            #     tags=["digital_customer_relay_conversion_package_fav_monthly"],
            # ),
        ]
    )
<<<<<<< HEAD

def digital_to_l3_digital_combine_agg_monthly(**kwargs):
    return Pipeline(
        [
            node(
                func=digital_to_l3_digital_combine_agg_monthly_1,
                inputs=[
                    "l1_digital_customer_combine_category_agg_daily_catlv_1_for_l3_digital_customer_combine_category_agg_daily_catlv_1",
                    "params:l3_digital_combine_monthly_feature_pipeline",
                ],
                outputs="l3_digital_customer_combine_category_agg_monthly_catlv_1",
                # tags=["l3_digital_customer_combine_category_agg_monthly_catlv_1"],
            ),
        ], name="digital_to_l3_digital_mobile_combine_agg_monthly"
=======
def digital_to_l3_combine_monthly_feature_score(**kwargs):
    return Pipeline(
        [
            node(
                func=l3_digital_mobile_combine_category_score_monthly,
                inputs=[
                    "l3_digital_customer_app_category_favorite_monthly",
                    "l3_digital_customer_web_category_favorite_monthly",
                    "params:l3_digital_customer_combine_score_sql_combine",
                    "params:l3_digital_customer_combine_score_sql_total",
                    "params:l3_digital_customer_combine_score_sql_share",
                    "params:l3_digital_customer_combine_score_sql",
                    "params:l3_digital_customer_combine_score_sql_sum"
                ],
                outputs="l3_digital_customer_combine_category_score_monthly_catlv_1",
                tags=["digital_customer_combine_category_score_monthly_catlv_1"],
            ),
        ], name="digital_combine_monthly_feature_score_pipeline"
    )

def digital_to_l3_combine_favorite_by_category_monthly(**kwargs):
    return Pipeline(
        [
            node(
                func=l3_digital_mobile_combine_favorite_by_category_monthly,
                inputs=[
                    "l3_digital_customer_app_agg_monthly",
                    "l3_digital_customer_web_agg_monthly",
                    "params:l3_digital_customer_combine_favorite_by_category_sql",
                    "params:l3_digital_customer_combine_favorite_by_category_sql_transection",
                    "params:l3_digital_customer_combine_favorite_by_category_sql_duration",
                    "params:l3_digital_customer_combine_favorite_by_category_sql_volume",
                    "params:category_level_1"
                ],
                outputs="l3_digital_customer_combine_favorite_by_category_monthly_catlv_1",
                tags=["l3_digital_customer_combine_favorite_by_category_monthly_catlv_1"],
            ),
        ], name="digital_combine_monthly_feature_score_pipeline"
    )

def digital_to_l3_combine_category_timeband_monthly(**kwargs):
    return Pipeline(
        [
            node(
                func=digital_to_l3_digital_combine_timeband_monthly,
                inputs=[
                    "l1_digital_customer_combine_category_agg_timeband_morning_catlv_1",
                    "l3_digital_customer_app_category_agg_monthly",
                    "params:l3_digital_customer_combine_agg_category_timeband_sql",
                    "params:l3_digital_customer_combine_agg_category_timeband_sql_share"
                ],
                outputs="l3_digital_customer_combine_agg_timeband_monthly_morning_catlv_1",
                tags=["l3_digital_customer_combine_agg_timeband_monthly_morning_catlv_1"],
            ),
            node(
                func=digital_to_l3_digital_combine_timeband_monthly,
                inputs=[
                    "l1_digital_customer_combine_category_agg_timeband_morning_catlv_1",
                    "l3_digital_customer_app_category_agg_monthly",
                    "params:l3_digital_customer_combine_agg_category_timeband_sql",
                    "params:l3_digital_customer_combine_agg_category_timeband_sql_share"
                ],
                outputs="l3_digital_customer_combine_agg_timeband_monthly_afternoon_catlv_1",
                tags=["l3_digital_customer_combine_agg_timeband_monthly_afternoon_catlv_1"],
            ),
            node(
                func=digital_to_l3_digital_combine_timeband_monthly,
                inputs=[
                    "l1_digital_customer_combine_category_agg_timeband_evening_catlv_1",
                    "l3_digital_customer_app_category_agg_monthly",
                    "params:l3_digital_customer_combine_agg_category_timeband_sql",
                    "params:l3_digital_customer_combine_agg_category_timeband_sql_share"
                ],
                outputs="l3_digital_customer_combine_agg_timeband_monthly_evening_catlv_1",
                tags=["l3_digital_customer_combine_agg_timeband_monthly_evening_catlv_1"],
            ),
            node(
                func=digital_to_l3_digital_combine_timeband_monthly,
                inputs=[
                    "l1_digital_customer_combine_category_agg_timeband_night_catlv_1",
                    "l3_digital_customer_app_category_agg_monthly",
                    "params:l3_digital_customer_combine_agg_category_timeband_sql",
                    "params:l3_digital_customer_combine_agg_category_timeband_sql_share"
                ],
                outputs="l3_digital_customer_combine_agg_timeband_monthly_night_catlv_1",
                tags=["l3_digital_customer_combine_agg_timeband_monthly_night_catlv_1"],
            ),
        ], name="l3_digital_to_l3_combine_category_timeband_monthly"
    )

############### Cxense monthly  ###################
def digital_to_l3_cxense_agg_monthly(**kwargs):
    return Pipeline(
        [
            node(
                func=l3_digital_cxense_category_agg_monthly,
                inputs=[
                    "l1_digital_cxense_traffic_complete_agg_daily_morning",
                    "params:l3_digital_cxense_category_agg_sql",
                ],
                outputs="l3_digital_cxense_category_agg_monthly_morning_catlv_1",
                tags=["l3_digital_cxense_category_agg_monthly_morning_catlv_1"],
            ),
            node(
                func=l3_digital_cxense_category_agg_monthly,
                inputs=[
                    "l1_digital_cxense_traffic_complete_agg_daily_afternoon",
                    "params:l3_digital_cxense_category_agg_sql",
                ],
                outputs="l3_digital_cxense_category_agg_monthly_afternoon_catlv_1",
                tags=["l3_digital_cxense_category_agg_monthly_afternoon_catlv_1"],
            ),
            node(
                func=l3_digital_cxense_category_agg_monthly,
                inputs=[
                    "l1_digital_cxense_traffic_complete_agg_daily_evening",
                    "params:l3_digital_cxense_category_agg_sql",
                ],
                outputs="l3_digital_cxense_category_agg_monthly_evening_catlv_1",
                tags=["l3_digital_cxense_category_agg_monthly_evening_catlv_1"],
            ),
            node(
                func=l3_digital_cxense_category_agg_monthly,
                inputs=[
                    "l1_digital_cxense_traffic_complete_agg_daily_night",
                    "params:l3_digital_cxense_category_agg_sql",
                ],
                outputs="l3_digital_cxense_category_agg_monthly_night_catlv_1",
                tags=["l3_digital_cxense_category_agg_monthly_night_catlv_1"],
            ),
        ], name="digital_to_l3_cxense_agg_monthly"
>>>>>>> 6693d1aa
    )<|MERGE_RESOLUTION|>--- conflicted
+++ resolved
@@ -238,19 +238,6 @@
         ], name="digital_to_l3_digital_mobile_web_agg_monthly"
     )
 
-<<<<<<< HEAD
-
-def digital_to_l3_customer_relay_agg_monthly(**kwargs):
-    return Pipeline(
-        [
-            # node(
-            #     func=digital_customer_relay_pageview_agg_monthly,
-            #     inputs=["l0_digital_relay_engagement_pageview",
-            #             "params:l3_digital_relay_engagement_pageview_count_visit_by_cid_monthly"],
-            #     outputs="l3_digital_customer_relay_pageview_agg_monthly",
-            #     tags=["digital_customer_relay_pageview_agg_monthly"],
-            # ),
-=======
 ############### Web agg monthly score ###################
 def digital_to_l3_web_monthly_feature_score(**kwargs):
     return Pipeline(
@@ -272,7 +259,6 @@
 def digital_to_l3_digital_mobile_web_agg_timeband(**kwargs):
     return Pipeline(
         [
->>>>>>> 6693d1aa
             node(
                 func=l3_digital_mobile_web_category_agg_timeband,
                 inputs=["l1_digital_customer_web_category_agg_timeband_morning_catlv_1",
@@ -325,28 +311,6 @@
                 outputs="l3_digital_customer_web_category_favorite_monthly",
                 tags=["digital_mobile_web_category_favorite_monthly_catlv_1"],
             ),
-<<<<<<< HEAD
-            # node(
-            #     func=digital_customer_relay_pageview_fav_monthly,
-            #     inputs=[
-            #         "l0_digital_relay_engagement_pageview",
-            #         "l0_digital_relay_engagement_productinfo",
-            #         "params:l3_digital_relay_engagement_pageview_count_visit_monthly",
-            #         "params:l3_digital_relay_popular_url_by_pageviews_monthly",
-            #         "params:l3_digital_relay_popular_subcategory1_by_pageviews_monthly",
-            #         "params:l3_digital_relay_popular_subcategory2_by_pageviews_monthly",
-            #         "params:l3_digital_relay_popular_cid_by_pageviews_monthly",
-            #         "params:l3_digital_relay_popular_productname_by_productinfo_monthly",
-            #         "params:l3_digital_relay_most_popular_url_by_pageviews_monthly",
-            #         "params:l3_digital_relay_most_popular_subcategory1_by_pageviews_monthly",
-            #         "params:l3_digital_relay_most_popular_subcategory2_by_pageviews_monthly",
-            #         "params:l3_digital_relay_most_popular_cid_by_pageviews_monthly",
-            #         "params:l3_digital_relay_most_popular_productname_by_productinfo_monthly"
-            #     ],
-            #     outputs="l3_digital_customer_relay_pageview_fav_monthly",
-            #     tags=["digital_customer_relay_pageview_fav_monthly"],
-            # ),
-=======
 
             ############# Fav by domain ###################
             node(
@@ -493,7 +457,6 @@
                 outputs="l3_digital_customer_relay_pageview_fav_monthly",
                 tags=["digital_customer_relay_pageview_fav_monthly"],
             ),
->>>>>>> 6693d1aa
             #     node(
             #     func=digital_customer_relay_conversion_fav_monthly,
             #     inputs=[
@@ -520,22 +483,6 @@
             # ),
         ]
     )
-<<<<<<< HEAD
-
-def digital_to_l3_digital_combine_agg_monthly(**kwargs):
-    return Pipeline(
-        [
-            node(
-                func=digital_to_l3_digital_combine_agg_monthly_1,
-                inputs=[
-                    "l1_digital_customer_combine_category_agg_daily_catlv_1_for_l3_digital_customer_combine_category_agg_daily_catlv_1",
-                    "params:l3_digital_combine_monthly_feature_pipeline",
-                ],
-                outputs="l3_digital_customer_combine_category_agg_monthly_catlv_1",
-                # tags=["l3_digital_customer_combine_category_agg_monthly_catlv_1"],
-            ),
-        ], name="digital_to_l3_digital_mobile_combine_agg_monthly"
-=======
 def digital_to_l3_combine_monthly_feature_score(**kwargs):
     return Pipeline(
         [
@@ -667,5 +614,4 @@
                 tags=["l3_digital_cxense_category_agg_monthly_night_catlv_1"],
             ),
         ], name="digital_to_l3_cxense_agg_monthly"
->>>>>>> 6693d1aa
     )
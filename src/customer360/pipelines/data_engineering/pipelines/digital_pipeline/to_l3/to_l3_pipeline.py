# Copyright 2018-2019 QuantumBlack Visual Analytics Limited
#
# Licensed under the Apache License, Version 2.0 (the "License");
# you may not use this file except in compliance with the License.
# You may obtain a copy of the License at
#
# http://www.apache.org/licenses/LICENSE-2.0
#
# THE SOFTWARE IS PROVIDED "AS IS", WITHOUT WARRANTY OF ANY KIND,
# EXPRESS OR IMPLIED, INCLUDING BUT NOT LIMITED TO THE WARRANTIES
# OF MERCHANTABILITY, FITNESS FOR A PARTICULAR PURPOSE, AND
# NONINFRINGEMENT. IN NO EVENT WILL THE LICENSOR OR OTHER CONTRIBUTORS
# BE LIABLE FOR ANY CLAIM, DAMAGES, OR OTHER LIABILITY, WHETHER IN AN
# ACTION OF CONTRACT, TORT OR OTHERWISE, ARISING FROM, OUT OF, OR IN
# CONNECTION WITH THE SOFTWARE OR THE USE OR OTHER DEALINGS IN THE SOFTWARE.
#
# The QuantumBlack Visual Analytics Limited ("QuantumBlack") name and logo
# (either separately or in combination, "QuantumBlack Trademarks") are
# trademarks of QuantumBlack. The License does not grant you any right or
# license to the QuantumBlack Trademarks. You may not use the QuantumBlack
# Trademarks or any confusingly similar mark as a trademark for your product,
#     or use the QuantumBlack Trademarks in any other manner that might cause
# confusion in the marketplace, including but not limited to in advertising,
# on websites, or on software.
#
# See the License for the specific language governing permissions and
# limitations under the License.
"""Example code for the nodes in the example pipeline. This code is meant
just for illustrating basic Kedro features.

PLEASE DELETE THIS FILE ONCE YOU START WORKING ON YOUR OWN PROJECT!
"""

from kedro.pipeline import Pipeline, node

from customer360.pipelines.data_engineering.nodes.digital_nodes.to_l3 import build_digital_l3_monthly_features
from customer360.pipelines.data_engineering.nodes.digital_nodes.to_l3.to_l3_nodes import *


def digital_to_l3_pipeline(**kwargs):
    return Pipeline(
        [
            node(
                build_digital_l3_monthly_features,
                ["l0_digital_cxenxse_user_profile_monthly",
                 "l3_customer_profile_union_monthly_feature_for_l3_digital_cxenxse_user_profile_monthly",
                 "params:l3_digital_cxenxse_user_profile_monthly",
                 "params:exception_partition_list_for_l0_digital_cxenxse_user_profile_monthly"],
                "l3_digital_cxenxse_user_profile_monthly"
            ),
        ], name="digital_to_l3_pipeline"
    )

def digital_to_l3_app_monthly_feature_pipeline(**kwargs):
    return Pipeline(
        [
            node(
                func=digital_mobile_app_category_agg_daily,
                inputs=[
                    "l1_digital_customer_app_category_agg_daily_catlv_1",
                    "params:l3_digital_app_monthly_feature_pipeline",
                ],
                outputs="l3_digital_customer_app_monthly_feature_pipeline",
                tags=["node_digital_app_monthly_feature"],
            ),
        ], name="digital_app_monthly_feature_pipeline"
    )

def digital_to_l3_digital_mobile_web_agg_monthly(**kwargs):
    return Pipeline(
        [
            node(
                    func=l3_digital_mobile_web_category_agg_monthly,
                    inputs="l1_digital_customer_web_category_agg_daily",
                    outputs="l3_digital_customer_web_category_agg_monthly",
                    tags="l3_digital_mobile_web_category_agg_monthly"
            ),
<<<<<<< HEAD
        ],
    )

def digital_to_l3_digital_mobile_web_agg_timeband(**kwargs):
    return Pipeline(
        [
            node(
                func=l3_digital_mobile_web_category_agg_timeband,
                inputs="l1_digital_customer_web_category_agg_timeband_morning_catlv_1",
                outputs="l3_digital_customer_web_category_agg_timeband_morning_catlv_1",
                tags="l3_digital_customer_web_category_agg_timeband"
            ),
            node(
                func=l3_digital_mobile_web_category_agg_timeband,
                inputs="l1_digital_customer_web_category_agg_timeband_afternoon_catlv_1",
                outputs="l3_digital_customer_web_category_agg_timeband_afternoon_catlv_1",
                tags="l3_digital_customer_web_category_agg_timeband"
            ),
            node(
                func=l3_digital_mobile_web_category_agg_timeband,
                inputs="l1_digital_customer_web_category_agg_timeband_evening_catlv_1",
                outputs="l3_digital_customer_web_category_agg_timeband_evening_catlv_1",
                tags="l3_digital_customer_web_category_agg_timeband"
            ),
            node(
                func=l3_digital_mobile_web_category_agg_timeband,
                inputs="l1_digital_customer_web_category_agg_timeband_night_catlv_1",
                outputs="l3_digital_customer_web_category_agg_timeband_night_catlv_1",
                tags="l3_digital_customer_web_category_agg_timeband"
            ),
        ],
=======
        ], name="digital_to_l3_digital_mobile_web_agg_monthly"
    )

def digital_to_l3_customer_relay_agg_monthly(**kwargs):
    return Pipeline(
        [
            # node(
            #     func=digital_customer_relay_pageview_agg_monthly,
            #     inputs=["l0_digital_relay_engagement_pageview",
            #             "params:l3_digital_relay_engagement_pageview_count_visit_by_cid_monthly"],
            #     outputs="l3_digital_customer_relay_pageview_agg_monthly",
            #     tags=["digital_customer_relay_pageview_agg_monthly"],
            # ),
            node(
                func=digital_customer_relay_conversion_agg_monthly,
                inputs=["l0_digital_relay_engagement_conversion",
                        "l0_digital_relay_engagement_conversion_package",
                        "params:l3_digital_relay_engagement_conversion_count_visit_by_cid_monthly",
                        "params:l3_digital_relay_engagement_conversion_package_count_visit_by_cid_monthly",
                        ],
                outputs="l3_digital_customer_relay_conversion_agg_monthly",
                tags=["digital_customer_relay_conversion_agg_monthly"],
            ),
            # node(
            #     func=digital_customer_relay_pageview_fav_monthly,
            #     inputs=[
            #         "l0_digital_relay_engagement_pageview",
            #         "l0_digital_relay_engagement_productinfo",
            #         "params:l3_digital_relay_engagement_pageview_count_visit_monthly",
            #         "params:l3_digital_relay_popular_url_by_pageviews_monthly",
            #         "params:l3_digital_relay_popular_subcategory1_by_pageviews_monthly",
            #         "params:l3_digital_relay_popular_subcategory2_by_pageviews_monthly",
            #         "params:l3_digital_relay_popular_cid_by_pageviews_monthly",
            #         "params:l3_digital_relay_popular_productname_by_productinfo_monthly",
            #         "params:l3_digital_relay_most_popular_url_by_pageviews_monthly",
            #         "params:l3_digital_relay_most_popular_subcategory1_by_pageviews_monthly",
            #         "params:l3_digital_relay_most_popular_subcategory2_by_pageviews_monthly",
            #         "params:l3_digital_relay_most_popular_cid_by_pageviews_monthly",
            #         "params:l3_digital_relay_most_popular_productname_by_productinfo_monthly"
            #     ],
            #     outputs="l3_digital_customer_relay_pageview_fav_monthly",
            #     tags=["digital_customer_relay_pageview_fav_monthly"],
            # ),
            #     node(
            #     func=digital_customer_relay_conversion_fav_monthly,
            #     inputs=[
            #         "l0_digital_relay_engagement_conversion",
            #         "params:l3_digital_relay_popular_product_by_engagement_conversion_monthly",
            #         "params:l3_digital_relay_popular_cid_by_engagement_conversion_monthly",
            #         "params:l3_digital_relay_most_popular_product_by_engagement_conversion_monthly",
            #         "params:l3_digital_relay_most_popular_cid_by_engagement_conversion_monthly",
            #     ],
            #     outputs="l3_digital_customer_relay_conversion_fav_monthly",
            #     tags=["digital_customer_relay_conversion_fav_monthly"],
            # ),
            # node(
            #     func=digital_customer_relay_conversion_package_fav_monthly,
            #     inputs=[
            #         "l0_digital_relay_engagement_conversion_package",
            #         "params:l3_digital_relay_popular_product_by_engagement_conversion_package_monthly",
            #         "params:l3_digital_relay_popular_cid_by_engagement_conversion_package_monthly",
            #         "params:l3_digital_relay_most_popular_product_by_engagement_conversion_package_monthly",
            #         "params:l3_digital_relay_most_popular_cid_by_engagement_conversion_package_monthly",
            #     ],
            #     outputs="l3_digital_customer_relay_conversion_package_fav_monthly",
            #     tags=["digital_customer_relay_conversion_package_fav_monthly"],
            # ),
        ]
    )

def digital_to_l3_digital_combine_agg_monthly(**kwargs):
    return Pipeline(
        [
            node(
                func=digital_to_l3_digital_combine_agg_monthly,
                inputs=[
                    "l1_digital_customer_combine_category_agg_daily_catlv_1_T",
                    "params:l3_digital_combine_monthly_feature_pipeline",
                ],
                outputs="l3_digital_customer_combine_category_agg_monthly_catlv_1",
                tags=["l3_digital_customer_combine_category_agg_monthly_catlv_1"],
            ),
        ], name="digital_to_l3_digital_mobile_combine_agg_monthly"
>>>>>>> 6e4d122a
    )<|MERGE_RESOLUTION|>--- conflicted
+++ resolved
@@ -75,7 +75,6 @@
                     outputs="l3_digital_customer_web_category_agg_monthly",
                     tags="l3_digital_mobile_web_category_agg_monthly"
             ),
-<<<<<<< HEAD
         ],
     )
 
@@ -107,8 +106,6 @@
                 tags="l3_digital_customer_web_category_agg_timeband"
             ),
         ],
-=======
-        ], name="digital_to_l3_digital_mobile_web_agg_monthly"
     )
 
 def digital_to_l3_customer_relay_agg_monthly(**kwargs):
@@ -191,5 +188,4 @@
                 tags=["l3_digital_customer_combine_category_agg_monthly_catlv_1"],
             ),
         ], name="digital_to_l3_digital_mobile_combine_agg_monthly"
->>>>>>> 6e4d122a
     )
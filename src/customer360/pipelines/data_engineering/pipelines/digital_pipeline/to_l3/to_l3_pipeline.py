--- conflicted
+++ resolved
@@ -49,9 +49,6 @@
             ),
         ], name="digital_to_l3_pipeline"
     )
-
-
-<<<<<<< HEAD
 
 
 def digital_app_monthly_feature_pipeline(**kwargs):
@@ -108,19 +105,4 @@
                 tags=["node_soc_app_monthly_user_category_granularity_features"],
             ),
         ],
-        tags=["soc_app"],
-=======
-def digital_to_l3_app_monthly_feature_pipeline(**kwargs):
-    return Pipeline(
-        [
-            node(
-                func=,
-                inputs=[l1_digital_customer_app_category_agg_daily
-                "param:l3_digital_mobile_app_category_agg_monthly"
-                ],
-                outputs="",
-                tags=["node"],
-            )
-
->>>>>>> 2ebea2bd
-    )+        tags=["soc_app"],
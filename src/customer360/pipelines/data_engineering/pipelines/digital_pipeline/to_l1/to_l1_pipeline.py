--- conflicted
+++ resolved
@@ -340,13 +340,8 @@
                     "l1_digital_aib_categories_clean"
                 ],
                 outputs="int_l1_digital_customer_web_category_agg_daily_catlv_1",
-<<<<<<< HEAD
-                tags="int_l1_digital_customer_web_category_agg_daily_catlv_1"
-            ), # web agg category daily
-=======
                 tags="int_l1_digital_customer_web_category_agg_daily"
-            ), 
->>>>>>> d3caf08e
+            ),
             node(
                 func=l1_digital_customer_web_category_agg_union_daily,
                 inputs=
@@ -356,137 +351,40 @@
                 ],
                 outputs="l1_digital_customer_web_category_agg_daily_catlv_1",
                 tags="l1_digital_customer_web_category_agg_union_daily_catlv_1"
-<<<<<<< HEAD
-            ),  # web agg category union daily
-            node(
-                func=l1_digital_customer_web_category_agg_daily_cat_level,
-                inputs=
-                [
-                    "l0_digital_mobile_web_daily_for_mobile_category_catlv_2",
-                    "l1_digital_aib_categories_clean",
-                    "params:level_2",
-                ],
-                outputs="int_l1_digital_customer_web_category_agg_daily_catlv_2",
-                tags="int_l1_digital_customer_web_category_agg_daily_catlv_2"
-            ),  # web agg category daily
-=======
-            ), 
->>>>>>> d3caf08e
+            ),
             node(
                 func=l1_digital_customer_web_category_agg_cat_level_union_daily,
                 inputs=
                 [
                     "int_l1_digital_customer_web_category_agg_daily_catlv_2",
-<<<<<<< HEAD
-                    "l1_digital_cxense_traffic_complete_agg_daily_for_l1_dital_customer_web_agg_daily_catlv_2"
+                    "l1_digital_cxense_traffic_complete_agg_daily_for_l1_dital_customer_web_agg_daily_catlv_2",
+                    "params:level_2"
                 ],
                 outputs="l1_digital_customer_web_category_agg_daily_catlv_2",
                 tags="l1_digital_customer_web_category_agg_union_daily_catlv_2"
-            ),  # web agg category union daily
-            node(
-                func=l1_digital_customer_web_category_agg_daily_cat_level,
-                inputs=
-                [
-                    "l0_digital_mobile_web_daily_for_mobile_category_catlv_3",
-                    "l1_digital_aib_categories_clean",
-                    "params:level_3",
-                ],
-                outputs="int_l1_digital_customer_web_category_agg_daily_catlv_3",
-                tags="int_l1_digital_customer_web_category_agg_daily_catlv_3"
-            ),  # web agg category daily
-=======
-                    "l1_digital_cxense_traffic_complete_agg_daily_for_l1_dital_customer_web_agg_daily_catlv_2",
-                    "params:level_2"
-                ],
-                outputs="l1_digital_customer_web_category_agg_daily_catlv_2",
-                tags="l1_digital_customer_web_category_agg_union_daily_catlv_2"
-            ), 
->>>>>>> d3caf08e
+            ),
             node(
                 func=l1_digital_customer_web_category_agg_cat_level_union_daily,
                 inputs=
                 [
                     "int_l1_digital_customer_web_category_agg_daily_catlv_3",
-<<<<<<< HEAD
-                    "l1_digital_cxense_traffic_complete_agg_daily_for_l1_dital_customer_web_agg_daily_catlv_3"
+                    "l1_digital_cxense_traffic_complete_agg_daily_for_l1_dital_customer_web_agg_daily_catlv_3",
+                    "params:level_3"
                 ],
                 outputs="l1_digital_customer_web_category_agg_daily_catlv_3",
                 tags="l1_digital_customer_web_category_agg_union_daily_catlv_3"
-            ),  # web agg category union daily
-            node(
-                func=l1_digital_customer_web_category_agg_daily_cat_level,
-                inputs=
-                [
-                    "l0_digital_mobile_web_daily_for_mobile_category_catlv_4",
-                    "l1_digital_aib_categories_clean",
-                    "params:level_4",
-                ],
-                outputs="int_l1_digital_customer_web_category_agg_daily_catlv_4",
-                tags="int_l1_digital_customer_web_category_agg_daily_catlv_4"
-            ),  # web agg category daily
-=======
-                    "l1_digital_cxense_traffic_complete_agg_daily_for_l1_dital_customer_web_agg_daily_catlv_3",
-                    "params:level_3"
-                ],
-                outputs="l1_digital_customer_web_category_agg_daily_catlv_3",
-                tags="l1_digital_customer_web_category_agg_union_daily_catlv_3"
-            ), 
->>>>>>> d3caf08e
+            ),
             node(
                 func=l1_digital_customer_web_category_agg_cat_level_union_daily,
                 inputs=
                 [
                     "int_l1_digital_customer_web_category_agg_daily_catlv_4",
-<<<<<<< HEAD
-                    "l1_digital_cxense_traffic_complete_agg_daily_for_l1_dital_customer_web_agg_daily_catlv_4"
+                    "l1_digital_cxense_traffic_complete_agg_daily_for_l1_dital_customer_web_agg_daily_catlv_4",
+                    "params:level_4"
                 ],
                 outputs="l1_digital_customer_web_category_agg_daily_catlv_4",
                 tags="l1_digital_customer_web_category_agg_union_daily_catlv_4"
-            ),  # web agg category union daily
-            # node(
-            #     func=l1_digital_customer_web_category_agg_daily_cat_level,
-            #     inputs=
-            #     [
-            #         "l0_digital_mobile_web_daily_for_mobile_category_catlv_2",
-            #         "l1_digital_aib_categories_clean",
-            #         "l1_digital_cxense_traffic_complete_agg_daily_for_l1_dital_customer_web_agg_daily_catlv_2",
-            #         "params:level_2",
-            #     ],
-            #     outputs="l1_digital_customer_web_category_agg_daily_catlv_2",
-            #     tags="l1_digital_customer_web_category_agg_daily_catlv_2"
-            # ),
-            # node(
-            #     func=l1_digital_customer_web_category_agg_daily_cat_level,
-            #     inputs=
-            #     [
-            #         "l0_digital_mobile_web_daily_for_mobile_category_catlv_3",
-            #         "l1_digital_aib_categories_clean",
-            #         "l1_digital_cxense_traffic_complete_agg_daily_for_l1_dital_customer_web_agg_daily_catlv_3",
-            #         "params:level_3",
-            #     ],
-            #     outputs="l1_digital_customer_web_category_agg_daily_catlv_3",
-            #     tags="l1_digital_customer_web_category_agg_daily_catlv_3"
-            # ),
-            # node(
-            #     func=l1_digital_customer_web_category_agg_daily_cat_level,
-            #     inputs=
-            #     [
-            #         "l0_digital_mobile_web_daily_for_mobile_category_catlv_4",
-            #         "l1_digital_aib_categories_clean",
-            #         "l1_digital_cxense_traffic_complete_agg_daily_for_l1_dital_customer_web_agg_daily_catlv_4",
-            #         "params:level_4",
-            #     ],
-            #     outputs="l1_digital_customer_web_category_agg_daily_catlv_4",
-            #     tags="l1_digital_customer_web_category_agg_daily_catlv_4"
-            # ),
-=======
-                    "l1_digital_cxense_traffic_complete_agg_daily_for_l1_dital_customer_web_agg_daily_catlv_4",
-                    "params:level_4"
-                ],
-                outputs="l1_digital_customer_web_category_agg_daily_catlv_4",
-                tags="l1_digital_customer_web_category_agg_union_daily_catlv_4"
-            ), 
->>>>>>> d3caf08e
+            ),
         ], tags="digital_to_l1_digital_mobile_web_agg_daily",
     )
 
@@ -1173,8 +1071,6 @@
             ),
 
         ], tags="l1_digital_to_l1_digital_mobile_combine_agg_timeband",
-<<<<<<< HEAD
-=======
     )
 
 def digital_to_l1_digital_cxense_user_traffic(**kwargs):
@@ -1220,5 +1116,4 @@
                 tags=["digital_customer_multi_company_sim_daily"],
             ),
         ]
->>>>>>> d3caf08e
     )
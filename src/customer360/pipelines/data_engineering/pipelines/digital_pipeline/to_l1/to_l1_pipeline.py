# Copyright 2018-2019 QuantumBlack Visual Analytics Limited
#
# Licensed under the Apache License, Version 2.0 (the "License");
# you may not use this file except in compliance with the License.
# You may obtain a copy of the License at
#
# http://www.apache.org/licenses/LICENSE-2.0
#
# THE SOFTWARE IS PROVIDED "AS IS", WITHOUT WARRANTY OF ANY KIND,
# EXPRESS OR IMPLIED, INCLUDING BUT NOT LIMITED TO THE WARRANTIES
# OF MERCHANTABILITY, FITNESS FOR A PARTICULAR PURPOSE, AND
# NONINFRINGEMENT. IN NO EVENT WILL THE LICENSOR OR OTHER CONTRIBUTORS
# BE LIABLE FOR ANY CLAIM, DAMAGES, OR OTHER LIABILITY, WHETHER IN AN
# ACTION OF CONTRACT, TORT OR OTHERWISE, ARISING FROM, OUT OF, OR IN
# CONNECTION WITH THE SOFTWARE OR THE USE OR OTHER DEALINGS IN THE SOFTWARE.
#
# The QuantumBlack Visual Analytics Limited ("QuantumBlack") name and logo
# (either separately or in combination, "QuantumBlack Trademarks") are
# trademarks of QuantumBlack. The License does not grant you any right or
# license to the QuantumBlack Trademarks. You may not use the QuantumBlack
# Trademarks or any confusingly similar mark as a trademark for your product,
#     or use the QuantumBlack Trademarks in any other manner that might cause
# confusion in the marketplace, including but not limited to in advertising,
# on websites, or on software.
#
# See the License for the specific language governing permissions and
# limitations under the License.
"""Example code for the nodes in the example pipeline. This code is meant
just for illustrating basic Kedro features.

PLEASE DELETE THIS FILE ONCE YOU START WORKING ON YOUR OWN PROJECT!
"""

from kedro.pipeline import Pipeline, node

from customer360.pipelines.data_engineering.nodes.digital_nodes.to_l1 import build_digital_l1_daily_features
from customer360.pipelines.data_engineering.nodes.digital_nodes.to_l1.to_l1_nodes import *


def digital_to_l1_pipeline(**kwargs):
    return Pipeline(
        [
            node(
                build_digital_l1_daily_features,
                [
                 "l0_digital_cxenxse_site_traffic",
                 "l1_customer_profile_union_daily_feature_for_l1_digital_cxenxse_site_traffic_daily",
                 "params:exception_partition_list_for_l0_digital_cxenxse_site_traffic",
                 "params:l1_digital_cxenxse_site_traffic_daily",
                 "params:l1_digital_cxenxse_site_traffic_popular_host_daily",
                 "params:l1_digital_cxenxse_site_traffic_popular_postalcode_daily",
                 "params:l1_digital_cxenxse_site_traffic_popular_referrerquery_daily",
                 "params:l1_digital_cxenxse_site_traffic_popular_referrerhost_daily"
                 ],
                [
                 "l1_digital_cxenxse_site_traffic_daily",
                 "l1_digital_cxenxse_site_traffic_popular_host_daily",
                 "l1_digital_cxenxse_site_traffic_popular_postalcode_daily",
                 "l1_digital_cxenxse_site_traffic_popular_referrerquery_daily",
                 "l1_digital_cxenxse_site_traffic_popular_referrerhost_daily"
                ]
            ),
        ], name="digital_to_l1_pipeline"
    )
##################### Feature aib category master ###########################
def digital_to_l1_aib_categoy_clean_master(**kwargs):
    return Pipeline(
        [
            node(
                func=build_l1_digital_iab_category_table,
                inputs=["l0_digital_iab_categories_raw", "l0_digital_iab_category_priority_mapping"],
                outputs="l1_digital_aib_categories_clean",
                tags=["digital_l1_digital_aib_categories_clean"]
            ),
            node(
                func=digital_mobile_app_category_master,
                inputs=["l0_digital_app_master", "l0_digital_iab_categories_raw", "l0_digital_iab_category_priority_mapping"],
                outputs="l1_digital_app_category_master_clean",
                tags=["digital_mobile_app_category_master"],
            ),
        ],
        tags="digital_to_l1_aib_categoy_clean_master",
    )


######################## App category agg daily ##################################
def digital_to_l1_app_agg_daily_pipeline(**kwargs):
    return Pipeline(
        [
            node(
                func=digital_mobile_app_category_agg_daily,
                inputs=[
                 "l0_digital_mobile_app_daily_for_mobile_category_daily_catlv_1",
                 "params:l1_digital_mobile_app_agg_category_daily",
                 "params:category_level_1",
                 ],
                outputs="l1_digital_customer_app_category_agg_daily_catlv_1",
                tags=["digital_mobile_app_category_agg_daily_catlv_1"],
            ),
            node(
                func=digital_mobile_app_category_agg_daily,
                inputs=[
                 "l0_digital_mobile_app_daily_for_mobile_category_daily_catlv_2",
                 "params:l1_digital_mobile_app_agg_category_daily",
                 "params:category_level_2",
                 ],
                outputs="l1_digital_customer_app_category_agg_daily_catlv_2",
                tags=["digital_mobile_app_category_agg_daily_catlv_2"],
            ),
            node(
                func=digital_mobile_app_category_agg_daily,
                inputs=[
                 "l0_digital_mobile_app_daily_for_mobile_category_daily_catlv_3",
                 "params:l1_digital_mobile_app_agg_category_daily",
                 "params:category_level_3",
                 ],
                outputs="l1_digital_customer_app_category_agg_daily_catlv_3",
                tags=["digital_mobile_app_category_agg_daily_catlv_3"],
            ),
            node(
                func=digital_mobile_app_category_agg_daily,
                inputs=[
                 "l0_digital_mobile_app_daily_for_mobile_category_daily_catlv_4",
                 "params:l1_digital_mobile_app_agg_category_daily",
                 "params:category_level_4",
                 ],
                outputs="l1_digital_customer_app_category_agg_daily_catlv_4",
                tags=["digital_mobile_app_category_agg_daily_catlv_4"],
            ),
        ], name="digital_to_l1_app_agg_daily_pipeline"
    )
######################### App category agg category timeband daily ############################################
def digital_to_l1_app_agg_timeband_pipeline(**kwargs):
    return Pipeline(
        [
            node(
                func=digital_mobile_app_category_agg_timeband,
                inputs=["l0_digital_app_hourly_for_morning_catlv_1",
                "l1_digital_customer_app_category_agg_daily_for_share_morning_catlv_1",
                "l1_digital_app_category_master_clean",
                "params:level_1",
                "params:timeband_Morning",
                "params:l1_digital_mobile_app_agg_category_timeband",
                "params:l1_digital_mobile_app_timeband_sql_share"],
                outputs="l1_digital_customer_app_category_agg_timeband_morning_catlv_1",
                tags="digital_mobile_app_category_agg_timeband_Morning"
            ),
            node(
                func=digital_mobile_app_category_agg_timeband,
                inputs=["l0_digital_app_hourly_for_morning_catlv_1",
                "l1_digital_customer_app_category_agg_daily_for_share_afternoon_catlv_1",
                "l1_digital_app_category_master_clean",
                "params:level_1",
                "params:timeband_Afternoon",
                "params:l1_digital_mobile_app_agg_category_timeband",
                "params:l1_digital_mobile_app_timeband_sql_share"],
                outputs="l1_digital_customer_app_category_agg_timeband_afternoon_catlv_1",
                tags="digital_mobile_app_category_agg_timeband_Afternoon"
            ),
            node(
                func=digital_mobile_app_category_agg_timeband,
                inputs=["l0_digital_app_hourly_for_morning_catlv_1",
                "l1_digital_customer_app_category_agg_daily_for_share_evening_catlv_1",
                "l1_digital_app_category_master_clean",
                "params:level_1",
                "params:timeband_Evening",
                "params:l1_digital_mobile_app_agg_category_timeband",
                "params:l1_digital_mobile_app_timeband_sql_share"],
                outputs="l1_digital_customer_app_category_agg_timeband_evening_catlv_1",
                tags="digital_mobile_app_category_agg_timeband_Evening"
            ),
            node(
                func=digital_mobile_app_category_agg_timeband,
                inputs=["l0_digital_app_hourly_for_morning_catlv_1",
                "l1_digital_customer_app_category_agg_daily_for_share_night_catlv_1",
                "l1_digital_app_category_master_clean",
                "params:level_1",
                "params:timeband_Night",
                "params:l1_digital_mobile_app_agg_category_timeband",
                "params:l1_digital_mobile_app_timeband_sql_share"],
                outputs="l1_digital_customer_app_category_agg_timeband_night_catlv_1",
                tags="digital_mobile_app_category_agg_timeband_Night"
            ), # app agg timeband level 1
            node(
                func=digital_mobile_app_category_agg_timeband,
                inputs=["l0_digital_app_hourly_for_morning_catlv_1",
                        "l1_digital_customer_app_category_agg_daily_for_share_morning_catlv_2",
                        "l1_digital_app_category_master_clean",
                        "params:level_2",
                        "params:timeband_Morning",
                        "params:l1_digital_mobile_app_agg_category_timeband",
                        "params:l1_digital_mobile_app_timeband_sql_share"],
                outputs="l1_digital_customer_app_category_agg_timeband_morning_catlv_2",
                tags="digital_mobile_app_category_agg_timeband_Morning_catlv_2"
            ),
            node(
                func=digital_mobile_app_category_agg_timeband,
                inputs=["l0_digital_app_hourly_for_morning_catlv_1",
                        "l1_digital_customer_app_category_agg_daily_for_share_afternoon_catlv_2",
                        "l1_digital_app_category_master_clean",
                        "params:level_2",
                        "params:timeband_Afternoon",
                        "params:l1_digital_mobile_app_agg_category_timeband",
                        "params:l1_digital_mobile_app_timeband_sql_share"],
                outputs="l1_digital_customer_app_category_agg_timeband_afternoon_catlv_2",
                tags="digital_mobile_app_category_agg_timeband_Afternoon_catlv_2"
            ),
            node(
                func=digital_mobile_app_category_agg_timeband,
                inputs=["l0_digital_app_hourly_for_morning_catlv_1",
                        "l1_digital_customer_app_category_agg_daily_for_share_evening_catlv_2",
                        "l1_digital_app_category_master_clean",
                        "params:level_2",
                        "params:timeband_Evening",
                        "params:l1_digital_mobile_app_agg_category_timeband",
                        "params:l1_digital_mobile_app_timeband_sql_share"],
                outputs="l1_digital_customer_app_category_agg_timeband_evening_catlv_2",
                tags="digital_mobile_app_category_agg_timeband_Evening_catlv_2"
            ),
            node(
                func=digital_mobile_app_category_agg_timeband,
                inputs=["l0_digital_app_hourly_for_morning_catlv_1",
                        "l1_digital_customer_app_category_agg_daily_for_share_night_catlv_2",
                        "l1_digital_app_category_master_clean",
                        "params:level_2",
                        "params:timeband_Night",
                        "params:l1_digital_mobile_app_agg_category_timeband",
                        "params:l1_digital_mobile_app_timeband_sql_share"],
                outputs="l1_digital_customer_app_category_agg_timeband_night_catlv_2",
                tags="digital_mobile_app_category_agg_timeband_Night_catlv_2"
            ), # app agg timeband level 2
            node(
                func=digital_mobile_app_category_agg_timeband,
                inputs=["l0_digital_app_hourly_for_morning_catlv_1",
                        "l1_digital_customer_app_category_agg_daily_for_share_morning_catlv_3",
                        "l1_digital_app_category_master_clean",
                        "params:level_3",
                        "params:timeband_Morning",
                        "params:l1_digital_mobile_app_agg_category_timeband",
                        "params:l1_digital_mobile_app_timeband_sql_share"],
                outputs="l1_digital_customer_app_category_agg_timeband_morning_catlv_3",
                tags="digital_mobile_app_category_agg_timeband_Morning_catlv_3"
            ),
            node(
                func=digital_mobile_app_category_agg_timeband,
                inputs=["l0_digital_app_hourly_for_morning_catlv_1",
                        "l1_digital_customer_app_category_agg_daily_for_share_afternoon_catlv_3",
                        "l1_digital_app_category_master_clean",
                        "params:level_3",
                        "params:timeband_Afternoon",
                        "params:l1_digital_mobile_app_agg_category_timeband",
                        "params:l1_digital_mobile_app_timeband_sql_share"],
                outputs="l1_digital_customer_app_category_agg_timeband_afternoon_catlv_3",
                tags="digital_mobile_app_category_agg_timeband_Afternoon_catlv_3"
            ),
            node(
                func=digital_mobile_app_category_agg_timeband,
                inputs=["l0_digital_app_hourly_for_morning_catlv_1",
                        "l1_digital_customer_app_category_agg_daily_for_share_evening_catlv_3",
                        "l1_digital_app_category_master_clean",
                        "params:level_3",
                        "params:timeband_Evening",
                        "params:l1_digital_mobile_app_agg_category_timeband",
                        "params:l1_digital_mobile_app_timeband_sql_share"],
                outputs="l1_digital_customer_app_category_agg_timeband_evening_catlv_3",
                tags="digital_mobile_app_category_agg_timeband_Evening_catlv_3"
            ),
            node(
                func=digital_mobile_app_category_agg_timeband,
                inputs=["l0_digital_app_hourly_for_morning_catlv_1",
                        "l1_digital_customer_app_category_agg_daily_for_share_night_catlv_3",
                        "l1_digital_app_category_master_clean",
                        "params:level_3",
                        "params:timeband_Night",
                        "params:l1_digital_mobile_app_agg_category_timeband",
                        "params:l1_digital_mobile_app_timeband_sql_share"],
                outputs="l1_digital_customer_app_category_agg_timeband_night_catlv_3",
                tags="digital_mobile_app_category_agg_timeband_Night_catlv_3"
            ), # app agg timeband level 3
            node(
                func=digital_mobile_app_category_agg_timeband,
                inputs=["l0_digital_app_hourly_for_morning_catlv_1",
                        "l1_digital_customer_app_category_agg_daily_for_share_morning_catlv_4",
                        "l1_digital_app_category_master_clean",
                        "params:level_4",
                        "params:timeband_Morning",
                        "params:l1_digital_mobile_app_agg_category_timeband",
                        "params:l1_digital_mobile_app_timeband_sql_share"],
                outputs="l1_digital_customer_app_category_agg_timeband_morning_catlv_4",
                tags="digital_mobile_app_category_agg_timeband_Morning_catlv_4"
            ),
            node(
                func=digital_mobile_app_category_agg_timeband,
                inputs=["l0_digital_app_hourly_for_morning_catlv_1",
                        "l1_digital_customer_app_category_agg_daily_for_share_afternoon_catlv_4",
                        "l1_digital_app_category_master_clean",
                        "params:level_4",
                        "params:timeband_Afternoon",
                        "params:l1_digital_mobile_app_agg_category_timeband",
                        "params:l1_digital_mobile_app_timeband_sql_share"],
                outputs="l1_digital_customer_app_category_agg_timeband_afternoon_catlv_4",
                tags="digital_mobile_app_category_agg_timeband_Afternoon_catlv_4"
            ),
            node(
                func=digital_mobile_app_category_agg_timeband,
                inputs=["l0_digital_app_hourly_for_morning_catlv_1",
                        "l1_digital_customer_app_category_agg_daily_for_share_evening_catlv_4",
                        "l1_digital_app_category_master_clean",
                        "params:level_4",
                        "params:timeband_Evening",
                        "params:l1_digital_mobile_app_agg_category_timeband",
                        "params:l1_digital_mobile_app_timeband_sql_share"],
                outputs="l1_digital_customer_app_category_agg_timeband_evening_catlv_4",
                tags="digital_mobile_app_category_agg_timeband_Evening_catlv_4"
            ),
            node(
                func=digital_mobile_app_category_agg_timeband,
                inputs=["l0_digital_app_hourly_for_morning_catlv_1",
                        "l1_digital_customer_app_category_agg_daily_for_share_night_catlv_4",
                        "l1_digital_app_category_master_clean",
                        "params:level_4",
                        "params:timeband_Night",
                        "params:l1_digital_mobile_app_agg_category_timeband",
                        "params:l1_digital_mobile_app_timeband_sql_share"],
                outputs="l1_digital_customer_app_category_agg_timeband_night_catlv_4",
                tags="digital_mobile_app_category_agg_timeband_Night_catlv_4"
            ), # app agg timeband level 4
        ],
        tags="digital_to_l1_app_agg_timeband_pipeline",
    )

##################### Web agg category daily ###########################
def digital_to_l1_digital_mobile_web_agg_daily(**kwargs):
    return Pipeline(
        [
            node(
                func=l1_digital_customer_web_category_agg_daily,
                inputs=
                [
                    "l0_digital_mobile_web_daily_for_mobile_category_temp",
                    "l1_digital_aib_categories_clean"
                ],
<<<<<<< HEAD
                outputs="int_l1_digital_customer_web_category_agg_daily_catlv_1",
                tags="int_l1_digital_customer_web_category_agg_daily"
            ), 
=======
                outputs="int_l1_digital_customer_web_category_agg_daily_catlv_1@output",
                tags="int_l1_digital_customer_web_category_agg_daily"
            ),
>>>>>>> 96dcdb44
            node(
                func=l1_digital_customer_web_category_agg_union_daily,
                inputs=
                [
                    "int_l1_digital_customer_web_category_agg_daily_catlv_1@output",
                    "l1_digital_cxense_traffic_complete_agg_daily_for_l1_dital_customer_web_agg_daily_catlv_1"
                ],
                outputs="l1_digital_customer_web_category_agg_daily_catlv_1",
                tags="l1_digital_customer_web_category_agg_union_daily_catlv_1"
<<<<<<< HEAD
            ), 
=======
            ),
>>>>>>> 96dcdb44
            node(
                func=l1_digital_customer_web_category_agg_cat_level_union_daily,
                inputs=
                [
<<<<<<< HEAD
                    "int_l1_digital_customer_web_category_agg_daily_catlv_2",
=======
                    "int_l1_digital_customer_web_category_agg_daily_catlv_1@l1_digital_customer_web_category_agg_daily_catlv_2",
>>>>>>> 96dcdb44
                    "l1_digital_cxense_traffic_complete_agg_daily_for_l1_dital_customer_web_agg_daily_catlv_2",
                    "params:level_2"
                ],
                outputs="l1_digital_customer_web_category_agg_daily_catlv_2",
                tags="l1_digital_customer_web_category_agg_union_daily_catlv_2"
<<<<<<< HEAD
            ), 
=======
            ),
>>>>>>> 96dcdb44
            node(
                func=l1_digital_customer_web_category_agg_cat_level_union_daily,
                inputs=
                [
<<<<<<< HEAD
                    "int_l1_digital_customer_web_category_agg_daily_catlv_3",
=======
                    "int_l1_digital_customer_web_category_agg_daily_catlv_1@l1_digital_customer_web_category_agg_daily_catlv_3",
>>>>>>> 96dcdb44
                    "l1_digital_cxense_traffic_complete_agg_daily_for_l1_dital_customer_web_agg_daily_catlv_3",
                    "params:level_3"
                ],
                outputs="l1_digital_customer_web_category_agg_daily_catlv_3",
                tags="l1_digital_customer_web_category_agg_union_daily_catlv_3"
<<<<<<< HEAD
            ), 
=======
            ),
>>>>>>> 96dcdb44
            node(
                func=l1_digital_customer_web_category_agg_cat_level_union_daily,
                inputs=
                [
<<<<<<< HEAD
                    "int_l1_digital_customer_web_category_agg_daily_catlv_4",
=======
                    "int_l1_digital_customer_web_category_agg_daily_catlv_1@l1_digital_customer_web_category_agg_daily_catlv_4",
>>>>>>> 96dcdb44
                    "l1_digital_cxense_traffic_complete_agg_daily_for_l1_dital_customer_web_agg_daily_catlv_4",
                    "params:level_4"
                ],
                outputs="l1_digital_customer_web_category_agg_daily_catlv_4",
                tags="l1_digital_customer_web_category_agg_union_daily_catlv_4"
<<<<<<< HEAD
            ), 
=======
            ),
>>>>>>> 96dcdb44
        ], tags="digital_to_l1_digital_mobile_web_agg_daily",
    )

##################### Web agg category daily timeband ###########################
def digital_to_l1_digital_mobile_web_agg_timeband(**kwargs):
    return Pipeline(
        [
            node(
                func=l1_digital_customer_web_category_agg_timeband,
                inputs=
                [
                    "l0_digital_mobile_web_hourly_for_morning_catlv_1",
                    "l0_digital_customer_profile_union_daily",
                    "l1_digital_customer_web_category_agg_daily_for_morning_catlv_1",
                    "l1_digital_aib_categories_clean",
                    "params:l1_digital_mobile_web_agg_category_timeband_sql",
                    "params:timeband_web_morning",
                    "params:l1_digital_mobile_web_timeband_sql_share",
                ],
                outputs="l1_digital_customer_web_category_agg_timeband_morning_catlv_1",
                tags="l1_digital_mobile_web_category_agg_timeband_Morning",
            ),
            node(
                func=l1_digital_customer_web_category_agg_timeband,
                inputs=
                [
                    "l0_digital_mobile_web_hourly_for_afternoon_catlv_1",
                    "l0_digital_customer_profile_union_daily",
                    "l1_digital_customer_web_category_agg_daily_for_afternoon_catlv_1",
                    "l1_digital_aib_categories_clean",
                    "params:l1_digital_mobile_web_agg_category_timeband_sql",
                    "params:timeband_web_afternoon",
                    "params:l1_digital_mobile_web_timeband_sql_share"
                ],
                outputs="l1_digital_customer_web_category_agg_timeband_afternoon_catlv_1",
                tags="l1_digital_mobile_web_category_agg_timeband_Afternoon",
            ),
            node(
                func=l1_digital_customer_web_category_agg_timeband,
                inputs=
                [
                    "l0_digital_mobile_web_hourly_for_evening_catlv_1",
                    "l0_digital_customer_profile_union_daily",
                    "l1_digital_customer_web_category_agg_daily_for_evening_catlv_1",
                    "l1_digital_aib_categories_clean",
                    "params:l1_digital_mobile_web_agg_category_timeband_sql",
                    "params:timeband_web_evening",
                    "params:l1_digital_mobile_web_timeband_sql_share"
                ],
                outputs="l1_digital_customer_web_category_agg_timeband_evening_catlv_1",
                tags="l1_digital_mobile_web_category_agg_timeband_Evening",
            ),
            node(
                func=l1_digital_customer_web_category_agg_timeband,
                inputs=
                [
                    "l0_digital_mobile_web_hourly_for_night_catlv_1",
                    "l0_digital_customer_profile_union_daily",
                    "l1_digital_customer_web_category_agg_daily_for_night_catlv_1",
                    "l1_digital_aib_categories_clean",
                    "params:l1_digital_mobile_web_agg_category_timeband_sql",
                    "params:timeband_web_night",
                    "params:l1_digital_mobile_web_timeband_sql_share"
                ],
                outputs="l1_digital_customer_web_category_agg_timeband_night_catlv_1",
                tags="l1_digital_mobile_web_category_agg_timeband_Night",
            ), # Web agg timeband level 1
            node(
                func=l1_digital_customer_web_category_agg_timeband_cat_level,
                inputs=
                [
                    "l0_digital_mobile_web_hourly_for_morning_catlv_2",
                    "l0_digital_customer_profile_union_daily",
                    "l1_digital_customer_web_category_agg_daily_for_morning_catlv_2",
                    "l1_digital_aib_categories_clean",
                    "params:l1_digital_mobile_web_agg_category_timeband_sql",
                    "params:timeband_web_morning",
                    "params:l1_digital_mobile_web_timeband_sql_share",
                    "params:level_2",
                ],
                outputs="l1_digital_customer_web_category_agg_timeband_morning_catlv_2",
                tags="l1_digital_mobile_web_category_agg_timeband_Morning_catlv_2",
            ),
            node(
                func=l1_digital_customer_web_category_agg_timeband_cat_level,
                inputs=
                [
                    "l0_digital_mobile_web_hourly_for_afternoon_catlv_2",
                    "l0_digital_customer_profile_union_daily",
                    "l1_digital_customer_web_category_agg_daily_for_afternoon_catlv_2",
                    "l1_digital_aib_categories_clean",
                    "params:l1_digital_mobile_web_agg_category_timeband_sql",
                    "params:timeband_web_afternoon",
                    "params:l1_digital_mobile_web_timeband_sql_share",
                    "params:level_2",
                ],
                outputs="l1_digital_customer_web_category_agg_timeband_afternoon_catlv_2",
                tags="l1_digital_mobile_web_category_agg_timeband_Afternoon_catlv_2",
            ),
            node(
                func=l1_digital_customer_web_category_agg_timeband_cat_level,
                inputs=
                [
                    "l0_digital_mobile_web_hourly_for_evening_catlv_2",
                    "l0_digital_customer_profile_union_daily",
                    "l1_digital_customer_web_category_agg_daily_for_evening_catlv_2",
                    "l1_digital_aib_categories_clean",
                    "params:l1_digital_mobile_web_agg_category_timeband_sql",
                    "params:timeband_web_evening",
                    "params:l1_digital_mobile_web_timeband_sql_share",
                    "params:level_2",
                ],
                outputs="l1_digital_customer_web_category_agg_timeband_evening_catlv_2",
                tags="l1_digital_mobile_web_category_agg_timeband_Evening_catlv_2",
            ),
            node(
                func=l1_digital_customer_web_category_agg_timeband_cat_level,
                inputs=
                [
                    "l0_digital_mobile_web_hourly_for_night_catlv_2",
                    "l0_digital_customer_profile_union_daily",
                    "l1_digital_customer_web_category_agg_daily_for_night_catlv_2",
                    "l1_digital_aib_categories_clean",
                    "params:l1_digital_mobile_web_agg_category_timeband_sql",
                    "params:timeband_web_night",
                    "params:l1_digital_mobile_web_timeband_sql_share",
                    "params:level_2",
                ],
                outputs="l1_digital_customer_web_category_agg_timeband_night_catlv_2",
                tags="l1_digital_mobile_web_category_agg_timeband_Night_catlv_2",
            ), # Web agg timeband level 2
            node(
                func=l1_digital_customer_web_category_agg_timeband_cat_level,
                inputs=
                [
                    "l0_digital_mobile_web_hourly_for_morning_catlv_3",
                    "l0_digital_customer_profile_union_daily",
                    "l1_digital_customer_web_category_agg_daily_for_morning_catlv_3",
                    "l1_digital_aib_categories_clean",
                    "params:l1_digital_mobile_web_agg_category_timeband_sql",
                    "params:timeband_web_morning",
                    "params:l1_digital_mobile_web_timeband_sql_share",
                    "params:level_3",
                ],
                outputs="l1_digital_customer_web_category_agg_timeband_morning_catlv_3",
                tags="l1_digital_mobile_web_category_agg_timeband_Morning_catlv_3",
            ),
            node(
                func=l1_digital_customer_web_category_agg_timeband_cat_level,
                inputs=
                [
                    "l0_digital_mobile_web_hourly_for_afternoon_catlv_3",
                    "l0_digital_customer_profile_union_daily",
                    "l1_digital_customer_web_category_agg_daily_for_afternoon_catlv_3",
                    "l1_digital_aib_categories_clean",
                    "params:l1_digital_mobile_web_agg_category_timeband_sql",
                    "params:timeband_web_afternoon",
                    "params:l1_digital_mobile_web_timeband_sql_share",
                    "params:level_3",
                ],
                outputs="l1_digital_customer_web_category_agg_timeband_afternoon_catlv_3",
                tags="l1_digital_mobile_web_category_agg_timeband_Afternoon_catlv_3",
            ),
            node(
                func=l1_digital_customer_web_category_agg_timeband_cat_level,
                inputs=
                [
                    "l0_digital_mobile_web_hourly_for_evening_catlv_3",
                    "l0_digital_customer_profile_union_daily",
                    "l1_digital_customer_web_category_agg_daily_for_evening_catlv_3",
                    "l1_digital_aib_categories_clean",
                    "params:l1_digital_mobile_web_agg_category_timeband_sql",
                    "params:timeband_web_evening",
                    "params:l1_digital_mobile_web_timeband_sql_share",
                    "params:level_3",
                ],
                outputs="l1_digital_customer_web_category_agg_timeband_evening_catlv_3",
                tags="l1_digital_mobile_web_category_agg_timeband_Evening_catlv_3",
            ),
            node(
                func=l1_digital_customer_web_category_agg_timeband_cat_level,
                inputs=
                [
                    "l0_digital_mobile_web_hourly_for_night_catlv_3",
                    "l0_digital_customer_profile_union_daily",
                    "l1_digital_customer_web_category_agg_daily_for_night_catlv_3",
                    "l1_digital_aib_categories_clean",
                    "params:l1_digital_mobile_web_agg_category_timeband_sql",
                    "params:timeband_web_night",
                    "params:l1_digital_mobile_web_timeband_sql_share",
                    "params:level_3",
                ],
                outputs="l1_digital_customer_web_category_agg_timeband_night_catlv_3",
                tags="l1_digital_mobile_web_category_agg_timeband_Night_catlv_3",
            ), # Web agg timeband level 3
            node(
                func=l1_digital_customer_web_category_agg_timeband_cat_level,
                inputs=
                [
                    "l0_digital_mobile_web_hourly_for_morning_catlv_4",
                    "l0_digital_customer_profile_union_daily",
                    "l1_digital_customer_web_category_agg_daily_for_morning_catlv_4",
                    "l1_digital_aib_categories_clean",
                    "params:l1_digital_mobile_web_agg_category_timeband_sql",
                    "params:timeband_web_morning",
                    "params:l1_digital_mobile_web_timeband_sql_share",
                    "params:level_4",
                ],
                outputs="l1_digital_customer_web_category_agg_timeband_morning_catlv_4",
                tags="l1_digital_mobile_web_category_agg_timeband_Morning_catlv_4",
            ),
            node(
                func=l1_digital_customer_web_category_agg_timeband_cat_level,
                inputs=
                [
                    "l0_digital_mobile_web_hourly_for_afternoon_catlv_4",
                    "l0_digital_customer_profile_union_daily",
                    "l1_digital_customer_web_category_agg_daily_for_afternoon_catlv_4",
                    "l1_digital_aib_categories_clean",
                    "params:l1_digital_mobile_web_agg_category_timeband_sql",
                    "params:timeband_web_afternoon",
                    "params:l1_digital_mobile_web_timeband_sql_share",
                    "params:level_4",
                ],
                outputs="l1_digital_customer_web_category_agg_timeband_afternoon_catlv_4",
                tags="l1_digital_mobile_web_category_agg_timeband_Afternoon_catlv_4",
            ),
            node(
                func=l1_digital_customer_web_category_agg_timeband_cat_level,
                inputs=
                [
                    "l0_digital_mobile_web_hourly_for_evening_catlv_4",
                    "l0_digital_customer_profile_union_daily",
                    "l1_digital_customer_web_category_agg_daily_for_evening_catlv_4",
                    "l1_digital_aib_categories_clean",
                    "params:l1_digital_mobile_web_agg_category_timeband_sql",
                    "params:timeband_web_evening",
                    "params:l1_digital_mobile_web_timeband_sql_share",
                    "params:level_4",
                ],
                outputs="l1_digital_customer_web_category_agg_timeband_evening_catlv_4",
                tags="l1_digital_mobile_web_category_agg_timeband_Evening_catlv_4",
            ),
            node(
                func=l1_digital_customer_web_category_agg_timeband_cat_level,
                inputs=
                [
                    "l0_digital_mobile_web_hourly_for_night_catlv_4",
                    "l0_digital_customer_profile_union_daily",
                    "l1_digital_customer_web_category_agg_daily_for_night_catlv_4",
                    "l1_digital_aib_categories_clean",
                    "params:l1_digital_mobile_web_agg_category_timeband_sql",
                    "params:timeband_web_night",
                    "params:l1_digital_mobile_web_timeband_sql_share",
                    "params:level_4",
                ],
                outputs="l1_digital_customer_web_category_agg_timeband_night_catlv_4",
                tags="l1_digital_mobile_web_category_agg_timeband_Night_catlv_4",
            ), # Web agg timeband level 4
        ], tags="digital_to_l1_digital_mobile_web_agg_timeband_morning",
    )

def digital_to_l1_customer_relay_agg_daily(**kwargs):
    return Pipeline(
        [
            node(
                func=digital_customer_relay_pageview_agg_daily,
                inputs=["l0_digital_relay_engagement_pageview",
                        "params:l1_digital_relay_engagement_pageviews_count_visit",
                        ],
                outputs="l1_digital_customer_relay_pageview_agg_daily",
                tags=["digital_customer_relay_pageview_agg_daily"],
            ),
            node(
                func=digital_customer_relay_conversion_agg_daily,
                inputs = ["l0_digital_relay_engagement_conversion",
                          "l0_digital_relay_engagement_conversion_package",
                          "params:l1_digital_relay_engagement_conversion_count_visit_by_cid",
                          "params:l1_digital_relay_engagement_conversion_package_count_visit_by_cid",
                          ],
                outputs = "l1_digital_customer_relay_conversion_agg_daily",
                tags = ["digital_customer_relay_conversion_agg_daily"],
            ),

        ]
    )

#####################  Cxense content profile ###########################
def digital_to_l1_cxense_content_profile(**kwargs):
    return Pipeline(
        [
            node(
                func=l1_digital_cxense_content_profile_int,
                inputs="l0_digital_cxense_content_profile_raw",
                outputs="l1_digital_cxense_content_profile_int",
                tags="l1_digital_cxense_traffic_mapping",
            ),
            node(
                func=create_content_profile_mapping,
                inputs=["l1_digital_cxense_content_profile_int", "l1_digital_aib_categories_clean"],
                outputs="l1_digital_cxense_content_profile_mapping",
                tags="create_content_profile_mapping",
            ),
        ],tags="digital_to_l1_cxense_content_profile",
    )

#####################  Cxense agg category daily ###########################
def digital_to_l1_cxense_traffic_daily_agg_pipeline(**kwargs):
    return Pipeline(
        [
            node(
                func=l1_digital_cxense_traffic_clean,
                inputs="l0_digital_cxense_traffic_raw",
                outputs="l1_digital_cxense_traffic_int",
                tags="l1_digital_cxense_traffic_mapping"
            ),
            node(
                func=l1_digital_agg_cxense_traffic,
                inputs="l1_digital_cxense_traffic_int",
                outputs="l1_digital_cxense_traffic_agg_daily",
                tags="l1_digital_agg_cxense_traffic"
            ),
            node(
                func=l1_digital_union_matched_and_unmatched_urls,
                inputs=
                [
                    "l1_digital_cxense_traffic_agg_daily",
                    "l1_digital_cxense_content_profile_mapping",
                    "l0_digital_customer_profile_union_daily_for_cxense_daily_catlv_1"
                ],
                outputs="l1_digital_cxense_traffic_complete_agg_daily_catlv_1",
                tags="l1_digital_union_matched_and_unmatched_urls_catlv_1"
            ),
            node(
                func=l1_digital_union_matched_and_unmatched_urls_cat_level,
                inputs=
                [
                    "l1_digital_cxense_traffic_agg_daily",
                    "l1_digital_cxense_content_profile_mapping",
                    "l0_digital_customer_profile_union_daily_for_cxense_daily_catlv_2",
                    "params:level_2"
                ],
                outputs="l1_digital_cxense_traffic_complete_agg_daily_catlv_2",
                tags="l1_digital_union_matched_and_unmatched_urls_catlv_2"
            ),
            node(
                func=l1_digital_union_matched_and_unmatched_urls_cat_level,
                inputs=
                [
                    "l1_digital_cxense_traffic_agg_daily",
                    "l1_digital_cxense_content_profile_mapping",
                    "l0_digital_customer_profile_union_daily_for_cxense_daily_catlv_3",
                    "params:level_3"
                ],
                outputs="l1_digital_cxense_traffic_complete_agg_daily_catlv_3",
                tags="l1_digital_union_matched_and_unmatched_urls_catlv_3"
            ),
            node(
                func=l1_digital_union_matched_and_unmatched_urls_cat_level,
                inputs=
                [
                    "l1_digital_cxense_traffic_agg_daily",
                    "l1_digital_cxense_content_profile_mapping",
                    "l0_digital_customer_profile_union_daily_for_cxense_daily_catlv_4",
                    "params:level_4"
                ],
                outputs="l1_digital_cxense_traffic_complete_agg_daily_catlv_4",
                tags="l1_digital_union_matched_and_unmatched_urls_catlv_4"
            ),
        ], tags="digital_to_l1_cxense_traffic_daily_agg_pipeline"
    )

def digital_to_l1_cxense_traffic_daily_agg_non_site_id_pipeline(**kwargs):
    return Pipeline(
        [
            node(
                func=l1_digital_union_matched_and_unmatched_urls_non_site_id,
                inputs=
                [
                    "l0_digital_customer_profile_union_daily_for_cxense_daily_catlv_1",
                    "l1_digital_best_match_for_unmatched_urls_for_union_matched_and_unmatched_urls_catlv_1"
                ],
                outputs="l1_digital_cxense_traffic_complete_agg_daily_catlv_1",
                tags=["l1_digital_union_matched_and_unmatched_urls_catlv_1"],
            ),
            # node(
            #     func=l1_digital_union_matched_and_unmatched_urls_non_site_id_cat_level,
            #     inputs=
            #     [
            #         "l0_digital_customer_profile_union_daily_for_cxense_daily_catlv_2",
            #         "l1_digital_best_match_for_unmatched_urls_for_union_matched_and_unmatched_urls_catlv_2",
            #         "params:level_2",
            #     ],
            #     outputs="l1_digital_cxense_traffic_complete_agg_daily_catlv_2",
            #     tags="l1_digital_union_matched_and_unmatched_urls_catlv_2",
            # ),
            node(
                func=l1_digital_union_matched_and_unmatched_urls_non_site_id_cat_level,
                inputs=
                [
                    "l0_digital_customer_profile_union_daily_for_cxense_daily_catlv_3",
                    "l1_digital_best_match_for_unmatched_urls_for_union_matched_and_unmatched_urls_catlv_3",
                    "params:level_3",
                ],
                outputs="l1_digital_cxense_traffic_complete_agg_daily_catlv_3",
                tags="l1_digital_union_matched_and_unmatched_urls_catlv_3",
            ),
            # node(
            #     func=l1_digital_union_matched_and_unmatched_urls_non_site_id_cat_level,
            #     inputs=
            #     [
            #         "l0_digital_customer_profile_union_daily_for_cxense_daily_catlv_4",
            #         "l1_digital_best_match_for_unmatched_urls_for_union_matched_and_unmatched_urls_catlv_4",
            #         "params:level_4",
            #     ],
            #     outputs="l1_digital_cxense_traffic_complete_agg_daily_catlv_4",
            #     tags="l1_digital_union_matched_and_unmatched_urls_catlv_4",
            # ),
        ],tags="digital_to_l1_cxense_traffic_daily_agg_non_site_id_pipeline",
    )

########################### Combine agg category daily ##########################
def digital_to_l1_combine_app_web_daily(**kwargs):
    return Pipeline(
        [
            node(
                func=digital_to_l1_combine_app_web_agg_daily,
                inputs=["l1_digital_customer_app_category_agg_daily_catlv_1_for_combine_daily_catlv_1",
                        "l1_digital_customer_web_category_agg_daily_catlv_1_for_combine_daily_catlv_1",
                        "params:l1_digital_customer_combine_app_web_agg_daily",
                        ],
                outputs="l1_digital_customer_combine_category_agg_daily_catlv_1",
                tags=["l1_digital_customer_combine_category_agg_daily_catlv_1"],
            ),
            node(
                func=digital_to_l1_combine_app_web_agg_daily,
                inputs=["l1_digital_customer_app_category_agg_daily_catlv_2_for_combine_daily_catlv_2",
                        "l1_digital_customer_web_category_agg_daily_catlv_2_for_combine_daily_catlv_2",
                        "params:l1_digital_customer_combine_app_web_agg_daily",
                        ],
                outputs="l1_digital_customer_combine_category_agg_daily_catlv_2",
                tags=["l1_digital_customer_combine_category_agg_daily_catlv_2"],
            ),
            node(
                func=digital_to_l1_combine_app_web_agg_daily,
                inputs=["l1_digital_customer_app_category_agg_daily_catlv_3_for_combine_daily_catlv_3",
                        "l1_digital_customer_web_category_agg_daily_catlv_3_for_combine_daily_catlv_3",
                        "params:l1_digital_customer_combine_app_web_agg_daily",
                        ],
                outputs="l1_digital_customer_combine_category_agg_daily_catlv_3",
                tags=["l1_digital_customer_combine_category_agg_daily_catlv_3"],
            ),
            node(
                func=digital_to_l1_combine_app_web_agg_daily,
                inputs=["l1_digital_customer_app_category_agg_daily_catlv_4_for_combine_daily_catlv_4",
                        "l1_digital_customer_web_category_agg_daily_catlv_4_for_combine_daily_catlv_4",
                        "params:l1_digital_customer_combine_app_web_agg_daily",
                        ],
                outputs="l1_digital_customer_combine_category_agg_daily_catlv_4",
                tags=["l1_digital_customer_combine_category_agg_daily_catlv_4"],
            ),

        ],tags="digital_to_l1_combine_app_web_daily",
    )

 ################## Combine agg category timeband daily ######################
def digital_to_l1_digital_mobile_combine_agg_timeband(**kwargs):
    return Pipeline(
        [
            node(
                func=l1_digital_customer_combine_category_agg_timeband,
                inputs=
                [
                    "l1_digital_customer_app_category_agg_timeband_morning_catlv_1_for_combine_timeband_catlv_1",
                    "l1_digital_customer_web_category_agg_timeband_morning_catlv_1_for_combine_timeband_catlv_1",
                    "l1_digital_customer_combine_category_agg_daily_catlv_1",
                    "params:l1_digital_customer_combine_app_web_agg_timeband",
                    "params:l1_digital_customer_combine_app_web_agg_timeband_sql_share"
                ],
                outputs="l1_digital_customer_combine_category_agg_timeband_morning_catlv_1",
                tags="l1_digital_mobile_combine_category_agg_timeband_morning_catlv_1",
            ),
            node(
                func=l1_digital_customer_combine_category_agg_timeband,
                inputs=
                [
                    "l1_digital_customer_app_category_agg_timeband_afternoon_catlv_1_for_combine_timeband_catlv_1",
                    "l1_digital_customer_web_category_agg_timeband_afternoon_catlv_1_for_combine_timeband_catlv_1",
                    "l1_digital_customer_combine_category_agg_daily_catlv_1",
                    "params:l1_digital_customer_combine_app_web_agg_timeband",
                    "params:l1_digital_customer_combine_app_web_agg_timeband_sql_share"
                ],
                outputs="l1_digital_customer_combine_category_agg_timeband_afternoon_catlv_1",
                tags="l1_digital_mobile_combine_category_agg_timeband_afternoon_catlv_1",
            ),
            node(
                func=l1_digital_customer_combine_category_agg_timeband,
                inputs=
                [
                    "l1_digital_customer_app_category_agg_timeband_evening_catlv_1_for_combine_timeband_catlv_1",
                    "l1_digital_customer_web_category_agg_timeband_evening_catlv_1_for_combine_timeband_catlv_1",
                    "l1_digital_customer_combine_category_agg_daily_catlv_1",
                    "params:l1_digital_customer_combine_app_web_agg_timeband",
                    "params:l1_digital_customer_combine_app_web_agg_timeband_sql_share"
                ],
                outputs="l1_digital_customer_combine_category_agg_timeband_evening_catlv_1",
                tags="l1_digital_mobile_combine_category_agg_timeband_evening_catlv_1",
            ),
            node(
                func=l1_digital_customer_combine_category_agg_timeband,
                inputs=
                [
                    "l1_digital_customer_app_category_agg_timeband_night_catlv_1_for_combine_timeband_catlv_1",
                    "l1_digital_customer_web_category_agg_timeband_night_catlv_1_for_combine_timeband_catlv_1",
                    "l1_digital_customer_combine_category_agg_daily_catlv_1",
                    "params:l1_digital_customer_combine_app_web_agg_timeband",
                    "params:l1_digital_customer_combine_app_web_agg_timeband_sql_share"
                ],
                outputs="l1_digital_customer_combine_category_agg_timeband_night_catlv_1",
                tags="l1_digital_mobile_combine_category_agg_timeband_night_catlv_1",
            ),

            ############## Category_level_2 ###################
            node(
                func=l1_digital_customer_combine_category_agg_timeband,
                inputs=
                [
                    "l1_digital_customer_app_category_agg_timeband_morning_catlv_2_for_combine_timeband_catlv_2",
                    "l1_digital_customer_web_category_agg_timeband_morning_catlv_2_for_combine_timeband_catlv_2",
                    "l1_digital_customer_combine_category_agg_daily_catlv_2",
                    "params:l1_digital_customer_combine_app_web_agg_timeband",
                    "params:l1_digital_customer_combine_app_web_agg_timeband_sql_share"
                ],
                outputs="l1_digital_customer_combine_category_agg_timeband_morning_catlv_2",
                tags="l1_digital_mobile_combine_category_agg_timeband_morning_catlv_2",
            ),
            node(
                func=l1_digital_customer_combine_category_agg_timeband,
                inputs=
                [
                    "l1_digital_customer_app_category_agg_timeband_afternoon_catlv_2_for_combine_timeband_catlv_2",
                    "l1_digital_customer_web_category_agg_timeband_afternoon_catlv_2_for_combine_timeband_catlv_2",
                    "l1_digital_customer_combine_category_agg_daily_catlv_2",
                    "params:l1_digital_customer_combine_app_web_agg_timeband",
                    "params:l1_digital_customer_combine_app_web_agg_timeband_sql_share"
                ],
                outputs="l1_digital_customer_combine_category_agg_timeband_afternoon_catlv_2",
                tags="l1_digital_mobile_combine_category_agg_timeband_afternoon_catlv_2",
            ),
            node(
                func=l1_digital_customer_combine_category_agg_timeband,
                inputs=
                [
                    "l1_digital_customer_app_category_agg_timeband_evening_catlv_2_for_combine_timeband_catlv_2",
                    "l1_digital_customer_web_category_agg_timeband_evening_catlv_2_for_combine_timeband_catlv_2",
                    "l1_digital_customer_combine_category_agg_daily_catlv_2",
                    "params:l1_digital_customer_combine_app_web_agg_timeband",
                    "params:l1_digital_customer_combine_app_web_agg_timeband_sql_share"
                ],
                outputs="l1_digital_customer_combine_category_agg_timeband_evening_catlv_2",
                tags="l1_digital_mobile_combine_category_agg_timeband_evening_catlv_2",
            ),
            node(
                func=l1_digital_customer_combine_category_agg_timeband,
                inputs=
                [
                    "l1_digital_customer_app_category_agg_timeband_night_catlv_2_for_combine_timeband_catlv_2",
                    "l1_digital_customer_web_category_agg_timeband_night_catlv_2_for_combine_timeband_catlv_2",
                    "l1_digital_customer_combine_category_agg_daily_catlv_2",
                    "params:l1_digital_customer_combine_app_web_agg_timeband",
                    "params:l1_digital_customer_combine_app_web_agg_timeband_sql_share"
                ],
                outputs="l1_digital_customer_combine_category_agg_timeband_night_catlv_2",
                tags="l1_digital_mobile_combine_category_agg_timeband_night_catlv_2",
            ),


            ############## Category_level_3 ###################
            node(
                func=l1_digital_customer_combine_category_agg_timeband,
                inputs=
                [
                    "l1_digital_customer_app_category_agg_timeband_morning_catlv_3_for_combine_timeband_catlv_3",
                    "l1_digital_customer_web_category_agg_timeband_morning_catlv_3_for_combine_timeband_catlv_3",
                    "l1_digital_customer_combine_category_agg_daily_catlv_3",
                    "params:l1_digital_customer_combine_app_web_agg_timeband",
                    "params:l1_digital_customer_combine_app_web_agg_timeband_sql_share"
                ],
                outputs="l1_digital_customer_combine_category_agg_timeband_morning_catlv_3",
                tags="l1_digital_mobile_combine_category_agg_timeband_morning_catlv_3",
            ),
            node(
                func=l1_digital_customer_combine_category_agg_timeband,
                inputs=
                [
                    "l1_digital_customer_app_category_agg_timeband_afternoon_catlv_3_for_combine_timeband_catlv_3",
                    "l1_digital_customer_web_category_agg_timeband_afternoon_catlv_3_for_combine_timeband_catlv_3",
                    "l1_digital_customer_combine_category_agg_daily_catlv_3",
                    "params:l1_digital_customer_combine_app_web_agg_timeband",
                    "params:l1_digital_customer_combine_app_web_agg_timeband_sql_share"
                ],
                outputs="l1_digital_customer_combine_category_agg_timeband_afternoon_catlv_3",
                tags="l1_digital_mobile_combine_category_agg_timeband_afternoon_catlv_3",
            ),
            node(
                func=l1_digital_customer_combine_category_agg_timeband,
                inputs=
                [
                    "l1_digital_customer_app_category_agg_timeband_evening_catlv_3_for_combine_timeband_catlv_3",
                    "l1_digital_customer_web_category_agg_timeband_evening_catlv_3_for_combine_timeband_catlv_3",
                    "l1_digital_customer_combine_category_agg_daily_catlv_3",
                    "params:l1_digital_customer_combine_app_web_agg_timeband",
                    "params:l1_digital_customer_combine_app_web_agg_timeband_sql_share"
                ],
                outputs="l1_digital_customer_combine_category_agg_timeband_evening_catlv_3",
                tags="l1_digital_mobile_combine_category_agg_timeband_evening_catlv_3",
            ),
            node(
                func=l1_digital_customer_combine_category_agg_timeband,
                inputs=
                [
                    "l1_digital_customer_app_category_agg_timeband_night_catlv_3_for_combine_timeband_catlv_3",
                    "l1_digital_customer_web_category_agg_timeband_night_catlv_3_for_combine_timeband_catlv_3",
                    "l1_digital_customer_combine_category_agg_daily_catlv_3",
                    "params:l1_digital_customer_combine_app_web_agg_timeband",
                    "params:l1_digital_customer_combine_app_web_agg_timeband_sql_share"
                ],
                outputs="l1_digital_customer_combine_category_agg_timeband_night_catlv_3",
                tags="l1_digital_mobile_combine_category_agg_timeband_night_catlv_3",
            ),

            ############## Category_level_4 ###################
            node(
                func=l1_digital_customer_combine_category_agg_timeband,
                inputs=
                [
                    "l1_digital_customer_app_category_agg_timeband_morning_catlv_4_for_combine_timeband_catlv_4",
                    "l1_digital_customer_web_category_agg_timeband_morning_catlv_4_for_combine_timeband_catlv_4",
                    "l1_digital_customer_combine_category_agg_daily_catlv_4",
                    "params:l1_digital_customer_combine_app_web_agg_timeband",
                    "params:l1_digital_customer_combine_app_web_agg_timeband_sql_share"
                ],
                outputs="l1_digital_customer_combine_category_agg_timeband_morning_catlv_4",
                tags="l1_digital_mobile_combine_category_agg_timeband_morning_catlv_4",
            ),
            node(
                func=l1_digital_customer_combine_category_agg_timeband,
                inputs=
                [
                    "l1_digital_customer_app_category_agg_timeband_afternoon_catlv_4_for_combine_timeband_catlv_4",
                    "l1_digital_customer_web_category_agg_timeband_afternoon_catlv_4_for_combine_timeband_catlv_4",
                    "l1_digital_customer_combine_category_agg_daily_catlv_4",
                    "params:l1_digital_customer_combine_app_web_agg_timeband",
                    "params:l1_digital_customer_combine_app_web_agg_timeband_sql_share"
                ],
                outputs="l1_digital_customer_combine_category_agg_timeband_afternoon_catlv_4",
                tags="l1_digital_mobile_combine_category_agg_timeband_afternoon_catlv_4",
            ),
            node(
                func=l1_digital_customer_combine_category_agg_timeband,
                inputs=
                [
                    "l1_digital_customer_app_category_agg_timeband_evening_catlv_4_for_combine_timeband_catlv_4",
                    "l1_digital_customer_web_category_agg_timeband_evening_catlv_4_for_combine_timeband_catlv_4",
                    "l1_digital_customer_combine_category_agg_daily_catlv_4",
                    "params:l1_digital_customer_combine_app_web_agg_timeband",
                    "params:l1_digital_customer_combine_app_web_agg_timeband_sql_share"
                ],
                outputs="l1_digital_customer_combine_category_agg_timeband_evening_catlv_4",
                tags="l1_digital_mobile_combine_category_agg_timeband_evening_catlv_4",
            ),
            node(
                func=l1_digital_customer_combine_category_agg_timeband,
                inputs=
                [
                    "l1_digital_customer_app_category_agg_timeband_night_catlv_4_for_combine_timeband_catlv_4",
                    "l1_digital_customer_web_category_agg_timeband_night_catlv_4_for_combine_timeband_catlv_4",
                    "l1_digital_customer_combine_category_agg_daily_catlv_4",
                    "params:l1_digital_customer_combine_app_web_agg_timeband",
                    "params:l1_digital_customer_combine_app_web_agg_timeband_sql_share"
                ],
                outputs="l1_digital_customer_combine_category_agg_timeband_night_catlv_4",
                tags="l1_digital_mobile_combine_category_agg_timeband_night_catlv_4",
            ),

        ], tags="l1_digital_to_l1_digital_mobile_combine_agg_timeband",
    )

def digital_to_l1_digital_cxense_user_traffic(**kwargs):
    return Pipeline(
        [
            node(
                func=digital_cxense_traffic_mapping_subscription_identifier,
                inputs=[
                    "l0_digital_cxense_user_traffic",
                    "l1_digital_union_daily_feature_for_cxense_user_traffic"
                    ],
                outputs="l1_digital_cxense_user_traffic",
                tags=["digital_cxense_traffic_mapping_subscription_identifier"],
            ),
        ]
    )

def digital_to_l1_customer_web_network_company(**kwargs):
    return Pipeline(
        [
            node(
                func=digital_customer_web_network_company_usage_hourly,
                inputs=[
                    "l1_digital_cxense_user_traffic"
                    ],

                outputs="l1_digital_customer_web_network_company_usage_hourly",
                tags=["digital_customer_web_network_company_usage_hourly"],
            ),
        ]
    )

def digital_to_l1_customer_multi_company_sim_daily(**kwargs):
    return Pipeline(
        [
            node(
                func=digital_customer_multi_company_sim_daily,
                inputs=[
                    "l1_digital_customer_web_network_company_usage_hourly",
                    "params:l1_customer_multi_company_sim"
                    ],
                outputs="l1_digital_customer_multi_company_sim_daily",
                tags=["digital_customer_multi_company_sim_daily"],
            ),
        ]
    )<|MERGE_RESOLUTION|>--- conflicted
+++ resolved
@@ -147,7 +147,7 @@
             ),
             node(
                 func=digital_mobile_app_category_agg_timeband,
-                inputs=["l0_digital_app_hourly_for_morning_catlv_1",
+                inputs=["l0_digital_app_hourly_for_afternoon_catlv_1",
                 "l1_digital_customer_app_category_agg_daily_for_share_afternoon_catlv_1",
                 "l1_digital_app_category_master_clean",
                 "params:level_1",
@@ -159,7 +159,7 @@
             ),
             node(
                 func=digital_mobile_app_category_agg_timeband,
-                inputs=["l0_digital_app_hourly_for_morning_catlv_1",
+                inputs=["l0_digital_app_hourly_for_evening_catlv_1",
                 "l1_digital_customer_app_category_agg_daily_for_share_evening_catlv_1",
                 "l1_digital_app_category_master_clean",
                 "params:level_1",
@@ -171,7 +171,7 @@
             ),
             node(
                 func=digital_mobile_app_category_agg_timeband,
-                inputs=["l0_digital_app_hourly_for_morning_catlv_1",
+                inputs=["l0_digital_app_hourly_for_night_catlv_1",
                 "l1_digital_customer_app_category_agg_daily_for_share_night_catlv_1",
                 "l1_digital_app_category_master_clean",
                 "params:level_1",
@@ -183,7 +183,7 @@
             ), # app agg timeband level 1
             node(
                 func=digital_mobile_app_category_agg_timeband,
-                inputs=["l0_digital_app_hourly_for_morning_catlv_1",
+                inputs=["l0_digital_app_hourly_for_morning_catlv_2",
                         "l1_digital_customer_app_category_agg_daily_for_share_morning_catlv_2",
                         "l1_digital_app_category_master_clean",
                         "params:level_2",
@@ -195,7 +195,7 @@
             ),
             node(
                 func=digital_mobile_app_category_agg_timeband,
-                inputs=["l0_digital_app_hourly_for_morning_catlv_1",
+                inputs=["l0_digital_app_hourly_for_afternoon_catlv_2",
                         "l1_digital_customer_app_category_agg_daily_for_share_afternoon_catlv_2",
                         "l1_digital_app_category_master_clean",
                         "params:level_2",
@@ -207,7 +207,7 @@
             ),
             node(
                 func=digital_mobile_app_category_agg_timeband,
-                inputs=["l0_digital_app_hourly_for_morning_catlv_1",
+                inputs=["l0_digital_app_hourly_for_evening_catlv_2",
                         "l1_digital_customer_app_category_agg_daily_for_share_evening_catlv_2",
                         "l1_digital_app_category_master_clean",
                         "params:level_2",
@@ -219,7 +219,7 @@
             ),
             node(
                 func=digital_mobile_app_category_agg_timeband,
-                inputs=["l0_digital_app_hourly_for_morning_catlv_1",
+                inputs=["l0_digital_app_hourly_for_night_catlv_2",
                         "l1_digital_customer_app_category_agg_daily_for_share_night_catlv_2",
                         "l1_digital_app_category_master_clean",
                         "params:level_2",
@@ -231,7 +231,7 @@
             ), # app agg timeband level 2
             node(
                 func=digital_mobile_app_category_agg_timeband,
-                inputs=["l0_digital_app_hourly_for_morning_catlv_1",
+                inputs=["l0_digital_app_hourly_for_morning_catlv_3",
                         "l1_digital_customer_app_category_agg_daily_for_share_morning_catlv_3",
                         "l1_digital_app_category_master_clean",
                         "params:level_3",
@@ -243,7 +243,7 @@
             ),
             node(
                 func=digital_mobile_app_category_agg_timeband,
-                inputs=["l0_digital_app_hourly_for_morning_catlv_1",
+                inputs=["l0_digital_app_hourly_for_afternoon_catlv_3",
                         "l1_digital_customer_app_category_agg_daily_for_share_afternoon_catlv_3",
                         "l1_digital_app_category_master_clean",
                         "params:level_3",
@@ -255,7 +255,7 @@
             ),
             node(
                 func=digital_mobile_app_category_agg_timeband,
-                inputs=["l0_digital_app_hourly_for_morning_catlv_1",
+                inputs=["l0_digital_app_hourly_for_evening_catlv_3",
                         "l1_digital_customer_app_category_agg_daily_for_share_evening_catlv_3",
                         "l1_digital_app_category_master_clean",
                         "params:level_3",
@@ -267,7 +267,7 @@
             ),
             node(
                 func=digital_mobile_app_category_agg_timeband,
-                inputs=["l0_digital_app_hourly_for_morning_catlv_1",
+                inputs=["l0_digital_app_hourly_for_night_catlv_3",
                         "l1_digital_customer_app_category_agg_daily_for_share_night_catlv_3",
                         "l1_digital_app_category_master_clean",
                         "params:level_3",
@@ -279,7 +279,7 @@
             ), # app agg timeband level 3
             node(
                 func=digital_mobile_app_category_agg_timeband,
-                inputs=["l0_digital_app_hourly_for_morning_catlv_1",
+                inputs=["l0_digital_app_hourly_for_morning_catlv_4",
                         "l1_digital_customer_app_category_agg_daily_for_share_morning_catlv_4",
                         "l1_digital_app_category_master_clean",
                         "params:level_4",
@@ -291,7 +291,7 @@
             ),
             node(
                 func=digital_mobile_app_category_agg_timeband,
-                inputs=["l0_digital_app_hourly_for_morning_catlv_1",
+                inputs=["l0_digital_app_hourly_for_afternoon_catlv_4",
                         "l1_digital_customer_app_category_agg_daily_for_share_afternoon_catlv_4",
                         "l1_digital_app_category_master_clean",
                         "params:level_4",
@@ -303,7 +303,7 @@
             ),
             node(
                 func=digital_mobile_app_category_agg_timeband,
-                inputs=["l0_digital_app_hourly_for_morning_catlv_1",
+                inputs=["l0_digital_app_hourly_for_evening_catlv_4",
                         "l1_digital_customer_app_category_agg_daily_for_share_evening_catlv_4",
                         "l1_digital_app_category_master_clean",
                         "params:level_4",
@@ -315,7 +315,7 @@
             ),
             node(
                 func=digital_mobile_app_category_agg_timeband,
-                inputs=["l0_digital_app_hourly_for_morning_catlv_1",
+                inputs=["l0_digital_app_hourly_for_night_catlv_4",
                         "l1_digital_customer_app_category_agg_daily_for_share_night_catlv_4",
                         "l1_digital_app_category_master_clean",
                         "params:level_4",
@@ -340,15 +340,9 @@
                     "l0_digital_mobile_web_daily_for_mobile_category_temp",
                     "l1_digital_aib_categories_clean"
                 ],
-<<<<<<< HEAD
-                outputs="int_l1_digital_customer_web_category_agg_daily_catlv_1",
-                tags="int_l1_digital_customer_web_category_agg_daily"
-            ), 
-=======
                 outputs="int_l1_digital_customer_web_category_agg_daily_catlv_1@output",
                 tags="int_l1_digital_customer_web_category_agg_daily"
             ),
->>>>>>> 96dcdb44
             node(
                 func=l1_digital_customer_web_category_agg_union_daily,
                 inputs=
@@ -358,68 +352,40 @@
                 ],
                 outputs="l1_digital_customer_web_category_agg_daily_catlv_1",
                 tags="l1_digital_customer_web_category_agg_union_daily_catlv_1"
-<<<<<<< HEAD
-            ), 
-=======
-            ),
->>>>>>> 96dcdb44
+            ),
             node(
                 func=l1_digital_customer_web_category_agg_cat_level_union_daily,
                 inputs=
                 [
-<<<<<<< HEAD
-                    "int_l1_digital_customer_web_category_agg_daily_catlv_2",
-=======
                     "int_l1_digital_customer_web_category_agg_daily_catlv_1@l1_digital_customer_web_category_agg_daily_catlv_2",
->>>>>>> 96dcdb44
                     "l1_digital_cxense_traffic_complete_agg_daily_for_l1_dital_customer_web_agg_daily_catlv_2",
                     "params:level_2"
                 ],
                 outputs="l1_digital_customer_web_category_agg_daily_catlv_2",
                 tags="l1_digital_customer_web_category_agg_union_daily_catlv_2"
-<<<<<<< HEAD
-            ), 
-=======
-            ),
->>>>>>> 96dcdb44
+            ),
             node(
                 func=l1_digital_customer_web_category_agg_cat_level_union_daily,
                 inputs=
                 [
-<<<<<<< HEAD
-                    "int_l1_digital_customer_web_category_agg_daily_catlv_3",
-=======
                     "int_l1_digital_customer_web_category_agg_daily_catlv_1@l1_digital_customer_web_category_agg_daily_catlv_3",
->>>>>>> 96dcdb44
                     "l1_digital_cxense_traffic_complete_agg_daily_for_l1_dital_customer_web_agg_daily_catlv_3",
                     "params:level_3"
                 ],
                 outputs="l1_digital_customer_web_category_agg_daily_catlv_3",
                 tags="l1_digital_customer_web_category_agg_union_daily_catlv_3"
-<<<<<<< HEAD
-            ), 
-=======
-            ),
->>>>>>> 96dcdb44
+            ),
             node(
                 func=l1_digital_customer_web_category_agg_cat_level_union_daily,
                 inputs=
                 [
-<<<<<<< HEAD
-                    "int_l1_digital_customer_web_category_agg_daily_catlv_4",
-=======
                     "int_l1_digital_customer_web_category_agg_daily_catlv_1@l1_digital_customer_web_category_agg_daily_catlv_4",
->>>>>>> 96dcdb44
                     "l1_digital_cxense_traffic_complete_agg_daily_for_l1_dital_customer_web_agg_daily_catlv_4",
                     "params:level_4"
                 ],
                 outputs="l1_digital_customer_web_category_agg_daily_catlv_4",
                 tags="l1_digital_customer_web_category_agg_union_daily_catlv_4"
-<<<<<<< HEAD
-            ), 
-=======
-            ),
->>>>>>> 96dcdb44
+            ),
         ], tags="digital_to_l1_digital_mobile_web_agg_daily",
     )
 

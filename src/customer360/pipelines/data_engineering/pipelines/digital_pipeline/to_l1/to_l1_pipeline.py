# Copyright 2018-2019 QuantumBlack Visual Analytics Limited
#
# Licensed under the Apache License, Version 2.0 (the "License");
# you may not use this file except in compliance with the License.
# You may obtain a copy of the License at
#
# http://www.apache.org/licenses/LICENSE-2.0
#
# THE SOFTWARE IS PROVIDED "AS IS", WITHOUT WARRANTY OF ANY KIND,
# EXPRESS OR IMPLIED, INCLUDING BUT NOT LIMITED TO THE WARRANTIES
# OF MERCHANTABILITY, FITNESS FOR A PARTICULAR PURPOSE, AND
# NONINFRINGEMENT. IN NO EVENT WILL THE LICENSOR OR OTHER CONTRIBUTORS
# BE LIABLE FOR ANY CLAIM, DAMAGES, OR OTHER LIABILITY, WHETHER IN AN
# ACTION OF CONTRACT, TORT OR OTHERWISE, ARISING FROM, OUT OF, OR IN
# CONNECTION WITH THE SOFTWARE OR THE USE OR OTHER DEALINGS IN THE SOFTWARE.
#
# The QuantumBlack Visual Analytics Limited ("QuantumBlack") name and logo
# (either separately or in combination, "QuantumBlack Trademarks") are
# trademarks of QuantumBlack. The License does not grant you any right or
# license to the QuantumBlack Trademarks. You may not use the QuantumBlack
# Trademarks or any confusingly similar mark as a trademark for your product,
#     or use the QuantumBlack Trademarks in any other manner that might cause
# confusion in the marketplace, including but not limited to in advertising,
# on websites, or on software.
#
# See the License for the specific language governing permissions and
# limitations under the License.
"""Example code for the nodes in the example pipeline. This code is meant
just for illustrating basic Kedro features.

PLEASE DELETE THIS FILE ONCE YOU START WORKING ON YOUR OWN PROJECT!
"""

from kedro.pipeline import Pipeline, node

from customer360.pipelines.data_engineering.nodes.digital_nodes.to_l1 import build_digital_l1_daily_features
from customer360.pipelines.data_engineering.nodes.digital_nodes.to_l1.to_l1_nodes import *


def digital_to_l1_pipeline(**kwargs):
    return Pipeline(
        [
            node(
                build_digital_l1_daily_features,
                [
                 "l0_digital_cxenxse_site_traffic",
                 "l1_customer_profile_union_daily_feature_for_l1_digital_cxenxse_site_traffic_daily",
                 "params:exception_partition_list_for_l0_digital_cxenxse_site_traffic",
                 "params:l1_digital_cxenxse_site_traffic_daily",
                 "params:l1_digital_cxenxse_site_traffic_popular_host_daily",
                 "params:l1_digital_cxenxse_site_traffic_popular_postalcode_daily",
                 "params:l1_digital_cxenxse_site_traffic_popular_referrerquery_daily",
                 "params:l1_digital_cxenxse_site_traffic_popular_referrerhost_daily"
                 ],
                [
                 "l1_digital_cxenxse_site_traffic_daily",
                 "l1_digital_cxenxse_site_traffic_popular_host_daily",
                 "l1_digital_cxenxse_site_traffic_popular_postalcode_daily",
                 "l1_digital_cxenxse_site_traffic_popular_referrerquery_daily",
                 "l1_digital_cxenxse_site_traffic_popular_referrerhost_daily"
                ]
            ),
        ], name="digital_to_l1_pipeline"
    )
##################### Feature aib category master ###########################
def digital_to_l1_aib_categoy_clean_master(**kwargs):
    return Pipeline(
        [
            node(
                func=build_l1_digital_iab_category_table,
                inputs=["l0_digital_iab_categories_raw", "l0_digital_iab_category_priority_mapping"],
                outputs="l1_digital_aib_categories_clean",
                tags=["digital_l1_digital_aib_categories_clean"]
            ),
            node(
                func=digital_mobile_app_category_master,
                inputs=["l0_digital_app_master", "l0_digital_iab_categories_raw", "l0_digital_iab_category_priority_mapping"],
                outputs="l1_digital_app_category_master_clean",
                tags=["digital_mobile_app_category_master"],
            ),
            node(
                func=digital_customer_cxense_master,
                inputs=["l0_digital_cxense_content_profile_master", "l0_digital_iab_categories_raw", "l0_digital_iab_category_priority_mapping"],
                outputs="l1_digital_cxense_content_profile_master",
                tags=["digital_cxense_content_profile_master"],
            ),
        ],
        tags="digital_to_l1_aib_categoy_clean_master",
    )


######################## App category agg daily ##################################
def digital_to_l1_app_agg_daily_pipeline(**kwargs):
    return Pipeline(
        [
            node(
                func=digital_mobile_app_category_agg_daily,
                inputs=[
                 "l0_digital_mobile_app_daily_for_mobile_category_daily_catlv_1",
                 "params:l1_digital_mobile_app_agg_category_daily",
                 "params:category_level_1",
                 ],
                outputs="l1_digital_customer_app_category_agg_daily_catlv_1",
                tags=["digital_mobile_app_category_agg_daily_catlv_1"],
            ),
            node(
                func=digital_mobile_app_category_agg_daily,
                inputs=[
                 "l0_digital_mobile_app_daily_for_mobile_category_daily_catlv_2",
                 "params:l1_digital_mobile_app_agg_category_daily",
                 "params:category_level_2",
                 ],
                outputs="l1_digital_customer_app_category_agg_daily_catlv_2",
                tags=["digital_mobile_app_category_agg_daily_catlv_2"],
            ),
            node(
                func=digital_mobile_app_category_agg_daily,
                inputs=[
                 "l0_digital_mobile_app_daily_for_mobile_category_daily_catlv_3",
                 "params:l1_digital_mobile_app_agg_category_daily",
                 "params:category_level_3",
                 ],
                outputs="l1_digital_customer_app_category_agg_daily_catlv_3",
                tags=["digital_mobile_app_category_agg_daily_catlv_3"],
            ),
            node(
                func=digital_mobile_app_category_agg_daily,
                inputs=[
                 "l0_digital_mobile_app_daily_for_mobile_category_daily_catlv_4",
                 "params:l1_digital_mobile_app_agg_category_daily",
                 "params:category_level_4",
                 ],
                outputs="l1_digital_customer_app_category_agg_daily_catlv_4",
                tags=["digital_mobile_app_category_agg_daily_catlv_4"],
            ),
        ], name="digital_to_l1_app_agg_daily_pipeline"
    )
######################### App category agg category timeband daily ############################################
def digital_to_l1_app_agg_timeband_pipeline(**kwargs):
    return Pipeline(
        [
            node(
                func=digital_mobile_app_category_agg_timeband,
                inputs=["l0_digital_app_hourly_for_morning_catlv_1",
                "l1_digital_customer_app_category_agg_daily_for_share_morning_catlv_1",
                "l1_digital_app_category_master",
                "params:level_1",
                "params:timeband_Morning",
                "params:l1_digital_mobile_app_agg_category_timeband",
                "params:l1_digital_mobile_app_timeband_sql_share"],
                outputs="l1_digital_customer_app_category_agg_timeband_morning_catlv_1",
                tags="digital_mobile_app_category_agg_timeband_Morning"
            ),
            node(
                func=digital_mobile_app_category_agg_timeband,
                inputs=["l0_digital_app_hourly_for_afternoon_catlv_1",
                "l1_digital_customer_app_category_agg_daily_for_share_afternoon_catlv_1",
                "l1_digital_app_category_master",
                "params:level_1",
                "params:timeband_Afternoon",
                "params:l1_digital_mobile_app_agg_category_timeband",
                "params:l1_digital_mobile_app_timeband_sql_share"],
                outputs="l1_digital_customer_app_category_agg_timeband_afternoon_catlv_1",
                tags="digital_mobile_app_category_agg_timeband_Afternoon"
            ),
            node(
                func=digital_mobile_app_category_agg_timeband,
                inputs=["l0_digital_app_hourly_for_evening_catlv_1",
                "l1_digital_customer_app_category_agg_daily_for_share_evening_catlv_1",
                "l1_digital_app_category_master",
                "params:level_1",
                "params:timeband_Evening",
                "params:l1_digital_mobile_app_agg_category_timeband",
                "params:l1_digital_mobile_app_timeband_sql_share"],
                outputs="l1_digital_customer_app_category_agg_timeband_evening_catlv_1",
                tags="digital_mobile_app_category_agg_timeband_Evening"
            ),
            node(
                func=digital_mobile_app_category_agg_timeband,
                inputs=["l0_digital_app_hourly_for_night_catlv_1",
                "l1_digital_customer_app_category_agg_daily_for_share_night_catlv_1",
                "l1_digital_app_category_master",
                "params:level_1",
                "params:timeband_Night",
                "params:l1_digital_mobile_app_agg_category_timeband",
                "params:l1_digital_mobile_app_timeband_sql_share"],
                outputs="l1_digital_customer_app_category_agg_timeband_night_catlv_1",
                tags="digital_mobile_app_category_agg_timeband_Night"
            ), # app agg timeband level 1
            node(
                func=digital_mobile_app_category_agg_timeband,
                inputs=["l0_digital_app_hourly_for_morning_catlv_2",
                        "l1_digital_customer_app_category_agg_daily_for_share_morning_catlv_2",
                        "l1_digital_app_category_master",
                        "params:level_2",
                        "params:timeband_Morning",
                        "params:l1_digital_mobile_app_agg_category_timeband",
                        "params:l1_digital_mobile_app_timeband_sql_share"],
                outputs="l1_digital_customer_app_category_agg_timeband_morning_catlv_2",
                tags="digital_mobile_app_category_agg_timeband_Morning_catlv_2"
            ),
            node(
                func=digital_mobile_app_category_agg_timeband,
                inputs=["l0_digital_app_hourly_for_afternoon_catlv_2",
                        "l1_digital_customer_app_category_agg_daily_for_share_afternoon_catlv_2",
                        "l1_digital_app_category_master",
                        "params:level_2",
                        "params:timeband_Afternoon",
                        "params:l1_digital_mobile_app_agg_category_timeband",
                        "params:l1_digital_mobile_app_timeband_sql_share"],
                outputs="l1_digital_customer_app_category_agg_timeband_afternoon_catlv_2",
                tags="digital_mobile_app_category_agg_timeband_Afternoon_catlv_2"
            ),
            node(
                func=digital_mobile_app_category_agg_timeband,
                inputs=["l0_digital_app_hourly_for_evening_catlv_2",
                        "l1_digital_customer_app_category_agg_daily_for_share_evening_catlv_2",
                        "l1_digital_app_category_master",
                        "params:level_2",
                        "params:timeband_Evening",
                        "params:l1_digital_mobile_app_agg_category_timeband",
                        "params:l1_digital_mobile_app_timeband_sql_share"],
                outputs="l1_digital_customer_app_category_agg_timeband_evening_catlv_2",
                tags="digital_mobile_app_category_agg_timeband_Evening_catlv_2"
            ),
            node(
                func=digital_mobile_app_category_agg_timeband,
                inputs=["l0_digital_app_hourly_for_night_catlv_2",
                        "l1_digital_customer_app_category_agg_daily_for_share_night_catlv_2",
                        "l1_digital_app_category_master",
                        "params:level_2",
                        "params:timeband_Night",
                        "params:l1_digital_mobile_app_agg_category_timeband",
                        "params:l1_digital_mobile_app_timeband_sql_share"],
                outputs="l1_digital_customer_app_category_agg_timeband_night_catlv_2",
                tags="digital_mobile_app_category_agg_timeband_Night_catlv_2"
            ), # app agg timeband level 2
            node(
                func=digital_mobile_app_category_agg_timeband,
                inputs=["l0_digital_app_hourly_for_morning_catlv_3",
                        "l1_digital_customer_app_category_agg_daily_for_share_morning_catlv_3",
                        "l1_digital_app_category_master",
                        "params:level_3",
                        "params:timeband_Morning",
                        "params:l1_digital_mobile_app_agg_category_timeband",
                        "params:l1_digital_mobile_app_timeband_sql_share"],
                outputs="l1_digital_customer_app_category_agg_timeband_morning_catlv_3",
                tags="digital_mobile_app_category_agg_timeband_Morning_catlv_3"
            ),
            node(
                func=digital_mobile_app_category_agg_timeband,
                inputs=["l0_digital_app_hourly_for_afternoon_catlv_3",
                        "l1_digital_customer_app_category_agg_daily_for_share_afternoon_catlv_3",
                        "l1_digital_app_category_master",
                        "params:level_3",
                        "params:timeband_Afternoon",
                        "params:l1_digital_mobile_app_agg_category_timeband",
                        "params:l1_digital_mobile_app_timeband_sql_share"],
                outputs="l1_digital_customer_app_category_agg_timeband_afternoon_catlv_3",
                tags="digital_mobile_app_category_agg_timeband_Afternoon_catlv_3"
            ),
            node(
                func=digital_mobile_app_category_agg_timeband,
                inputs=["l0_digital_app_hourly_for_evening_catlv_3",
                        "l1_digital_customer_app_category_agg_daily_for_share_evening_catlv_3",
                        "l1_digital_app_category_master",
                        "params:level_3",
                        "params:timeband_Evening",
                        "params:l1_digital_mobile_app_agg_category_timeband",
                        "params:l1_digital_mobile_app_timeband_sql_share"],
                outputs="l1_digital_customer_app_category_agg_timeband_evening_catlv_3",
                tags="digital_mobile_app_category_agg_timeband_Evening_catlv_3"
            ),
            node(
                func=digital_mobile_app_category_agg_timeband,
                inputs=["l0_digital_app_hourly_for_night_catlv_3",
                        "l1_digital_customer_app_category_agg_daily_for_share_night_catlv_3",
                        "l1_digital_app_category_master",
                        "params:level_3",
                        "params:timeband_Night",
                        "params:l1_digital_mobile_app_agg_category_timeband",
                        "params:l1_digital_mobile_app_timeband_sql_share"],
                outputs="l1_digital_customer_app_category_agg_timeband_night_catlv_3",
                tags="digital_mobile_app_category_agg_timeband_Night_catlv_3"
            ), # app agg timeband level 3
            node(
                func=digital_mobile_app_category_agg_timeband,
                inputs=["l0_digital_app_hourly_for_morning_catlv_4",
                        "l1_digital_customer_app_category_agg_daily_for_share_morning_catlv_4",
                        "l1_digital_app_category_master",
                        "params:level_4",
                        "params:timeband_Morning",
                        "params:l1_digital_mobile_app_agg_category_timeband",
                        "params:l1_digital_mobile_app_timeband_sql_share"],
                outputs="l1_digital_customer_app_category_agg_timeband_morning_catlv_4",
                tags="digital_mobile_app_category_agg_timeband_Morning_catlv_4"
            ),
            node(
                func=digital_mobile_app_category_agg_timeband,
                inputs=["l0_digital_app_hourly_for_afternoon_catlv_4",
                        "l1_digital_customer_app_category_agg_daily_for_share_afternoon_catlv_4",
                        "l1_digital_app_category_master",
                        "params:level_4",
                        "params:timeband_Afternoon",
                        "params:l1_digital_mobile_app_agg_category_timeband",
                        "params:l1_digital_mobile_app_timeband_sql_share"],
                outputs="l1_digital_customer_app_category_agg_timeband_afternoon_catlv_4",
                tags="digital_mobile_app_category_agg_timeband_Afternoon_catlv_4"
            ),
            node(
                func=digital_mobile_app_category_agg_timeband,
                inputs=["l0_digital_app_hourly_for_evening_catlv_4",
                        "l1_digital_customer_app_category_agg_daily_for_share_evening_catlv_4",
                        "l1_digital_app_category_master",
                        "params:level_4",
                        "params:timeband_Evening",
                        "params:l1_digital_mobile_app_agg_category_timeband",
                        "params:l1_digital_mobile_app_timeband_sql_share"],
                outputs="l1_digital_customer_app_category_agg_timeband_evening_catlv_4",
                tags="digital_mobile_app_category_agg_timeband_Evening_catlv_4"
            ),
            node(
                func=digital_mobile_app_category_agg_timeband,
                inputs=["l0_digital_app_hourly_for_night_catlv_4",
                        "l1_digital_customer_app_category_agg_daily_for_share_night_catlv_4",
                        "l1_digital_app_category_master",
                        "params:level_4",
                        "params:timeband_Night",
                        "params:l1_digital_mobile_app_agg_category_timeband",
                        "params:l1_digital_mobile_app_timeband_sql_share"],
                outputs="l1_digital_customer_app_category_agg_timeband_night_catlv_4",
                tags="digital_mobile_app_category_agg_timeband_Night_catlv_4"
            ), # app agg timeband level 4
        ],
        tags="digital_to_l1_app_agg_timeband_pipeline",
    )

##################### Web agg category daily ###########################
def digital_to_l1_digital_mobile_web_agg_daily(**kwargs):
    return Pipeline(
        [
            node(
<<<<<<< HEAD
                func=l1_digital_customer_web_category_agg_daily,
                inputs=
                [
                    "l0_digital_mobile_web_daily_for_l1_digital_customer_web_category_agg_daily_catlv_1",
                    "l1_digital_aib_categories_clean",
                ],
                outputs="l1_digital_customer_web_category_agg_daily",
                tags="l1_digital_customer_web_category_agg_daily"
            ),  
            node(
                func=l1_digital_customer_web_category_agg_union_daily,
                inputs=
                [
                    "l1_digital_customer_web_category_agg_daily",
                    "l1_digital_customer_web_agg_daily_cxense",
=======
                func=l1_digital_customer_web_category_agg_union_daily,
                inputs=
                [
                    "l0_digital_mobile_web_daily_for_l1_digital_customer_web_category_agg_daily_catlv_1",
                    "l1_digital_cxense_traffic_complete_agg_daily_for_l1_dital_customer_web_agg_daily_catlv_1",
>>>>>>> 4bf30889
                    "params:category_level_1",
                    "params:l1_dital_customer_web_agg_daily_sql"
                ],
                outputs="l1_digital_customer_web_category_agg_daily_catlv_1",
                tags="l1_digital_customer_web_category_agg_union_daily_catlv_1"
            ),
            node(
                func=l1_digital_customer_web_category_agg_union_daily,
                inputs=
                [
<<<<<<< HEAD
                    "l1_digital_customer_web_category_agg_daily",
                    "l1_digital_customer_web_agg_daily_cxense",
=======
                    "l0_digital_mobile_web_daily_for_l1_digital_customer_web_category_agg_daily_catlv_2",
                    "l1_digital_cxense_traffic_complete_agg_daily_for_l1_dital_customer_web_agg_daily_catlv_2",
>>>>>>> 4bf30889
                    "params:category_level_2",
                    "params:l1_dital_customer_web_agg_daily_sql"
                ],
                outputs="l1_digital_customer_web_category_agg_daily_catlv_2",
                tags="l1_digital_customer_web_category_agg_union_daily_catlv_2"
            ),
            node(
                func=l1_digital_customer_web_category_agg_union_daily,
                inputs=
                [
<<<<<<< HEAD
                    "l1_digital_customer_web_category_agg_daily",
                    "l1_digital_customer_web_agg_daily_cxense",
=======
                    "l0_digital_mobile_web_daily_for_l1_digital_customer_web_category_agg_daily_catlv_3",
                    "l1_digital_cxense_traffic_complete_agg_daily_for_l1_dital_customer_web_agg_daily_catlv_3",
>>>>>>> 4bf30889
                    "params:category_level_3",
                    "params:l1_dital_customer_web_agg_daily_sql"
                ],
                outputs="l1_digital_customer_web_category_agg_daily_catlv_3",
                tags="l1_digital_customer_web_category_agg_union_daily_catlv_3"
            ),
            node(
                func=l1_digital_customer_web_category_agg_union_daily,
                inputs=
                [
<<<<<<< HEAD
                    "l1_digital_customer_web_category_agg_daily",
                    "l1_digital_customer_web_agg_daily_cxense",
=======
                    "l0_digital_mobile_web_daily_for_l1_digital_customer_web_category_agg_daily_catlv_4",
                    "l1_digital_cxense_traffic_complete_agg_daily_for_l1_dital_customer_web_agg_daily_catlv_4",
>>>>>>> 4bf30889
                    "params:category_level_4",
                    "params:l1_dital_customer_web_agg_daily_sql"
                ],
                outputs="l1_digital_customer_web_category_agg_daily_catlv_4",
                tags="l1_digital_customer_web_category_agg_union_daily_catlv_4"
            ),
        ], tags="digital_to_l1_digital_mobile_web_agg_daily",
    )

##################### Web agg category daily timeband ###########################
def digital_to_l1_digital_mobile_web_agg_timeband(**kwargs):
    return Pipeline(
        [
            node(
                func=l1_digital_customer_web_category_agg_timeband,
                inputs=
                [
                    "l0_digital_mobile_web_hourly_for_morning_catlv_1",
                    "l0_digital_customer_profile_union_daily",
                    "l1_digital_customer_web_category_agg_daily_for_morning_catlv_1",
                    "l1_digital_aib_categories_clean",
                    "params:l1_digital_mobile_web_agg_category_timeband_sql",
                    "params:timeband_web_morning",
                    "params:l1_digital_mobile_web_timeband_sql_share",
                ],
                outputs="l1_digital_customer_web_category_agg_timeband_morning_catlv_1",
                tags="l1_digital_mobile_web_category_agg_timeband_Morning",
            ),
            node(
                func=l1_digital_customer_web_category_agg_timeband,
                inputs=
                [
                    "l0_digital_mobile_web_hourly_for_afternoon_catlv_1",
                    "l0_digital_customer_profile_union_daily",
                    "l1_digital_customer_web_category_agg_daily_for_afternoon_catlv_1",
                    "l1_digital_aib_categories_clean",
                    "params:l1_digital_mobile_web_agg_category_timeband_sql",
                    "params:timeband_web_afternoon",
                    "params:l1_digital_mobile_web_timeband_sql_share"
                ],
                outputs="l1_digital_customer_web_category_agg_timeband_afternoon_catlv_1",
                tags="l1_digital_mobile_web_category_agg_timeband_Afternoon",
            ),
            node(
                func=l1_digital_customer_web_category_agg_timeband,
                inputs=
                [
                    "l0_digital_mobile_web_hourly_for_evening_catlv_1",
                    "l0_digital_customer_profile_union_daily",
                    "l1_digital_customer_web_category_agg_daily_for_evening_catlv_1",
                    "l1_digital_aib_categories_clean",
                    "params:l1_digital_mobile_web_agg_category_timeband_sql",
                    "params:timeband_web_evening",
                    "params:l1_digital_mobile_web_timeband_sql_share"
                ],
                outputs="l1_digital_customer_web_category_agg_timeband_evening_catlv_1",
                tags="l1_digital_mobile_web_category_agg_timeband_Evening",
            ),
            node(
                func=l1_digital_customer_web_category_agg_timeband,
                inputs=
                [
                    "l0_digital_mobile_web_hourly_for_night_catlv_1",
                    "l0_digital_customer_profile_union_daily",
                    "l1_digital_customer_web_category_agg_daily_for_night_catlv_1",
                    "l1_digital_aib_categories_clean",
                    "params:l1_digital_mobile_web_agg_category_timeband_sql",
                    "params:timeband_web_night",
                    "params:l1_digital_mobile_web_timeband_sql_share"
                ],
                outputs="l1_digital_customer_web_category_agg_timeband_night_catlv_1",
                tags="l1_digital_mobile_web_category_agg_timeband_Night",
            ), # Web agg timeband level 1
            node(
                func=l1_digital_customer_web_category_agg_timeband_cat_level,
                inputs=
                [
                    "l0_digital_mobile_web_hourly_for_morning_catlv_2",
                    "l0_digital_customer_profile_union_daily",
                    "l1_digital_customer_web_category_agg_daily_for_morning_catlv_2",
                    "l1_digital_aib_categories_clean",
                    "params:l1_digital_mobile_web_agg_category_timeband_sql",
                    "params:timeband_web_morning",
                    "params:l1_digital_mobile_web_timeband_sql_share",
                    "params:level_2",
                ],
                outputs="l1_digital_customer_web_category_agg_timeband_morning_catlv_2",
                tags="l1_digital_mobile_web_category_agg_timeband_Morning_catlv_2",
            ),
            node(
                func=l1_digital_customer_web_category_agg_timeband_cat_level,
                inputs=
                [
                    "l0_digital_mobile_web_hourly_for_afternoon_catlv_2",
                    "l0_digital_customer_profile_union_daily",
                    "l1_digital_customer_web_category_agg_daily_for_afternoon_catlv_2",
                    "l1_digital_aib_categories_clean",
                    "params:l1_digital_mobile_web_agg_category_timeband_sql",
                    "params:timeband_web_afternoon",
                    "params:l1_digital_mobile_web_timeband_sql_share",
                    "params:level_2",
                ],
                outputs="l1_digital_customer_web_category_agg_timeband_afternoon_catlv_2",
                tags="l1_digital_mobile_web_category_agg_timeband_Afternoon_catlv_2",
            ),
            node(
                func=l1_digital_customer_web_category_agg_timeband_cat_level,
                inputs=
                [
                    "l0_digital_mobile_web_hourly_for_evening_catlv_2",
                    "l0_digital_customer_profile_union_daily",
                    "l1_digital_customer_web_category_agg_daily_for_evening_catlv_2",
                    "l1_digital_aib_categories_clean",
                    "params:l1_digital_mobile_web_agg_category_timeband_sql",
                    "params:timeband_web_evening",
                    "params:l1_digital_mobile_web_timeband_sql_share",
                    "params:level_2",
                ],
                outputs="l1_digital_customer_web_category_agg_timeband_evening_catlv_2",
                tags="l1_digital_mobile_web_category_agg_timeband_Evening_catlv_2",
            ),
            node(
                func=l1_digital_customer_web_category_agg_timeband_cat_level,
                inputs=
                [
                    "l0_digital_mobile_web_hourly_for_night_catlv_2",
                    "l0_digital_customer_profile_union_daily",
                    "l1_digital_customer_web_category_agg_daily_for_night_catlv_2",
                    "l1_digital_aib_categories_clean",
                    "params:l1_digital_mobile_web_agg_category_timeband_sql",
                    "params:timeband_web_night",
                    "params:l1_digital_mobile_web_timeband_sql_share",
                    "params:level_2",
                ],
                outputs="l1_digital_customer_web_category_agg_timeband_night_catlv_2",
                tags="l1_digital_mobile_web_category_agg_timeband_Night_catlv_2",
            ), # Web agg timeband level 2
            node(
                func=l1_digital_customer_web_category_agg_timeband_cat_level,
                inputs=
                [
                    "l0_digital_mobile_web_hourly_for_morning_catlv_3",
                    "l0_digital_customer_profile_union_daily",
                    "l1_digital_customer_web_category_agg_daily_for_morning_catlv_3",
                    "l1_digital_aib_categories_clean",
                    "params:l1_digital_mobile_web_agg_category_timeband_sql",
                    "params:timeband_web_morning",
                    "params:l1_digital_mobile_web_timeband_sql_share",
                    "params:level_3",
                ],
                outputs="l1_digital_customer_web_category_agg_timeband_morning_catlv_3",
                tags="l1_digital_mobile_web_category_agg_timeband_Morning_catlv_3",
            ),
            node(
                func=l1_digital_customer_web_category_agg_timeband_cat_level,
                inputs=
                [
                    "l0_digital_mobile_web_hourly_for_afternoon_catlv_3",
                    "l0_digital_customer_profile_union_daily",
                    "l1_digital_customer_web_category_agg_daily_for_afternoon_catlv_3",
                    "l1_digital_aib_categories_clean",
                    "params:l1_digital_mobile_web_agg_category_timeband_sql",
                    "params:timeband_web_afternoon",
                    "params:l1_digital_mobile_web_timeband_sql_share",
                    "params:level_3",
                ],
                outputs="l1_digital_customer_web_category_agg_timeband_afternoon_catlv_3",
                tags="l1_digital_mobile_web_category_agg_timeband_Afternoon_catlv_3",
            ),
            node(
                func=l1_digital_customer_web_category_agg_timeband_cat_level,
                inputs=
                [
                    "l0_digital_mobile_web_hourly_for_evening_catlv_3",
                    "l0_digital_customer_profile_union_daily",
                    "l1_digital_customer_web_category_agg_daily_for_evening_catlv_3",
                    "l1_digital_aib_categories_clean",
                    "params:l1_digital_mobile_web_agg_category_timeband_sql",
                    "params:timeband_web_evening",
                    "params:l1_digital_mobile_web_timeband_sql_share",
                    "params:level_3",
                ],
                outputs="l1_digital_customer_web_category_agg_timeband_evening_catlv_3",
                tags="l1_digital_mobile_web_category_agg_timeband_Evening_catlv_3",
            ),
            node(
                func=l1_digital_customer_web_category_agg_timeband_cat_level,
                inputs=
                [
                    "l0_digital_mobile_web_hourly_for_night_catlv_3",
                    "l0_digital_customer_profile_union_daily",
                    "l1_digital_customer_web_category_agg_daily_for_night_catlv_3",
                    "l1_digital_aib_categories_clean",
                    "params:l1_digital_mobile_web_agg_category_timeband_sql",
                    "params:timeband_web_night",
                    "params:l1_digital_mobile_web_timeband_sql_share",
                    "params:level_3",
                ],
                outputs="l1_digital_customer_web_category_agg_timeband_night_catlv_3",
                tags="l1_digital_mobile_web_category_agg_timeband_Night_catlv_3",
            ), # Web agg timeband level 3
            node(
                func=l1_digital_customer_web_category_agg_timeband_cat_level,
                inputs=
                [
                    "l0_digital_mobile_web_hourly_for_morning_catlv_4",
                    "l0_digital_customer_profile_union_daily",
                    "l1_digital_customer_web_category_agg_daily_for_morning_catlv_4",
                    "l1_digital_aib_categories_clean",
                    "params:l1_digital_mobile_web_agg_category_timeband_sql",
                    "params:timeband_web_morning",
                    "params:l1_digital_mobile_web_timeband_sql_share",
                    "params:level_4",
                ],
                outputs="l1_digital_customer_web_category_agg_timeband_morning_catlv_4",
                tags="l1_digital_mobile_web_category_agg_timeband_Morning_catlv_4",
            ),
            node(
                func=l1_digital_customer_web_category_agg_timeband_cat_level,
                inputs=
                [
                    "l0_digital_mobile_web_hourly_for_afternoon_catlv_4",
                    "l0_digital_customer_profile_union_daily",
                    "l1_digital_customer_web_category_agg_daily_for_afternoon_catlv_4",
                    "l1_digital_aib_categories_clean",
                    "params:l1_digital_mobile_web_agg_category_timeband_sql",
                    "params:timeband_web_afternoon",
                    "params:l1_digital_mobile_web_timeband_sql_share",
                    "params:level_4",
                ],
                outputs="l1_digital_customer_web_category_agg_timeband_afternoon_catlv_4",
                tags="l1_digital_mobile_web_category_agg_timeband_Afternoon_catlv_4",
            ),
            node(
                func=l1_digital_customer_web_category_agg_timeband_cat_level,
                inputs=
                [
                    "l0_digital_mobile_web_hourly_for_evening_catlv_4",
                    "l0_digital_customer_profile_union_daily",
                    "l1_digital_customer_web_category_agg_daily_for_evening_catlv_4",
                    "l1_digital_aib_categories_clean",
                    "params:l1_digital_mobile_web_agg_category_timeband_sql",
                    "params:timeband_web_evening",
                    "params:l1_digital_mobile_web_timeband_sql_share",
                    "params:level_4",
                ],
                outputs="l1_digital_customer_web_category_agg_timeband_evening_catlv_4",
                tags="l1_digital_mobile_web_category_agg_timeband_Evening_catlv_4",
            ),
            node(
                func=l1_digital_customer_web_category_agg_timeband_cat_level,
                inputs=
                [
                    "l0_digital_mobile_web_hourly_for_night_catlv_4",
                    "l0_digital_customer_profile_union_daily",
                    "l1_digital_customer_web_category_agg_daily_for_night_catlv_4",
                    "l1_digital_aib_categories_clean",
                    "params:l1_digital_mobile_web_agg_category_timeband_sql",
                    "params:timeband_web_night",
                    "params:l1_digital_mobile_web_timeband_sql_share",
                    "params:level_4",
                ],
                outputs="l1_digital_customer_web_category_agg_timeband_night_catlv_4",
                tags="l1_digital_mobile_web_category_agg_timeband_Night_catlv_4",
            ), # Web agg timeband level 4
        ], tags="digital_to_l1_digital_mobile_web_agg_timeband_morning",
    )

def digital_to_l1_customer_relay_agg_daily(**kwargs):
    return Pipeline(
        [
            node(
                func=digital_customer_relay_pageview_agg_daily,
                inputs=["l0_digital_relay_engagement_pageview",
                        "params:l1_digital_relay_engagement_pageviews_count_visit",
                        ],
                outputs="l1_digital_customer_relay_pageview_agg_daily",
                tags=["digital_customer_relay_pageview_agg_daily"],
            ),
            node(
                func=digital_customer_relay_conversion_agg_daily,
                inputs = ["l0_digital_relay_engagement_conversion",
                          "l0_digital_relay_engagement_conversion_package",
                          "params:l1_digital_relay_engagement_conversion_count_visit_by_cid",
                          "params:l1_digital_relay_engagement_conversion_package_count_visit_by_cid",
                          ],
                outputs = "l1_digital_customer_relay_conversion_agg_daily",
                tags = ["digital_customer_relay_conversion_agg_daily"],
            ),

        ]
    )

#####################  Cxense content profile ###########################
def digital_to_l1_cxense_content_profile(**kwargs):
    return Pipeline(
        [
            node(
                func=l1_digital_cxense_content_profile_int,
                inputs="l0_digital_cxense_content_profile_raw",
                outputs="l1_digital_cxense_content_profile_int",
                tags="l1_digital_cxense_traffic_mapping",
            ),
            node(
                func=create_content_profile_mapping,
                inputs=["l1_digital_cxense_content_profile_int", "l1_digital_aib_categories_clean"],
                outputs="l1_digital_cxense_content_profile_mapping",
                tags="create_content_profile_mapping",
            ),
        ],tags="digital_to_l1_cxense_content_profile",
    )

#####################  Cxense agg category daily ###########################
def digital_to_l1_cxense_traffic_daily_agg_pipeline(**kwargs):
    return Pipeline(
        [
            node(
                func=digital_customer_cxense_agg_daily,
<<<<<<< HEAD
                inputs=["l1_digital_cxense_traffic_raw",
=======
                inputs=["l0_digital_cxense_traffic_raw",
>>>>>>> 4bf30889
                        "l1_digital_cxense_content_profile_master",
                        "l0_digital_customer_profile_union_daily_for_cxense_daily_catlv_1"
                        ],
                outputs="l1_digital_customer_web_agg_daily_cxense",
                tags="l1_digital_agg_cxense_traffic"
            )
        ], tags="digital_to_l1_cxense_traffic_daily_agg_pipeline"
    )
########################### Combine agg category daily ##########################
def digital_to_l1_combine_app_web_daily(**kwargs):
    return Pipeline(
        [
            node(
                func=digital_to_l1_combine_app_web_agg_daily,
                inputs=["l1_digital_customer_app_category_agg_daily_catlv_1_for_combine_daily_catlv_1",
                        "l1_digital_customer_web_category_agg_daily_catlv_1_for_combine_daily_catlv_1",
                        "params:l1_digital_customer_combine_app_web_agg_daily",
                        ],
                outputs="l1_digital_customer_combine_category_agg_daily_catlv_1",
                tags=["l1_digital_customer_combine_category_agg_daily_catlv_1"],
            ),
            node(
                func=digital_to_l1_combine_app_web_agg_daily,
                inputs=["l1_digital_customer_app_category_agg_daily_catlv_2_for_combine_daily_catlv_2",
                        "l1_digital_customer_web_category_agg_daily_catlv_2_for_combine_daily_catlv_2",
                        "params:l1_digital_customer_combine_app_web_agg_daily",
                        ],
                outputs="l1_digital_customer_combine_category_agg_daily_catlv_2",
                tags=["l1_digital_customer_combine_category_agg_daily_catlv_2"],
            ),
            node(
                func=digital_to_l1_combine_app_web_agg_daily,
                inputs=["l1_digital_customer_app_category_agg_daily_catlv_3_for_combine_daily_catlv_3",
                        "l1_digital_customer_web_category_agg_daily_catlv_3_for_combine_daily_catlv_3",
                        "params:l1_digital_customer_combine_app_web_agg_daily",
                        ],
                outputs="l1_digital_customer_combine_category_agg_daily_catlv_3",
                tags=["l1_digital_customer_combine_category_agg_daily_catlv_3"],
            ),
            node(
                func=digital_to_l1_combine_app_web_agg_daily,
                inputs=["l1_digital_customer_app_category_agg_daily_catlv_4_for_combine_daily_catlv_4",
                        "l1_digital_customer_web_category_agg_daily_catlv_4_for_combine_daily_catlv_4",
                        "params:l1_digital_customer_combine_app_web_agg_daily",
                        ],
                outputs="l1_digital_customer_combine_category_agg_daily_catlv_4",
                tags=["l1_digital_customer_combine_category_agg_daily_catlv_4"],
            ),

        ],tags="digital_to_l1_combine_app_web_daily",
    )

 ################## Combine agg category timeband daily ######################
def digital_to_l1_digital_mobile_combine_agg_timeband(**kwargs):
    return Pipeline(
        [
            node(
                func=l1_digital_customer_combine_category_agg_timeband,
                inputs=
                [
                    "l1_digital_customer_app_category_agg_timeband_morning_catlv_1_for_combine_timeband_catlv_1",
                    "l1_digital_customer_web_category_agg_timeband_morning_catlv_1_for_combine_timeband_catlv_1",
                    "l1_digital_customer_combine_category_agg_daily_catlv_1",
                    "params:l1_digital_customer_combine_app_web_agg_timeband",
                    "params:l1_digital_customer_combine_app_web_agg_timeband_sql_share"
                ],
                outputs="l1_digital_customer_combine_category_agg_timeband_morning_catlv_1",
                tags="l1_digital_mobile_combine_category_agg_timeband_morning_catlv_1",
            ),
            node(
                func=l1_digital_customer_combine_category_agg_timeband,
                inputs=
                [
                    "l1_digital_customer_app_category_agg_timeband_afternoon_catlv_1_for_combine_timeband_catlv_1",
                    "l1_digital_customer_web_category_agg_timeband_afternoon_catlv_1_for_combine_timeband_catlv_1",
                    "l1_digital_customer_combine_category_agg_daily_catlv_1",
                    "params:l1_digital_customer_combine_app_web_agg_timeband",
                    "params:l1_digital_customer_combine_app_web_agg_timeband_sql_share"
                ],
                outputs="l1_digital_customer_combine_category_agg_timeband_afternoon_catlv_1",
                tags="l1_digital_mobile_combine_category_agg_timeband_afternoon_catlv_1",
            ),
            node(
                func=l1_digital_customer_combine_category_agg_timeband,
                inputs=
                [
                    "l1_digital_customer_app_category_agg_timeband_evening_catlv_1_for_combine_timeband_catlv_1",
                    "l1_digital_customer_web_category_agg_timeband_evening_catlv_1_for_combine_timeband_catlv_1",
                    "l1_digital_customer_combine_category_agg_daily_catlv_1",
                    "params:l1_digital_customer_combine_app_web_agg_timeband",
                    "params:l1_digital_customer_combine_app_web_agg_timeband_sql_share"
                ],
                outputs="l1_digital_customer_combine_category_agg_timeband_evening_catlv_1",
                tags="l1_digital_mobile_combine_category_agg_timeband_evening_catlv_1",
            ),
            node(
                func=l1_digital_customer_combine_category_agg_timeband,
                inputs=
                [
                    "l1_digital_customer_app_category_agg_timeband_night_catlv_1_for_combine_timeband_catlv_1",
                    "l1_digital_customer_web_category_agg_timeband_night_catlv_1_for_combine_timeband_catlv_1",
                    "l1_digital_customer_combine_category_agg_daily_catlv_1",
                    "params:l1_digital_customer_combine_app_web_agg_timeband",
                    "params:l1_digital_customer_combine_app_web_agg_timeband_sql_share"
                ],
                outputs="l1_digital_customer_combine_category_agg_timeband_night_catlv_1",
                tags="l1_digital_mobile_combine_category_agg_timeband_night_catlv_1",
            ),

            ############## Category_level_2 ###################
            node(
                func=l1_digital_customer_combine_category_agg_timeband,
                inputs=
                [
                    "l1_digital_customer_app_category_agg_timeband_morning_catlv_2_for_combine_timeband_catlv_2",
                    "l1_digital_customer_web_category_agg_timeband_morning_catlv_2_for_combine_timeband_catlv_2",
                    "l1_digital_customer_combine_category_agg_daily_catlv_2",
                    "params:l1_digital_customer_combine_app_web_agg_timeband",
                    "params:l1_digital_customer_combine_app_web_agg_timeband_sql_share"
                ],
                outputs="l1_digital_customer_combine_category_agg_timeband_morning_catlv_2",
                tags="l1_digital_mobile_combine_category_agg_timeband_morning_catlv_2",
            ),
            node(
                func=l1_digital_customer_combine_category_agg_timeband,
                inputs=
                [
                    "l1_digital_customer_app_category_agg_timeband_afternoon_catlv_2_for_combine_timeband_catlv_2",
                    "l1_digital_customer_web_category_agg_timeband_afternoon_catlv_2_for_combine_timeband_catlv_2",
                    "l1_digital_customer_combine_category_agg_daily_catlv_2",
                    "params:l1_digital_customer_combine_app_web_agg_timeband",
                    "params:l1_digital_customer_combine_app_web_agg_timeband_sql_share"
                ],
                outputs="l1_digital_customer_combine_category_agg_timeband_afternoon_catlv_2",
                tags="l1_digital_mobile_combine_category_agg_timeband_afternoon_catlv_2",
            ),
            node(
                func=l1_digital_customer_combine_category_agg_timeband,
                inputs=
                [
                    "l1_digital_customer_app_category_agg_timeband_evening_catlv_2_for_combine_timeband_catlv_2",
                    "l1_digital_customer_web_category_agg_timeband_evening_catlv_2_for_combine_timeband_catlv_2",
                    "l1_digital_customer_combine_category_agg_daily_catlv_2",
                    "params:l1_digital_customer_combine_app_web_agg_timeband",
                    "params:l1_digital_customer_combine_app_web_agg_timeband_sql_share"
                ],
                outputs="l1_digital_customer_combine_category_agg_timeband_evening_catlv_2",
                tags="l1_digital_mobile_combine_category_agg_timeband_evening_catlv_2",
            ),
            node(
                func=l1_digital_customer_combine_category_agg_timeband,
                inputs=
                [
                    "l1_digital_customer_app_category_agg_timeband_night_catlv_2_for_combine_timeband_catlv_2",
                    "l1_digital_customer_web_category_agg_timeband_night_catlv_2_for_combine_timeband_catlv_2",
                    "l1_digital_customer_combine_category_agg_daily_catlv_2",
                    "params:l1_digital_customer_combine_app_web_agg_timeband",
                    "params:l1_digital_customer_combine_app_web_agg_timeband_sql_share"
                ],
                outputs="l1_digital_customer_combine_category_agg_timeband_night_catlv_2",
                tags="l1_digital_mobile_combine_category_agg_timeband_night_catlv_2",
            ),


            ############## Category_level_3 ###################
            node(
                func=l1_digital_customer_combine_category_agg_timeband,
                inputs=
                [
                    "l1_digital_customer_app_category_agg_timeband_morning_catlv_3_for_combine_timeband_catlv_3",
                    "l1_digital_customer_web_category_agg_timeband_morning_catlv_3_for_combine_timeband_catlv_3",
                    "l1_digital_customer_combine_category_agg_daily_catlv_3",
                    "params:l1_digital_customer_combine_app_web_agg_timeband",
                    "params:l1_digital_customer_combine_app_web_agg_timeband_sql_share"
                ],
                outputs="l1_digital_customer_combine_category_agg_timeband_morning_catlv_3",
                tags="l1_digital_mobile_combine_category_agg_timeband_morning_catlv_3",
            ),
            node(
                func=l1_digital_customer_combine_category_agg_timeband,
                inputs=
                [
                    "l1_digital_customer_app_category_agg_timeband_afternoon_catlv_3_for_combine_timeband_catlv_3",
                    "l1_digital_customer_web_category_agg_timeband_afternoon_catlv_3_for_combine_timeband_catlv_3",
                    "l1_digital_customer_combine_category_agg_daily_catlv_3",
                    "params:l1_digital_customer_combine_app_web_agg_timeband",
                    "params:l1_digital_customer_combine_app_web_agg_timeband_sql_share"
                ],
                outputs="l1_digital_customer_combine_category_agg_timeband_afternoon_catlv_3",
                tags="l1_digital_mobile_combine_category_agg_timeband_afternoon_catlv_3",
            ),
            node(
                func=l1_digital_customer_combine_category_agg_timeband,
                inputs=
                [
                    "l1_digital_customer_app_category_agg_timeband_evening_catlv_3_for_combine_timeband_catlv_3",
                    "l1_digital_customer_web_category_agg_timeband_evening_catlv_3_for_combine_timeband_catlv_3",
                    "l1_digital_customer_combine_category_agg_daily_catlv_3",
                    "params:l1_digital_customer_combine_app_web_agg_timeband",
                    "params:l1_digital_customer_combine_app_web_agg_timeband_sql_share"
                ],
                outputs="l1_digital_customer_combine_category_agg_timeband_evening_catlv_3",
                tags="l1_digital_mobile_combine_category_agg_timeband_evening_catlv_3",
            ),
            node(
                func=l1_digital_customer_combine_category_agg_timeband,
                inputs=
                [
                    "l1_digital_customer_app_category_agg_timeband_night_catlv_3_for_combine_timeband_catlv_3",
                    "l1_digital_customer_web_category_agg_timeband_night_catlv_3_for_combine_timeband_catlv_3",
                    "l1_digital_customer_combine_category_agg_daily_catlv_3",
                    "params:l1_digital_customer_combine_app_web_agg_timeband",
                    "params:l1_digital_customer_combine_app_web_agg_timeband_sql_share"
                ],
                outputs="l1_digital_customer_combine_category_agg_timeband_night_catlv_3",
                tags="l1_digital_mobile_combine_category_agg_timeband_night_catlv_3",
            ),

            ############## Category_level_4 ###################
            node(
                func=l1_digital_customer_combine_category_agg_timeband,
                inputs=
                [
                    "l1_digital_customer_app_category_agg_timeband_morning_catlv_4_for_combine_timeband_catlv_4",
                    "l1_digital_customer_web_category_agg_timeband_morning_catlv_4_for_combine_timeband_catlv_4",
                    "l1_digital_customer_combine_category_agg_daily_catlv_4",
                    "params:l1_digital_customer_combine_app_web_agg_timeband",
                    "params:l1_digital_customer_combine_app_web_agg_timeband_sql_share"
                ],
                outputs="l1_digital_customer_combine_category_agg_timeband_morning_catlv_4",
                tags="l1_digital_mobile_combine_category_agg_timeband_morning_catlv_4",
            ),
            node(
                func=l1_digital_customer_combine_category_agg_timeband,
                inputs=
                [
                    "l1_digital_customer_app_category_agg_timeband_afternoon_catlv_4_for_combine_timeband_catlv_4",
                    "l1_digital_customer_web_category_agg_timeband_afternoon_catlv_4_for_combine_timeband_catlv_4",
                    "l1_digital_customer_combine_category_agg_daily_catlv_4",
                    "params:l1_digital_customer_combine_app_web_agg_timeband",
                    "params:l1_digital_customer_combine_app_web_agg_timeband_sql_share"
                ],
                outputs="l1_digital_customer_combine_category_agg_timeband_afternoon_catlv_4",
                tags="l1_digital_mobile_combine_category_agg_timeband_afternoon_catlv_4",
            ),
            node(
                func=l1_digital_customer_combine_category_agg_timeband,
                inputs=
                [
                    "l1_digital_customer_app_category_agg_timeband_evening_catlv_4_for_combine_timeband_catlv_4",
                    "l1_digital_customer_web_category_agg_timeband_evening_catlv_4_for_combine_timeband_catlv_4",
                    "l1_digital_customer_combine_category_agg_daily_catlv_4",
                    "params:l1_digital_customer_combine_app_web_agg_timeband",
                    "params:l1_digital_customer_combine_app_web_agg_timeband_sql_share"
                ],
                outputs="l1_digital_customer_combine_category_agg_timeband_evening_catlv_4",
                tags="l1_digital_mobile_combine_category_agg_timeband_evening_catlv_4",
            ),
            node(
                func=l1_digital_customer_combine_category_agg_timeband,
                inputs=
                [
                    "l1_digital_customer_app_category_agg_timeband_night_catlv_4_for_combine_timeband_catlv_4",
                    "l1_digital_customer_web_category_agg_timeband_night_catlv_4_for_combine_timeband_catlv_4",
                    "l1_digital_customer_combine_category_agg_daily_catlv_4",
                    "params:l1_digital_customer_combine_app_web_agg_timeband",
                    "params:l1_digital_customer_combine_app_web_agg_timeband_sql_share"
                ],
                outputs="l1_digital_customer_combine_category_agg_timeband_night_catlv_4",
                tags="l1_digital_mobile_combine_category_agg_timeband_night_catlv_4",
            ),

        ], tags="l1_digital_to_l1_digital_mobile_combine_agg_timeband",
    )

def digital_to_l1_digital_cxense_user_traffic(**kwargs):
    return Pipeline(
        [
            node(
                func=digital_cxense_traffic_mapping_subscription_identifier,
                inputs=[
                    "l0_digital_cxense_user_traffic",
                    "l1_digital_union_daily_feature_for_cxense_user_traffic"
                    ],
                outputs="l1_digital_cxense_user_traffic",
                tags=["digital_cxense_traffic_mapping_subscription_identifier"],
            ),
        ]
    )

def digital_to_l1_customer_web_network_company(**kwargs):
    return Pipeline(
        [
            node(
                func=digital_customer_web_network_company_usage_hourly,
                inputs=[
                    "l1_digital_cxense_user_traffic"
                    ],

                outputs="l1_digital_customer_web_network_company_usage_hourly",
                tags=["digital_customer_web_network_company_usage_hourly"],
            ),
        ]
    )

def digital_to_l1_customer_multi_company_sim_daily(**kwargs):
    return Pipeline(
        [
            node(
                func=digital_customer_multi_company_sim_daily,
                inputs=[
                    "l1_digital_customer_web_network_company_usage_hourly",
                    "params:l1_customer_multi_company_sim"
                    ],
                outputs="l1_digital_customer_multi_company_sim_daily",
                tags=["digital_customer_multi_company_sim_daily"],
            ),
        ]
    )<|MERGE_RESOLUTION|>--- conflicted
+++ resolved
@@ -340,29 +340,11 @@
     return Pipeline(
         [
             node(
-<<<<<<< HEAD
-                func=l1_digital_customer_web_category_agg_daily,
-                inputs=
-                [
-                    "l0_digital_mobile_web_daily_for_l1_digital_customer_web_category_agg_daily_catlv_1",
-                    "l1_digital_aib_categories_clean",
-                ],
-                outputs="l1_digital_customer_web_category_agg_daily",
-                tags="l1_digital_customer_web_category_agg_daily"
-            ),  
-            node(
-                func=l1_digital_customer_web_category_agg_union_daily,
-                inputs=
-                [
-                    "l1_digital_customer_web_category_agg_daily",
-                    "l1_digital_customer_web_agg_daily_cxense",
-=======
                 func=l1_digital_customer_web_category_agg_union_daily,
                 inputs=
                 [
                     "l0_digital_mobile_web_daily_for_l1_digital_customer_web_category_agg_daily_catlv_1",
                     "l1_digital_cxense_traffic_complete_agg_daily_for_l1_dital_customer_web_agg_daily_catlv_1",
->>>>>>> 4bf30889
                     "params:category_level_1",
                     "params:l1_dital_customer_web_agg_daily_sql"
                 ],
@@ -373,13 +355,8 @@
                 func=l1_digital_customer_web_category_agg_union_daily,
                 inputs=
                 [
-<<<<<<< HEAD
-                    "l1_digital_customer_web_category_agg_daily",
-                    "l1_digital_customer_web_agg_daily_cxense",
-=======
                     "l0_digital_mobile_web_daily_for_l1_digital_customer_web_category_agg_daily_catlv_2",
                     "l1_digital_cxense_traffic_complete_agg_daily_for_l1_dital_customer_web_agg_daily_catlv_2",
->>>>>>> 4bf30889
                     "params:category_level_2",
                     "params:l1_dital_customer_web_agg_daily_sql"
                 ],
@@ -390,13 +367,8 @@
                 func=l1_digital_customer_web_category_agg_union_daily,
                 inputs=
                 [
-<<<<<<< HEAD
-                    "l1_digital_customer_web_category_agg_daily",
-                    "l1_digital_customer_web_agg_daily_cxense",
-=======
                     "l0_digital_mobile_web_daily_for_l1_digital_customer_web_category_agg_daily_catlv_3",
                     "l1_digital_cxense_traffic_complete_agg_daily_for_l1_dital_customer_web_agg_daily_catlv_3",
->>>>>>> 4bf30889
                     "params:category_level_3",
                     "params:l1_dital_customer_web_agg_daily_sql"
                 ],
@@ -407,13 +379,8 @@
                 func=l1_digital_customer_web_category_agg_union_daily,
                 inputs=
                 [
-<<<<<<< HEAD
-                    "l1_digital_customer_web_category_agg_daily",
-                    "l1_digital_customer_web_agg_daily_cxense",
-=======
                     "l0_digital_mobile_web_daily_for_l1_digital_customer_web_category_agg_daily_catlv_4",
                     "l1_digital_cxense_traffic_complete_agg_daily_for_l1_dital_customer_web_agg_daily_catlv_4",
->>>>>>> 4bf30889
                     "params:category_level_4",
                     "params:l1_dital_customer_web_agg_daily_sql"
                 ],
@@ -732,11 +699,7 @@
         [
             node(
                 func=digital_customer_cxense_agg_daily,
-<<<<<<< HEAD
-                inputs=["l1_digital_cxense_traffic_raw",
-=======
                 inputs=["l0_digital_cxense_traffic_raw",
->>>>>>> 4bf30889
                         "l1_digital_cxense_content_profile_master",
                         "l0_digital_customer_profile_union_daily_for_cxense_daily_catlv_1"
                         ],

# Copyright 2018-2019 QuantumBlack Visual Analytics Limited
#
# Licensed under the Apache License, Version 2.0 (the "License");
# you may not use this file except in compliance with the License.
# You may obtain a copy of the License at
#
# http://www.apache.org/licenses/LICENSE-2.0
#
# THE SOFTWARE IS PROVIDED "AS IS", WITHOUT WARRANTY OF ANY KIND,
# EXPRESS OR IMPLIED, INCLUDING BUT NOT LIMITED TO THE WARRANTIES
# OF MERCHANTABILITY, FITNESS FOR A PARTICULAR PURPOSE, AND
# NONINFRINGEMENT. IN NO EVENT WILL THE LICENSOR OR OTHER CONTRIBUTORS
# BE LIABLE FOR ANY CLAIM, DAMAGES, OR OTHER LIABILITY, WHETHER IN AN
# ACTION OF CONTRACT, TORT OR OTHERWISE, ARISING FROM, OUT OF, OR IN
# CONNECTION WITH THE SOFTWARE OR THE USE OR OTHER DEALINGS IN THE SOFTWARE.
#
# The QuantumBlack Visual Analytics Limited ("QuantumBlack") name and logo
# (either separately or in combination, "QuantumBlack Trademarks") are
# trademarks of QuantumBlack. The License does not grant you any right or
# license to the QuantumBlack Trademarks. You may not use the QuantumBlack
# Trademarks or any confusingly similar mark as a trademark for your product,
#     or use the QuantumBlack Trademarks in any other manner that might cause
# confusion in the marketplace, including but not limited to in advertising,
# on websites, or on software.
#
# See the License for the specific language governing permissions and
# limitations under the License.
"""Example code for the nodes in the example pipeline. This code is meant
just for illustrating basic Kedro features.

PLEASE DELETE THIS FILE ONCE YOU START WORKING ON YOUR OWN PROJECT!
"""

from kedro.pipeline import Pipeline, node

from customer360.pipelines.data_engineering.nodes.digital_nodes.to_l1 import build_digital_l1_daily_features
from customer360.pipelines.data_engineering.nodes.digital_nodes.to_l1.to_l1_nodes import *


def digital_to_l1_pipeline(**kwargs):
    return Pipeline(
        [
            node(
                build_digital_l1_daily_features,
                [
                 "l0_digital_cxenxse_site_traffic",
                 "l1_customer_profile_union_daily_feature_for_l1_digital_cxenxse_site_traffic_daily",
                 "params:exception_partition_list_for_l0_digital_cxenxse_site_traffic",
                 "params:l1_digital_cxenxse_site_traffic_daily",
                 "params:l1_digital_cxenxse_site_traffic_popular_host_daily",
                 "params:l1_digital_cxenxse_site_traffic_popular_postalcode_daily",
                 "params:l1_digital_cxenxse_site_traffic_popular_referrerquery_daily",
                 "params:l1_digital_cxenxse_site_traffic_popular_referrerhost_daily"
                 ],
                [
                 "l1_digital_cxenxse_site_traffic_daily",
                 "l1_digital_cxenxse_site_traffic_popular_host_daily",
                 "l1_digital_cxenxse_site_traffic_popular_postalcode_daily",
                 "l1_digital_cxenxse_site_traffic_popular_referrerquery_daily",
                 "l1_digital_cxenxse_site_traffic_popular_referrerhost_daily"
                ]
            ),
        ], name="digital_to_l1_pipeline"
    )
##################### Feature aib category master ###########################
def digital_to_l1_aib_categoy_clean_master(**kwargs):
    return Pipeline(
        [
            node(
                func=build_l1_digital_iab_category_table,
                inputs=["l0_digital_iab_categories_raw", "l0_digital_iab_category_priority_mapping"],
                outputs="l1_digital_aib_categories_clean"
            ),
            node(
                func=digital_mobile_app_category_master,
                inputs=["l0_digital_app_master", "l0_digital_iab_categories_raw", "l0_digital_iab_category_priority_mapping"],
                outputs="l1_digital_app_category_master_clean",
                tags=["digital_mobile_app_category_master"],
            ),
        ],
        tags="digital_to_l1_aib_categoy_clean_master",
    )


######################## App category agg daily ##################################
def digital_to_l1_app_agg_daily_pipeline(**kwargs):
    return Pipeline(
        [
            # node(
            #     func=digital_mobile_app_category_agg_daily,
            #     inputs=[
            #      "l0_digital_mobile_app_daily",
            #      "params:l1_digital_mobile_app_agg_category_daily",
            #      "params:category_level_1",
            #      ],
            #     outputs="l1_digital_customer_app_category_agg_daily_catlv_1",
            #     tags=["digital_mobile_app_category_agg_daily_catlv_1"],
            # ),
            node(
                func=digital_mobile_app_category_agg_daily,
                inputs=[
                 "l0_digital_mobile_app_daily",
                 "params:l1_digital_mobile_app_agg_category_daily",
<<<<<<< HEAD
                 "params:category_level_1",
                 ],
                outputs="l1_digital_customer_app_category_agg_daily_catlv_1",
                tags=["digital_mobile_app_category_agg_daily_catlv_1"],
            ),
            node(
                func=digital_mobile_app_category_agg_daily,
                inputs=[
                 "l0_digital_mobile_app_daily",
                 "params:l1_digital_mobile_app_agg_category_daily",
=======
>>>>>>> 605746ad
                 "params:category_level_2",
                 ],
                outputs="l1_digital_customer_app_category_agg_daily_catlv_2",
                tags=["digital_mobile_app_category_agg_daily_catlv_2"],
            ),
            # node(
            #     func=digital_mobile_app_category_agg_daily,
            #     inputs=[
            #      "l0_digital_mobile_app_daily",
            #      "params:l1_digital_mobile_app_agg_category_daily",
            #      "params:category_level_3",
            #      ],
            #     outputs="l1_digital_customer_app_category_agg_daily_catlv_3",
            #     tags=["digital_mobile_app_category_agg_daily_catlv_3"],
            # ),
            node(
                func=digital_mobile_app_category_agg_daily,
                inputs=[
                 "l0_digital_mobile_app_daily",
                 "params:l1_digital_mobile_app_agg_category_daily",
                 "params:category_level_4",
                 ],
                outputs="l1_digital_customer_app_category_agg_daily_catlv_4",
                tags=["digital_mobile_app_category_agg_daily_catlv_4"],
            ),
        ], name="digital_to_l1_app_agg_daily_pipeline"
    )
######################### App category agg category timeband daily ############################################
def digital_to_l1_app_agg_timeband_pipeline(**kwargs):
    return Pipeline(
        [
            node(
                func=digital_mobile_app_category_agg_timeband,
                inputs=["l0_digital_app_hourly",
                "l1_digital_customer_app_category_agg_daily_for_share_timeband_catlv_1",
                "l1_digital_app_category_master_clean",
                "params:level_1",
                "params:timeband_Morning",
                "params:l1_digital_mobile_app_agg_category_timeband",
                "params:l1_digital_mobile_app_timeband_sql_share"],
                outputs="l1_digital_customer_app_category_agg_timeband_morning_catlv_1",
                tags="digital_mobile_app_category_agg_timeband_Morning"
            ),
            node(
                func=digital_mobile_app_category_agg_timeband,
                inputs=["l0_digital_app_hourly",
                "l1_digital_customer_app_category_agg_daily_for_share_timeband_catlv_1",
                "l1_digital_app_category_master_clean",
                "params:level_1",
                "params:timeband_Afternoon",
                "params:l1_digital_mobile_app_agg_category_timeband",
                "params:l1_digital_mobile_app_timeband_sql_share"],
                outputs="l1_digital_customer_app_category_agg_timeband_afternoon_catlv_1",
                tags="digital_mobile_app_category_agg_timeband_Afternoon"
            ),
            node(
                func=digital_mobile_app_category_agg_timeband,
                inputs=["l0_digital_app_hourly",
                "l1_digital_customer_app_category_agg_daily_for_share_timeband_catlv_1",
                "l1_digital_app_category_master_clean",
                "params:level_1",
                "params:timeband_Evening",
                "params:l1_digital_mobile_app_agg_category_timeband",
                "params:l1_digital_mobile_app_timeband_sql_share"],
                outputs="l1_digital_customer_app_category_agg_timeband_evening_catlv_1",
                tags="digital_mobile_app_category_agg_timeband_Evening"
            ),
            node(
                func=digital_mobile_app_category_agg_timeband,
                inputs=["l0_digital_app_hourly",
                "l1_digital_customer_app_category_agg_daily_for_share_timeband_catlv_1",
                "l1_digital_app_category_master_clean",
                "params:level_1",
                "params:timeband_Night",
                "params:l1_digital_mobile_app_agg_category_timeband",
                "params:l1_digital_mobile_app_timeband_sql_share"],
                outputs="l1_digital_customer_app_category_agg_timeband_night_catlv_1",
                tags="digital_mobile_app_category_agg_timeband_Night"
            ), # app agg timeband level 1
            node(
                func=digital_mobile_app_category_agg_timeband,
                inputs=["l0_digital_app_hourly",
                        "l1_digital_customer_app_category_agg_daily_for_share_timeband_catlv_2",
                        "l1_digital_app_category_master_clean",
                        "params:level_2",
                        "params:timeband_Morning",
                        "params:l1_digital_mobile_app_agg_category_timeband",
                        "params:l1_digital_mobile_app_timeband_sql_share"],
                outputs="l1_digital_customer_app_category_agg_timeband_morning_catlv_2",
                tags="digital_mobile_app_category_agg_timeband_Morning_catlv_2"
            ),
            node(
                func=digital_mobile_app_category_agg_timeband,
                inputs=["l0_digital_app_hourly",
                        "l1_digital_customer_app_category_agg_daily_for_share_timeband_catlv_2",
                        "l1_digital_app_category_master_clean",
                        "params:level_2",
                        "params:timeband_Afternoon",
                        "params:l1_digital_mobile_app_agg_category_timeband",
                        "params:l1_digital_mobile_app_timeband_sql_share"],
                outputs="l1_digital_customer_app_category_agg_timeband_afternoon_catlv_2",
                tags="digital_mobile_app_category_agg_timeband_Afternoon_catlv_2"
            ),
            node(
                func=digital_mobile_app_category_agg_timeband,
                inputs=["l0_digital_app_hourly",
                        "l1_digital_customer_app_category_agg_daily_for_share_timeband_catlv_2",
                        "l1_digital_app_category_master_clean",
                        "params:level_2",
                        "params:timeband_Evening",
                        "params:l1_digital_mobile_app_agg_category_timeband",
                        "params:l1_digital_mobile_app_timeband_sql_share"],
                outputs="l1_digital_customer_app_category_agg_timeband_evening_catlv_2",
                tags="digital_mobile_app_category_agg_timeband_Evening_catlv_2"
            ),
            node(
                func=digital_mobile_app_category_agg_timeband,
                inputs=["l0_digital_app_hourly",
                        "l1_digital_customer_app_category_agg_daily_for_share_timeband_catlv_2",
                        "l1_digital_app_category_master_clean",
                        "params:level_2",
                        "params:timeband_Night",
                        "params:l1_digital_mobile_app_agg_category_timeband",
                        "params:l1_digital_mobile_app_timeband_sql_share"],
                outputs="l1_digital_customer_app_category_agg_timeband_night_catlv_2",
                tags="digital_mobile_app_category_agg_timeband_Night_catlv_2"
            ), # app agg timeband level 2
            node(
                func=digital_mobile_app_category_agg_timeband,
                inputs=["l0_digital_app_hourly",
                        "l1_digital_customer_app_category_agg_daily_for_share_timeband_catlv_3",
                        "l1_digital_app_category_master_clean",
                        "params:level_3",
                        "params:timeband_Morning",
                        "params:l1_digital_mobile_app_agg_category_timeband",
                        "params:l1_digital_mobile_app_timeband_sql_share"],
                outputs="l1_digital_customer_app_category_agg_timeband_morning_catlv_3",
                tags="digital_mobile_app_category_agg_timeband_Morning_catlv_3"
            ),
            node(
                func=digital_mobile_app_category_agg_timeband,
                inputs=["l0_digital_app_hourly",
                        "l1_digital_customer_app_category_agg_daily_for_share_timeband_catlv_3",
                        "l1_digital_app_category_master_clean",
                        "params:level_3",
                        "params:timeband_Afternoon",
                        "params:l1_digital_mobile_app_agg_category_timeband",
                        "params:l1_digital_mobile_app_timeband_sql_share"],
                outputs="l1_digital_customer_app_category_agg_timeband_afternoon_catlv_3",
                tags="digital_mobile_app_category_agg_timeband_Afternoon_catlv_3"
            ),
            node(
                func=digital_mobile_app_category_agg_timeband,
                inputs=["l0_digital_app_hourly",
                        "l1_digital_customer_app_category_agg_daily_for_share_timeband_catlv_3",
                        "l1_digital_app_category_master_clean",
                        "params:level_3",
                        "params:timeband_Evening",
                        "params:l1_digital_mobile_app_agg_category_timeband",
                        "params:l1_digital_mobile_app_timeband_sql_share"],
                outputs="l1_digital_customer_app_category_agg_timeband_evening_catlv_3",
                tags="digital_mobile_app_category_agg_timeband_Evening_catlv_3"
            ),
            node(
                func=digital_mobile_app_category_agg_timeband,
                inputs=["l0_digital_app_hourly",
                        "l1_digital_customer_app_category_agg_daily_for_share_timeband_catlv_3",
                        "l1_digital_app_category_master_clean",
                        "params:level_3",
                        "params:timeband_Night",
                        "params:l1_digital_mobile_app_agg_category_timeband",
                        "params:l1_digital_mobile_app_timeband_sql_share"],
                outputs="l1_digital_customer_app_category_agg_timeband_night_catlv_3",
                tags="digital_mobile_app_category_agg_timeband_Night_catlv_3"
            ), # app agg timeband level 3
            node(
                func=digital_mobile_app_category_agg_timeband,
                inputs=["l0_digital_app_hourly",
                        "l1_digital_customer_app_category_agg_daily_for_share_timeband_catlv_4",
                        "l1_digital_app_category_master_clean",
                        "params:level_4",
                        "params:timeband_Morning",
                        "params:l1_digital_mobile_app_agg_category_timeband",
                        "params:l1_digital_mobile_app_timeband_sql_share"],
                outputs="l1_digital_customer_app_category_agg_timeband_morning_catlv_4",
                tags="digital_mobile_app_category_agg_timeband_Morning_catlv_4"
            ),
            node(
                func=digital_mobile_app_category_agg_timeband,
                inputs=["l0_digital_app_hourly",
                        "l1_digital_customer_app_category_agg_daily_for_share_timeband_catlv_4",
                        "l1_digital_app_category_master_clean",
                        "params:level_4",
                        "params:timeband_Afternoon",
                        "params:l1_digital_mobile_app_agg_category_timeband",
                        "params:l1_digital_mobile_app_timeband_sql_share"],
                outputs="l1_digital_customer_app_category_agg_timeband_afternoon_catlv_4",
                tags="digital_mobile_app_category_agg_timeband_Afternoon_catlv_4"
            ),
            node(
                func=digital_mobile_app_category_agg_timeband,
                inputs=["l0_digital_app_hourly",
                        "l1_digital_customer_app_category_agg_daily_for_share_timeband_catlv_4",
                        "l1_digital_app_category_master_clean",
                        "params:level_4",
                        "params:timeband_Evening",
                        "params:l1_digital_mobile_app_agg_category_timeband",
                        "params:l1_digital_mobile_app_timeband_sql_share"],
                outputs="l1_digital_customer_app_category_agg_timeband_evening_catlv_4",
                tags="digital_mobile_app_category_agg_timeband_Evening_catlv_4"
            ),
            node(
                func=digital_mobile_app_category_agg_timeband,
                inputs=["l0_digital_app_hourly",
                        "l1_digital_customer_app_category_agg_daily_for_share_timeband_catlv_4",
                        "l1_digital_app_category_master_clean",
                        "params:level_4",
                        "params:timeband_Night",
                        "params:l1_digital_mobile_app_agg_category_timeband",
                        "params:l1_digital_mobile_app_timeband_sql_share"],
                outputs="l1_digital_customer_app_category_agg_timeband_night_catlv_4",
                tags="digital_mobile_app_category_agg_timeband_Night_catlv_4"
            ), # app agg timeband level 4
        ],
        tags="digital_to_l1_app_agg_timeband_pipeline",
    )

##################### Web agg category daily ###########################
def digital_to_l1_digital_mobile_web_agg_daily(**kwargs):
    return Pipeline(
        [
            # node(
            #     func=l1_digital_customer_web_category_agg_daily,
            #     inputs=
            #     [
            #         "l0_digital_mobile_web_daily",
            #         "l1_digital_aib_categories_clean",
            #         "l1_digital_cxense_traffic_complete_agg_daily_for_l1_dital_customer_web_agg_daily_catlv_1",
            #         "params:l1_digital_mobile_web_agg_sql"
            #     ],
            #     outputs="l1_digital_customer_web_category_agg_daily_catlv_1",
            #     tags="l1_digital_customer_web_category_agg_daily_catlv_1"
            # ), # web agg category daily
            node(
                func=l1_digital_customer_web_category_agg_daily_cat_level,
                inputs=
                [
                    "l0_digital_mobile_web_daily",
                    "l1_digital_aib_categories_clean",
                    "l1_digital_cxense_traffic_complete_agg_daily_for_l1_dital_customer_web_agg_daily_catlv_2",
                    "params:level_2",
                ],
                outputs="l1_digital_customer_web_category_agg_daily_catlv_2",
                tags="l1_digital_customer_web_category_agg_daily_catlv_2"
            ),
            node(
                func=l1_digital_customer_web_category_agg_daily_cat_level,
                inputs=
                [
                    "l0_digital_mobile_web_daily",
                    "l1_digital_aib_categories_clean",
                    "l1_digital_cxense_traffic_complete_agg_daily_for_l1_dital_customer_web_agg_daily_catlv_3",
                    "params:level_3",
                ],
                outputs="l1_digital_customer_web_category_agg_daily_catlv_3",
                tags="l1_digital_customer_web_category_agg_daily_catlv_3"
            ),
            node(
                func=l1_digital_customer_web_category_agg_daily_cat_level,
                inputs=
                [
                    "l0_digital_mobile_web_daily",
                    "l1_digital_aib_categories_clean",
                    "l1_digital_cxense_traffic_complete_agg_daily_for_l1_dital_customer_web_agg_daily_catlv_4",
                    "params:level_4",
                ],
                outputs="l1_digital_customer_web_category_agg_daily_catlv_4",
                tags="l1_digital_customer_web_category_agg_daily_catlv_4"
            ),
        ], tags="digital_to_l1_digital_mobile_web_agg_daily",
    )

##################### Web agg category daily timeband ###########################
def digital_to_l1_digital_mobile_web_agg_timeband(**kwargs):
    return Pipeline(
        [
            node(
                func=l1_digital_customer_web_category_agg_timeband,
                inputs=
                [
                    "l0_digital_mobile_web_hourly",
                    "l0_digital_customer_profile_union_daily",
                    "l1_digital_customer_web_category_agg_daily_catlv_1",
                    "l1_digital_aib_categories_clean",
                    "params:l1_digital_mobile_web_agg_category_timeband_sql",
                    "params:timeband_web_morning",
                    "params:l1_digital_mobile_web_timeband_sql_share",
                ],
                outputs="l1_digital_customer_web_category_agg_timeband_morning_catlv_1",
                tags="l1_digital_mobile_web_category_agg_timeband_Morning",
            ),
            node(
                func=l1_digital_customer_web_category_agg_timeband,
                inputs=
                [
                    "l0_digital_mobile_web_hourly",
                    "l0_digital_customer_profile_union_daily",
                    "l1_digital_customer_web_category_agg_daily_catlv_1",
                    "l1_digital_aib_categories_clean",
                    "params:l1_digital_mobile_web_agg_category_timeband_sql",
                    "params:timeband_web_afternoon",
                    "params:l1_digital_mobile_web_timeband_sql_share"
                ],
                outputs="l1_digital_customer_web_category_agg_timeband_afternoon_catlv_1",
                tags="l1_digital_mobile_web_category_agg_timeband_Afternoon",
            ),
            node(
                func=l1_digital_customer_web_category_agg_timeband,
                inputs=
                [
                    "l0_digital_mobile_web_hourly",
                    "l0_digital_customer_profile_union_daily",
                    "l1_digital_customer_web_category_agg_daily_catlv_1",
                    "l1_digital_aib_categories_clean",
                    "params:l1_digital_mobile_web_agg_category_timeband_sql",
                    "params:timeband_web_evening",
                    "params:l1_digital_mobile_web_timeband_sql_share"
                ],
                outputs="l1_digital_customer_web_category_agg_timeband_evening_catlv_1",
                tags="l1_digital_mobile_web_category_agg_timeband_Evening",
            ),
            node(
                func=l1_digital_customer_web_category_agg_timeband,
                inputs=
                [
                    "l0_digital_mobile_web_hourly",
                    "l0_digital_customer_profile_union_daily",
                    "l1_digital_customer_web_category_agg_daily_catlv_1",
                    "l1_digital_aib_categories_clean",
                    "params:l1_digital_mobile_web_agg_category_timeband_sql",
                    "params:timeband_web_night",
                    "params:l1_digital_mobile_web_timeband_sql_share"
                ],
                outputs="l1_digital_customer_web_category_agg_timeband_night_catlv_1",
                tags="l1_digital_mobile_web_category_agg_timeband_Night",
            ), # Web agg timeband level 1
            node(
                func=l1_digital_customer_web_category_agg_timeband_cat_level,
                inputs=
                [
                    "l0_digital_mobile_web_hourly",
                    "l0_digital_customer_profile_union_daily",
                    "l1_digital_customer_web_category_agg_daily_catlv_2",
                    "l1_digital_aib_categories_clean",
                    "params:l1_digital_mobile_web_agg_category_timeband_sql",
                    "params:timeband_web_morning",
                    "params:l1_digital_mobile_web_timeband_sql_share",
                    "params:level_2",
                ],
                outputs="l1_digital_customer_web_category_agg_timeband_morning_catlv_2",
                tags="l1_digital_mobile_web_category_agg_timeband_Morning_catlv_2",
            ),
            node(
                func=l1_digital_customer_web_category_agg_timeband_cat_level,
                inputs=
                [
                    "l0_digital_mobile_web_hourly",
                    "l0_digital_customer_profile_union_daily",
                    "l1_digital_customer_web_category_agg_daily_catlv_2",
                    "l1_digital_aib_categories_clean",
                    "params:l1_digital_mobile_web_agg_category_timeband_sql",
                    "params:timeband_web_afternoon",
                    "params:l1_digital_mobile_web_timeband_sql_share",
                    "params:level_2",
                ],
                outputs="l1_digital_customer_web_category_agg_timeband_afternoon_catlv_2",
                tags="l1_digital_mobile_web_category_agg_timeband_Afternoon_catlv_2",
            ),
            node(
                func=l1_digital_customer_web_category_agg_timeband_cat_level,
                inputs=
                [
                    "l0_digital_mobile_web_hourly",
                    "l0_digital_customer_profile_union_daily",
                    "l1_digital_customer_web_category_agg_daily_catlv_2",
                    "l1_digital_aib_categories_clean",
                    "params:l1_digital_mobile_web_agg_category_timeband_sql",
                    "params:timeband_web_evening",
                    "params:l1_digital_mobile_web_timeband_sql_share",
                    "params:level_2",
                ],
                outputs="l1_digital_customer_web_category_agg_timeband_evening_catlv_2",
                tags="l1_digital_mobile_web_category_agg_timeband_Evening_catlv_2",
            ),
            node(
                func=l1_digital_customer_web_category_agg_timeband_cat_level,
                inputs=
                [
                    "l0_digital_mobile_web_hourly",
                    "l0_digital_customer_profile_union_daily",
                    "l1_digital_customer_web_category_agg_daily_catlv_2",
                    "l1_digital_aib_categories_clean",
                    "params:l1_digital_mobile_web_agg_category_timeband_sql",
                    "params:timeband_web_night",
                    "params:l1_digital_mobile_web_timeband_sql_share",
                    "params:level_2",
                ],
                outputs="l1_digital_customer_web_category_agg_timeband_night_catlv_2",
                tags="l1_digital_mobile_web_category_agg_timeband_Night_catlv_2",
            ), # Web agg timeband level 2
            node(
                func=l1_digital_customer_web_category_agg_timeband_cat_level,
                inputs=
                [
                    "l0_digital_mobile_web_hourly",
                    "l0_digital_customer_profile_union_daily",
                    "l1_digital_customer_web_category_agg_daily_catlv_3",
                    "l1_digital_aib_categories_clean",
                    "params:l1_digital_mobile_web_agg_category_timeband_sql",
                    "params:timeband_web_morning",
                    "params:l1_digital_mobile_web_timeband_sql_share",
                    "params:level_3",
                ],
                outputs="l1_digital_customer_web_category_agg_timeband_morning_catlv_3",
                tags="l1_digital_mobile_web_category_agg_timeband_Morning_catlv_3",
            ),
            node(
                func=l1_digital_customer_web_category_agg_timeband_cat_level,
                inputs=
                [
                    "l0_digital_mobile_web_hourly",
                    "l0_digital_customer_profile_union_daily",
                    "l1_digital_customer_web_category_agg_daily_catlv_3",
                    "l1_digital_aib_categories_clean",
                    "params:l1_digital_mobile_web_agg_category_timeband_sql",
                    "params:timeband_web_afternoon",
                    "params:l1_digital_mobile_web_timeband_sql_share",
                    "params:level_3",
                ],
                outputs="l1_digital_customer_web_category_agg_timeband_afternoon_catlv_3",
                tags="l1_digital_mobile_web_category_agg_timeband_Afternoon_catlv_3",
            ),
            node(
                func=l1_digital_customer_web_category_agg_timeband_cat_level,
                inputs=
                [
                    "l0_digital_mobile_web_hourly",
                    "l0_digital_customer_profile_union_daily",
                    "l1_digital_customer_web_category_agg_daily_catlv_3",
                    "l1_digital_aib_categories_clean",
                    "params:l1_digital_mobile_web_agg_category_timeband_sql",
                    "params:timeband_web_evening",
                    "params:l1_digital_mobile_web_timeband_sql_share",
                    "params:level_3",
                ],
                outputs="l1_digital_customer_web_category_agg_timeband_evening_catlv_3",
                tags="l1_digital_mobile_web_category_agg_timeband_Evening_catlv_3",
            ),
            node(
                func=l1_digital_customer_web_category_agg_timeband_cat_level,
                inputs=
                [
                    "l0_digital_mobile_web_hourly",
                    "l0_digital_customer_profile_union_daily",
                    "l1_digital_customer_web_category_agg_daily_catlv_3",
                    "l1_digital_aib_categories_clean",
                    "params:l1_digital_mobile_web_agg_category_timeband_sql",
                    "params:timeband_web_night",
                    "params:l1_digital_mobile_web_timeband_sql_share",
                    "params:level_3",
                ],
                outputs="l1_digital_customer_web_category_agg_timeband_night_catlv_3",
                tags="l1_digital_mobile_web_category_agg_timeband_Night_catlv_3",
            ), # Web agg timeband level 3
            node(
                func=l1_digital_customer_web_category_agg_timeband_cat_level,
                inputs=
                [
                    "l0_digital_mobile_web_hourly",
                    "l0_digital_customer_profile_union_daily",
                    "l1_digital_customer_web_category_agg_daily_catlv_4",
                    "l1_digital_aib_categories_clean",
                    "params:l1_digital_mobile_web_agg_category_timeband_sql",
                    "params:timeband_web_morning",
                    "params:l1_digital_mobile_web_timeband_sql_share",
                    "params:level_4",
                ],
                outputs="l1_digital_customer_web_category_agg_timeband_morning_catlv_4",
                tags="l1_digital_mobile_web_category_agg_timeband_Morning_catlv_4",
            ),
            node(
                func=l1_digital_customer_web_category_agg_timeband_cat_level,
                inputs=
                [
                    "l0_digital_mobile_web_hourly",
                    "l0_digital_customer_profile_union_daily",
                    "l1_digital_customer_web_category_agg_daily_catlv_4",
                    "l1_digital_aib_categories_clean",
                    "params:l1_digital_mobile_web_agg_category_timeband_sql",
                    "params:timeband_web_afternoon",
                    "params:l1_digital_mobile_web_timeband_sql_share",
                    "params:level_4",
                ],
                outputs="l1_digital_customer_web_category_agg_timeband_afternoon_catlv_4",
                tags="l1_digital_mobile_web_category_agg_timeband_Afternoon_catlv_4",
            ),
            node(
                func=l1_digital_customer_web_category_agg_timeband_cat_level,
                inputs=
                [
                    "l0_digital_mobile_web_hourly",
                    "l0_digital_customer_profile_union_daily",
                    "l1_digital_customer_web_category_agg_daily_catlv_4",
                    "l1_digital_aib_categories_clean",
                    "params:l1_digital_mobile_web_agg_category_timeband_sql",
                    "params:timeband_web_evening",
                    "params:l1_digital_mobile_web_timeband_sql_share",
                    "params:level_4",
                ],
                outputs="l1_digital_customer_web_category_agg_timeband_evening_catlv_4",
                tags="l1_digital_mobile_web_category_agg_timeband_Evening_catlv_4",
            ),
            node(
                func=l1_digital_customer_web_category_agg_timeband_cat_level,
                inputs=
                [
                    "l0_digital_mobile_web_hourly",
                    "l0_digital_customer_profile_union_daily",
                    "l1_digital_customer_web_category_agg_daily_catlv_4",
                    "l1_digital_aib_categories_clean",
                    "params:l1_digital_mobile_web_agg_category_timeband_sql",
                    "params:timeband_web_night",
                    "params:l1_digital_mobile_web_timeband_sql_share",
                    "params:level_4",
                ],
                outputs="l1_digital_customer_web_category_agg_timeband_night_catlv_4",
                tags="l1_digital_mobile_web_category_agg_timeband_Night_catlv_4",
            ), # Web agg timeband level 4
        ], tags="digital_to_l1_digital_mobile_web_agg_timeband_morning",
    )

def digital_to_l1_customer_relay_agg_daily(**kwargs):
    return Pipeline(
        [
            node(
                func=digital_customer_relay_pageview_agg_daily,
                inputs=["l0_digital_relay_engagement_pageview",
                        "params:l1_digital_relay_engagement_pageviews_count_visit",
                        ],
                outputs="l1_digital_customer_relay_pageview_agg_daily",
                tags=["digital_customer_relay_pageview_agg_daily"],
            ),
            node(
                func=digital_customer_relay_conversion_agg_daily,
                inputs = ["l0_digital_relay_engagement_conversion",
                          "l0_digital_relay_engagement_conversion_package",
                          "params:l1_digital_relay_engagement_conversion_count_visit_by_cid",
                          "params:l1_digital_relay_engagement_conversion_package_count_visit_by_cid",
                          ],
                outputs = "l1_digital_customer_relay_conversion_agg_daily",
                tags = ["digital_customer_relay_conversion_agg_daily"],
            ),

        ]
    )



#####################  Cxense agg category daily ###########################
def digital_to_l1_cxense_traffic_daily_agg_pipeline(**kwargs):
    return Pipeline(
        [
            # node(
            #     func=l1_digital_cxense_traffic_clean,
            #     inputs=[
            #         "l0_digital_cxense_traffic_raw",
            #         "params:timeband_web_morning",
            #         ],
            #         # "l0_digital_cxense_content_profile_raw",
            #     outputs=
            #         "l1_digital_cxense_traffic_int_morning",
            #         # "l1_digital_cxense_content_profile_int",
            #     tags="l1_digital_cxense_traffic_mapping_morning",
            # ),
            # node(
            #     func=l1_digital_cxense_traffic_clean,
            #     inputs=[
            #         "l0_digital_cxense_traffic_raw",
            #         "params:timeband_web_afternoon",
            #     ],
            #     # "l0_digital_cxense_content_profile_raw",
            #     outputs=
            #     "l1_digital_cxense_traffic_int_afternoon",
            #     # "l1_digital_cxense_content_profile_int",
            #     tags="l1_digital_cxense_traffic_mapping_afternoon",
            # ),
            # node(
            #     func=l1_digital_cxense_traffic_clean,
            #     inputs=[
            #         "l0_digital_cxense_traffic_raw",
            #         "params:timeband_web_evening",
            #     ],
            #     # "l0_digital_cxense_content_profile_raw",
            #     outputs=
            #     "l1_digital_cxense_traffic_int_evening",
            #     # "l1_digital_cxense_content_profile_int",
            #     tags="l1_digital_cxense_traffic_mapping_evening",
            # ),
            # node(
            #     func=l1_digital_cxense_traffic_clean,
            #     inputs=[
            #         "l0_digital_cxense_traffic_raw",
            #         "params:timeband_web_night",
            #     ],
            #     # "l0_digital_cxense_content_profile_raw",
            #     outputs=
            #     "l1_digital_cxense_traffic_int_night",
            #     # "l1_digital_cxense_content_profile_int",
            #     tags="l1_digital_cxense_traffic_mapping_night",
            # ), # l1 cxense traffic clean
            # node(
            #     func=l1_digital_agg_cxense_traffic,
            #     inputs="l1_digital_cxense_traffic_int_morning",
            #     outputs="l1_digital_cxense_traffic_agg_daily_morning",
            #     tags=["l1_digital_agg_cxense_traffic_morning"],
            # ),
            # node(
            #     func=l1_digital_agg_cxense_traffic,
            #     inputs="l1_digital_cxense_traffic_int_afternoon",
            #     outputs="l1_digital_cxense_traffic_agg_daily_afternoon",
            #     tags=["l1_digital_agg_cxense_traffic_afternoon"],
            # ),
            # node(
            #     func=l1_digital_agg_cxense_traffic,
            #     inputs="l1_digital_cxense_traffic_int_evening",
            #     outputs="l1_digital_cxense_traffic_agg_daily_evening",
            #     tags=["l1_digital_agg_cxense_traffic_evening"],
            # ),
            # node(
            #     func=l1_digital_agg_cxense_traffic,
            #     inputs="l1_digital_cxense_traffic_int_night",
            #     outputs="l1_digital_cxense_traffic_agg_daily_night",
            #     tags=["l1_digital_agg_cxense_traffic_night"],
            # ), # l1 cxense agg cxense traffic
            node(
                func=l1_digital_get_matched_and_unmatched_urls,
                inputs=
                [
                    "l1_digital_cxense_traffic_agg_daily_morning",
                    "l1_digital_cxense_content_profile_mapping",
                ],
                outputs=
                [
                    "l1_digital_matched_urls_morning",
                    "l1_digital_unmatched_urls_morning"
                ],
                tags=["l1_digital_get_matched_and_unmatched_urls_morning"],
            ),
            node(
                func=l1_digital_get_matched_and_unmatched_urls,
                inputs=
                [
                    "l1_digital_cxense_traffic_agg_daily_afternoon",
                    "l1_digital_cxense_content_profile_mapping",
                ],
                outputs=
                [
                    "l1_digital_matched_urls_afternoon",
                    "l1_digital_unmatched_urls_afternoon"
                ],
                tags=["l1_digital_get_matched_and_unmatched_urls_afternoon"],
            ),
            node(
                func=l1_digital_get_matched_and_unmatched_urls,
                inputs=
                [
                    "l1_digital_cxense_traffic_agg_daily_evening",
                    "l1_digital_cxense_content_profile_mapping",
                ],
                outputs=
                [
                    "l1_digital_matched_urls_evening",
                    "l1_digital_unmatched_urls_evening"
                ],
                tags=["l1_digital_get_matched_and_unmatched_urls_evening"],
            ),
            node(
                func=l1_digital_get_matched_and_unmatched_urls,
                inputs=
                [
                    "l1_digital_cxense_traffic_agg_daily_night",
                    "l1_digital_cxense_content_profile_mapping",
                ],
                outputs=
                [
                    "l1_digital_matched_urls_night",
                    "l1_digital_unmatched_urls_night"
                ],
                tags=["l1_digital_get_matched_and_unmatched_urls_night"],
            ), # l1 get match and unmatched
            node(
                func=l1_digital_get_best_match_for_unmatched_urls,
                inputs=
                [
                    "l1_digital_unmatched_urls_morning",
                    "l1_digital_cxense_content_profile_mapping"
                ],
                outputs="l1_digital_best_match_for_unmatched_urls_morning",
                tags=["l1_digital_get_best_match_for_unmatched_urls_morning"],
            ),
            node(
                func=l1_digital_get_best_match_for_unmatched_urls,
                inputs=
                [
                    "l1_digital_unmatched_urls_afternoon",
                    "l1_digital_cxense_content_profile_mapping"
                ],
                outputs="l1_digital_best_match_for_unmatched_urls_afternoon",
                tags=["l1_digital_get_best_match_for_unmatched_urls_afternoon"],
            ),
            node(
                func=l1_digital_get_best_match_for_unmatched_urls,
                inputs=
                [
                    "l1_digital_unmatched_urls_evening",
                    "l1_digital_cxense_content_profile_mapping"
                ],
                outputs="l1_digital_best_match_for_unmatched_urls_evening",
                tags=["l1_digital_get_best_match_for_unmatched_urls_evening"],
            ),
            node(
                func=l1_digital_get_best_match_for_unmatched_urls,
                inputs=
                [
                    "l1_digital_unmatched_urls_night",
                    "l1_digital_cxense_content_profile_mapping"
                ],
                outputs="l1_digital_best_match_for_unmatched_urls_night",
                tags=["l1_digital_get_best_match_for_unmatched_urls_night"],
            ), # l1 get best match and unmatched
        ],tags="digital_to_l1_cxense_traffic_daily_agg_pipeline",
    )

def digital_to_l1_cxense_traffic_agg_complete_daily(**kwargs):
    return Pipeline(
        [
            node(
                func=l1_digital_union_matched_and_unmatched_urls,
                inputs=
                [
                    "l0_digital_customer_profile_union_daily",
                    "l1_digital_matched_urls_morning",
                    "l1_digital_best_match_for_unmatched_urls_morning"
                ],
                outputs="l1_digital_cxense_traffic_complete_agg_daily_morning_catlv_1",
                tags=["l1_digital_union_matched_and_unmatched_urls_morning_catlv_1"],
            ),
            node(
                func=l1_digital_union_matched_and_unmatched_urls,
                inputs=
                [
                    "l0_digital_customer_profile_union_daily",
                    "l1_digital_matched_urls_afternoon",
                    "l1_digital_best_match_for_unmatched_urls_afternoon"
                ],
                outputs="l1_digital_cxense_traffic_complete_agg_daily_afternoon_catlv_1",
                tags=["l1_digital_union_matched_and_unmatched_urls_afternoon_catlv_1"],
            ),
            node(
                func=l1_digital_union_matched_and_unmatched_urls,
                inputs=
                [
                    "l0_digital_customer_profile_union_daily",
                    "l1_digital_matched_urls_evening",
                    "l1_digital_best_match_for_unmatched_urls_evening"
                ],
                outputs="l1_digital_cxense_traffic_complete_agg_daily_evening_catlv_1",
                tags=["l1_digital_union_matched_and_unmatched_urls_evening_catlv_1"],
            ),
            node(
                func=l1_digital_union_matched_and_unmatched_urls,
                inputs=
                [
                    "l0_digital_customer_profile_union_daily",
                    "l1_digital_matched_urls_night",
                    "l1_digital_best_match_for_unmatched_urls_night"
                ],
                outputs="l1_digital_cxense_traffic_complete_agg_daily_night_catlv_1",
                tags=["l1_digital_union_matched_and_unmatched_urls_night_catlv_1"],
            ),  # l1 cxense agg complete daily level_1
            node(
                func=l1_digital_union_matched_and_unmatched_urls_cat_level,
                inputs=
                [
                    "l0_digital_customer_profile_union_daily",
                    "l1_digital_matched_urls_morning",
                    "l1_digital_best_match_for_unmatched_urls_morning",
                    "params:level_2",
                ],
                outputs="l1_digital_cxense_traffic_complete_agg_daily_morning_catlv_2",
                tags="l1_digital_union_matched_and_unmatched_urls_morning_catlv_2",
            ),
            node(
                func=l1_digital_union_matched_and_unmatched_urls_cat_level,
                inputs=
                [
                    "l0_digital_customer_profile_union_daily",
                    "l1_digital_matched_urls_afternoon",
                    "l1_digital_best_match_for_unmatched_urls_afternoon",
                    "params:level_2",
                ],
                outputs="l1_digital_cxense_traffic_complete_agg_daily_afternoon_catlv_2",
                tags="l1_digital_union_matched_and_unmatched_urls_afternoon_catlv_2",
            ),
            node(
                func=l1_digital_union_matched_and_unmatched_urls_cat_level,
                inputs=
                [
                    "l0_digital_customer_profile_union_daily",
                    "l1_digital_matched_urls_evening",
                    "l1_digital_best_match_for_unmatched_urls_evening",
                    "params:level_2",
                ],
                outputs="l1_digital_cxense_traffic_complete_agg_daily_evening_catlv_2",
                tags="l1_digital_union_matched_and_unmatched_urls_evening_catlv_2",
            ),
            node(
                func=l1_digital_union_matched_and_unmatched_urls_cat_level,
                inputs=
                [
                    "l0_digital_customer_profile_union_daily",
                    "l1_digital_matched_urls_night",
                    "l1_digital_best_match_for_unmatched_urls_night",
                    "params:level_2",
                ],
                outputs="l1_digital_cxense_traffic_complete_agg_daily_night_catlv_2",
                tags="l1_digital_union_matched_and_unmatched_urls_night_catlv_2",
            ),  # l1 cxense agg complete daily level_2
            node(
                func=l1_digital_union_matched_and_unmatched_urls_cat_level,
                inputs=
                [
                    "l0_digital_customer_profile_union_daily",
                    "l1_digital_matched_urls_morning",
                    "l1_digital_best_match_for_unmatched_urls_morning",
                    "params:level_3",
                ],
                outputs="l1_digital_cxense_traffic_complete_agg_daily_morning_catlv_3",
                tags="l1_digital_union_matched_and_unmatched_urls_morning_catlv_3",
            ),
            node(
                func=l1_digital_union_matched_and_unmatched_urls_cat_level,
                inputs=
                [
                    "l0_digital_customer_profile_union_daily",
                    "l1_digital_matched_urls_afternoon",
                    "l1_digital_best_match_for_unmatched_urls_afternoon",
                    "params:level_3",
                ],
                outputs="l1_digital_cxense_traffic_complete_agg_daily_afternoon_catlv_3",
                tags="l1_digital_union_matched_and_unmatched_urls_afternoon_catlv_3",
            ),
            node(
                func=l1_digital_union_matched_and_unmatched_urls_cat_level,
                inputs=
                [
                    "l0_digital_customer_profile_union_daily",
                    "l1_digital_matched_urls_evening",
                    "l1_digital_best_match_for_unmatched_urls_evening",
                    "params:level_3",
                ],
                outputs="l1_digital_cxense_traffic_complete_agg_daily_evening_catlv_3",
                tags="l1_digital_union_matched_and_unmatched_urls_evening_catlv_3",
            ),
            node(
                func=l1_digital_union_matched_and_unmatched_urls_cat_level,
                inputs=
                [
                    "l0_digital_customer_profile_union_daily",
                    "l1_digital_matched_urls_night",
                    "l1_digital_best_match_for_unmatched_urls_night",
                    "params:level_3",
                ],
                outputs="l1_digital_cxense_traffic_complete_agg_daily_night_catlv_3",
                tags="l1_digital_union_matched_and_unmatched_urls_night_catlv_3",
            ),  # l1 cxense agg complete daily level_3
            node(
                func=l1_digital_union_matched_and_unmatched_urls_cat_level,
                inputs=
                [
                    "l0_digital_customer_profile_union_daily",
                    "l1_digital_matched_urls_morning",
                    "l1_digital_best_match_for_unmatched_urls_morning",
                    "params:level_4",
                ],
                outputs="l1_digital_cxense_traffic_complete_agg_daily_morning_catlv_4",
                tags="l1_digital_union_matched_and_unmatched_urls_morning_catlv_4",
            ),
            node(
                func=l1_digital_union_matched_and_unmatched_urls_cat_level,
                inputs=
                [
                    "l0_digital_customer_profile_union_daily",
                    "l1_digital_matched_urls_afternoon",
                    "l1_digital_best_match_for_unmatched_urls_afternoon",
                    "params:level_4",
                ],
                outputs="l1_digital_cxense_traffic_complete_agg_daily_afternoon_catlv_4",
                tags="l1_digital_union_matched_and_unmatched_urls_afternoon_catlv_4",
            ),
            node(
                func=l1_digital_union_matched_and_unmatched_urls_cat_level,
                inputs=
                [
                    "l0_digital_customer_profile_union_daily",
                    "l1_digital_matched_urls_evening",
                    "l1_digital_best_match_for_unmatched_urls_evening",
                    "params:level_4",
                ],
                outputs="l1_digital_cxense_traffic_complete_agg_daily_evening_catlv_4",
                tags="l1_digital_union_matched_and_unmatched_urls_evening_catlv_4",
            ),
            node(
                func=l1_digital_union_matched_and_unmatched_urls_cat_level,
                inputs=
                [
                    "l0_digital_customer_profile_union_daily",
                    "l1_digital_matched_urls_night",
                    "l1_digital_best_match_for_unmatched_urls_night",
                    "params:level_4",
                ],
                outputs="l1_digital_cxense_traffic_complete_agg_daily_night_catlv_4",
                tags="l1_digital_union_matched_and_unmatched_urls_night_catlv_4",
            ),  # l1 cxense agg complete daily level_4
        ],tags="digital_to_l1_cxense_traffic_agg_complete_daily",
    )

########################### Combine agg category daily ##########################
def digital_to_l1_combine_app_web_daily(**kwargs):
    return Pipeline(
        [
            # node(
            #     func=digital_to_l1_combine_app_web_agg_daily,
            #     inputs=["l1_digital_customer_app_category_agg_daily_catlv_1_for_combine_daily_catlv_1",
            #             "l1_digital_customer_web_category_agg_daily_catlv_1",
            #             "params:l1_digital_customer_combine_app_web_agg_daily",
            #             ],
            #     outputs="l1_digital_customer_combine_category_agg_daily_catlv_1",
            #     tags=["l1_digital_customer_combine_category_agg_daily_catlv_1"],
            # ),
            node(
                func=digital_to_l1_combine_app_web_agg_daily,
                inputs=["l1_digital_customer_app_category_agg_daily_catlv_2_for_combine_daily_catlv_2",
                        "l1_digital_customer_web_category_agg_daily_catlv_2",
                        "params:l1_digital_customer_combine_app_web_agg_daily",
                        ],
                outputs="l1_digital_customer_combine_category_agg_daily_catlv_2",
                tags=["l1_digital_customer_combine_category_agg_daily_catlv_2"],
            ),
            node(
                func=digital_to_l1_combine_app_web_agg_daily,
                inputs=["l1_digital_customer_app_category_agg_daily_catlv_3_for_combine_daily_catlv_3",
                        "l1_digital_customer_web_category_agg_daily_catlv_3",
                        "params:l1_digital_customer_combine_app_web_agg_daily",
                        ],
                outputs="l1_digital_customer_combine_category_agg_daily_catlv_3",
                tags=["l1_digital_customer_combine_category_agg_daily_catlv_3"],
            ),
            node(
                func=digital_to_l1_combine_app_web_agg_daily,
                inputs=["l1_digital_customer_app_category_agg_daily_catlv_4_for_combine_daily_catlv_4",
                        "l1_digital_customer_web_category_agg_daily_catlv_4",
                        "params:l1_digital_customer_combine_app_web_agg_daily",
                        ],
                outputs="l1_digital_customer_combine_category_agg_daily_catlv_4",
                tags=["l1_digital_customer_combine_category_agg_daily_catlv_4"],
            ),

        ],tags="digital_to_l1_combine_app_web_daily",
    )

 ################## Combine agg category timeband daily ######################
def digital_to_l1_digital_mobile_combine_agg_timeband(**kwargs):
    return Pipeline(
        [
            node(
                func=l1_digital_customer_combine_category_agg_timeband,
                inputs=
                [
                    "l1_digital_customer_app_category_agg_timeband_morning_catlv_1_for_combine_timeband_catlv_1",
                    "l1_digital_customer_web_category_agg_timeband_morning_catlv_1_for_combine_timeband_catlv_1",
                    "l1_digital_customer_combine_category_agg_daily_catlv_1",
                    "params:l1_digital_customer_combine_app_web_agg_timeband",
                    "params:l1_digital_customer_combine_app_web_agg_timeband_sql_share"
                ],
                outputs="l1_digital_customer_combine_category_agg_timeband_morning_catlv_1",
                tags="l1_digital_mobile_combine_category_agg_timeband_morning_catlv_1",
            ),
            node(
                func=l1_digital_customer_combine_category_agg_timeband,
                inputs=
                [
                    "l1_digital_customer_app_category_agg_timeband_afternoon_catlv_1_for_combine_timeband_catlv_1",
                    "l1_digital_customer_web_category_agg_timeband_afternoon_catlv_1_for_combine_timeband_catlv_1",
                    "l1_digital_customer_combine_category_agg_daily_catlv_1",
                    "params:l1_digital_customer_combine_app_web_agg_timeband",
                    "params:l1_digital_customer_combine_app_web_agg_timeband_sql_share"
                ],
                outputs="l1_digital_customer_combine_category_agg_timeband_afternoon_catlv_1",
                tags="l1_digital_mobile_combine_category_agg_timeband_afternoon_catlv_1",
            ),
            node(
                func=l1_digital_customer_combine_category_agg_timeband,
                inputs=
                [
                    "l1_digital_customer_app_category_agg_timeband_evening_catlv_1_for_combine_timeband_catlv_1",
                    "l1_digital_customer_web_category_agg_timeband_evening_catlv_1_for_combine_timeband_catlv_1",
                    "l1_digital_customer_combine_category_agg_daily_catlv_1",
                    "params:l1_digital_customer_combine_app_web_agg_timeband",
                    "params:l1_digital_customer_combine_app_web_agg_timeband_sql_share"
                ],
                outputs="l1_digital_customer_combine_category_agg_timeband_evening_catlv_1",
                tags="l1_digital_mobile_combine_category_agg_timeband_evening_catlv_1",
            ),
            node(
                func=l1_digital_customer_combine_category_agg_timeband,
                inputs=
                [
                    "l1_digital_customer_app_category_agg_timeband_night_catlv_1_for_combine_timeband_catlv_1",
                    "l1_digital_customer_web_category_agg_timeband_night_catlv_1_for_combine_timeband_catlv_1",
                    "l1_digital_customer_combine_category_agg_daily_catlv_1",
                    "params:l1_digital_customer_combine_app_web_agg_timeband",
                    "params:l1_digital_customer_combine_app_web_agg_timeband_sql_share"
                ],
                outputs="l1_digital_customer_combine_category_agg_timeband_night_catlv_1",
                tags="l1_digital_mobile_combine_category_agg_timeband_night_catlv_1",
            ),

            ############## Category_level_2 ###################
            node(
                func=l1_digital_customer_combine_category_agg_timeband,
                inputs=
                [
                    "l1_digital_customer_app_category_agg_timeband_morning_catlv_2_for_combine_timeband_catlv_2",
                    "l1_digital_customer_web_category_agg_timeband_morning_catlv_2_for_combine_timeband_catlv_2",
                    "l1_digital_customer_combine_category_agg_daily_catlv_2",
                    "params:l1_digital_customer_combine_app_web_agg_timeband",
                    "params:l1_digital_customer_combine_app_web_agg_timeband_sql_share"
                ],
                outputs="l1_digital_customer_combine_category_agg_timeband_morning_catlv_2",
                tags="l1_digital_mobile_combine_category_agg_timeband_morning_catlv_2",
            ),
            node(
                func=l1_digital_customer_combine_category_agg_timeband,
                inputs=
                [
                    "l1_digital_customer_app_category_agg_timeband_afternoon_catlv_2_for_combine_timeband_catlv_2",
                    "l1_digital_customer_web_category_agg_timeband_afternoon_catlv_2_for_combine_timeband_catlv_2",
                    "l1_digital_customer_combine_category_agg_daily_catlv_2",
                    "params:l1_digital_customer_combine_app_web_agg_timeband",
                    "params:l1_digital_customer_combine_app_web_agg_timeband_sql_share"
                ],
                outputs="l1_digital_customer_combine_category_agg_timeband_afternoon_catlv_2",
                tags="l1_digital_mobile_combine_category_agg_timeband_afternoon_catlv_2",
            ),
            node(
                func=l1_digital_customer_combine_category_agg_timeband,
                inputs=
                [
                    "l1_digital_customer_app_category_agg_timeband_evening_catlv_2_for_combine_timeband_catlv_2",
                    "l1_digital_customer_web_category_agg_timeband_evening_catlv_2_for_combine_timeband_catlv_2",
                    "l1_digital_customer_combine_category_agg_daily_catlv_2",
                    "params:l1_digital_customer_combine_app_web_agg_timeband",
                    "params:l1_digital_customer_combine_app_web_agg_timeband_sql_share"
                ],
                outputs="l1_digital_customer_combine_category_agg_timeband_evening_catlv_2",
                tags="l1_digital_mobile_combine_category_agg_timeband_evening_catlv_2",
            ),
            node(
                func=l1_digital_customer_combine_category_agg_timeband,
                inputs=
                [
                    "l1_digital_customer_app_category_agg_timeband_night_catlv_2_for_combine_timeband_catlv_2",
                    "l1_digital_customer_web_category_agg_timeband_night_catlv_2_for_combine_timeband_catlv_2",
                    "l1_digital_customer_combine_category_agg_daily_catlv_2",
                    "params:l1_digital_customer_combine_app_web_agg_timeband",
                    "params:l1_digital_customer_combine_app_web_agg_timeband_sql_share"
                ],
                outputs="l1_digital_customer_combine_category_agg_timeband_night_catlv_2",
                tags="l1_digital_mobile_combine_category_agg_timeband_night_catlv_2",
            ),


            ############## Category_level_3 ###################
            node(
                func=l1_digital_customer_combine_category_agg_timeband,
                inputs=
                [
                    "l1_digital_customer_app_category_agg_timeband_morning_catlv_3_for_combine_timeband_catlv_3",
                    "l1_digital_customer_web_category_agg_timeband_morning_catlv_3_for_combine_timeband_catlv_3",
                    "l1_digital_customer_combine_category_agg_daily_catlv_3",
                    "params:l1_digital_customer_combine_app_web_agg_timeband",
                    "params:l1_digital_customer_combine_app_web_agg_timeband_sql_share"
                ],
                outputs="l1_digital_customer_combine_category_agg_timeband_morning_catlv_3",
                tags="l1_digital_mobile_combine_category_agg_timeband_morning_catlv_3",
            ),
            node(
                func=l1_digital_customer_combine_category_agg_timeband,
                inputs=
                [
                    "l1_digital_customer_app_category_agg_timeband_afternoon_catlv_3_for_combine_timeband_catlv_3",
                    "l1_digital_customer_web_category_agg_timeband_afternoon_catlv_3_for_combine_timeband_catlv_3",
                    "l1_digital_customer_combine_category_agg_daily_catlv_3",
                    "params:l1_digital_customer_combine_app_web_agg_timeband",
                    "params:l1_digital_customer_combine_app_web_agg_timeband_sql_share"
                ],
                outputs="l1_digital_customer_combine_category_agg_timeband_afternoon_catlv_3",
                tags="l1_digital_mobile_combine_category_agg_timeband_afternoon_catlv_3",
            ),
            node(
                func=l1_digital_customer_combine_category_agg_timeband,
                inputs=
                [
                    "l1_digital_customer_app_category_agg_timeband_evening_catlv_3_for_combine_timeband_catlv_3",
                    "l1_digital_customer_web_category_agg_timeband_evening_catlv_3_for_combine_timeband_catlv_3",
                    "l1_digital_customer_combine_category_agg_daily_catlv_3",
                    "params:l1_digital_customer_combine_app_web_agg_timeband",
                    "params:l1_digital_customer_combine_app_web_agg_timeband_sql_share"
                ],
                outputs="l1_digital_customer_combine_category_agg_timeband_evening_catlv_3",
                tags="l1_digital_mobile_combine_category_agg_timeband_evening_catlv_3",
            ),
            node(
                func=l1_digital_customer_combine_category_agg_timeband,
                inputs=
                [
                    "l1_digital_customer_app_category_agg_timeband_night_catlv_3_for_combine_timeband_catlv_3",
                    "l1_digital_customer_web_category_agg_timeband_night_catlv_3_for_combine_timeband_catlv_3",
                    "l1_digital_customer_combine_category_agg_daily_catlv_3",
                    "params:l1_digital_customer_combine_app_web_agg_timeband",
                    "params:l1_digital_customer_combine_app_web_agg_timeband_sql_share"
                ],
                outputs="l1_digital_customer_combine_category_agg_timeband_night_catlv_3",
                tags="l1_digital_mobile_combine_category_agg_timeband_night_catlv_3",
            ),

            ############## Category_level_4 ###################
            node(
                func=l1_digital_customer_combine_category_agg_timeband,
                inputs=
                [
                    "l1_digital_customer_app_category_agg_timeband_morning_catlv_4_for_combine_timeband_catlv_4",
                    "l1_digital_customer_web_category_agg_timeband_morning_catlv_4_for_combine_timeband_catlv_4",
                    "l1_digital_customer_combine_category_agg_daily_catlv_4",
                    "params:l1_digital_customer_combine_app_web_agg_timeband",
                    "params:l1_digital_customer_combine_app_web_agg_timeband_sql_share"
                ],
                outputs="l1_digital_customer_combine_category_agg_timeband_morning_catlv_4",
                tags="l1_digital_mobile_combine_category_agg_timeband_morning_catlv_4",
            ),
            node(
                func=l1_digital_customer_combine_category_agg_timeband,
                inputs=
                [
                    "l1_digital_customer_app_category_agg_timeband_afternoon_catlv_4_for_combine_timeband_catlv_4",
                    "l1_digital_customer_web_category_agg_timeband_afternoon_catlv_4_for_combine_timeband_catlv_4",
                    "l1_digital_customer_combine_category_agg_daily_catlv_4",
                    "params:l1_digital_customer_combine_app_web_agg_timeband",
                    "params:l1_digital_customer_combine_app_web_agg_timeband_sql_share"
                ],
                outputs="l1_digital_customer_combine_category_agg_timeband_afternoon_catlv_4",
                tags="l1_digital_mobile_combine_category_agg_timeband_afternoon_catlv_4",
            ),
            node(
                func=l1_digital_customer_combine_category_agg_timeband,
                inputs=
                [
                    "l1_digital_customer_app_category_agg_timeband_evening_catlv_4_for_combine_timeband_catlv_4",
                    "l1_digital_customer_web_category_agg_timeband_evening_catlv_4_for_combine_timeband_catlv_4",
                    "l1_digital_customer_combine_category_agg_daily_catlv_4",
                    "params:l1_digital_customer_combine_app_web_agg_timeband",
                    "params:l1_digital_customer_combine_app_web_agg_timeband_sql_share"
                ],
                outputs="l1_digital_customer_combine_category_agg_timeband_evening_catlv_4",
                tags="l1_digital_mobile_combine_category_agg_timeband_evening_catlv_4",
            ),
            node(
                func=l1_digital_customer_combine_category_agg_timeband,
                inputs=
                [
                    "l1_digital_customer_app_category_agg_timeband_night_catlv_4_for_combine_timeband_catlv_4",
                    "l1_digital_customer_web_category_agg_timeband_night_catlv_4_for_combine_timeband_catlv_4",
                    "l1_digital_customer_combine_category_agg_daily_catlv_4",
                    "params:l1_digital_customer_combine_app_web_agg_timeband",
                    "params:l1_digital_customer_combine_app_web_agg_timeband_sql_share"
                ],
                outputs="l1_digital_customer_combine_category_agg_timeband_night_catlv_4",
                tags="l1_digital_mobile_combine_category_agg_timeband_night_catlv_4",
            ),

        ], tags="l1_digital_to_l1_digital_mobile_combine_agg_timeband",
    )<|MERGE_RESOLUTION|>--- conflicted
+++ resolved
@@ -101,19 +101,6 @@
                 inputs=[
                  "l0_digital_mobile_app_daily",
                  "params:l1_digital_mobile_app_agg_category_daily",
-<<<<<<< HEAD
-                 "params:category_level_1",
-                 ],
-                outputs="l1_digital_customer_app_category_agg_daily_catlv_1",
-                tags=["digital_mobile_app_category_agg_daily_catlv_1"],
-            ),
-            node(
-                func=digital_mobile_app_category_agg_daily,
-                inputs=[
-                 "l0_digital_mobile_app_daily",
-                 "params:l1_digital_mobile_app_agg_category_daily",
-=======
->>>>>>> 605746ad
                  "params:category_level_2",
                  ],
                 outputs="l1_digital_customer_app_category_agg_daily_catlv_2",
@@ -1055,15 +1042,15 @@
 def digital_to_l1_combine_app_web_daily(**kwargs):
     return Pipeline(
         [
-            # node(
-            #     func=digital_to_l1_combine_app_web_agg_daily,
-            #     inputs=["l1_digital_customer_app_category_agg_daily_catlv_1_for_combine_daily_catlv_1",
-            #             "l1_digital_customer_web_category_agg_daily_catlv_1",
-            #             "params:l1_digital_customer_combine_app_web_agg_daily",
-            #             ],
-            #     outputs="l1_digital_customer_combine_category_agg_daily_catlv_1",
-            #     tags=["l1_digital_customer_combine_category_agg_daily_catlv_1"],
-            # ),
+            node(
+                func=digital_to_l1_combine_app_web_agg_daily,
+                inputs=["l1_digital_customer_app_category_agg_daily_catlv_1_for_combine_daily_catlv_1",
+                        "l1_digital_customer_web_category_agg_daily_catlv_1",
+                        "params:l1_digital_customer_combine_app_web_agg_daily",
+                        ],
+                outputs="l1_digital_customer_combine_category_agg_daily_catlv_1",
+                tags=["l1_digital_customer_combine_category_agg_daily_catlv_1"],
+            ),
             node(
                 func=digital_to_l1_combine_app_web_agg_daily,
                 inputs=["l1_digital_customer_app_category_agg_daily_catlv_2_for_combine_daily_catlv_2",

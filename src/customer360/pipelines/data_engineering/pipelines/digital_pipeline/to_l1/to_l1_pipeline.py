--- conflicted
+++ resolved
@@ -252,27 +252,6 @@
             #     outputs="l1_digital_mobile_web_category_agg_timeband_morning_catlv_1",
             #     tags=["l1_digital_mobile_web_category_agg_timeband_features"],
             # ),
-<<<<<<< HEAD
-        ],tags="digital_to_l1_digital_mobile_web_agg_daily",
-    )
-
-def digital_to_l1_app_agg_timeband_pipeline(**kwargs):
-    return Pipeline(
-        [
-            node(
-                func=digital_mobile_app_category_agg_timeband,
-                inputs=["l0_digital_app_hourly", 
-                "l1_digital_app_category_master_clean",
-                "l1_customer_profile_union_daily_feature_for_mobile_app_catefory_timeband",
-                "params:category_level_1",
-                "params:timeband_Morning",
-                "params:l1_digital_mobile_app_agg_category_timeband"],
-                outputs="l1_digital_mobile_app_category_agg_timeband_morning_catlv_1",
-                tags="digital_mobile_app_category_agg_timeband_Morning"
-            ),
-        ],
-        tags="digital_to_l1_aib_categoy_clean_master",
-=======
         ],tags="digital_to_l1_digital_mobile_web_agg_timeband",
     )
 
@@ -298,5 +277,22 @@
             ),
 
         ]
->>>>>>> d1986930
+    )
+
+def digital_to_l1_app_agg_timeband_pipeline(**kwargs):
+    return Pipeline(
+        [
+            node(
+                func=digital_mobile_app_category_agg_timeband,
+                inputs=["l0_digital_app_hourly", 
+                "l1_digital_app_category_master_clean",
+                "l1_customer_profile_union_daily_feature_for_mobile_app_catefory_timeband",
+                "params:category_level_1",
+                "params:timeband_Morning",
+                "params:l1_digital_mobile_app_agg_category_timeband"],
+                outputs="l1_digital_mobile_app_category_agg_timeband_morning_catlv_1",
+                tags="digital_mobile_app_category_agg_timeband_Morning"
+            ),
+        ],
+        tags="digital_to_l1_aib_categoy_clean_master",
     )
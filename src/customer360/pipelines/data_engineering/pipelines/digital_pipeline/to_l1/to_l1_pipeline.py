--- conflicted
+++ resolved
@@ -691,7 +691,7 @@
         ],tags="digital_to_l1_cxense_content_profile",
     )
 
-####################  Cxense agg category daily ###########################
+#####################  Cxense agg category daily ###########################
 def digital_to_l1_cxense_traffic_daily_agg_pipeline(**kwargs):
     return Pipeline(
         [
@@ -713,34 +713,7 @@
                 [
                     "l1_digital_cxense_traffic_agg_daily",
                     "l1_digital_cxense_content_profile_mapping",
-<<<<<<< HEAD
-                ],
-                outputs=[
-                "l1_digital_matched_urls",
-                "l1_digital_best_match_for_unmatched_urls",
-                ],
-                tags=["l1_digital_get_matched_and_unmatched_urls"],
-            ),
-            node(
-                func=l1_digital_get_best_match_for_unmatched_urls,
-                inputs=
-                [
-                    "l1_digital_unmatched_urls",
-                    "l1_digital_cxense_content_profile_mapping"
-                ],
-                outputs="l1_digital_best_match_for_unmatched_urls",
-                tags=["l1_digital_get_best_match_for_unmatched_urls"],
-            ),
-            node(
-                func=l1_digital_union_matched_and_unmatched_urls,
-                inputs=
-                [
-                    "l0_digital_customer_profile_union_daily",
-                    "l1_digital_matched_urls",
-                    "l1_digital_best_match_for_unmatched_urls"
-=======
                     "l0_digital_customer_profile_union_daily_for_cxense_daily_catlv_1"
->>>>>>> 600b19d5
                 ],
                 outputs="l1_digital_cxense_traffic_complete_agg_daily_catlv_1",
                 tags="l1_digital_union_matched_and_unmatched_urls_catlv_1"
@@ -1100,104 +1073,6 @@
         ], tags="l1_digital_to_l1_digital_mobile_combine_agg_timeband",
     )
 
-<<<<<<< HEAD
-def digital_to_l1_customer_relay_agg_daily(**kwargs):
-    return Pipeline(
-        [
-            node(
-                func=digital_customer_relay_pageview_agg_daily,
-                inputs=["l0_digital_relay_engagement_pageview",
-                        "params:l1_digital_relay_engagement_pageviews_count_visit",
-                        ],
-                outputs="l1_digital_customer_relay_pageview_agg_daily",
-                tags=["digital_customer_relay_pageview_agg_daily"],
-            ),
-            # node(
-            #     func=digital_customer_relay_conversion_agg_daily,
-            #     inputs = ["l0_digital_relay_engagement_conversion",
-            #               "l0_digital_relay_engagement_conversion_package",
-            #               "params:l1_digital_relay_engagement_conversion_count_visit_by_cid",
-            #               "params:l1_digital_relay_engagement_conversion_package_count_visit_by_cid",
-            #               ],
-            #     outputs = "l1_digital_customer_relay_conversion_agg_daily",
-            #     tags = ["digital_customer_relay_conversion_agg_daily"],
-            # ),
-
-        ]
-    )
-
-def digital_to_l1_cxense_traffic_daily_agg_pipeline(**kwargs):
-    return Pipeline(
-        [
-#             node(
-#                 func=digital_cxense_traffic_clean,
-#                 inputs="l0_digital_cxense_traffic_raw",
-#                 outputs="l1_digital_cxense_traffic",
-#                 tags=["digital_cxense_traffic_clean"],
-#             ),
-#             node(
-#                 func=digital_cxense_content_profile_clean,
-#                 inputs="l0_digital_cxense_content_profile_raw",
-#                 outputs="l1_digital_cxense_content_profile",
-#                 tags=["digital_cxense_content_profile_clean"],
-#             ),
-#             node(
-#                 func=digital_cxense_content_profile_mapping,
-#                 inputs=["l1_digital_cxense_content_profile", "l1_digital_aib_categories_clean"],
-#                 outputs="l1_digital_cxense_content_profile_mapping",
-#                 tags=["digital_cxense_content_profile_mapping"],
-#             ),
-#             node(
-#                 func=digital_agg_cxense_traffic,
-#                 inputs="l1_digital_cxense_traffic",
-#                 outputs="l1_digital_agg_cxense_traffic",
-#                 tags=["digital_agg_cxense_traffic"],
-#             ),
-#             node(
-#                 func=digital_cxense_get_matched_and_unmatched_urls,
-#                 inputs=[
-#                     "l1_digital_agg_cxense_traffic",
-#                     "l1_digital_cxense_content_profile_mapping",
-#                 ],
-#                 outputs=["l1_digitall_cxense_matched_url", "l1_digitall_cxense_unmatched_urls"],
-#                 tags=["digital_cxense_get_matched_and_unmatched_urls"],
-#             ),
-#             node(
-#                 func=digital_cxense_get_match_for_unmatched_urls,
-#                 inputs=["l1_digitall_cxense_unmatched_urls", "l1_digital_cxense_content_profile_mapping"],
-#                 outputs="l1_digitall_cxense_get_match_for_unmatched_urls",
-#                 tags=["digital_cxense_get_match_for_unmatched_urls"],
-#             ),
-#             node(
-#                 func=digital_cxense_union_matched_and_unmatched_urls,
-#                 inputs=["l1_digitall_cxense_matched_url", "l1_digitall_cxense_get_match_for_unmatched_urls"],
-#                 outputs="l1_digital_cxense_traffic_agg_daily",
-#                 tags=["digital_cxense_union_matched_and_unmatched_urls"],
-#             ),
-          
-
-        ]
-    )
-
-def digital_to_l1_cxense_traffic(**kwargs):
-    return Pipeline(
-        [
-            node(
-                func=digital_cxense_traffic_json,
-                inputs=["l0_digital_cxense_traffic_json"],
-                outputs="l1_digital_cxense_traffic_ongoing",
-                tags=["digital_cxense_traffic_json"],
-            ),
-            # node(
-            #     func=digital_cxense_traffic,
-            #     inputs="l1_digital_cxense_traffic",
-            #     outputs="l1_digital_cxense_traffic_parguet",
-            #     tags=["digital_cxense_traffic_json"],
-            ]
-    )
-
-=======
->>>>>>> 600b19d5
 def digital_to_l1_digital_cxense_user_traffic(**kwargs):
     return Pipeline(
         [

--- conflicted
+++ resolved
@@ -209,33 +209,6 @@
 def digital_to_l1_digital_mobile_web_agg_timeband(**kwargs):
     return Pipeline(
         [
-<<<<<<< HEAD
-            node(
-                func=l1_digital_mobile_web_category_agg_timeband,
-                inputs=
-                [
-                    "l0_digital_mobile_web_hourly",
-                    "l1_digital_aib_categories_clean",
-                    "l1_digital_customer_web_category_agg_daily_for_share_timeband_catlv_1",
-                    "params:l1_digital_mobile_web_agg_category_timeband_morning_catlv1",
-                    "params:timeband_web_morning",
-                    "params:l1_digital_mobile_web_timeband_sql_share"
-                ],
-                outputs="l1_digital_customer_web_category_agg_timeband_morning_catlv_1",
-                tags="l1_digital_mobile_web_category_agg_timeband_Morning",
-            ),
-            # node(
-            #     func=l1_digital_mobile_web_category_agg_timeband_features,
-            #     inputs=
-            #     [
-            #         "l1_digital_union_daily_feature_for_mobile_web_category_timeband",
-            #         "l1_digital_customer_web_category_agg_timeband_morning_catlv_1",
-            #     ],
-            #     outputs="l1_digital_mobile_web_category_agg_timeband_morning_catlv_1",
-            #     tags=["l1_digital_mobile_web_category_agg_timeband_features_Morning"],
-            # ),
-=======
->>>>>>> 6693d1aa
             node(
                 func=l1_digital_customer_web_category_agg_timeband,
                 inputs=
@@ -244,10 +217,6 @@
                     "l0_digital_customer_profile_union_daily",
                     "l1_digital_customer_web_category_agg_daily",
                     "l1_digital_aib_categories_clean",
-<<<<<<< HEAD
-                    "l1_digital_customer_web_category_agg_daily_for_share_timeband_catlv_1",
-                    "params:l1_digital_mobile_web_agg_category_timeband_afternoon_catlv1",
-=======
                     "params:l1_digital_mobile_web_agg_category_timeband_sql",
                     "params:timeband_web_morning",
                     "params:l1_digital_mobile_web_timeband_sql_share",
@@ -264,23 +233,12 @@
                     "l1_digital_customer_web_category_agg_daily",
                     "l1_digital_aib_categories_clean",
                     "params:l1_digital_mobile_web_agg_category_timeband_sql",
->>>>>>> 6693d1aa
                     "params:timeband_web_afternoon",
                     "params:l1_digital_mobile_web_timeband_sql_share"
                 ],
                 outputs="l1_digital_customer_web_category_agg_timeband_afternoon_catlv_1",
                 tags="l1_digital_mobile_web_category_agg_timeband_Afternoon",
             ),
-            # node(
-            #     func=l1_digital_mobile_web_category_agg_timeband_features,
-            #     inputs=
-            #     [
-            #         "l1_digital_union_daily_feature_for_mobile_web_category_timeband",
-            #         "l1_digital_customer_web_category_agg_timeband_afternoon_catlv_1",
-            #     ],
-            #     outputs="l1_digital_mobile_web_category_agg_timeband_afternoon_catlv_1",
-            #     tags=["l1_digital_mobile_web_category_agg_timeband_features_Afternoon"],
-            # ),
             node(
                 func=l1_digital_customer_web_category_agg_timeband,
                 inputs=
@@ -289,28 +247,13 @@
                     "l0_digital_customer_profile_union_daily",
                     "l1_digital_customer_web_category_agg_daily",
                     "l1_digital_aib_categories_clean",
-<<<<<<< HEAD
-                    "l1_digital_customer_web_category_agg_daily_for_share_timeband_catlv_1",
-                    "params:l1_digital_mobile_web_agg_category_timeband_evening_catlv1",
-=======
                     "params:l1_digital_mobile_web_agg_category_timeband_sql",
->>>>>>> 6693d1aa
                     "params:timeband_web_evening",
                     "params:l1_digital_mobile_web_timeband_sql_share"
                 ],
                 outputs="l1_digital_customer_web_category_agg_timeband_evening_catlv_1",
                 tags="l1_digital_mobile_web_category_agg_timeband_Evening",
             ),
-            # node(
-            #     func=l1_digital_mobile_web_category_agg_timeband_features,
-            #     inputs=
-            #     [
-            #         "l1_digital_union_daily_feature_for_mobile_web_category_timeband",
-            #         "l1_digital_customer_web_category_agg_timeband_evening_catlv_1",
-            #     ],
-            #     outputs="l1_digital_mobile_web_category_agg_timeband_evening_catlv_1",
-            #     tags=["l1_digital_mobile_web_category_agg_timeband_features_Evening"],
-            # ),
             node(
                 func=l1_digital_customer_web_category_agg_timeband,
                 inputs=
@@ -319,49 +262,20 @@
                     "l0_digital_customer_profile_union_daily",
                     "l1_digital_customer_web_category_agg_daily",
                     "l1_digital_aib_categories_clean",
-<<<<<<< HEAD
-                    "l1_digital_customer_web_category_agg_daily_for_share_timeband_catlv_1",
-                    "params:l1_digital_mobile_web_agg_category_timeband_night_catlv1",
-=======
                     "params:l1_digital_mobile_web_agg_category_timeband_sql",
->>>>>>> 6693d1aa
                     "params:timeband_web_night",
                     "params:l1_digital_mobile_web_timeband_sql_share"
                 ],
                 outputs="l1_digital_customer_web_category_agg_timeband_night_catlv_1",
                 tags="l1_digital_mobile_web_category_agg_timeband_Night",
             ),
-<<<<<<< HEAD
-            # node(
-            #     func=l1_digital_mobile_web_category_agg_timeband_features,
-            #     inputs=
-            #     [
-            #         "l1_digital_union_daily_feature_for_mobile_web_category_timeband",
-            #         "l1_digital_customer_web_category_agg_timeband_night_catlv_1",
-            #     ],
-            #     outputs="l1_digital_mobile_web_category_agg_timeband_night_catlv_1",
-            #     tags=["l1_digital_mobile_web_category_agg_timeband_features_Night"],
-            # ),
-        ],tags="digital_to_l1_digital_mobile_web_agg_timeband_morning",
-=======
         ], tags="digital_to_l1_digital_mobile_web_agg_timeband_morning",
->>>>>>> 6693d1aa
     )
 
 
 def digital_to_l1_customer_relay_agg_daily(**kwargs):
     return Pipeline(
         [
-<<<<<<< HEAD
-            # node(
-            #     func=digital_customer_relay_pageview_agg_daily,
-            #     inputs=["l0_digital_relay_engagement_pageview",
-            #             "params:l1_digital_relay_engagement_pageviews_count_visit",
-            #             ],
-            #     outputs="l1_digital_customer_relay_pageview_agg_daily",
-            #     tags=["digital_customer_relay_pageview_agg_daily"],
-            # ),
-=======
             node(
                 func=digital_customer_relay_pageview_agg_daily,
                 inputs=["l0_digital_relay_engagement_pageview",
@@ -387,7 +301,6 @@
 def digital_to_l1_combine_app_web_daily(**kwargs):
     return Pipeline(
         [
->>>>>>> 6693d1aa
             node(
                 func=digital_to_l1_combine_app_web_agg_daily,
                 inputs=["l1_digital_customer_app_category_agg_daily_catlv_1_for_combine_daily",
@@ -398,25 +311,6 @@
                 tags=["l1_digital_customer_combine_category_agg_daily_catlv_1"],
             ),
 
-<<<<<<< HEAD
-        ]
-    )
-
-def digital_to_l1_combine_app_web_daily(**kwargs):
-    return Pipeline(
-        [
-            node(
-                func=digital_to_l1_combine_app_web_agg_daily,
-                inputs=["l1_digital_customer_app_category_agg_daily_catlv_1_for_combine_daily",
-                        "l1_digital_customer_web_category_agg_daily",
-                        "params:l1_digital_customer_combine_app_web_agg_daily",
-                        ],
-                outputs="l1_digital_customer_combine_category_agg_daily_catlv_1",
-                tags=["l1_digital_customer_combine_category_agg_daily_catlv_1"],
-            ),
-
-        ],tags="digital_to_l1_combine_app_web_daily",
-=======
         ],tags="digital_to_l1_combine_app_web_daily",
     )
 
@@ -696,5 +590,4 @@
                 tags="l1_digital_mobile_combine_category_agg_timeband_night",
             ),
         ], tags="l1_digital_to_l1_digital_mobile_combine_agg_timeband",
->>>>>>> 6693d1aa
     )
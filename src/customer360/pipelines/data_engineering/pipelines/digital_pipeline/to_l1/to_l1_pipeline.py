--- conflicted
+++ resolved
@@ -72,14 +72,6 @@
                 outputs="l1_digital_aib_categories_clean",
                 tags=["digital_l1_digital_aib_categories_clean"]
             ),
-<<<<<<< HEAD
-            # node(
-            #     func=digital_mobile_app_category_master,
-            #     inputs=["l0_digital_app_master", "l0_digital_iab_categories_raw", "l0_digital_iab_category_priority_mapping"],
-            #     outputs="l1_digital_app_category_master_clean",
-            #     tags=["digital_mobile_app_category_master"],
-            # ),
-=======
             node(
                 func=digital_mobile_app_category_master,
                 inputs=["l0_digital_app_master", "l0_digital_iab_categories_raw", "l0_digital_iab_category_priority_mapping"],
@@ -92,7 +84,6 @@
                 outputs="l1_digital_cxense_content_profile_master",
                 tags=["digital_cxense_content_profile_master"],
             ),
->>>>>>> 3444ea95
         ],
         tags="digital_to_l1_aib_categoy_clean_master",
     )
@@ -699,12 +690,6 @@
                 outputs="l1_digital_cxense_content_profile_mapping",
                 tags="create_content_profile_mapping",
             ),
-            # node(
-            #     func=create_content_profile_mapping_unmatch,
-            #     inputs=["l1_digital_cxense_content_profile_int", "l1_digital_aib_categories_clean"],
-            #     outputs="l1_digital_cxense_content_profile_mapping_unmatch",
-            #     tags="create_content_profile_mapping_unmatch",
-            # ),
         ],tags="digital_to_l1_cxense_content_profile",
     )
 
@@ -720,70 +705,7 @@
                         ],
                 outputs="l1_digital_customer_web_agg_daily_cxense",
                 tags="l1_digital_agg_cxense_traffic"
-<<<<<<< HEAD
-            ),
-            node(
-                func=l1_digital_union_matched_and_unmatched_urls,
-                inputs=
-                [
-                    "l1_digital_cxense_traffic_agg_daily",
-                    "l1_digital_cxense_content_profile_mapping",
-                    "l0_digital_customer_profile_union_daily_for_cxense_daily_catlv_1"
-                ],
-                outputs="l1_digital_cxense_traffic_complete_agg_daily_catlv_1",
-                tags="l1_digital_union_matched_and_unmatched_urls_catlv_1"
-            ),
-            # node(
-            #     func=l1_digital_union_matched_and_unmatched_urls,
-            #     inputs=
-            #     [
-            #         "l1_digital_cxense_traffic_agg_daily",
-            #         "l1_digital_cxense_content_profile_mapping_match",
-            #         "l1_digital_cxense_content_profile_mapping_unmatch",
-            #         "l0_digital_customer_profile_union_daily_for_cxense_daily_catlv_1"
-            #     ],
-            #     outputs="l1_digital_cxense_traffic_complete_agg_daily_catlv_1",
-            #     tags="l1_digital_union_matched_and_unmatched_urls_catlv_1"
-            # ),
-            # node(
-            #     func=l1_digital_union_matched_and_unmatched_urls_cat_level,
-            #     inputs=
-            #     [
-            #         "l1_digital_cxense_traffic_agg_daily",
-            #         "l1_digital_cxense_content_profile_mapping",
-            #         "l0_digital_customer_profile_union_daily_for_cxense_daily_catlv_2",
-            #         "params:level_2"
-            #     ],
-            #     outputs="l1_digital_cxense_traffic_complete_agg_daily_catlv_2",
-            #     tags="l1_digital_union_matched_and_unmatched_urls_catlv_2"
-            # ),
-            # node(
-            #     func=l1_digital_union_matched_and_unmatched_urls_cat_level,
-            #     inputs=
-            #     [
-            #         "l1_digital_cxense_traffic_agg_daily",
-            #         "l1_digital_cxense_content_profile_mapping",
-            #         "l0_digital_customer_profile_union_daily_for_cxense_daily_catlv_3",
-            #         "params:level_3"
-            #     ],
-            #     outputs="l1_digital_cxense_traffic_complete_agg_daily_catlv_3",
-            #     tags="l1_digital_union_matched_and_unmatched_urls_catlv_3"
-            # ),
-            # node(
-            #     func=l1_digital_union_matched_and_unmatched_urls_cat_level,
-            #     inputs=
-            #     [
-            #         "l1_digital_cxense_traffic_agg_daily",
-            #         "l1_digital_cxense_content_profile_mapping",
-            #         "l0_digital_customer_profile_union_daily_for_cxense_daily_catlv_4",
-            #         "params:level_4"
-            #     ],
-            #     outputs="l1_digital_cxense_traffic_complete_agg_daily_catlv_4",
-            #     tags="l1_digital_union_matched_and_unmatched_urls_catlv_4"
-            # ),
-=======
             )
->>>>>>> 3444ea95
         ], tags="digital_to_l1_cxense_traffic_daily_agg_pipeline"
     )
 ########################### Combine agg category daily ##########################

--- conflicted
+++ resolved
@@ -347,10 +347,7 @@
                 inputs=
                 [
                     "int_l1_digital_customer_web_category_agg_daily_catlv_1@output",
-<<<<<<< HEAD
-=======
                     "l1_digital_cxense_traffic_complete_agg_daily_for_l1_dital_customer_web_agg_daily_catlv_1"
->>>>>>> cae6dbd0
                 ],
                 outputs="l1_digital_customer_web_category_agg_daily_catlv_1",
                 tags="l1_digital_customer_web_category_agg_union_daily_catlv_1"
@@ -360,10 +357,7 @@
                 inputs=
                 [
                     "int_l1_digital_customer_web_category_agg_daily_catlv_1@l1_digital_customer_web_category_agg_daily_catlv_2",
-<<<<<<< HEAD
-=======
                     "l1_digital_cxense_traffic_complete_agg_daily_for_l1_dital_customer_web_agg_daily_catlv_2",
->>>>>>> cae6dbd0
                     "params:level_2"
                 ],
                 outputs="l1_digital_customer_web_category_agg_daily_catlv_2",
@@ -374,10 +368,7 @@
                 inputs=
                 [
                     "int_l1_digital_customer_web_category_agg_daily_catlv_1@l1_digital_customer_web_category_agg_daily_catlv_3",
-<<<<<<< HEAD
-=======
                     "l1_digital_cxense_traffic_complete_agg_daily_for_l1_dital_customer_web_agg_daily_catlv_3",
->>>>>>> cae6dbd0
                     "params:level_3"
                 ],
                 outputs="l1_digital_customer_web_category_agg_daily_catlv_3",
@@ -388,10 +379,7 @@
                 inputs=
                 [
                     "int_l1_digital_customer_web_category_agg_daily_catlv_1@l1_digital_customer_web_category_agg_daily_catlv_4",
-<<<<<<< HEAD
-=======
                     "l1_digital_cxense_traffic_complete_agg_daily_for_l1_dital_customer_web_agg_daily_catlv_4",
->>>>>>> cae6dbd0
                     "params:level_4"
                 ],
                 outputs="l1_digital_customer_web_category_agg_daily_catlv_4",

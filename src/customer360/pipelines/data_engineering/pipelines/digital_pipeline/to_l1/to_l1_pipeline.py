--- conflicted
+++ resolved
@@ -161,43 +161,12 @@
                 outputs="l1_digital_customer_web_category_agg_daily",
                 tags="l1_digital_customer_web_category_agg_daily",
             ),
-<<<<<<< HEAD
-            node(
-                func=l1_digital_mobile_web_category_agg_timebrand,
-                inputs=
-                [
-                    "l0_digital_mobile_web_hourly" ,
-                    "l0_digital_cutomer_profile_union_daily",
-                    "l1_digital_aib_categories_clean",
-                    "params:l1_digital_mobile_web_agg_category_timebrand"
-                ],
-                outputs="l1_digital_mobile_web_category_agg_timebrand",
-                tags=["l1_digital_mobile_web_category_agg_timebrand"],
-            ),
-            node(
-                func=l1_digital_mobile_web_category_agg_timebrand_subscription,
-                inputs=
-                [
-                    "l0_digital_cutomer_profile_union_daily",
-                      "l1_digital_mobile_web_category_agg_timebrand",
-                ],
-                outputs="l1_digital_mobile_web_category_agg_timebrand_subscription",
-                tags=["l1_digital_mobile_web_category_agg_timebrand_subscription"],
-            ),
-            node(
-                func=l1_digital_mobile_web_level_category,
-                inputs="l1_digital_customer_web_category_agg_daily",
-                outputs="l1_digital_mobile_web_level_stats",
-                tags=["l1_digital_mobile_web_level_stats"],
-            ),
-=======
             # node(
             #     func=l1_digital_mobile_web_level_category,
             #     inputs="l1_digital_customer_web_category_agg_daily",
             #     outputs="l1_digital_mobile_web_level_stats",
             #     tags=["l1_digital_mobile_web_level_stats"],
             # ),
->>>>>>> c85ba1eb
         ],tags="digital_to_l1_digital_mobile_web_agg_daily",
     )
 

--- conflicted
+++ resolved
@@ -32,9 +32,6 @@
 """
 
 from kedro.pipeline import Pipeline, node
-<<<<<<< HEAD
-from customer360.pipelines.data_engineering.nodes.usage_nodes.to_l3.to_l3_nodes import build_usage_l3_layer
-=======
 from customer360.pipelines.data_engineering.nodes.usage_nodes.to_l3.to_l3_nodes import build_usage_l3_layer, \
     l3_usage_last_idd_features_aggregate, l3_usage_most_idd_features_aggregate
 
@@ -60,7 +57,6 @@
             ),
         ]
     )
->>>>>>> 63b61e7f
 
 
 def usage_to_l3_pipeline(**kwargs):

--- conflicted
+++ resolved
@@ -32,12 +32,8 @@
 """
 
 from kedro.pipeline import Pipeline, node
-<<<<<<< HEAD
-from customer360.pipelines.data_engineering.nodes.usage_nodes.to_l3.to_l3_nodes import build_usage_l3_layer,l3_usage_most_idd_features
-
-=======
 from customer360.pipelines.data_engineering.nodes.usage_nodes.to_l3.to_l3_nodes import build_usage_l3_layer, \
-    l3_usage_last_idd_features_aggregate
+    l3_usage_last_idd_features_aggregate, l3_usage_most_idd_features
 
 
 def usage_to_l3_pipeline_idd_features(**kwargs):
@@ -53,8 +49,6 @@
             ),
         ]
     )
->>>>>>> 9d6ecdd2
-
 
 def usage_to_l3_pipeline(**kwargs):
     return Pipeline(

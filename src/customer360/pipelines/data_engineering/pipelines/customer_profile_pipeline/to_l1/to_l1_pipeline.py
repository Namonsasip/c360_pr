# Copyright 2018-2019 QuantumBlack Visual Analytics Limited
#
# Licensed under the Apache License, Version 2.0 (the "License");
# you may not use this file except in compliance with the License.
# You may obtain a copy of the License at
#
# http://www.apache.org/licenses/LICENSE-2.0
#
# THE SOFTWARE IS PROVIDED "AS IS", WITHOUT WARRANTY OF ANY KIND,
# EXPRESS OR IMPLIED, INCLUDING BUT NOT LIMITED TO THE WARRANTIES
# OF MERCHANTABILITY, FITNESS FOR A PARTICULAR PURPOSE, AND
# NONINFRINGEMENT. IN NO EVENT WILL THE LICENSOR OR OTHER CONTRIBUTORS
# BE LIABLE FOR ANY CLAIM, DAMAGES, OR OTHER LIABILITY, WHETHER IN AN
# ACTION OF CONTRACT, TORT OR OTHERWISE, ARISING FROM, OUT OF, OR IN
# CONNECTION WITH THE SOFTWARE OR THE USE OR OTHER DEALINGS IN THE SOFTWARE.
#
# The QuantumBlack Visual Analytics Limited ("QuantumBlack") name and logo
# (either separately or in combination, "QuantumBlack Trademarks") are
# trademarks of QuantumBlack. The License does not grant you any right or
# license to the QuantumBlack Trademarks. You may not use the QuantumBlack
# Trademarks or any confusingly similar mark as a trademark for your product,
#     or use the QuantumBlack Trademarks in any other manner that might cause
# confusion in the marketplace, including but not limited to in advertising,
# on websites, or on software.
#
# See the License for the specific language governing permissions and
# limitations under the License.

from kedro.pipeline import Pipeline, node

from customer360.utilities.config_parser import node_from_config
from customer360.pipelines.data_engineering.nodes.customer_profile_nodes.to_l1.to_l1_nodes import *
from customer360.utilities.re_usable_functions import add_start_of_week_and_month


def customer_profile_to_l1_pipeline(**kwargs):
    return Pipeline(
        [
            node(
                union_daily_cust_profile,
                [
                    "l0_customer_profile_profile_customer_profile_pre_current",
                    "l0_customer_profile_profile_customer_profile_post_current",
                    "l0_customer_profile_profile_customer_profile_post_non_mobile_current_non_mobile_current",
                    "params:l1_customer_profile_union_daily_feature"
                 ],
                    "l1_customer_profile_union_daily_temp1"
            ),
            node(
                row_number_func,
                [
                    "l1_customer_profile_union_daily_temp1",
                    "l0_customer_profile_mnp_request_port_for_l1_customer_profile_union_daily_feature",
                    "l0_product_offering_pps_for_l1_customer_profile_union_daily_feature"
                 ],
                [
                    "int_l1_customer_profile_union_daily_temp1",
                    "l1_customer_profile_mnp_request_port_in_row",
                    "l1_customer_profile_mnp_request_port_out_row",
                    "l1_product_offering_pps_row"
                 ]
            ),
            node(
                add_feature_profile_with_join_table,
                [
                    "int_l1_customer_profile_union_daily_temp1",
                    "l1_customer_profile_mnp_request_port_in_row",
                    "l1_customer_profile_mnp_request_port_out_row"
                 ],
                    "l1_feature_profile_with_join_table_temp1"
            ),
            node(
                add_feature_profile_with_join_table1,
                [
                    "l1_feature_profile_with_join_table_temp1",
                    "l0_product_offering_for_l1_customer_profile_union_daily_feature",
                    "l1_product_offering_pps_row"
                 ],
                    "l1_feature_profile_with_join_table1_temp2"
            ),

            node(
                add_feature_profile_with_join_table1_1,
                [
                    "l1_feature_profile_with_join_table1_temp2",
                    "l0_product_offering_for_l1_customer_profile_union_daily_feature"
                 ],
                    "l1_feature_profile_with_join_table_temp2"
            ),
            node(
                add_feature_profile_with_join_table2,
                [
                    "l1_feature_profile_with_join_table_temp2",
                    "l0_customer_profile_ru_t_mobile_same_id_card_for_l1_customer_profile_union_daily_feature",
                    "l0_product_drm_resenade_package_master_for_l1_customer_profile_union_daily_feature",
                    "l0_product_ru_m_mkt_promo_group_master_for_l1_customer_profile_union_daily_feature",
                    "l0_product_pru_m_package_master_group_for_l1_customer_profile_union_daily_feature"
                 ],
<<<<<<< HEAD
                "int_l1_customer_profile_union_daily_feature"
            ),
            node(
                generate_modified_subscription_identifier,
                ["int_l1_customer_profile_union_daily_feature"],
                "int_modified_sub_id_l1_customer_profile_union_daily_feature"
            ),
            node(
                add_feature_lot5,
                ["l0_customer_profile_fbb_t_active_sub_summary_detail_for_l1_customer_profile_union_daily_feature",
                 "int_modified_sub_id_l1_customer_profile_union_daily_feature"],
                "int_l1_customer_profile_union_daily_feature_1"
            ),
            node(
                add_start_of_week_and_month,
                ["int_l1_customer_profile_union_daily_feature_1",
                 "params:customer_profile_partition_col"],
                "l1_customer_profile_union_daily_feature"
=======
                    "l1_customer_profile_union_daily_temp2"
            ),
            node(
                generate_modified_subscription_identifier,
                [
                    "l1_customer_profile_union_daily_temp2"
                ],
                    "int_modified_sub_id_l1_customer_profile_union_daily_feature"
            ),
            node(
                add_feature_lot5,
                [
                    "l0_customer_profile_fbb_t_active_sub_summary_detail_for_l1_customer_profile_union_daily_feature",
                    "int_modified_sub_id_l1_customer_profile_union_daily_feature"
                ],
                    "l1_customer_profile_union_daily_temp3"
            ),
            node(
                func_filter_date,
                [
                    "l1_customer_profile_union_daily_temp3",
                    "l0_profile_service_order_profile_pps_for_l1_customer_profile_union_daily_feature"
                ],
                [
                    "int_l1_customer_profile_union_daily_temp3",
                    "l1_profile_service_order_profile_pps_filter"
                ]
            ),
            node(
                func_master_table,
                [
                    "int_l1_customer_profile_union_daily_temp3",
                    "l0_touchpoints_service_order_profile_for_l1_customer_profile_union_daily_feature",
                    "l0_profile_prepaid_identn_profile_hist_for_l1_customer_profile_union_daily_feature"
                ],
                [
                    "int1_l1_customer_profile_union_daily_temp3",
                    "l1_touchpoints_service_order_profile_flag_master",
                    "l1_profile_prepaid_identn_profile_hist_row_num"
                ]
            ),
            node(
                row_number_func1,
                [
                    "int1_l1_customer_profile_union_daily_temp3",
                    "l1_touchpoints_service_order_profile_flag_master",
                    "l1_profile_service_order_profile_pps_filter",
                    "l0_profile_customer_profile_cm_t_newsub_postpaid_for_l1_customer_profile_union_daily_feature",
                    "l0_profile_prepaid_identification_for_l1_customer_profile_union_daily_feature"
                 ],
                [
                    "int2_l1_customer_profile_union_daily_temp3",
                    "l1_touchpoints_service_order_profile_row_num",
                    "l1_profile_service_order_profile_pps_row_num",
                    "l1_profile_customer_profile_cm_t_newsub_postpaid_row_num",
                    "l1_profile_prepaid_identification_row_num"
                 ]
            ),
            node(
                def_feature_lot7_func,
                [
                    "int2_l1_customer_profile_union_daily_temp3",
                    "l1_touchpoints_service_order_profile_row_num",
                    "l1_profile_service_order_profile_pps_row_num"
                 ],
                [
                    "l1_feature_lot7_temp1",
                    "l1_service_pre_post_temp"
                 ]
            ),
            node(
                def_feature_lot7_func1,
                [
                    "l1_touchpoints_service_order_profile_flag_master",
                    "l1_feature_lot7_temp1"
                 ],
                    "l1_feature_lot7_temp3"
            ),
            node(
                def_feature_lot7_func2,
                [
                    "l1_feature_lot7_temp3",
                    "l1_service_pre_post_temp",
                    "l1_feature_lot7_temp1"
                 ],
                    "l1_feature_lot7_temp4"
            ),
            node(
                def_feature_lot7_func3,
                [
                    "l1_feature_lot7_temp4",
                    "l1_profile_customer_profile_cm_t_newsub_postpaid_row_num"
                 ],
                    "l1_feature_lot7_temp5"
            ),
            node(
                def_feature_lot7_func4,
                [
                    "l1_feature_lot7_temp5",
                    "l1_profile_prepaid_identification_row_num",
                    "l1_profile_prepaid_identn_profile_hist_row_num"
                 ],
                    "l1_customer_profile_union_daily_temp4"
            ),
            node(
                add_start_of_week_and_month,
                [
                    "l1_customer_profile_union_daily_temp4",
                    "params:customer_profile_partition_col"
                 ],
                    "l1_customer_profile_union_daily_feature"
>>>>>>> 77729e98
            ),



        ]
    )
<|MERGE_RESOLUTION|>--- conflicted
+++ resolved
@@ -96,26 +96,6 @@
                     "l0_product_ru_m_mkt_promo_group_master_for_l1_customer_profile_union_daily_feature",
                     "l0_product_pru_m_package_master_group_for_l1_customer_profile_union_daily_feature"
                  ],
-<<<<<<< HEAD
-                "int_l1_customer_profile_union_daily_feature"
-            ),
-            node(
-                generate_modified_subscription_identifier,
-                ["int_l1_customer_profile_union_daily_feature"],
-                "int_modified_sub_id_l1_customer_profile_union_daily_feature"
-            ),
-            node(
-                add_feature_lot5,
-                ["l0_customer_profile_fbb_t_active_sub_summary_detail_for_l1_customer_profile_union_daily_feature",
-                 "int_modified_sub_id_l1_customer_profile_union_daily_feature"],
-                "int_l1_customer_profile_union_daily_feature_1"
-            ),
-            node(
-                add_start_of_week_and_month,
-                ["int_l1_customer_profile_union_daily_feature_1",
-                 "params:customer_profile_partition_col"],
-                "l1_customer_profile_union_daily_feature"
-=======
                     "l1_customer_profile_union_daily_temp2"
             ),
             node(
@@ -227,10 +207,6 @@
                     "params:customer_profile_partition_col"
                  ],
                     "l1_customer_profile_union_daily_feature"
->>>>>>> 77729e98
-            ),
-
-
-
+            ),
         ]
     )

--- conflicted
+++ resolved
@@ -71,11 +71,7 @@
                 add_last_month_inactive_user,
                 ["int_l3_customer_profile_basic_features_5"],
                 "l3_customer_profile_include_1mo_non_active"
-<<<<<<< HEAD
-            ),
-=======
             )
->>>>>>> 151253d6
         ]
     )
 

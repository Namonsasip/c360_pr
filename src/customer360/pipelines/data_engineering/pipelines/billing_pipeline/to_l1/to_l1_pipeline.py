--- conflicted
+++ resolved
@@ -14,123 +14,7 @@
                  "params:l1_billing_and_payment_feature_top_up_and_count"],
                 "l1_billing_and_payments_daily_topup_and_volume"
             ),
-            #
-            # # Average revenue for roaming feature post-paid
-            # node(
-            #     billing_daily_rpu_roaming,
-            #     ["l0_billing_ir_a_usg_daily",
-            #      "params:l1_billing_and_payment_rpu_roaming"],
-            #     "l1_billing_and_payments_daily_rpu_roaming"
-            # ),
-            #
-            # # Balance before top up feature pre-paid
-            # node(
-            #     billing_before_topup_balance,
-            #     ["l0_billing_sa_t_account_recharge_daily", "l1_customer_profile_union_daily_feature_for_l1_billing_and_payments_daily_before_top_up_balance",
-            #      "params:l1_billing_and_payment_before_top_up_balance"],
-            #     "l1_billing_and_payments_daily_before_top_up_balance"
-            # ),
-            #
-            # # Top up channels feature pre-paid
-            # node(
-            #     billing_topup_channels,
-            #     ["l0_billing_and_payments_rt_t_recharge_daily_for_l1_billing_and_payments_daily_top_up_channels",
-            #      "params:l1_billing_and_payment_top_up_channels"],
-            #     "l1_billing_and_payments_daily_top_up_channels"
-            # ),
-            #
-            # # Most popular top up channel feature pre-paid
-            # node(
-            #     billing_most_popular_topup_channel,
-            #     ["l0_billing_and_payments_rt_t_recharge_daily_for_l1_billing_and_payments_daily_most_popular_top_up_channel",
-            #      "params:l1_billing_and_payment_most_popular_topup_channel"],
-            #     "l1_billing_and_payments_daily_most_popular_top_up_channel"
-            # ),
-            #
-            # # Popular top up day and hour feature pre-paid
-            # node(
-            #     billing_popular_topup_day_hour,
-            #     ["l0_billing_and_payments_rt_t_recharge_daily_for_l1_billing_and_payments_daily_popular_topup_day",
-            #      "params:l1_billing_and_payment_popular_topup_day"],
-            #     "l1_billing_and_payments_daily_popular_topup_day"
-            # ),
-            #
-            # # Time since last top up feature pre-paid
-            # node(
-            #     billing_time_since_last_topup,
-            #     ["l0_billing_and_payments_rt_t_recharge_daily_for_l1_billing_and_payments_daily_time_since_last_top_up",
-            #      "params:l1_time_since_last_top_up"],
-            #     "l1_billing_and_payments_daily_time_since_last_top_up"
-            # ),
-        ]
-    )
-
-<<<<<<< HEAD
-
-##### MCK #####
-
-# def billing_to_l1_pipeline(**kwargs):
-#     return Pipeline(
-#         [
-#
-#             # Top up count and top up volume feature pre-paid
-#             node(
-#                 billing_topup_count_and_volume_node,
-#                 ["l0_billing_and_payments_rt_t_recharge_daily_for_l1_billing_and_payments_daily_topup_and_volume", "l1_customer_profile_union_daily_feature_for_l1_billing_and_payments_daily_topup_and_volume",
-#                  "params:l1_billing_and_payment_feature_top_up_and_count"],
-#                 "l1_billing_and_payments_daily_topup_and_volume"
-#             ),
-#
-#             # Average revenue for roaming feature post-paid
-#             node(
-#                 billing_daily_rpu_roaming,
-#                 ["l0_billing_ir_a_usg_daily", "l1_customer_profile_union_daily_feature_for_l1_billing_and_payments_daily_rpu_roaming",
-#                  "params:l1_billing_and_payment_rpu_roaming"],
-#                 "l1_billing_and_payments_daily_rpu_roaming"
-#             ),
-#
-#             # Balance before top up feature pre-paid
-#             node(
-#                 billing_before_topup_balance,
-#                 ["l0_billing_sa_t_account_recharge_daily", "l1_customer_profile_union_daily_feature_for_l1_billing_and_payments_daily_before_top_up_balance",
-#                  "params:l1_billing_and_payment_before_top_up_balance"],
-#                 "l1_billing_and_payments_daily_before_top_up_balance"
-#             ),
-#
-#             # Top up channels feature pre-paid
-#             node(
-#                 billing_topup_channels,
-#                 ["l0_billing_and_payments_rt_t_recharge_daily_for_l1_billing_and_payments_daily_top_up_channels", "l1_customer_profile_union_daily_feature_for_l1_billing_and_payments_daily_top_up_channels",
-#                  "params:l1_billing_and_payment_top_up_channels"],
-#                 "l1_billing_and_payments_daily_top_up_channels"
-#             ),
-#
-#             # Most popular top up channel feature pre-paid
-#             node(
-#                 billing_most_popular_topup_channel,
-#                 ["l0_billing_and_payments_rt_t_recharge_daily_for_l1_billing_and_payments_daily_most_popular_top_up_channel", "l1_customer_profile_union_daily_feature_for_l1_billing_and_payments_daily_most_popular_top_up_channel",
-#                  "params:l1_billing_and_payment_most_popular_topup_channel"],
-#                 "l1_billing_and_payments_daily_most_popular_top_up_channel"
-#             ),
-#
-#             # Popular top up day and hour feature pre-paid
-#             node(
-#                 billing_popular_topup_day_hour,
-#                 ["l0_billing_and_payments_rt_t_recharge_daily_for_l1_billing_and_payments_daily_popular_topup_day", "l1_customer_profile_union_daily_feature_for_l1_billing_and_payments_daily_popular_topup_day",
-#                  "params:l1_billing_and_payment_popular_topup_day"],
-#                 "l1_billing_and_payments_daily_popular_topup_day"
-#             ),
-#
-#             # Time since last top up feature pre-paid
-#             node(
-#                 billing_time_since_last_topup,
-#                 ["l0_billing_and_payments_rt_t_recharge_daily_for_l1_billing_and_payments_daily_time_since_last_top_up", "l1_customer_profile_union_daily_feature_for_l1_billing_and_payments_daily_time_since_last_top_up",
-#                  "params:l1_time_since_last_top_up"],
-#                 "l1_billing_and_payments_daily_time_since_last_top_up"
-#             ),
-#         ]
-#     )
-=======
+  
             # Average revenue for roaming feature post-paid
             node(
                 billing_daily_rpu_roaming,
@@ -180,4 +64,3 @@
             ),
         ]
     )
->>>>>>> a3df8f66

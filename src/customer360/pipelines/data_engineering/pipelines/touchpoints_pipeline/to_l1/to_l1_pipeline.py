--- conflicted
+++ resolved
@@ -71,7 +71,6 @@
 
             node(
                 dac_for_touchpoints_to_l1_intermediate_pipeline,
-<<<<<<< HEAD
                 ["l0_touchpoints_acc_oa_log",
                  "l1_customer_profile_union_daily_feature_for_l1_touchpoints_contact_call_center_features",
                  "params:l1_touchpoints_contact_call_center_features_tbl",
@@ -87,7 +86,8 @@
                 "l1_touchpoints_contact_call_center_features"
             ),
 
-=======
+            node(
+                dac_for_touchpoints_to_l1_intermediate_pipeline,
                 ["l0_touchpoints_myais_distinct_sub_daily",
                  "l1_customer_profile_union_daily_feature_for_l1_touchpoints_contact_myais_features",
                  "params:l1_touchpoints_contact_myais_features_tbl",
@@ -95,7 +95,6 @@
                 ["int_l0_touchpoints_myais_distinct_sub_daily",
                  "int_l1_customer_profile_union_daily_feature_for_l1_touchpoints_contact_myais_features"]
             ),
-
             node(
                 l1_touchpoints_contact_myais_features,
                 ["int_l0_touchpoints_myais_distinct_sub_daily",
@@ -103,12 +102,8 @@
                  ],
                 "l1_touchpoints_contact_myais_features"
             ),
->>>>>>> e63bd0e4
         ]
     )
-
-
-
 
 
 def touchpoints_to_l1_pipeline(**kwargs):

--- conflicted
+++ resolved
@@ -1,64 +1,3 @@
-<<<<<<< HEAD
-from kedro.pipeline import Pipeline, node
-
-from customer360.utilities.config_parser import *
-from customer360.pipelines.data_engineering.nodes.device_nodes.to_l2.to_l2_nodes import *
-from customer360.pipelines.data_engineering.nodes.device_nodes.to_l3.to_l3_nodes import *
-
-
-def device_to_l3_pipeline(**kwargs):
-    return Pipeline(
-        [
-
-            node(
-                device_summary_with_configuration,
-                ["l0_devices_summary_customer_handset",
-                 "l0_devices_handset_configurations"],
-                "device_summary_with_config"
-            ),
-
-            # Monthly current device configs
-            node(
-                device_current_configurations_monthly,
-                ["l2_device_handset_summary_with_configuration_weekly",
-                 "params:l3_device_handset_summary_with_configuration"],
-                "l3_device_handset_summary_with_configuration_monthly"
-            ),
-
-            # Monthly number of phone updates
-            node(
-                device_number_of_phone_updates_monthly,
-                ["l2_device_number_of_phone_updates_weekly",
-                 "params:l3_device_number_of_phone_updates"],
-                "l3_device_number_of_phone_updates_monthly"
-            ),
-
-            # Monthly previous configurations features
-            node(
-                node_from_config,
-                ["device_summary_with_config",
-                 "params:l3_previous_device_features_with_config_ranked"],
-                "l3_previous_device_handset_summary_with_configuration_monthly_1"
-            ),
-            node(
-                device_previous_configurations_monthly,
-                ["l3_customer_profile_include_1mo_non_active",
-                 "l3_previous_device_handset_summary_with_configuration_monthly_1",
-                 "params:l3_previous_device_features_with_config"],
-                "l3_previous_device_handset_summary_with_configuration_monthly"
-            ),
-
-            # Monthly most used device
-            node(
-                device_most_used_monthly,
-                ["l3_customer_profile_include_1mo_non_active",
-                 "device_summary_with_config",
-                 "params:l3_device_most_used"],
-                "l3_device_most_used_monthly"
-            ),
-        ]
-    )
-=======
 # from kedro.pipeline import Pipeline, node
 #
 # from customer360.utilities.config_parser import *
@@ -117,5 +56,4 @@
 #                 "l3_device_most_used_monthly"
 #             ),
 #         ]
-#     )
->>>>>>> 1a0aa539
+#     )
--- conflicted
+++ resolved
@@ -9,112 +9,6 @@
     return Pipeline(
         [
 
-<<<<<<< HEAD
-            # node(
-            #     l4_rolling_window,
-            #     ["l2_geo_time_spent_by_location_weekly_for_l4_geo_time_spent_by_location",
-            #      "params:l4_geo_time_spent_by_location"
-            #      ],
-            #     "l4_geo_time_spent_by_location"
-            # ),
-            #
-            #
-            # node(
-            #     l4_rolling_window,
-            #     ["l2_geo_area_from_ais_store_weekly_for_l4_geo_area_from_ais_store",
-            #      "params:l4_area_from_ais_store"
-            #      ],
-            #     "l4_geo_area_from_ais_store"
-            # ),
-            #
-            # node(
-            #     l4_rolling_window,
-            #     ["l2_geo_area_from_competitor_store_weekly_for_l4_geo_area_from_competitor_store",
-            #      "params:l4_area_from_competitor_store"
-            #      ],
-            #     "l4_geo_area_from_competitor_store"
-            # ),
-            #
-            # node(
-            #     l4_geo_top_visit_exclude_homework,
-            #     ["l3_geo_time_spent_by_location_monthly_for_l4_geo_top_visit_exclude_homework",
-            #      "l4_geo_home_work_location_id",
-            #      # "params:l4_geo_top_visit_exclude_homework"
-            #      ],
-            #     "l4_geo_top_visit_exclude_homework"
-            # ),
-            #
-            # node(
-            #     l4_geo_home_work_location_id,
-            #     ["l0_geo_cust_cell_visit_time_for_l4_geo_home_work_location_id",
-            #      "params:l4_geo_home_work_location_id"
-            #      ],
-            #     "l4_geo_home_work_location_id"
-            # ),
-            #
-            # node(
-            #     l4_geo_home_weekday_city_citizens,
-            #     ["l4_geo_home_work_location_id_for_l4_geo_home_weekday_city_citizens",
-            #      "l0_mst_cell_masterplan_for_l4_geo_home_weekday_city_citizens",
-            #      "params:l4_geo_home_weekday_city_citizens"
-            #      ],
-            #     "l4_geo_home_weekday_city_citizens"
-            # ),
-            #
-            # node(
-            #     l4_rolling_window,
-            #     ["l2_geo_cust_subseqently_distance_weekly_for_l4_geo_cust_subseqently_distance",
-            #      "params:l4_geo_cust_subseqently_distance"
-            #      ],
-            #     "l4_geo_cust_subseqently_distance"
-            # ),
-            # ##==============================Update 2020-06-12 by Thatt529==========================================##
-            #
-            # ###total_distance_km###
-            # node(
-            #     l4_rolling_window_de,
-            #     ["l2_geo_total_distance_km_weekly_for_l4_geo_total_distance_km",
-            #      "params:l4_geo_total_distance_km"
-            #      ],
-            #     "l4_geo_total_distance_km"
-            # ),
-            #
-            # ###Traffic_fav_location###
-            # # node(
-            # #     l4_Share_traffic,
-            # #     ["l2_geo_area_from_competitor_store_weekly_for_l4_geo_area_from_competitor_store",
-            # #      "params:l4_area_from_competitor_store"
-            # #      ],
-            # #     "l4_geo_use_traffic_home_work_weekly"
-            # # ),
-            #
-            # ###Number_of_base_station###
-            # node(
-            #     l4_rolling_window,
-            #     ["l2_geo_number_of_base_station_weekly_for_l4_geo_number_of_base_station",
-            #      "params:l4_geo_number_of_base_station"
-            #      ],
-            #     "l4_geo_number_of_base_station"
-            # ),
-            #
-            # ###feature_sum_voice_location###
-            # node(
-            #     l4_rolling_window,
-            #     ["l2_geo_call_location_home_work_weekly_for_l4_geo_call_location_home_work_weekly",
-            #      "params:l4_geo_call_location_home_work_weekly"
-            #      ],
-            #     "l4_geo_call_location_home_work_weekly"
-            # ),
-            #
-            # ###Number of Unique Cells Used###
-            # node(
-            #     l4_geo_number_unique_cell_used,
-            #     ["l0_usage_sum_data_location_daily_for_l4_geo_number_unique_cell_used",
-            #      "params:l4_geo_number_unique_cell_used"
-            #      ],
-            #     "l4_geo_number_unique_cell_used"
-            # ),
-=======
             node(
                 l4_rolling_window,
                 ["l2_geo_time_spent_by_location_weekly_for_l4_geo_time_spent_by_location",
@@ -224,7 +118,7 @@
                  ],
                 "l4_geo_number_unique_cell_used"
             ),
->>>>>>> c65e8077
+
 
             ###feature_AIS_store###
             # node(
@@ -256,168 +150,6 @@
                  "params:l4_geo_store_close_to_work"
                  ],
                 "l4_geo_store_close_to_work"
-<<<<<<< HEAD
-            )
-            # ##==============================Update 2020-06-15 by Thatt529==========================================##
-            #
-            # ##Top_3_cells_on_voice_usage###
-            # node(
-            #     l4_rolling_window,
-            #     ["l2_geo_top3_cells_on_voice_usage",
-            #      "params:l4_geo_top3_cells_on_voice_usage"
-            #      ],
-            #     "l4_geo_top3_cells_on_voice_usage"
-            # ),
-            #
-            # node(
-            #     l4_geo_work_area_center_average,
-            #     ["l0_geo_cust_location_visit_hr_for_l4_geo_work_area_center_average",
-            #      "l4_geo_home_work_location_id_for_l4_geo_work_area_center_average",
-            #      "params:l4_geo_work_area_center_average"
-            #      ],
-            #     "l4_geo_work_area_center_average"
-            # )
-            #
-            # ##==============================Update 2020-06-17 by Thatt529==========================================##
-            #
-            # ##distance_top_call###
-            # node(
-            #     l4_rolling_window_de,
-            #     ["l2_geo_distance_top_call",
-            #      "params:l4_geo_distance_top_call"
-            #      ],
-            #     "l4_geo_distance_top_call"
-            # ),
-            #
-            # ###Distance between nearest store and most visited store###
-            # node(
-            #     l4_geo_range_from_most_visited,
-            #     ["l1_location_of_visit_ais_store_daily_for_l4_location_of_last_visit_ais_store",
-            #      "l4_geo_store_close_to_home",
-            #      "params:l4_geo_range_from_most_visited"
-            #      ],
-            #     "l4_geo_range_from_most_visited"
-            # ),
-            #
-            # # Form
-            # # 48 The most frequently used Location for data sessions on weekdays (Mon to Fri)
-            # node(
-            #     l4_the_most_frequently_location_weekdays,
-            #     ["l1_the_favourite_locations_daily"],
-            #     "l4_the_most_frequently_location_weekdays"
-            # ),
-            #
-            # # #49 The most frequently used Location for data sessions on weekdays (Mon to Fri) is 4G flag
-            # node(
-            #     l4_the_most_frequently_location_weekdays_4g,
-            #     ["l1_the_favourite_locations_daily"],
-            #     "l4_the_most_frequently_location_weekdays_4g"
-            # ),
-            #
-            # # 50 The most frequently used Location for data sessions on weekends
-            # node(
-            #     l4_the_most_frequently_location_weekends,
-            #     ["l1_the_favourite_locations_daily"],
-            #     "l4_the_most_frequently_location_weekends"
-            # ),
-            #
-            # # 51 The most frequently used Location for data sessions on weekends is 4G flag
-            # node(
-            #     l4_the_most_frequently_location_weekends_4g,
-            #     ["l1_the_favourite_locations_daily"],
-            #     "l4_the_most_frequently_location_weekends_4g"
-            # ),
-            #
-            # # 52 The most frequently used Location for data sessions
-            # node(
-            #     l4_the_most_frequently_location,
-            #     ["l1_the_favourite_locations_daily"],
-            #     "l4_the_most_frequently_location"
-            # ),
-            #
-            # # 53 The most frequently used Location for data sessions is 4G flag
-            # node(
-            #     l4_the_most_frequently_location_4g,
-            #     ["l1_the_favourite_locations_daily"],
-            #     "l4_the_most_frequently_location_4g"
-            # ),
-            #
-            # # 54 The second most frequently used cell for data sessions on weekdays (Mon to Fri)
-            # node(
-            #     l4_the_second_frequently_location_weekdays,
-            #     ["l1_the_favourite_locations_daily"],
-            #     "l4_the_second_frequently_location_weekdays"
-            # ),
-            #
-            # # 55 The second most frequently used cell for data sessions on weekdays (Mon to Fri) is 4G flag
-            # node(
-            #     l4_the_second_frequently_location_weekdays_4g,
-            #     ["l1_the_favourite_locations_daily"],
-            #     "l4_the_second_frequently_location_weekdays_4g"
-            # ),
-            #
-            # # 56 The second most frequently used cell for data sessions on weekends
-            # node(
-            #     l4_the_second_frequently_location_weekends,
-            #     ["l1_the_favourite_locations_daily"],
-            #     "l4_the_second_frequently_location_weekends"
-            # ),
-            #
-            # # 57 The second most frequently used cell for data sessions on weekends is 4G flag
-            # node(
-            #     l4_the_second_frequently_location_weekends_4g,
-            #     ["l1_the_favourite_locations_daily"],
-            #     "l4_the_second_frequently_location_weekends_4g"
-            # ),
-            #
-            # # 58 The second most frequently used cell for data sessions
-            # node(
-            #     l4_the_second_frequently_location,
-            #     ["l1_the_favourite_locations_daily"],
-            #     "l4_the_second_frequently_location"
-            # ),
-            #
-            # # 59 The second most frequently used cell for data sessions is 4G flag
-            # node(
-            #     l4_the_second_frequently_location_4g,
-            #     ["l1_the_favourite_locations_daily"],
-            #     "l4_the_second_frequently_location_4g"
-            # ),
-            #
-            # ###============== Number of used most frequent =====================
-            # node(
-            #     l4_geo_number_most_frequent_top_five,
-            #     ["l4_the_most_frequently_location_weekdays",
-            #      "params:l4_area_from_number_of_used_most_frequent_top_5"
-            #      ],
-            #     "l4_geo_from_number_of_used_most_frequent"
-            # ),
-            #
-            # node(
-            #     l4_geo_number_most_frequent_top_five,
-            #     ["l4_the_most_frequently_location",
-            #      "params:l4_area_from_number_of_used_most_frequent_top_5"
-            #      ],
-            #     "l4_geo_from_l1_most_favourite_location"
-            # ),
-            #
-            # ### ============== Number of used most frequent top five =====================
-            # node(
-            #     l4_geo_number_most_frequent,
-            #     ["l4_the_most_frequently_location_weekdays",
-            #      "params:l4_area_from_number_of_used_most_frequent"
-            #      ],
-            #     "l4_geo_from_number_of_used_most_frequent"
-            # ),
-            #
-            # node(
-            #     l4_geo_number_most_frequent,
-            #     ["l4_the_most_frequently_location",
-            #      "params:l4_area_from_number_of_used_most_frequent"
-            #      ],
-            #     "l4_geo_from_l1_most_favourite_location"
-            # ),
-=======
             ),
             ##==============================Update 2020-06-15 by Thatt529==========================================##
 
@@ -577,8 +309,7 @@
                  "params:l4_area_from_number_of_used_most_frequent"
                  ],
                 "l4_geo_from_l1_most_favourite_location"
-            ),
->>>>>>> c65e8077
+            )
 
         ], name="geo_to_l4_pipeline"
     )

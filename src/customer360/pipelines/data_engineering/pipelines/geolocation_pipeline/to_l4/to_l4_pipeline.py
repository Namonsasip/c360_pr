from kedro.pipeline import Pipeline, node
from customer360.utilities.config_parser import *
from customer360.pipelines.data_engineering.nodes.geolocation_nodes.to_l4.to_l4_nodes import *




def geo_to_l4_pipeline(**kwargs):
    return Pipeline(
        [
            
            node(
                l4_rolling_window,
                ["l2_geo_time_spent_by_location_weekly_for_l4_geo_time_spent_by_location",
                 "params:l4_geo_time_spent_by_location"
                 ],
                "l4_geo_time_spent_by_location"
            ),


            node(
                l4_rolling_window,
                ["l2_geo_area_from_ais_store_weekly_for_l4_geo_area_from_ais_store",
                 "params:l4_area_from_ais_store"
                 ],
                "l4_geo_area_from_ais_store"
            ),

            node(
                l4_rolling_window,
                ["l2_geo_area_from_competitor_store_weekly_for_l4_geo_area_from_competitor_store",
                 "params:l4_area_from_competitor_store"
                 ],
                "l4_geo_area_from_competitor_store"
            ),

            node(
                l4_geo_top_visit_exclude_homework,
                ["l3_geo_time_spent_by_location_monthly_for_l4_geo_top_visit_exclude_homework",
                 "l4_geo_home_work_location_id",
                 # "params:l4_geo_top_visit_exclude_homework"
                 ],
                "l4_geo_top_visit_exclude_homework"
            ),

            node(
                l4_geo_home_work_location_id,
                ["l0_geo_cust_cell_visit_time_for_l4_geo_home_work_location_id",
                 "params:l4_geo_home_work_location_id"
                 ],
                "l4_geo_home_work_location_id"
            ),
<<<<<<< HEAD

            node(
                l4_geo_home_weekday_city_citizens,
                ["l4_geo_home_work_location_id_for_l4_geo_home_weekday_city_citizens",
                 "l0_mst_cell_masterplan_for_l4_geo_home_weekday_city_citizens",
                 "params:l4_geo_home_weekday_city_citizens"
                 ],
                "l4_geo_home_weekday_city_citizens"
            ),

            node(
                l4_rolling_window,
                ["l2_geo_cust_subseqently_distance_weekly_for_l4_geo_cust_subseqently_distance",
                 "params:l4_geo_cust_subseqently_distance"
                 ],
                "l4_geo_cust_subseqently_distance"
=======
            ##==============================Update 2020-06-12 by Thatt529==========================================##

            ###total_distance_km###
            node(
                l4_rolling_window,
                ["l2_geo_total_distance_km_weekly_for_l4_geo_total_distance_km",
                 "params:l4_geo_total_distance_km"
                 ],
                "l4_geo_total_distance_km"
            ),

            ###Traffic_fav_location###
            node(
                l4_Share_traffic,
                ["l2_geo_area_from_competitor_store_weekly_for_l4_geo_area_from_competitor_store",
                 "params:l4_area_from_competitor_store"
                 ],
                "l4_geo_use_traffic_home_work_weekly"
            ),

            ###Number_of_base_station###
            node(
                l4_rolling_window,
                ["l2_geo_cust_cell_visit_time_weekly_for_l4_geo_cust_cell_visit_time",
                 "params:l4_number_of_base_station"],
                "l4_number_of_base_station"
            ),

            ###feature_sum_voice_location###
            node(
                l4_rolling_window,
                ["l2_geo_call_location_home_work_weekly_for_l4_geo_call_location_home_work_weekly",
                 "params:l4_geo_call_location_home_work_weekly"
                 ],
                "l4_geo_call_location_home_work_weekly"
            ),

            ###Number of Unique Cells Used###
            node(
                l4_rolling_window,
                ["l1_geo_cust_cell_visit_time_for_weekly",
                 "params:l4_geo_number_unique_cell"],
                "l4_geo_number_unique_cell"
            ),

            ###feature_AIS_store###
            node(
                l4_geo_last_AIS_store_visit,
                ["l1_location_of_visit_ais_store_daily_for_l4_location_of_last_visit_ais_store",
                 "params:l4_geo_last_AIS_store_visit"
                 ],
                "l4_geo_last_AIS_store_visit"
            ),
            node(
                l4_geo_most_AIS_store_visit,
                ["l1_location_of_visit_ais_store_daily_for_l4_location_of_last_visit_ais_store",
                 "params:l4_geo_most_AIS_store_visit"
                 ],
                "l4_geo_most_AIS_store_visit"
            ),
            node(
                l4_geo_store_close_to_home,
                ["l4_geo_home_work_location_id",
                 "params:l4_geo_store_close_to_home"
                 ],
                "l4_geo_store_close_to_home"
            ),
            node(
                l4_geo_store_close_to_work,
                ["l4_geo_home_work_location_id",
                 "params:l4_geo_store_close_to_work"
                 ],
                "l4_geo_store_close_to_work"
            ),
            #==============================Update 2020-06-15 by Thatt529==========================================##

            ##Top_3_cells_on_voice_usage###
            node(
                l4_geo_top3_cells_on_voice_usage,
                ["l2_geo_top3_cells_on_voice_usage",
                 "params:l4_geo_top3_cells_on_voice_usage"
                 ],
                "l4_geo_top3_cells_on_voice_usage"
>>>>>>> 90028e80
            )

        ], name="geo_to_l4_pipeline"
    )


<|MERGE_RESOLUTION|>--- conflicted
+++ resolved
@@ -50,7 +50,6 @@
                  ],
                 "l4_geo_home_work_location_id"
             ),
-<<<<<<< HEAD
 
             node(
                 l4_geo_home_weekday_city_citizens,
@@ -67,7 +66,7 @@
                  "params:l4_geo_cust_subseqently_distance"
                  ],
                 "l4_geo_cust_subseqently_distance"
-=======
+
             ##==============================Update 2020-06-12 by Thatt529==========================================##
 
             ###total_distance_km###
@@ -151,7 +150,6 @@
                  "params:l4_geo_top3_cells_on_voice_usage"
                  ],
                 "l4_geo_top3_cells_on_voice_usage"
->>>>>>> 90028e80
             )
 
         ], name="geo_to_l4_pipeline"

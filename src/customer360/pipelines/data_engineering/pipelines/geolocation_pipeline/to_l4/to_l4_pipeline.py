--- conflicted
+++ resolved
@@ -9,41 +9,40 @@
     return Pipeline(
         [
 
-<<<<<<< HEAD
-            # node(
-            #     l4_rolling_window,
-            #     ["l2_geo_time_spent_by_location_weekly_for_l4_geo_time_spent_by_location",
-            #      "params:l4_geo_time_spent_by_location"
-            #      ],
-            #     "l4_geo_time_spent_by_location"
-            # ),
-            #
-            #
-            # node(
-            #     l4_rolling_window,
-            #     ["l2_geo_area_from_ais_store_weekly_for_l4_geo_area_from_ais_store",
-            #      "params:l4_area_from_ais_store"
-            #      ],
-            #     "l4_geo_area_from_ais_store"
-            # ),
-            #
-            # node(
-            #     l4_rolling_window,
-            #     ["l2_geo_area_from_competitor_store_weekly_for_l4_geo_area_from_competitor_store",
-            #      "params:l4_area_from_competitor_store"
-            #      ],
-            #     "l4_geo_area_from_competitor_store"
-            # ),
-            #
-            # node(
-            #     l4_geo_top_visit_exclude_homework,
-            #     ["l3_geo_time_spent_by_location_monthly_for_l4_geo_top_visit_exclude_homework",
-            #      "l4_geo_home_work_location_id",
-            #      # "params:l4_geo_top_visit_exclude_homework"
-            #      ],
-            #     "l4_geo_top_visit_exclude_homework"
-            # ),_monthly
-            #
+            node(
+                l4_rolling_window,
+                ["l2_geo_time_spent_by_location_weekly_for_l4_geo_time_spent_by_location",
+                 "params:l4_geo_time_spent_by_location"
+                 ],
+                "l4_geo_time_spent_by_location"
+            ),
+
+
+            node(
+                l4_rolling_window,
+                ["l2_geo_area_from_ais_store_weekly_for_l4_geo_area_from_ais_store",
+                 "params:l4_area_from_ais_store"
+                 ],
+                "l4_geo_area_from_ais_store"
+            ),
+
+            node(
+                l4_rolling_window,
+                ["l2_geo_area_from_competitor_store_weekly_for_l4_geo_area_from_competitor_store",
+                 "params:l4_area_from_competitor_store"
+                 ],
+                "l4_geo_area_from_competitor_store"
+            ),
+
+            node(
+                l4_geo_top_visit_exclude_homework,
+                ["l3_geo_time_spent_by_location_monthly_for_l4_geo_top_visit_exclude_homework",
+                 "l4_geo_home_work_location_id",
+                 # "params:l4_geo_top_visit_exclude_homework"
+                 ],
+                "l4_geo_top_visit_exclude_homework"
+            ),
+
             # Home and Work Feature
             node(
                 int_l4_geo_home_work_location_id,  # partition_date is main column to massive processing
@@ -57,42 +56,6 @@
                  "intermediate_l4_geo_list_imsi_monthly"
                  ]
             ),
-=======
-            node(
-                l4_rolling_window,
-                ["l2_geo_time_spent_by_location_weekly_for_l4_geo_time_spent_by_location",
-                 "params:l4_geo_time_spent_by_location"
-                 ],
-                "l4_geo_time_spent_by_location"
-            ),
-
-
-            node(
-                l4_rolling_window,
-                ["l2_geo_area_from_ais_store_weekly_for_l4_geo_area_from_ais_store",
-                 "params:l4_area_from_ais_store"
-                 ],
-                "l4_geo_area_from_ais_store"
-            ),
-
-            node(
-                l4_rolling_window,
-                ["l2_geo_area_from_competitor_store_weekly_for_l4_geo_area_from_competitor_store",
-                 "params:l4_area_from_competitor_store"
-                 ],
-                "l4_geo_area_from_competitor_store"
-            ),
-
-            node(
-                l4_geo_top_visit_exclude_homework,
-                ["l3_geo_time_spent_by_location_monthly_for_l4_geo_top_visit_exclude_homework",
-                 "l4_geo_home_work_location_id",
-                 # "params:l4_geo_top_visit_exclude_homework"
-                 ],
-                "l4_geo_top_visit_exclude_homework"
-            ),
-
->>>>>>> ecce98bb
             node(
                 l4_geo_home_work_location_id,
                 ["intermediate_l4_geo_home_location_id",

from kedro.pipeline import Pipeline, node
from customer360.utilities.config_parser import *
from customer360.pipelines.data_engineering.nodes.geolocation_nodes.to_l3.to_l3_nodes import *




def geo_to_l3_pipeline(**kwargs):
    return Pipeline(
        [
            node(
                l3_geo_time_spent_by_location_monthly,
                ["l1_geo_time_spent_by_location_daily_for_l3_geo_time_spent_by_location_monthly",
                 "params:l3_geo_time_spent_by_location_monthly"
                 ],
                "l3_geo_time_spent_by_location_monthly"
            ),


<<<<<<< HEAD
            # node(
            #     l3_geo_area_from_ais_store_monthly,
            #     ["l1_geo_area_from_ais_store_daily_for_l3_geo_area_from_ais_store_monthly",
            #      "params:l3_area_from_ais_store_monthly"
            #      ],
            #     "l3_geo_area_from_ais_store_monthly"
            # ),
            #
            # node(
            #     l3_geo_area_from_competitor_store_monthly,
            #     ["l1_geo_area_from_competitor_store_daily_for_l3_geo_area_from_competitor_store_monthly",
            #      "params:l3_area_from_competitor_store_monthly"
            #      ],
            #     "l3_geo_area_from_competitor_store_monthly"
            # )
=======
            node(
                l3_geo_area_from_ais_store_monthly,
                ["l1_geo_area_from_ais_store_daily_for_l3_geo_area_from_ais_store_monthly",
                 "params:l3_area_from_ais_store_monthly"
                 ],
                "l3_geo_area_from_ais_store_monthly"
            ),

            node(
                l3_geo_area_from_competitor_store_monthly,
                ["l1_geo_area_from_competitor_store_daily_for_l3_geo_area_from_competitor_store_monthly",
                 "params:l3_area_from_competitor_store_monthly"
                 ],
                "l3_geo_area_from_competitor_store_monthly"
            ),

            # Home Work Monthly
            node(
                l3_geo_home_duration_location_id_monthly,
                ["l1_geo_home_duration_on_location_id_daily_for_l3_geo_home_duration_location_id_monthly",
                 "params:l3_geo_home_duration_location_id_monthly"
                 ],
                "l3_geo_home_duration_location_id_monthly"
            ),

            node(
                l3_geo_work_duration_location_id_monthly,
                ["l1_geo_work_duration_on_location_id_daily_for_l3_geo_work_duration_location_id_monthly",
                 "params:l3_geo_work_duration_location_id_monthly"
                 ],
                "l3_geo_work_duration_location_id_monthly"
            )
>>>>>>> fb1ad82b

        ], name="geo_to_l3_pipeline"
    )<|MERGE_RESOLUTION|>--- conflicted
+++ resolved
@@ -16,8 +16,6 @@
                 "l3_geo_time_spent_by_location_monthly"
             ),
 
-
-<<<<<<< HEAD
             # node(
             #     l3_geo_area_from_ais_store_monthly,
             #     ["l1_geo_area_from_ais_store_daily_for_l3_geo_area_from_ais_store_monthly",
@@ -33,40 +31,6 @@
             #      ],
             #     "l3_geo_area_from_competitor_store_monthly"
             # )
-=======
-            node(
-                l3_geo_area_from_ais_store_monthly,
-                ["l1_geo_area_from_ais_store_daily_for_l3_geo_area_from_ais_store_monthly",
-                 "params:l3_area_from_ais_store_monthly"
-                 ],
-                "l3_geo_area_from_ais_store_monthly"
-            ),
-
-            node(
-                l3_geo_area_from_competitor_store_monthly,
-                ["l1_geo_area_from_competitor_store_daily_for_l3_geo_area_from_competitor_store_monthly",
-                 "params:l3_area_from_competitor_store_monthly"
-                 ],
-                "l3_geo_area_from_competitor_store_monthly"
-            ),
-
-            # Home Work Monthly
-            node(
-                l3_geo_home_duration_location_id_monthly,
-                ["l1_geo_home_duration_on_location_id_daily_for_l3_geo_home_duration_location_id_monthly",
-                 "params:l3_geo_home_duration_location_id_monthly"
-                 ],
-                "l3_geo_home_duration_location_id_monthly"
-            ),
-
-            node(
-                l3_geo_work_duration_location_id_monthly,
-                ["l1_geo_work_duration_on_location_id_daily_for_l3_geo_work_duration_location_id_monthly",
-                 "params:l3_geo_work_duration_location_id_monthly"
-                 ],
-                "l3_geo_work_duration_location_id_monthly"
-            )
->>>>>>> fb1ad82b
 
         ], name="geo_to_l3_pipeline"
     )
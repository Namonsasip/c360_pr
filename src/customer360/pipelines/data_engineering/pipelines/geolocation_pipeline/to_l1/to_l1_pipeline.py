--- conflicted
+++ resolved
@@ -54,7 +54,6 @@
                  ],
                 "l1_geo_top_visit_exclude_homework"
             ),
-<<<<<<< HEAD
 
             node(
                 l1_geo_cust_subseqently_distance,
@@ -62,7 +61,7 @@
                  "params:l1_geo_cust_subseqently_distance_daily"
                  ],
                 "l1_geo_cust_subseqently_distance_daily"
-=======
+
             ##==============================Update 2020-06-12 by Thatt529==========================================##
 
             ###total_distance_km###
@@ -122,7 +121,6 @@
                  "l0_profile_customer_profile_ma_for_l1_geo_top3_cells_on_voice_usage",
                  ],
                 "l1_geo_top3_cells_on_voice_usage"
->>>>>>> 90028e80
             )
 
         ], name="geo_to_l1_pipeline"

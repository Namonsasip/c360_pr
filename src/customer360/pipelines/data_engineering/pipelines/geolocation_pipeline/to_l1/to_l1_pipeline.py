--- conflicted
+++ resolved
@@ -114,9 +114,4 @@
 
 
         ], name="geo_to_l1_union_pipeline"
-<<<<<<< HEAD
     )
-=======
-    )
-
->>>>>>> 58b9b9da

from kedro.pipeline import Pipeline, node

from customer360.pipelines.data_engineering.nodes.geolocation_nodes.to_l1.to_l1_nodes import *


def geo_to_l1_intermediate_pipeline(**kwargs):
    return Pipeline(
        [


        ],
        name="geo_to_l1_intermediate_pipeline"
    )


def geo_to_l1_pipeline(**kwargs):
    return Pipeline(
        [

            node(
                l1_geo_time_spent_by_location_daily,
                ["l0_geo_cust_cell_visit_time_for_l1_geo_time_spent_by_location_daily",
                 "params:l1_geo_time_spent_by_location_daily"
                 ],
<<<<<<< HEAD
                "l1_geo_area_from_ais_store_daily"
            )
=======
                "l1_geo_time_spent_by_location_daily"

            ),
>>>>>>> b9749c2f

            # node(
            #     l1_geo_area_from_ais_store_daily,
            #     ["l0_mst_poi_shape_for_l1_geo_area_from_ais_store_daily",
            #      "l0_mst_cell_masterplan_for_l1_geo_area_from_ais_store_daily",
            #      "l0_geo_cust_cell_visit_time_for_l1_geo_area_from_ais_store_daily",
            #      "params:l1_area_from_ais_store_daily"
            #      ],
            #     "l1_geo_area_from_ais_store_daily"
            # ),

            # node(
            #     l1_geo_area_from_competitor_store_daily,
            #     ["l0_mst_poi_shape_for_l1_geo_area_from_competitor_store_daily",
            #      "l0_mst_cell_masterplan_for_l1_geo_area_from_competitor_store_daily",
            #      "l0_geo_cust_cell_visit_time_for_l1_geo_area_from_competitor_store_daily",
            #      "params:l1_area_from_competitor_store_daily"
            #      ],
            #     "l1_geo_area_from_competitor_store_daily"
            # ),
            #
            # node(
            #     l1_geo_cust_subseqently_distance,
            #     ["l0_geo_cust_cell_visit_time_for_l1_geo_cust_subseqently_distance_daily",
            #      "params:l1_geo_cust_subseqently_distance_daily"
            #      ],
            #     "l1_geo_cust_subseqently_distance_daily"
            # ),
            #
            # ##==============================Update 2020-06-12 by Thatt529==========================================##
            #
            # ###total_distance_km###
            # node(l1_geo_total_distance_km_daily,
            #      ["l0_geo_cust_cell_visit_time_simple_data_daily",
            #       "params:l1_geo_total_distance_km_daily"
            #       ],
            #      "l1_geo_total_distance_km_daily"
            # ),
            #
            # ##Traffic_fav_location###
            # node(
            #     L1_data_traffic_home_work_Top1_TOP2,
            #     ["l0_geo_mst_cell_masterplan_current_for_l1_use_non_homework_features",
            #      "l4_geo_home_work_location_id",
            #      "l0_profile_customer_profile_ma_for_l1_use_non_homework_features",
            #      "l0_usage_sum_data_location_daily_for_l1_use_non_homework_features",
            #      "l4_geo_top_visit_exclude_homework"
            #      ],
            #     "l1_geo_use_traffic_home_work"
            # ),
            #
            # ###Number_of_base_station###
            # node(
            #     l1_geo_number_of_bs_used,
            #     ["l0_geo_cust_cell_visit_time_daily_for_l1_geo_number_of_bs_used",
            #      "params:l1_geo_data_count_location_id"
            #      ],
            #     "l1_geo_number_of_bs_used"
            # ),
            #
            # ###feature_sum_voice_location###
            # node(
            #     l1_call_location_home_work,
            #     ["l0_geo_mst_cell_masterplan_current_for_l1_use_non_homework_features",
            #      "l0_geo_home_work_data_for_l1_use_non_homework_features",
            #      "l0_profile_customer_profile_ma_for_l1_use_non_homework_features",
            #      "l0_usage_sum_voice_location_daily_for_l1_homework_features",
            #      "l0_geo_top_visit_exclude_homework_for_l1_sum_voice_daily"
            #      ],
            #     "l1_geo_call_location_home_work_daily"
            # ),
            #
            # ###feature_AIS_store###
            # node(
            #     l1_location_of_visit_ais_store_daily,
            #     ["l0_mst_poi_shape_for_l1_geo_area_from_ais_store_daily",
            #      "l0_geo_cust_cell_visit_time_for_l1_geo_time_spent_by_location_daily",
            #      "params:l1_location_of_visit_ais_store_daily"
            #      ],
            #     "l1_location_of_visit_ais_store_daily"
            # ),
            # ##==============================Update 2020-06-15 by Thatt529==========================================##
            #
            # ##Top_3_cells_on_voice_usage###
            # node(
            #     l1_geo_top3_cells_on_voice_usage,
            #     ["l0_usage_sum_voice_location_daily_for_l1_geo_top3_cells_on_voice_usage",
            #      "l0_geo_mst_cell_masterplan_for_l1_geo_top3_cells_on_voice_usage",
            #      "l0_profile_customer_profile_ma_for_l1_geo_top3_cells_on_voice_usage"
            #      ],
            #     "l1_geo_top3_cells_on_voice_usage"
            # ),
            #
            # ##==============================Update 2020-06-17 by Thatt529==========================================##
            #
            # ##distance_top_call###
            # node(
            #     l1_geo_distance_top_call,
            #     "l1_geo_top3_cells_on_voice_usage",
            #     "l1_geo_distance_top_call"
            # ),
            #
            # ##47 the_favourite_locations
            # node(
            #     l1_the_favourite_locations_daily,
            #     ["l0_usage_sum_data_location_daily_for_l1_the_favourite_locations",
            #      "l0_geo_mst_cell_masterplan_for_l1_the_favourite_locations"
            #      ],
            #     "l1_the_favourite_locations_daily"
            # )

        ], name="geo_to_l1_pipeline"
    )


def geo_to_l1_union_pipeline(**kwargs):
    return Pipeline(
        [


        ], name="geo_to_l1_union_pipeline"
    )
<|MERGE_RESOLUTION|>--- conflicted
+++ resolved
@@ -22,14 +22,9 @@
                 ["l0_geo_cust_cell_visit_time_for_l1_geo_time_spent_by_location_daily",
                  "params:l1_geo_time_spent_by_location_daily"
                  ],
-<<<<<<< HEAD
-                "l1_geo_area_from_ais_store_daily"
-            )
-=======
                 "l1_geo_time_spent_by_location_daily"
 
             ),
->>>>>>> b9749c2f
 
             # node(
             #     l1_geo_area_from_ais_store_daily,

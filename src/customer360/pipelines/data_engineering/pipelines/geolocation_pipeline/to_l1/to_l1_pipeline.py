--- conflicted
+++ resolved
@@ -74,17 +74,6 @@
             ),
 
             ###Traffic_fav_location###
-<<<<<<< HEAD
-            node(
-                L1_data_traffic_home_work_Top1_TOP2,
-                ["l0_geo_mst_cell_masterplan_current_for_l1_use_non_homework_features",
-                 "l0_geo_home_work_data_for_l1_use_non_homework_features",
-                 "l0_profile_customer_profile_ma_for_l1_use_non_homework_features",
-                 "l0_usage_sum_data_location_daily_for_l1_use_non_homework_features"
-                 ],
-                "l1_geo_use_traffic_home_work"
-            ),
-=======
             # node(
             #     L1_data_traffic_home_work_Top1_TOP2,
             #     ["l0_geo_mst_cell_masterplan_current_for_l1_use_non_homework_features",
@@ -94,7 +83,6 @@
             #      ],
             #     "l1_geo_use_traffic_home_work"
             # ),
->>>>>>> 307b9201
 
             ###Number_of_base_station###
             node(

from kedro.pipeline import Pipeline, node

from customer360.pipelines.data_engineering.nodes.geolocation_nodes.to_l1.to_l1_nodes import *


def geo_to_l1_intermediate_pipeline(**kwargs):
    return Pipeline(
        [


        ],
        name="geo_to_l1_intermediate_pipeline"
    )


def geo_to_l1_pipeline(**kwargs):
    return Pipeline(
        [

            node(
                l1_geo_time_spent_by_location_daily,
                ["l0_geo_cust_cell_visit_time_for_l1_geo_time_spent_by_location_daily",
                 "params:l1_geo_time_spent_by_location_daily"
                 ],
                "l1_geo_time_spent_by_location_daily"

            ),

            node(
                l1_geo_area_from_ais_store_daily,
                ["l0_mst_poi_shape_for_l1_geo_area_from_ais_store_daily",
                 "l0_mst_cell_masterplan_for_l1_geo_area_from_ais_store_daily",
                 "l0_geo_cust_cell_visit_time_for_l1_geo_area_from_ais_store_daily",
                 "params:l1_area_from_ais_store_daily"
                 ],
                "l1_geo_area_from_ais_store_daily"
            ),

            node(
                l1_geo_area_from_competitor_store_daily,
                ["l0_mst_poi_shape_for_l1_geo_area_from_competitor_store_daily",
                 "l0_mst_cell_masterplan_for_l1_geo_area_from_competitor_store_daily",
                 "l0_geo_cust_cell_visit_time_for_l1_geo_area_from_competitor_store_daily",
                 "params:l1_area_from_competitor_store_daily"
                 ],
                "l1_geo_area_from_competitor_store_daily"
            ),

            node(
                l1_geo_top_visit_exclude_homework_daily,
                ["l0_geo_cust_cell_visit_time_for_l1_geo_top_visit_exclude_homework",
                 "l1_homework_master_for_l1_geo_top_visit_exclude_homework",
                 "params:l1_geo_top_visit_exclude_homework"
                 ],
                "l1_geo_top_visit_exclude_homework"
            ),

            node(
                l1_geo_cust_subseqently_distance,
                ["l0_geo_cust_cell_visit_time_for_l1_geo_cust_subseqently_distance_daily",
                 "params:l1_geo_cust_subseqently_distance_daily"
                 ],
                "l1_geo_cust_subseqently_distance_daily"
            ),

            ##==============================Update 2020-06-12 by Thatt529==========================================##

            ###total_distance_km###
            node(l1_geo_total_distance_km_daily,
                 ["l0_geo_cust_cell_visit_time_simple_data_daily",
                  "params:l1_geo_total_distance_km_daily"
                  ],
                 "l1_geo_total_distance_km_daily"
            ),

            ##Traffic_fav_location###
            node(
                L1_data_traffic_home_work_Top1_TOP2,
                ["l0_geo_mst_cell_masterplan_current_for_l1_use_non_homework_features",
                 "l0_geo_home_work_data_for_l1_use_non_homework_features",
                 "l0_profile_customer_profile_ma_for_l1_use_non_homework_features",
                 "l0_usage_sum_data_location_daily_for_l1_use_non_homework_features"
                 ],
                "l1_geo_use_traffic_home_work"
            ),

            ###Number_of_base_station###
            node(
<<<<<<< HEAD
                node_from_config,
                ["l0_geo_cust_cell_visit_time_daily_for_l1_geo_number_of_bs_used",
                 "params:l1_geo_data_count_location_id"],
                "l1_int_geo_cust_cell_visit_time_for_l1_geo_number_of_bs_used"
            ),
=======
                l1_geo_number_of_bs_used,
                ["l0_geo_cust_cell_visit_time_daily_for_l1_geo_number_of_bs_used",
                 "params:l1_geo_data_count_location_id"
                 ],
                "l1_geo_number_of_bs_used"
            )
>>>>>>> ca95dbc7

            ###feature_sum_voice_location###
            node(
                l1_call_location_home_work,
                ["l0_geo_mst_cell_masterplan_current_for_l1_use_non_homework_features",
                 "l0_geo_home_work_data_for_l1_use_non_homework_features",
                 "l0_profile_customer_profile_ma_for_l1_use_non_homework_features",
                 "l0_usage_sum_voice_location_daily_for_l1_homework_features",
                 "l0_geo_top_visit_exclude_homework_for_l1_sum_voice_daily"
                 ],
                "l1_geo_call_location_home_work_daily"
            ),

            ###feature_AIS_store###
            node(
                l1_location_of_visit_ais_store_daily,
                ["l0_mst_poi_shape_for_l1_geo_area_from_ais_store_daily",
                 "l0_geo_cust_cell_visit_time_for_l1_geo_time_spent_by_location_daily",
                 "params:l1_location_of_visit_ais_store_daily"
                 ],
                "l1_location_of_visit_ais_store_daily"
            ),
            ##==============================Update 2020-06-15 by Thatt529==========================================##

            ##Top_3_cells_on_voice_usage###
            node(
                l1_geo_top3_cells_on_voice_usage,
                ["l0_usage_sum_voice_location_daily_for_l1_geo_top3_cells_on_voice_usage",
                 "l0_geo_mst_cell_masterplan_for_l1_geo_top3_cells_on_voice_usage",
                 "l0_profile_customer_profile_ma_for_l1_geo_top3_cells_on_voice_usage"
                 ],
                "l1_geo_top3_cells_on_voice_usage"
            ),

            ##==============================Update 2020-06-17 by Thatt529==========================================##

            ##distance_top_call###
            node(
                l1_geo_distance_top_call,
                "l1_geo_top3_cells_on_voice_usage",
                "l1_geo_distance_top_call"
            )

        ], name="geo_to_l1_pipeline"
    )


def geo_to_l1_union_pipeline(**kwargs):
    return Pipeline(
        [


        ], name="geo_to_l1_union_pipeline"
    )
<|MERGE_RESOLUTION|>--- conflicted
+++ resolved
@@ -86,21 +86,13 @@
 
             ###Number_of_base_station###
             node(
-<<<<<<< HEAD
-                node_from_config,
-                ["l0_geo_cust_cell_visit_time_daily_for_l1_geo_number_of_bs_used",
-                 "params:l1_geo_data_count_location_id"],
-                "l1_int_geo_cust_cell_visit_time_for_l1_geo_number_of_bs_used"
-            ),
-=======
                 l1_geo_number_of_bs_used,
                 ["l0_geo_cust_cell_visit_time_daily_for_l1_geo_number_of_bs_used",
                  "params:l1_geo_data_count_location_id"
                  ],
                 "l1_geo_number_of_bs_used"
-            )
->>>>>>> ca95dbc7
-
+            ),
+            
             ###feature_sum_voice_location###
             node(
                 l1_call_location_home_work,

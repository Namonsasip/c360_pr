# Copyright 2018-2019 QuantumBlack Visual Analytics Limited
#
# Licensed under the Apache License, Version 2.0 (the "License");
# you may not use this file except in compliance with the License.
# You may obtain a copy of the License at
#
# http://www.apache.org/licenses/LICENSE-2.0
#
# THE SOFTWARE IS PROVIDED "AS IS", WITHOUT WARRANTY OF ANY KIND,
# EXPRESS OR IMPLIED, INCLUDING BUT NOT LIMITED TO THE WARRANTIES
# OF MERCHANTABILITY, FITNESS FOR A PARTICULAR PURPOSE, AND
# NONINFRINGEMENT. IN NO EVENT WILL THE LICENSOR OR OTHER CONTRIBUTORS
# BE LIABLE FOR ANY CLAIM, DAMAGES, OR OTHER LIABILITY, WHETHER IN AN
# ACTION OF CONTRACT, TORT OR OTHERWISE, ARISING FROM, OUT OF, OR IN
# CONNECTION WITH THE SOFTWARE OR THE USE OR OTHER DEALINGS IN THE SOFTWARE.
#
# The QuantumBlack Visual Analytics Limited ("QuantumBlack") name and logo
# (either separately or in combination, "QuantumBlack Trademarks") are
# trademarks of QuantumBlack. The License does not grant you any right or
# license to the QuantumBlack Trademarks. You may not use the QuantumBlack
# Trademarks or any confusingly similar mark as a trademark for your product,
#     or use the QuantumBlack Trademarks in any other manner that might cause
# confusion in the marketplace, including but not limited to in advertising,
# on websites, or on software.
#
# See the License for the specific language governing permissions and
# limitations under the License.
from kedro.pipeline import Pipeline, node
from kedro.context.context import load_context
from pyspark.sql import functions as f
from customer360.pipelines.data_engineering.nodes.stream_nodes.to_l1.to_l1_nodes import *
from customer360.utilities.re_usable_functions import l1_massive_processing


def streaming_sdr_sub_app_hourly_daily_for_l3_monthly(**kwargs):
    return Pipeline(
        [
            node(
                build_streaming_sdr_sub_app_hourly_for_l3_monthly,
                [
                    "l0_streaming_sdr_sub_app_hourly_for_l1_streaming_sdr_sub_app_hourly",
                    "l0_mobile_app_master",
                    "l1_customer_profile_union_daily_feature_for_l1_streaming_sdr_sub_app_hourly",
                ],
                "l1_streaming_sdr_sub_app_hourly",
            ),
            node(
                build_streaming_ufdr_streaming_quality_for_l3_monthly,
                [
                    "l0_streaming_soc_mobile_app_daily_for_l1_streaming_app_quality_features",
                    "l0_mobile_app_master",
                    "l1_customer_profile_union_daily_feature_for_l1_streaming_app_quality_features",
                ],
                "l1_streaming_app_quality_features",
            ),
            node(
                build_streaming_ufdr_streaming_favourite_base_station_for_l3_monthly,
                [
                    "l0_streaming_soc_mobile_app_daily_for_l1_streaming_base_station_features",
                    "l0_mobile_app_master",
                    "l0_geo_mst_cell_masterplan_current_for_l1_streaming_base_station_features",
                    "l1_customer_profile_union_daily_feature_for_l1_streaming_base_station_features",
                ],
                "l1_streaming_base_station_features",
            ),
        ]
    )


def streaming_to_l1_onair_vimmi_pipeline(**kwargs):
    return Pipeline(
        [
            node(
                stream_process_ru_a_onair_vimmi,
                [
                    "l0_streaming_ru_a_onair_vimmi_usage_daily_for_multiple_outputs",
                    "l1_customer_profile_union_daily_feature_for_l1_streaming_fav_tv_show_by_episode_watched",
                    "l3_streaming_series_title_master",
                    # Content Type Features
                    "params:int_l1_streaming_content_type_features",
                    "params:l1_streaming_fav_content_group_by_volume",
                    "params:l1_streaming_fav_content_group_by_duration",
                    # TV Channel features
                    "params:int_l1_streaming_tv_channel_features",
                    "params:l1_streaming_fav_tv_channel_by_volume",
                    "params:l1_streaming_fav_tv_channel_by_duration",
                    # Favorite Episode
                    "params:int_l1_streaming_tv_show_features",
                    "params:l1_streaming_fav_tv_show_by_episode_watched",
                    # fav tv_show_by_share_of_completed_episodes
                    "params:int_l1_streaming_share_of_completed_episodes_features",
                    "params:int_l1_streaming_share_of_completed_episodes_ratio_features",
                    "params:l1_streaming_fav_tv_show_by_share_of_completed_episodes",
                ],
                [
                    # Content Type Features
                    "int_l1_streaming_content_type_features",
                    "l1_streaming_fav_content_group_by_volume",
                    "l1_streaming_fav_content_group_by_duration",
                    # TV Channel features
                    "int_l1_streaming_tv_channel_features",
                    "l1_streaming_fav_tv_channel_by_volume",
                    "l1_streaming_fav_tv_channel_by_duration",
                    # TV Show features
                    "int_l0_streaming_vimmi_table",
                    # fav tv_show_by_share_of_completed_episodes
                    "l1_streaming_fav_tv_show_by_share_of_completed_episodes",
                    # Favorite Episode
                    "l1_streaming_fav_tv_show_by_episode_watched",
                ],
            ),
        ]
    )


def streaming_to_l1_soc_mobile_data_pipeline(**kwargs):
    return Pipeline(
        [
            node(
                stream_process_soc_mobile_data,
                [
                    "l0_streaming_soc_mobile_app_daily_for_multiple_outputs",
                    "l1_customer_profile_union_daily_feature_for_l1_streaming_visit_count_and_download_traffic_feature",
                    # # fav video service by download traffic
                    "params:int_l1_streaming_video_service_feature",
                    "params:l1_streaming_fav_video_service_by_download_feature",
                    "params:l1_streaming_2nd_fav_video_service_by_download_feature",
                    # fav music service by download traffic
                    "params:int_l1_streaming_music_service_feature",
                    "params:l1_streaming_fav_music_service_by_download_feature",
                    "params:l1_streaming_2nd_fav_music_service_by_download_feature",
                    # # # fav esport service by download traffic
                    "params:int_l1_streaming_esport_service_feature",
                    "params:l1_streaming_fav_esport_service_by_download_feature",
                    "params:l1_streaming_2nd_fav_esport_service_by_download_feature",
                    # # number of visit and volume of download traffic
                    "params:l1_streaming_visit_count_and_download_traffic_feature",
                ],
                [
                    "int_l1_streaming_video_service_feature",
                    "l1_streaming_fav_video_service_by_download_feature",
                    "l1_streaming_2nd_fav_video_service_by_download_feature",
                    "int_l1_streaming_music_service_feature",
                    "l1_streaming_fav_music_service_by_download_feature",
                    "l1_streaming_2nd_fav_music_service_by_download_feature",
                    "int_l1_streaming_esport_service_feature",
                    "l1_streaming_fav_esport_service_by_download_feature",
                    "l1_streaming_2nd_fav_esport_service_by_download_feature",
                    "l1_streaming_visit_count_and_download_traffic_feature",
                ],
            ),
        ]
    )


def streaming_to_l1_session_duration_pipeline(**kwargs):
    return Pipeline(
        [
            # session duration
            node(
                dac_for_streaming_to_l1_intermediate_pipeline,
                [
                    "l0_streaming_soc_mobile_app_daily_for_l1_streaming_session_duration_feature",
                    "l1_customer_profile_union_daily_feature_l1_streaming_session_duration_feature",
                    "params:l1_streaming_session_duration_feature_tbl",
                ],
                [
                    "int_l0_streaming_soc_mobile_app_daily_for_l1_streaming_session_duration_feature",
                    "int_l1_customer_profile_union_daily_feature_l1_streaming_session_duration_feature",
                ],
            ),
            node(
                application_duration,
                [
                    "int_l0_streaming_soc_mobile_app_daily_for_l1_streaming_session_duration_feature",
                    "l0_mobile_app_master",
                ],
                "int_l0_streaming_soc_mobile_app_daily_for_l1_streaming_session_duration_feature_application",
            ),
            node(
                l1_massive_processing,
                [
                    "int_l0_streaming_soc_mobile_app_daily_for_l1_streaming_session_duration_feature_application",
                    "params:l1_streaming_session_duration_feature",
                    "int_l1_customer_profile_union_daily_feature_l1_streaming_session_duration_feature",
                ],
                "l1_streaming_session_duration_feature",
            ),
        ],
        name="streaming_to_l1_session_duration_pipeline",
    )


def aib_category_cleanup_pipeline(**kwargs):
    return Pipeline(
        [
<<<<<<< HEAD
=======
            node(
                func=build_iab_category_table,
                inputs=["l0_iab_categories_raw", "l0_iab_category_priority_mapping"],
                outputs="l1_aib_categories_clean",
            ),
>>>>>>> 7e11360e
            node(
                func=build_iab_category_table,
                inputs=["l0_iab_categories_raw", "l0_iab_category_priority_mapping"],
                outputs="l1_aib_categories_clean",
            ),
            node(
                func=build_stream_mobile_app_categories_master_table,
                inputs=[
                    "l0_stream_mobile_app_categories_master_raw",
                    "l0_iab_category_priority_mapping",
                ],
                outputs="l1_stream_mobile_app_categories_master_clean",
            ),
<<<<<<< HEAD
=======
            node(
                func=build_iab_category_table_catlv3,
                inputs=["l0_iab_categories_raw_catlv3", "l0_iab_category_priority_mapping"],
                outputs="l1_aib_categories_clean_catlv3",
            ),
            node(
                func=build_iab_category_table_catlv4,
                inputs=["l0_iab_categories_raw_catlv4", "l0_iab_category_priority_mapping"],
                outputs="l1_aib_categories_clean_catlv4",
            ),
            node(
                func=build_stream_mobile_app_categories_master_table,
                inputs=[
                    "l0_stream_mobile_app_categories_master_raw",
                    "l0_iab_category_priority_mapping",
                ],
                outputs="l1_stream_mobile_app_categories_master_clean",
            ),
>>>>>>> 7e11360e
        ],
    )

def cxense_traffic_daily_agg_pipeline(**kwargs):
    return Pipeline(
        [
            node(
                func=node_clean_datasets,
                inputs=[
                    "l0_cxense_traffic_raw",
                    "l0_cxense_content_profile_raw",
                ],
                outputs=[
                    "l1_cxense_traffic_int",
                    "l1_cxense_content_profile_int",
                ],
                name="node_clean_datasets",
                tags=["cxense_traffic"],
            ),
            node(
                func=node_create_content_profile_mapping,
                inputs=["l1_cxense_content_profile_int", "l1_aib_categories_clean"],
                outputs="l1_cxense_content_profile_mapping",
                name="node_create_content_profile_mapping",
                tags=["cxense_traffic"],
            ),
            node(
                func=node_agg_cxense_traffic,
                inputs="l1_cxense_traffic_int",
                outputs="l1_cxense_traffic_agg_daily",
                name="node_agg_cxense_traffic",
                tags=["cxense_traffic"],
            ),
            node(
                func=node_get_matched_and_unmatched_urls,
                inputs=[
                    "l1_cxense_traffic_agg_daily",
                    "l1_cxense_content_profile_mapping",
                ],
                outputs=["l1_matched_urls", "l1_unmatched_urls"],
                name="node_get_matched_and_unmatched_urls",
                tags=["cxense_traffic"],
            ),
            node(
                func=node_get_best_match_for_unmatched_urls,
                inputs=["l1_unmatched_urls", "l1_cxense_content_profile_mapping"],
                outputs="l1_best_match_for_unmatched_urls",
                name="node_get_best_match_for_unmatched_urls",
                tags=["cxense_traffic"],
            ),
            node(
                func=node_union_matched_and_unmatched_urls,
                inputs=["l1_matched_urls", "l1_best_match_for_unmatched_urls"],
                outputs="l1_cxense_traffic_complete_agg_daily",
                name="node_union_matched_and_unmatched_urls",
                tags=["cxense_traffic"],
            ),
        ]
    )


def soc_app_daily_agg_pipeline(**kwargs):
    return Pipeline(
        [
            node(
                func=node_join_soc_hourly_with_aib_agg,
                inputs=[
                    "l0_soc_app_hourly_raw",
                    "l1_stream_mobile_app_categories_master_clean",
                ],
                outputs="l1_soc_app_hourly_with_iab",
                tags=["node_join_soc_hourly_with_aib_agg"],
            ),
            node(
                func=node_join_soc_daily_with_aib_agg,
                inputs=["l0_soc_app_daily_raw", "l1_aib_categories_clean"],
                outputs="l1_soc_app_daily_with_iab",
                tags=["node_join_soc_daily_with_aib_agg"],
            ),
            node(
                func=combine_soc_app_daily_and_hourly_agg,
                inputs=[
                    "l1_soc_app_daily_with_iab_for_l1_combined_soc_app_daily_and_hourly_agg",
                    "l1_soc_app_hourly_with_iab_for_l1_combined_soc_app_daily_and_hourly_agg",
                ],
                outputs="l1_combined_soc_app_daily_and_hourly_agg",
                tags=["combine_soc_app_daily_and_hourly_agg"],
            ),
            node(
                func=node_generate_soc_app_day_level_stats,
                inputs="l1_soc_app_daily_with_iab_for_l1_soc_app_day_level_stats",
                outputs="l1_soc_app_day_level_stats",
                tags=["node_generate_soc_day_level_stats"],
            ),
        ],
        tags=["soc_app"],
    )


def soc_app_feature_pipeline(**kwargs):
    return Pipeline(
        [
            node(
                func=node_soc_app_daily_category_level_features_massive_processing,
                inputs=[
                    "l1_combined_soc_app_daily_and_hourly_agg_for_l1_soc_app_daily_category_level_features",
                    "l1_soc_app_day_level_stats_for_l1_soc_app_daily_category_level_features",  #
                    "params:l1_soc_app_daily_agg_features",
                    "params:l1_soc_app_daily_ratio_based_features",
                    "params:l1_soc_app_daily_popular_app_by_download_volume",
                    "params:l1_soc_app_daily_popular_app_by_frequency_access",
                    "params:l1_soc_app_daily_popular_app_by_visit_duration",
                    "params:l1_soc_app_daily_most_popular_app_by_download_volume",
                    "params:l1_soc_app_daily_most_popular_app_by_frequency_access",
                    "params:l1_soc_app_daily_most_popular_app_by_visit_duration",
                ],
                outputs="l1_soc_app_daily_category_level_features",
                tags=["node_soc_app_daily_category_level_features_massive_processing"],
            ),
            node(
                func=node_soc_app_daily_features_massive_processing,
                inputs=[
                    "l1_combined_soc_app_daily_and_hourly_agg_for_l1_soc_app_daily_features",
                    "params:l1_soc_app_daily_popular_category_by_frequency_access",
                    "params:l1_soc_app_daily_popular_category_by_visit_duration",
                    "params:l1_soc_app_daily_most_popular_category_by_frequency_access",
                    "params:l1_soc_app_daily_most_popular_category_by_visit_duration",
                ],
                outputs="l1_soc_app_daily_features",
                tags=["node_soc_app_daily_features_massive_processing"],
            ),
        ],
        tags=["soc_app"],
    )


def relay_to_l1_pipeline(**kwargs):
    return Pipeline(
        [
            node(
                func=node_pageviews_daily_features,
                inputs=[
                    "l0_relay_page_views_raw_for_l1_relay_daily_pageviews_features",
                    "params:l1_relay_daily_total_pageviews_visits_count",
                    "params:l1_relay_daily_popular_url_by_pageviews",
                    "params:l1_relay_daily_popular_subcategory1_by_pageviews",
                    "params:l1_relay_daily_popular_subcategory2_by_pageviews",
                    "params:l1_relay_daily_popular_cid_by_pageviews",
                    "params:l1_relay_daily_popular_productname_by_pageviews",
                    "params:l1_relay_daily_most_popular_url_by_pageviews",
                    "params:l1_relay_daily_most_popular_subcategory1_by_pageviews",
                    "params:l1_relay_daily_most_popular_subcategory2_by_pageviews",
                    "params:l1_relay_daily_most_popular_cid_by_pageviews",
                    "params:l1_relay_daily_most_popular_productname_by_pageviews",
                ],
                outputs="l1_relay_daily_pageviews_features",
                tags=["node_pageviews_daily_features"],
            ),
            node(
                func=node_engagement_conversion_daily_features,
                inputs=[
                    "l0_relay_engagement_conversion_raw_for_l1_relay_daily_engagement_conversion_features",
                    "params:l1_relay_daily_popular_product_by_engagement_conversion",
                    "params:l1_relay_daily_popular_cid_by_engagement_conversion",
                    "params:l1_relay_daily_most_popular_product_by_engagement_conversion",
                    "params:l1_relay_daily_most_popular_cid_by_engagement_conversion",
                ],
                outputs="l1_relay_daily_engagement_conversion_features",
                tags=["node_engagement_conversion_daily_features"],
            ),
            node(
                func=node_engagement_conversion_cid_level_daily_features,
                inputs=[
                    "l0_relay_engagement_conversion_raw_l1_relay_daily_engagement_conversion_cid_level_features",
                    "params:l1_relay_daily_total_engagement_conversion_visits_count_by_cid",
                ],
                outputs="l1_relay_daily_engagement_conversion_cid_level_features",
                tags=["node_engagement_conversion_cid_level_daily_features"],
            ),
            node(
                func=node_engagement_conversion_package_daily_features,
                inputs=[
                    "l0_relay_engagement_conversion_package_raw_for_l1_relay_daily_engagement_conversion_package_features",
                    "params:l1_relay_daily_popular_product_by_engagement_conversion_package",
                    "params:l1_relay_daily_popular_cid_by_engagement_conversion_package",
                    "params:l1_relay_daily_most_popular_product_by_engagement_conversion_package",
                    "params:l1_relay_daily_most_popular_cid_by_engagement_conversion_package",
                ],
                outputs="l1_relay_daily_engagement_conversion_package_features",
                tags=["node_engagement_conversion_package_daily_features"],
            ),
            node(
                func=node_engagement_conversion_package_cid_level_daily_features,
                inputs=[
                    "l0_relay_engagement_conversion_package_raw_for_l1_relay_daily_engagement_conversion_package_cid_level_features",
                    "params:l1_relay_daily_total_engagement_conversion_package_visits_count_by_cid",
                ],
                outputs="l1_relay_daily_engagement_conversion_package_cid_level_features",
                tags=["node_engagement_conversion_package_cid_level_daily_features"],
            ),
        ]
    )


def soc_web_daily_agg_pipeline(**kwargs):
    return Pipeline(
        [
            node(
                func=node_join_soc_web_daily_with_with_aib_agg,
                inputs=["l0_soc_web_daily_raw", "l1_aib_categories_clean"],
                outputs="l1_soc_web_daily_with_iab",
                tags=["node_join_soc_web_daily_with_with_aib_agg"],
            ),
            node(
                func=node_join_soc_web_daily_with_with_aib_agg_catlv2,
                inputs=["l0_soc_web_daily_raw_catlv2", "l1_aib_categories_clean"],
                outputs="l1_soc_web_daily_with_iab_catlv2",
                tags=["node_join_soc_web_daily_with_with_aib_agg_catlv2"],
            ),
            node(
                func=node_join_soc_web_daily_with_with_aib_agg_catlv3,
                inputs=["l0_soc_web_daily_raw_catlv3", "l1_aib_categories_clean"],
                outputs="l1_soc_web_daily_with_iab_catlv3",
                tags=["node_join_soc_web_daily_with_with_aib_agg_catlv3"],
            ),
            node(
                func=node_join_soc_web_daily_with_with_aib_agg_catlv4,
                inputs=["l0_soc_web_daily_raw_catlv4", "l1_aib_categories_clean"],
                outputs="l1_soc_web_daily_with_iab_catlv4",
                tags=["node_join_soc_web_daily_with_with_aib_agg_catlv4"],
            ),
            node(
                func=node_join_soc_web_hourly_with_with_aib_agg,
                inputs=["l0_soc_web_hourly_raw", "l1_aib_categories_clean"],
                outputs="l1_soc_web_hourly_with_iab",
                tags=["node_join_soc_web_hourly_with_with_aib_agg"],
            ),
            node(
                func=node_join_soc_web_hourly_with_with_aib_agg_catlv2,
                inputs=["l0_soc_web_hourly_raw_catlv2", "l1_aib_categories_clean"],
                outputs="l1_soc_web_hourly_with_iab_catlv2",
                tags=["node_join_soc_web_hourly_with_with_aib_agg_catlv2"],
            ),
            node(
                func=node_join_soc_web_hourly_with_with_aib_agg_catlv3,
                inputs=["l0_soc_web_hourly_raw_catlv3", "l1_aib_categories_clean"],
                outputs="l1_soc_web_hourly_with_iab_catlv3",
                tags=["node_join_soc_web_hourly_with_with_aib_agg_catlv3"],
            ),
            node(
                func=node_join_soc_web_hourly_with_with_aib_agg_catlv4,
                inputs=["l0_soc_web_hourly_raw_catlv4", "l1_aib_categories_clean"],
                outputs="l1_soc_web_hourly_with_iab_catlv4",
                tags=["node_join_soc_web_hourly_with_with_aib_agg_catlv4"],
            ),
            node(
                func=combine_soc_web_daily_and_hourly_agg,
                inputs=[
                    "l1_soc_web_daily_with_iab_for_l1_combined_soc_web_daily_and_hourly_agg",
                    "l1_soc_web_hourly_with_iab_for_l1_combined_soc_web_daily_and_hourly_agg",
                ],
                outputs="l1_combined_soc_web_daily_and_hourly_agg",
                tags=["node_combine_soc_app_daily_and_hourly_agg"],
            ),
            node(
                func=combine_soc_web_daily_and_hourly_agg_catlv2,
                inputs=[
                    "l1_soc_web_daily_with_iab_for_l1_combined_soc_web_daily_and_hourly_agg_catlv2",
                    "l1_soc_web_hourly_with_iab_for_l1_combined_soc_web_daily_and_hourly_agg_catlv2",
                ],
                outputs="l1_combined_soc_web_daily_and_hourly_agg_catlv2",
                tags=["node_combine_soc_app_daily_and_hourly_agg_catlv2"],
            ),
            node(
                func=combine_soc_web_daily_and_hourly_agg_catlv3,
                inputs=[
                    "l1_soc_web_daily_with_iab_for_l1_combined_soc_web_daily_and_hourly_agg_catlv3",
                    "l1_soc_web_hourly_with_iab_for_l1_combined_soc_web_daily_and_hourly_agg_catlv3",
                ],
                outputs="l1_combined_soc_web_daily_and_hourly_agg_catlv3",
                tags=["node_combine_soc_app_daily_and_hourly_agg_catlv3"],
            ),
            node(
                func=combine_soc_web_daily_and_hourly_agg_catlv4,
                inputs=[
                    "l1_soc_web_daily_with_iab_for_l1_combined_soc_web_daily_and_hourly_agg_catlv4",
                    "l1_soc_web_hourly_with_iab_for_l1_combined_soc_web_daily_and_hourly_agg_catlv4",
                ],
                outputs="l1_combined_soc_web_daily_and_hourly_agg_catlv4",
                tags=["node_combine_soc_app_daily_and_hourly_agg_catlv4"],
            ),
            node(
                func=node_generate_soc_web_day_level_stats,
                inputs="l1_soc_web_daily_with_iab_for_l1_soc_web_day_level_stats",
                outputs="l1_soc_web_day_level_stats",
                tags=["node_generate_soc_web_day_level_stats"],
            ),
            node(
                func=node_generate_soc_web_day_level_stats_catlv2,
                inputs="l1_soc_web_daily_with_iab_for_l1_soc_web_day_level_stats_catlv2",
                outputs="l1_soc_web_day_level_stats_catlv2",
                tags=["node_generate_soc_web_day_level_stats_catlv2"],
            ),
            node(
                func=node_generate_soc_web_day_level_stats_catlv3,
                inputs="l1_soc_web_daily_with_iab_for_l1_soc_web_day_level_stats_catlv3",
                outputs="l1_soc_web_day_level_stats_catlv3",
                tags=["node_generate_soc_web_day_level_stats_catlv3"],
            ),
            node(
                func=node_generate_soc_web_day_level_stats_catlv4,
                inputs="l1_soc_web_daily_with_iab_for_l1_soc_web_day_level_stats_catlv4",
                outputs="l1_soc_web_day_level_stats_catlv4",
                tags=["node_generate_soc_web_day_level_stats_catlv4"],
            ),
        ],
        tags=["soc_web"],
    )


def soc_web_feature_pipeline(**kwargs):
    return Pipeline(
        [
            node(
                func=node_soc_web_daily_category_level_features_massive_processing,
                inputs=[
                    "l1_combined_soc_web_daily_and_hourly_agg_for_l1_soc_web_daily_category_level_features",
                    "l1_soc_web_day_level_stats_for_l1_soc_web_daily_features",
                    "params:l1_soc_web_daily_agg_features",
                    "params:l1_soc_web_daily_ratio_based_features",
                    "params:l1_soc_web_daily_popular_domain_by_download_volume",
                    "params:l1_soc_web_daily_most_popular_domain_by_download_volume",
                ],
                outputs="l1_soc_web_daily_category_level_features",
                tags=["node_soc_web_daily_category_level_features_massive_processing"],
            ),
            node(
                func=node_soc_web_daily_category_level_features_massive_processing_catlv2,
                inputs=[
                    "l1_combined_soc_web_daily_and_hourly_agg_for_l1_soc_web_daily_category_level_features_catlv2",
                    "l1_soc_web_day_level_stats_for_l1_soc_web_daily_features_catlv2",
                    "params:l1_soc_web_daily_agg_features_catlv2",
                    "params:l1_soc_web_daily_ratio_based_features_catlv2",
                    "params:l1_soc_web_daily_popular_domain_by_download_volume_catlv2",
                    "params:l1_soc_web_daily_most_popular_domain_by_download_volume_catlv2",
                ],
                outputs="l1_soc_web_daily_category_level_features_catlv2",
                tags=["node_soc_web_daily_category_level_features_massive_processing_catlv2"],
            ),
            node(
                func=node_soc_web_daily_category_level_features_massive_processing_catlv3,
                inputs=[
                    "l1_combined_soc_web_daily_and_hourly_agg_for_l1_soc_web_daily_category_level_features_catlv3",
                    "l1_soc_web_day_level_stats_for_l1_soc_web_daily_features_catlv3",
                    "params:l1_soc_web_daily_agg_features_catlv3",
                    "params:l1_soc_web_daily_ratio_based_features_catlv3",
                    "params:l1_soc_web_daily_popular_domain_by_download_volume_catlv3",
                    "params:l1_soc_web_daily_most_popular_domain_by_download_volume_catlv3",
                ],
                outputs="l1_soc_web_daily_category_level_features_catlv3",
                tags=["node_soc_web_daily_category_level_features_massive_processing_catlv3"],
            ),
            node(
                func=node_soc_web_daily_category_level_features_massive_processing_catlv4,
                inputs=[
                    "l1_combined_soc_web_daily_and_hourly_agg_for_l1_soc_web_daily_category_level_features_catlv4",
                    "l1_soc_web_day_level_stats_for_l1_soc_web_daily_features_catlv4",
                    "params:l1_soc_web_daily_agg_features_catlv4",
                    "params:l1_soc_web_daily_ratio_based_features_catlv4",
                    "params:l1_soc_web_daily_popular_domain_by_download_volume_catlv4",
                    "params:l1_soc_web_daily_most_popular_domain_by_download_volume_catlv4",
                ],
                outputs="l1_soc_web_daily_category_level_features_catlv4",
                tags=["node_soc_web_daily_category_level_features_massive_processing_catlv4"],
            ),
            node(
                func=node_soc_web_daily_features_massive_processing,
                inputs=[
                    "l1_combined_soc_web_daily_and_hourly_agg_for_l1_soc_web_daily_features",
                    "params:l1_soc_web_daily_popular_category_by_download_volume",
                    "params:l1_soc_web_daily_most_popular_category_by_download_volume",
                ],
                outputs="l1_soc_web_daily_features",
                tags=["node_soc_web_daily_features_massive_processing"],
            ),
            node(
                func=node_soc_web_daily_features_massive_processing_catlv2,
                inputs=[
                    "l1_combined_soc_web_daily_and_hourly_agg_for_l1_soc_web_daily_features_catlv2",
                    "params:l1_soc_web_daily_popular_category_by_download_volume_catlv2",
                    "params:l1_soc_web_daily_most_popular_category_by_download_volume_catlv2",
                ],
                outputs="l1_soc_web_daily_features_catlv2",
                tags=["node_soc_web_daily_features_massive_processing_catlv2"],
            ),
            node(
                func=node_soc_web_daily_features_massive_processing_catlv3,
                inputs=[
                    "l1_combined_soc_web_daily_and_hourly_agg_for_l1_soc_web_daily_features_catlv3",
                    "params:l1_soc_web_daily_popular_category_by_download_volume_catlv3",
                    "params:l1_soc_web_daily_most_popular_category_by_download_volume_catlv3",
                ],
                outputs="l1_soc_web_daily_features_catlv3",
                tags=["node_soc_web_daily_features_massive_processing_catlv3"],
            ),
            node(
                func=node_soc_web_daily_features_massive_processing_catlv4,
                inputs=[
                    "l1_combined_soc_web_daily_and_hourly_agg_for_l1_soc_web_daily_features_catlv4",
                    "params:l1_soc_web_daily_popular_category_by_download_volume_catlv4",
                    "params:l1_soc_web_daily_most_popular_category_by_download_volume_catlv4",
                ],
                outputs="l1_soc_web_daily_features_catlv4",
                tags=["node_soc_web_daily_features_massive_processing_catlv4"],
            ),
        ],
        tags=["soc_web"],
    )


def comb_all_features_pipeline(**kwargs):
    return Pipeline(
        [
            node(
                func=node_combine_soc_all_and_cxense,
                inputs=[
                    "l1_cxense_traffic_complete_agg_daily_for_l1_comb_all",
                    "l1_comb_soc_web_and_app_for_l1_comb_all",
                ],
                outputs="l1_comb_all",
                tags=["node_combine_soc_all_and_cxense"],
            ),
            node(
                func=node_comb_all_features_massive_processing,
                inputs=[
                    "l1_comb_all_for_l1_comb_all_features",
                    "params:l1_comb_all_create_single_view",
                    "params:l1_com_all_day_level_stats",
                    "params:l1_comb_all_sum_features",
                    "params:l1_comb_all_sum_and_ratio_based_features",
                    "params:l1_comb_all_popular_app_or_url",
                    "params:l1_comb_all_most_popular_app_or_url_by_visit_count",
                    "params:l1_comb_all_most_popular_app_or_url_by_visit_duration",
                ],
                outputs="l1_comb_all_features",
                tags=["node_comb_all_features_massive_processing"],
            ),
            node(
                func=node_comb_all_daily_features_massive_processing,
                inputs=[
                    "l1_comb_all_for_l1_comb_all_daily_features",
                    "params:l1_comb_all_popular_category",
                    "params:l1_comb_all_most_popular_category_by_visit_counts",
                    "params:l1_comb_all_most_popular_category_by_visit_duration",
                ],
                outputs="l1_comb_all_daily_features",
                tags=["node_comb_all_daily_features_massive_processing"],
            ),
        ],
        tags=["comb_all"],
    )


def comb_soc_app_web_features_pipeline(**kwargs):
    return Pipeline(
        [
            node(
                func=node_combine_soc_app_and_web_massive_processing,
                inputs=[
                    "l1_combined_soc_app_daily_and_hourly_agg_for_l1_comb_soc_web_and_app",
                    "l1_combined_soc_web_daily_and_hourly_agg_for_l1_comb_soc_web_and_app",
                ],
                outputs="l1_comb_soc_web_and_app",
                tags=["node_combine_soc_app_and_web_massive_processing"],
            ),
            node(
                func=node_comb_soc_app_web_features_massive_processing,
                inputs=[
                    "l1_comb_soc_web_and_app_for_l1_comb_soc_features",
                    "params:l1_comb_soc_sum_features",
                    "params:l1_comb_soc_daily_stats",
                    "params:l1_comb_soc_popular_app_or_url",
                    "params:l1_comb_soc_most_popular_app_or_url",
                    "params:l1_comb_soc_web_fea_all",
                ],
                outputs="l1_comb_soc_features",
                tags=["node_comb_soc_app_web_features_massive_processing"],
            ),
            node(
                func=node_comb_soc_app_web_daily_features_massive_processing,
                inputs=[
                    "l1_comb_soc_web_and_app_for_l1_comb_soc_daily_features",
                    "params:l1_comb_soc_app_web_popular_category_by_download_traffic",
                    "params:l1_comb_soc_app_web_most_popular_category_by_download_traffic",
                ],
                outputs="l1_comb_soc_daily_features",
                tags=["node_comb_soc_app_web_daily_features_massive_processing"],
            ),
        ],
        tags=["soc_comb"],
    )


def comb_web_features_pipeline(**kwargs):
    return Pipeline(
        [
            node(
                func=node_comb_web_daily_agg_massive_processing,
                inputs=[
                    "l1_cxense_traffic_complete_agg_daily_for_l1_comb_web_agg",
                    "l1_combined_soc_web_daily_and_hourly_agg_for_l1_comb_web_agg",
                    "params:l1_comb_web_agg",
                ],
                outputs="l1_comb_web_agg",
                tags=["node_comb_web_daily_agg_massive_processing"],
            ),
            node(
                func=node_comb_web_daily_agg_massive_processing_catlv2,
                inputs=[
                    "l1_cxense_traffic_complete_agg_daily_for_l1_comb_web_agg_catlv2",
                    "l1_combined_soc_web_daily_and_hourly_agg_for_l1_comb_web_agg_catlv2",
                    "params:l1_comb_web_agg_catlv2",
                ],
                outputs="l1_comb_web_agg_catlv2",
                tags=["node_comb_web_daily_agg_massive_processing_catlv2"],
            ),
            node(
                func=node_comb_web_daily_agg_massive_processing_catlv3,
                inputs=[
                    "l1_cxense_traffic_complete_agg_daily_for_l1_comb_web_agg_catlv3",
                    "l1_combined_soc_web_daily_and_hourly_agg_for_l1_comb_web_agg_catlv3",
                    "params:l1_comb_web_agg_catlv3",
                ],
                outputs="l1_comb_web_agg_catlv3",
                tags=["node_comb_web_daily_agg_massive_processing_catlv3"],
            ),
            node(
                func=node_comb_web_daily_agg_massive_processing_catlv4,
                inputs=[
                    "l1_cxense_traffic_complete_agg_daily_for_l1_comb_web_agg_catlv4",
                    "l1_combined_soc_web_daily_and_hourly_agg_for_l1_comb_web_agg_catlv4",
                    "params:l1_comb_web_agg_catlv4",
                ],
                outputs="l1_comb_web_agg_catlv4",
                tags=["node_comb_web_daily_agg_massive_processing_catlv4"],
            ),
            node(
                func=node_comb_web_daily_category_level_features_massive_processing,
                inputs=[
                    "l1_comb_web_agg_for_l1_comb_web_category_level_features",
                    "params:l1_comb_web_day_level_stats",
                    "params:l1_comb_web_total_category_sum_features",
                    "params:l1_comb_web_total_sum_and_ratio_features",
                    "params:l1_comb_web_daily_popular_url",
                    "params:l1_comb_web_daily_most_popular_url_by_visit_duration",
                    "params:l1_comb_web_daily_most_popular_url_by_visit_counts",
                ],
                outputs="l1_comb_web_category_level_features",
                tags=["node_comb_web_daily_category_level_features_massive_processing"],
            ),
            node(
                func=node_comb_web_daily_category_level_features_massive_processing_catlv2,
                inputs=[
                    "l1_comb_web_agg_for_l1_comb_web_category_level_features_catlv2",
                    "params:l1_comb_web_day_level_stats",
                    "params:l1_comb_web_total_category_sum_features_catlv2",
                    "params:l1_comb_web_total_sum_and_ratio_features_catlv2",
                    "params:l1_comb_web_daily_popular_url_catlv2",
                    "params:l1_comb_web_daily_most_popular_url_by_visit_duration_catlv2",
                    "params:l1_comb_web_daily_most_popular_url_by_visit_counts_catlv2",
                ],
                outputs="l1_comb_web_category_level_features_catlv2",
                tags=["node_comb_web_daily_category_level_features_massive_processing_catlv2"],
            ),
            node(
                func=node_comb_web_daily_category_level_features_massive_processing_catlv3,
                inputs=[
                    "l1_comb_web_agg_for_l1_comb_web_category_level_features_catlv3",
                    "params:l1_comb_web_day_level_stats",
                    "params:l1_comb_web_total_category_sum_features_catlv3",
                    "params:l1_comb_web_total_sum_and_ratio_features_catlv3",
                    "params:l1_comb_web_daily_popular_url_catlv3",
                    "params:l1_comb_web_daily_most_popular_url_by_visit_duration_catlv3",
                    "params:l1_comb_web_daily_most_popular_url_by_visit_counts_catlv3",
                ],
                outputs="l1_comb_web_category_level_features_catlv3",
                tags=["node_comb_web_daily_category_level_features_massive_processing_catlv3"],
            ),
            node(
                func=node_comb_web_daily_category_level_features_massive_processing_catlv4,
                inputs=[
                    "l1_comb_web_agg_for_l1_comb_web_category_level_features_catlv4",
                    "params:l1_comb_web_day_level_stats",
                    "params:l1_comb_web_total_category_sum_features_catlv4",
                    "params:l1_comb_web_total_sum_and_ratio_features_Catlv4",
                    "params:l1_comb_web_daily_popular_url_catlv4",
                    "params:l1_comb_web_daily_most_popular_url_by_visit_duration_catlv4",
                    "params:l1_comb_web_daily_most_popular_url_by_visit_counts_catlv4",
                ],
                outputs="l1_comb_web_category_level_features_catlv4",
                tags=["node_comb_web_daily_category_level_features_massive_processing_catlv4"],
            ),
            node(
                func=node_comb_web_daily_features_massive_processing,
                inputs=[
                    "l1_comb_web_agg_for_l1_comb_web_daily_features",
                    "params:l1_comb_web_daily_popular_category",
                    "params:l1_comb_web_daily_most_popular_category_by_visit_duration",
                    "params:l1_comb_web_daily_most_popular_category_by_visit_counts",
                ],
                outputs="l1_comb_web_daily_features",
                tags=["node_comb_web_daily_features_massive_processing"],
            ),
            node(
                func=node_comb_web_daily_features_massive_processing_catlv2,
                inputs=[
                    "l1_comb_web_agg_for_l1_comb_web_daily_features_catlv2",
                    "params:l1_comb_web_daily_popular_category_catlv2",
                    "params:l1_comb_web_daily_most_popular_category_by_visit_duration_catlv2",
                    "params:l1_comb_web_daily_most_popular_category_by_visit_counts_catlv2",
                ],
                outputs="l1_comb_web_daily_features_catlv2",
                tags=["node_comb_web_daily_features_massive_processing_catlv2"],
            ),
            node(
                func=node_comb_web_daily_features_massive_processing_catlv3,
                inputs=[
                    "l1_comb_web_agg_for_l1_comb_web_daily_features_catlv3",
                    "params:l1_comb_web_daily_popular_category_catlv3",
                    "params:l1_comb_web_daily_most_popular_category_by_visit_duration_catlv3",
                    "params:l1_comb_web_daily_most_popular_category_by_visit_counts_catlv3",
                ],
                outputs="l1_comb_web_daily_features_catlv3",
                tags=["node_comb_web_daily_features_massive_processing_catlv3"],
            ),
            node(
                func=node_comb_web_daily_features_massive_processing_catlv4,
                inputs=[
                    "l1_comb_web_agg_for_l1_comb_web_daily_features_catlv4",
                    "params:l1_comb_web_daily_popular_category_catlv4",
                    "params:l1_comb_web_daily_most_popular_category_by_visit_duration_catlv4",
                    "params:l1_comb_web_daily_most_popular_category_by_visit_counts_catlv4",
                ],
                outputs="l1_comb_web_daily_features_catlv4",
                tags=["node_comb_web_daily_features_massive_processing_catlv4"],
            ),
        ],
        tags=["comb_web_all_features"],
    )<|MERGE_RESOLUTION|>--- conflicted
+++ resolved
@@ -194,19 +194,11 @@
 def aib_category_cleanup_pipeline(**kwargs):
     return Pipeline(
         [
-<<<<<<< HEAD
-=======
             node(
                 func=build_iab_category_table,
                 inputs=["l0_iab_categories_raw", "l0_iab_category_priority_mapping"],
                 outputs="l1_aib_categories_clean",
             ),
->>>>>>> 7e11360e
-            node(
-                func=build_iab_category_table,
-                inputs=["l0_iab_categories_raw", "l0_iab_category_priority_mapping"],
-                outputs="l1_aib_categories_clean",
-            ),
             node(
                 func=build_stream_mobile_app_categories_master_table,
                 inputs=[
@@ -215,27 +207,6 @@
                 ],
                 outputs="l1_stream_mobile_app_categories_master_clean",
             ),
-<<<<<<< HEAD
-=======
-            node(
-                func=build_iab_category_table_catlv3,
-                inputs=["l0_iab_categories_raw_catlv3", "l0_iab_category_priority_mapping"],
-                outputs="l1_aib_categories_clean_catlv3",
-            ),
-            node(
-                func=build_iab_category_table_catlv4,
-                inputs=["l0_iab_categories_raw_catlv4", "l0_iab_category_priority_mapping"],
-                outputs="l1_aib_categories_clean_catlv4",
-            ),
-            node(
-                func=build_stream_mobile_app_categories_master_table,
-                inputs=[
-                    "l0_stream_mobile_app_categories_master_raw",
-                    "l0_iab_category_priority_mapping",
-                ],
-                outputs="l1_stream_mobile_app_categories_master_clean",
-            ),
->>>>>>> 7e11360e
         ],
     )
 

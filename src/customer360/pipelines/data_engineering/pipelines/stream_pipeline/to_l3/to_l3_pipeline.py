# Copyright 2018-2019 QuantumBlack Visual Analytics Limited
#
# Licensed under the Apache License, Version 2.0 (the "License");
# you may not use this file except in compliance with the License.
# You may obtain a copy of the License at
#
# http://www.apache.org/licenses/LICENSE-2.0
#
# THE SOFTWARE IS PROVIDED "AS IS", WITHOUT WARRANTY OF ANY KIND,
# EXPRESS OR IMPLIED, INCLUDING BUT NOT LIMITED TO THE WARRANTIES
# OF MERCHANTABILITY, FITNESS FOR A PARTICULAR PURPOSE, AND
# NONINFRINGEMENT. IN NO EVENT WILL THE LICENSOR OR OTHER CONTRIBUTORS
# BE LIABLE FOR ANY CLAIM, DAMAGES, OR OTHER LIABILITY, WHETHER IN AN
# ACTION OF CONTRACT, TORT OR OTHERWISE, ARISING FROM, OUT OF, OR IN
# CONNECTION WITH THE SOFTWARE OR THE USE OR OTHER DEALINGS IN THE SOFTWARE.
#
# The QuantumBlack Visual Analytics Limited ("QuantumBlack") name and logo
# (either separately or in combination, "QuantumBlack Trademarks") are
# trademarks of QuantumBlack. The License does not grant you any right or
# license to the QuantumBlack Trademarks. You may not use the QuantumBlack
# Trademarks or any confusingly similar mark as a trademark for your product,
#     or use the QuantumBlack Trademarks in any other manner that might cause
# confusion in the marketplace, including but not limited to in advertising,
# on websites, or on software.
#
# See the License for the specific language governing permissions and
# limitations under the License.
"""Example code for the nodes in the example pipeline. This code is meant
just for illustrating basic Kedro features.

PLEASE DELETE THIS FILE ONCE YOU START WORKING ON YOUR OWN PROJECT!
"""

from kedro.pipeline import Pipeline, node

from customer360.utilities.config_parser import expansion
from customer360.pipelines.data_engineering.nodes.stream_nodes.to_l3.to_l3_nodes import *


def streaming_series_title_master(**kwargs):
    return Pipeline(
        [
            node(
                series_title_master,
                "l0_streaming_ru_a_onair_vimmi_usage_daily_for_series_title_master",
                "l3_streaming_series_title_master",
            ),
        ]
    )


def streaming_to_l3_pipeline(**kwargs):
    return Pipeline(
        [
            # # Content Type Features
            node(
                streaming_to_l3_content_type_features,
                [
                    "int_l1_streaming_content_type_features_for_l3_streaming_fav_content_group",
                    "params:int_l3_streaming_content_type_features",
                    "params:l3_streaming_fav_content_group_by_volume",
                    "params:l3_streaming_fav_content_group_by_duration",
                ],
                [
                    "l3_streaming_fav_content_group_by_volume",
                    "l3_streaming_fav_content_group_by_duration",
                ],
            ),
            # # TV Channel features
            node(
                streaming_to_l3_tv_channel_type_features,
                [
                    "int_l1_streaming_tv_channel_features_for_l3_streaming_fav_tv_channel",
                    "params:int_l3_streaming_tv_channel_features",
                    "params:l3_streaming_fav_tv_channel_by_volume",
                    "params:l3_streaming_fav_tv_channel_by_duration",
                ],
                [
                    "l3_streaming_fav_tv_channel_by_volume",
                    "l3_streaming_fav_tv_channel_by_duration",
                ],
            ),
            # # TV show features
            node(
                streaming_streaming_fav_tv_show_by_episode_watched_features,
                [
                    "int_l0_streaming_vimmi_table_for_l3_streaming_fav_tv_show_by_episode_watched",
                    "params:int_l3_streaming_tv_show_features",
                    "params:l3_streaming_fav_tv_show_by_episode_watched",
                    "params:int_l3_streaming_genre",
                    "params:l3_streaming_fav_genre",
                ],
                [
                    "l3_streaming_fav_tv_show_by_episode_watched",
                    "l3_streaming_fav_genre",
                ],
            ),
            # # fav video service by download traffic/visit count
            node(
                streaming_fav_service_download_traffic_visit_count,
                [
                    "int_l1_streaming_video_service_feature_for_l3_streaming_fav_video_service_feature",
                    "params:int_l3_streaming_service_feature",
                    "params:l3_streaming_fav_video_service_by_download_feature",
                    "params:l3_streaming_2nd_fav_video_service_by_download_feature",
                    "params:l3_streaming_fav_video_service_by_visit_count_feature",
                ],
                [
                    "l3_streaming_fav_video_service_by_download_feature",
                    "l3_streaming_2nd_fav_video_service_by_download_feature",
                    "l3_streaming_fav_video_service_by_visit_count_feature",
                ],
            ),
            # # fav music service by download traffic/visit count
            node(
                streaming_fav_service_download_traffic_visit_count,
                [
                    "int_l1_streaming_music_service_feature_for_l3_streaming_fav_music_service_feature",
                    "params:int_l3_streaming_service_feature",
                    "params:l3_streaming_fav_music_service_by_download_feature",
                    "params:l3_streaming_2nd_fav_music_service_by_download_feature",
                    "params:l3_streaming_fav_music_service_by_visit_count_feature",
                ],
                [
                    "l3_streaming_fav_music_service_by_download_feature",
                    "l3_streaming_2nd_fav_music_service_by_download_feature",
                    "l3_streaming_fav_music_service_by_visit_count_feature",
                ],
            ),
            # fav esport service by download traffic/visit count
            node(
                streaming_fav_service_download_traffic_visit_count,
                [
                    "int_l1_streaming_esport_service_feature_for_l3_streaming_fav_esport_service_feature",
                    "params:int_l3_streaming_service_feature",
                    "params:l3_streaming_fav_esport_service_by_download_feature",
                    "params:l3_streaming_2nd_fav_esport_service_by_download_feature",
                    "params:l3_streaming_fav_esport_service_by_visit_count_feature",
                ],
                [
                    "l3_streaming_fav_esport_service_by_download_feature",
                    "l3_streaming_2nd_fav_esport_service_by_download_feature",
                    "l3_streaming_fav_esport_service_by_visit_count_feature",
                ],
            ),
            # number of visit and volume of download traffic
            node(
                dac_for_streaming_to_l3_pipeline_from_l1,
                [
                    "l1_streaming_visit_count_and_download_traffic_feature_for_l3_streaming_visit_count_and_download_traffic_feature",
                    "params:l3_streaming_visit_count_and_download_traffic_feature_tbl",
                ],
                "intermediate_l3_streaming_visit_count_and_download_traffic_feature",
            ),
            node(
                expansion,
                [
                    "intermediate_l3_streaming_visit_count_and_download_traffic_feature",
                    "params:l3_streaming_visit_count_and_download_traffic_feature",
                ],
                "l3_streaming_visit_count_and_download_traffic_feature",
            ),
            # Favourite streaming day of week
            # get sum per day of week
            node(
                dac_for_streaming_to_l3_pipeline_from_l1,
                [
                    "l1_streaming_visit_count_and_download_traffic_feature_for_l3_streaming_fav_youtube_video_streaming_day_of_week_feature",
                    "params:l3_streaming_fav_youtube_video_streaming_day_of_week_feature_tbl",
                ],
                "intermediate_l1_streaming_visit_count_and_download_traffic_feature_for_l3_streaming_fav_youtube_video_streaming_day_of_week_feature",
            ),
            node(
                expansion,
                [
                    "intermediate_l1_streaming_visit_count_and_download_traffic_feature_for_l3_streaming_fav_youtube_video_streaming_day_of_week_feature",
                    "params:int_l3_streaming_sum_per_day",
                ],
                "int_l3_streaming_sum_per_day",
            ),
            # rank of day per week
            node(
                node_from_config,
                [
                    "int_l3_streaming_sum_per_day",
                    "params:int_l3_streaming_ranked_of_day_per_month",
                ],
                "int_l3_streaming_ranked_of_day_per_month",
            ),
            # generate all the tables inside
            node(
                generate_l3_fav_streaming_day,
                ["int_l3_streaming_ranked_of_day_per_month", "params:streaming_app"],
                None,
            ),
            node(
                streaming_to_l3_fav_tv_show_by_share_of_completed_episodes,
                [
                    "int_l0_streaming_vimmi_table_for_l3_streaming_fav_tv_show_by_share_of_completed_episodes",
                    "l3_streaming_series_title_master",
                    "params:int_l3_streaming_share_of_completed_episodes_features",
                    "params:int_l3_streaming_share_of_completed_episodes_ratio_features",
                    "params:l3_streaming_fav_tv_show_by_share_of_completed_episodes",
                ],
                "l3_streaming_fav_tv_show_by_share_of_completed_episodes",
            ),
        ],
        name="streaming_to_l3_pipeline",
    )


def streaming_to_l3_sdr_sub_app_time_based_features(**kwargs):
    return Pipeline(
        [
            node(
                streaming_favourite_start_hour_of_day_func,
                "l1_streaming_sdr_sub_app_hourly",
                None,
            ),
        ],
        name="streaming_to_l3_sdr_sub_app_time_based_features",
    )


def streaming_to_l3_favourite_location_features(**kwargs):
    return Pipeline(
        [
            node(
                streaming_favourite_location_features_func,
                "l1_streaming_base_station_features",
                "l3_streaming_favourite_location_features",
            ),
            node(
                streaming_favourite_quality_features_func,
                "l1_streaming_app_quality_features",
                "l3_streaming_app_quality_features",
            ),
        ],
        name="streaming_to_l3_favourite_location_features",
    )


def streaming_to_l3_session_duration_pipeline(**kwargs):
    return Pipeline(
        [
            # session duration
            node(
                dac_for_streaming_to_l3_pipeline_from_l1,
                [
                    "l1_streaming_session_duration_feature_for_l3_streaming_session_duration_feature",
                    "params:l3_streaming_session_duration_feature_tbl",
                ],
                "intermediate_l1_streaming_session_duration_feature_for_l3_streaming_session_duration_feature",
            ),
            node(
                node_from_config,
                [
                    "intermediate_l1_streaming_session_duration_feature_for_l3_streaming_session_duration_feature",
                    "params:l3_streaming_session_duration_feature",
                ],
                "l3_streaming_session_duration_feature",
            ),
        ],
        name="streaming_to_l3_session_duration_pipeline",
    )


def soc_app_monthly_feature_pipeline(**kwargs):
    return Pipeline(
        [
            node(
                func=node_compute_int_soc_app_monthly_features,
                inputs=[
                    "l1_soc_app_daily_category_level_features_for_l3_soc_app_monthly_features",
                    "l1_aib_categories_clean",
                    "params:l3_soc_app_monthly_sum_features",
                    "params:l3_soc_app_monthly_stats",
                    "params:l3_soc_app_monthly_popular_app_rank_visit_count_merge_chunk",
                    "params:l3_soc_app_monthly_most_popular_app_by_visit_count_merge_chunk",
                    "params:l3_soc_app_monthly_popular_app_rank_visit_duration_merge_chunk",
                    "params:l3_soc_app_monthly_most_popular_app_by_visit_duration_merge_chunk",
                    "params:l3_soc_app_monthly_popular_app_rank_download_traffic_merge_chunk",
                    "params:l3_soc_app_monthly_most_popular_app_by_download_traffic_merge_chunk",
                ],
                outputs=None,
                tags=["node_compute_int_soc_app_monthly_features"],
            ),
            node(
                func=node_compute_final_soc_app_monthly_features,
                inputs=[
                    "l1_aib_categories_clean",
                    "params:l3_soc_app_monthly_final_sum",
                    "params:l3_soc_app_monthly_ratio_features",
                    "params:l3_soc_app_monthly_final_popular_app_rank_visit_count_merge_chunk",
                    "params:l3_soc_app_monthly_final_most_popular_app_by_visit_count_merge_chunk",
                    "params:l3_soc_app_monthly_final_popular_app_rank_visit_duration_merge_chunk",
                    "params:l3_soc_app_monthly_final_most_popular_app_by_visit_duration_merge_chunk",
                    "params:l3_soc_app_monthly_final_popular_app_rank_download_traffic_merge_chunk",
                    "params:l3_soc_app_monthly_final_most_popular_app_by_download_traffic_merge_chunk",
                    "params:l3_soc_app_monthly_agg"
                ],
                outputs="l3_soc_app_monthly_features",
                tags=["node_compute_final_soc_app_monthly_features"],
            ),
            node(
                func=node_soc_app_monthly_user_category_granularity_features,
                inputs=[
                    "l3_soc_app_monthly_features_for_l3_soc_app_monthly_user_category_grain_features",
                    "l1_aib_categories_clean",
                    "params:l3_soc_app_monthly_popular_category_by_frequency_access",
                    "params:l3_soc_app_monthly_most_popular_category_by_frequency_access",
                    "params:l3_soc_app_monthly_popular_category_by_visit_duration",
                    "params:l3_soc_app_monthly_most_popular_category_by_visit_duration",
                    "params:l3_soc_app_monthly_popular_category_by_download_traffic",
                    "params:l3_soc_app_monthly_most_popular_category_by_download_traffic"
                ],
                outputs="l3_soc_app_monthly_user_category_grain_features",
                tags=["node_soc_app_monthly_user_category_granularity_features"],
            ),
        ],
        tags=["soc_app"],
    )


def soc_web_monthly_feature_pipeline(**kwargs):
    return Pipeline(
        [
            node(
                func=node_compute_int_soc_web_monthly_features,
                inputs=[
                    "l1_soc_web_daily_category_level_features_for_l3_soc_web_monthly_features",
                    "l1_aib_categories_clean",
                    "params:l3_soc_web_monthly_agg",
                    "params:l3_soc_web_monthly_stats",
                    "params:l3_soc_web_monthly_popular_app_rank_download_traffic_merge_chunk",
                    "params:l3_soc_web_monthly_most_popular_app_by_download_traffic_merge_chunk",
                ],
                outputs=None,
                tags=["node_compute_int_soc_web_monthly_features"],
            ),
            node(
                func=node_compute_int_soc_web_monthly_features_catlv2,
                inputs=[
                    "l1_soc_web_daily_category_level_features_for_l3_soc_web_monthly_features_catlv2",
                    "l1_aib_categories_clean",
                    "params:l3_soc_web_monthly_agg_catlv2",
                    "params:l3_soc_web_monthly_stats",
                    "params:l3_soc_web_monthly_popular_app_rank_download_traffic_merge_chunk_catlv2",
                    "params:l3_soc_web_monthly_most_popular_app_by_download_traffic_merge_chunk_catlv2",
                ],
                outputs=None,
                tags=["node_compute_int_soc_web_monthly_features_catlv2"],
            ),
            node(
                func=node_compute_int_soc_web_monthly_features_catlv3,
                inputs=[
                    "l1_soc_web_daily_category_level_features_for_l3_soc_web_monthly_features_catlv3",
                    "l1_aib_categories_clean",
                    "params:l3_soc_web_monthly_agg_catlv3",
                    "params:l3_soc_web_monthly_stats",
                    "params:l3_soc_web_monthly_popular_app_rank_download_traffic_merge_chunk_catlv3",
                    "params:l3_soc_web_monthly_most_popular_app_by_download_traffic_merge_chunk_catlv3",
                ],
                outputs=None,
                tags=["node_compute_int_soc_web_monthly_features_catlv3"],
            ),
            node(
                func=node_compute_int_soc_web_monthly_features_catlv4,
                inputs=[
                    "l1_soc_web_daily_category_level_features_for_l3_soc_web_monthly_features_catlv4",
                    "l1_aib_categories_clean",
                    "params:l3_soc_web_monthly_agg_catlv4",
                    "params:l3_soc_web_monthly_stats",
                    "params:l3_soc_web_monthly_popular_app_rank_download_traffic_merge_chunk_catlv4",
                    "params:l3_soc_web_monthly_most_popular_app_by_download_traffic_merge_chunk_catlv4",
                ],
                outputs=None,
                tags=["node_compute_int_soc_web_monthly_features_catlv4"],
            ),
            node(
                func=node_compute_final_soc_web_monthly_features,
                inputs=[
                    "l1_aib_categories_clean",
                    "params:l3_soc_web_monthly_final_sum",
                    "params:l3_soc_web_monthly_ratio_features",
                    "params:l3_soc_web_monthly_final_popular_app_rank_download_traffic_merge_chunk",
                    "params:l3_soc_web_monthly_final_most_popular_app_by_download_traffic_merge_chunk",
                    "params:l3_soc_web_monthly_level_stats",
                ],
                outputs="l3_soc_web_monthly_features",
                tags=["node_compute_final_soc_web_monthly_features"],
            ),
            node(
                func=node_compute_final_soc_web_monthly_features_catlv2,
                inputs=[
                    "l1_aib_categories_clean",
                    "params:l3_soc_web_monthly_final_sum_catlv2",
                    "params:l3_soc_web_monthly_ratio_features_catlv2",
                    "params:l3_soc_web_monthly_final_popular_app_rank_download_traffic_merge_chunk_catlv2",
                    "params:l3_soc_web_monthly_final_most_popular_app_by_download_traffic_merge_chunk_catlv2",
                    "params:l3_soc_web_monthly_level_stats",
                ],
                outputs="l3_soc_web_monthly_features_catlv2",
                tags=["node_compute_final_soc_web_monthly_features_catlv2"],
            ),
            node(
                func=node_compute_final_soc_web_monthly_features_catlv3,
                inputs=[
                    "l1_aib_categories_clean",
                    "params:l3_soc_web_monthly_final_sum_catlv3",
                    "params:l3_soc_web_monthly_ratio_features_catlv3",
                    "params:l3_soc_web_monthly_final_popular_app_rank_download_traffic_merge_chunk_catlv3",
                    "params:l3_soc_web_monthly_final_most_popular_app_by_download_traffic_merge_chunk_catlv3",
                    "params:l3_soc_web_monthly_level_stats",
                ],
                outputs="l3_soc_web_monthly_features_catlv3",
                tags=["node_compute_final_soc_web_monthly_features_catlv3"],
            ),
            node(
                func=node_compute_final_soc_web_monthly_features_catlv4,
                inputs=[
                    "l1_aib_categories_clean",
                    "params:l3_soc_web_monthly_final_sum_catlv4",
                    "params:l3_soc_web_monthly_ratio_features_catlv4",
                    "params:l3_soc_web_monthly_final_popular_app_rank_download_traffic_merge_chunk_catlv4",
                    "params:l3_soc_web_monthly_final_most_popular_app_by_download_traffic_merge_chunk_catlv4",
                    "params:l3_soc_web_monthly_level_stats",
                ],
                outputs="l3_soc_web_monthly_features_catlv4",
                tags=["node_compute_final_soc_web_monthly_features_catlv4"],
            ),
            node(
                func=node_soc_web_monthly_user_category_granularity_features,
                inputs=[
                    "l3_soc_web_monthly_features_for_l3_soc_web_monthly_user_category_grain_features",
                    "l1_aib_categories_clean",
                    "params:l3_soc_web_monthly_popular_category_by_download_traffic",
                    "params:l3_soc_web_monthly_most_popular_category_by_download_traffic",
                ],
                outputs="l3_soc_web_monthly_user_category_grain_features",
                tags=["node_soc_web_monthly_user_category_granularity_features"],
            ),
        ],
        tags=["soc_web"],
    )


def comb_soc_app_web_monthly_features_pipeline(**kwargs):
    return Pipeline(
        [
            node(
                func=node_compute_int_comb_soc_monthly_features,
                inputs=[
                    "l1_comb_soc_features_for_l3_comb_soc_features",
                    "l1_aib_categories_clean",
                    "params:l3_comb_soc_monthly_sum_features",
                    "params:l3_comb_soc_monthly_stats",
                    "params:l3_comb_soc_monthly_popular_app_rank_download_traffic_merge_chunk",
                    "params:l3_comb_soc_monthly_most_popular_app_by_download_traffic_merge_chunk",
                ],
                outputs=None,
                tags=["node_compute_int_comb_soc_monthly_features"],
            ),
            node(
                func=node_compute_final_comb_soc_monthly_features,
                inputs=[
                    "l1_aib_categories_clean",
                    "params:l3_comb_soc_final_monthly_agg",
                    "params:l3_comb_soc_monthly_final_sum",
                    "params:l3_comb_soc_ratio_based_features",
                    "params:l3_comb_soc_monthly_final_popular_app_rank_download_traffic_merge_chunk",
                    "params:l3_comb_soc_monthly_final_most_popular_app_by_download_traffic_merge_chunk",
                ],
                outputs="l3_comb_soc_features",
                tags=["node_compute_final_comb_soc_monthly_features"],
            ),
            node(
                func=node_comb_soc_monthly_user_category_granularity_features,
                inputs=[
                    "l3_comb_soc_features_for_l3_comb_soc_monthly_user_category_grain_features",
                    "l1_aib_categories_clean",
                    "params:l3_comb_soc_monthly_popular_category_by_download_traffic",
                    "params:l3_comb_soc_app_monthly_most_popular_category_by_download_traffic",
                ],
                outputs="l3_comb_soc_monthly_user_category_grain_features",
                tags=["node_comb_soc_monthly_user_category_granularity_features"],
            ),
        ],
        tags=["soc_comb"],
    )

def comb_all_monthly_features_pipeline(**kwargs):
    return Pipeline(
        [
            node(
                func=node_compute_int_comb_all_monthly_features,
                inputs=[
                    "l1_comb_all_category_level_features_for_l3_comb_all_category_level_features",
                    "l1_aib_categories_clean",
                    "params:l3_comb_all_monthly_sum_features",
                    "params:l3_comb_all_monthly_stats",
                    "params:l3_comb_all_monthly_popular_app_or_url_by_visit_counts_merge_chunk",
                    "params:l3_comb_all_monthly_popular_app_or_url_by_visit_duration_merge_chunk",
                    "params:l3_comb_all_monthly_most_popular_app_or_url_by_visit_counts_merge_chunk",
                    "params:l3_comb_all_monthly_most_popular_app_or_url_by_visit_duration_merge_chunk",
                ],
                outputs=None,
                tags=["node_compute_int_comb_all_monthly_features"],
            ),
            node(
                func=node_compute_final_comb_all_monthly_features,
                inputs=[
                    "l1_aib_categories_clean",
                    "params:l3_comb_all_monthly_stats_visit_counts_final",
                    "params:l3_comb_all_monthly_stats_visit_duration_final",                    
                    "params:l3_comb_all_monthly_sum_features_final",
                    "params:l3_comb_all_monthly_ratio_feature_visit_counts",
                    "params:l3_comb_all_monthly_ratio_feature_visit_duration",
                    "params:l3_comb_all_monthly_popular_app_or_url_by_visit_counts_final",
                    "params:l3_comb_all_monthly_most_popular_app_or_url_by_visit_counts_final",
                    "params:l3_comb_all_monthly_popular_app_or_url_by_visit_duration_final",
                    "params:l3_comb_all_monthly_most_popular_app_or_url_by_visit_duration_final",
                ],
                outputs="l3_comb_all_monthly_category_level_features",
                tags=["node_compute_final_comb_all_monthly_features"],
            ),
            node(
                func=node_comb_all_monthly_user_category_granularity_features,
                inputs=[
                    "l3_comb_all_monthly_category_level_features_for_l3_comb_all_user_granularity_features",
                    "l1_aib_categories_clean",
                    "params:l3_comb_all_monthly_popular_category_by_total_visit_counts",
                    "params:l3_comb_all_monthly_most_popular_category_by_total_visit_counts",
                    "params:l3_comb_all_monthly_popular_category_by_total_visit_duration",
                    "params:l3_comb_all_monthly_most_popular_category_by_total_visit_duration",
                ],
                outputs="l3_comb_all_user_granularity_features",
                tags=["node_comb_all_monthly_user_category_granularity_features"],
            ),

        ],
        tags=["comb_all_monthly_features","streaming_monthly_features"],
    )

def comb_web_monthly_features_pipeline(**kwargs):
    return Pipeline(
        [
            node(
                func=node_compute_int_comb_web_monthly_features,
                inputs=[
                    "l1_comb_web_category_level_features_for_l3_comb_web_category_level_features",
                    "l1_aib_categories_clean",
                    "params:l3_comb_web_monthly_sum_features",
                    "params:l3_comb_web_monthly_stats",
                    "params:l3_comb_web_monthly_popular_url_by_visit_counts_merge_chunk",
                    "params:l3_comb_web_monthly_popular_url_by_visit_duration_merge_chunk",
                    "params:l3_comb_web_monthly_most_popular_url_by_visit_counts_merge_chunk",
                    "params:l3_comb_web_monthly_most_popular_url_by_visit_duration_merge_chunk",
                ],
                outputs=None,
                tags=["node_compute_int_comb_web_monthly_features"],
            ),
            # node(
            #     func=node_compute_int_comb_web_monthly_features_catlv2,
            #     inputs=[
            #         "l1_comb_web_category_level_features_for_l3_comb_web_category_level_features_catlv2",
            #         "l1_aib_categories_clean_catlv2",
            #         "params:l3_comb_web_monthly_sum_features_catlv2",
            #         "params:l3_comb_web_monthly_stats",
            #         "params:l3_comb_web_monthly_popular_url_by_visit_counts_merge_chunk_catlv2",
            #         "params:l3_comb_web_monthly_popular_url_by_visit_duration_merge_chunk_catlv2",
            #         "params:l3_comb_web_monthly_most_popular_url_by_visit_counts_merge_chunk_catlv2",
            #         "params:l3_comb_web_monthly_most_popular_url_by_visit_duration_merge_chunk_catlv2",
            #     ],
            #     outputs=None,
            #     tags=["node_compute_int_comb_web_monthly_features_catlv2"],
            # ),
            # node(
            #     func=node_compute_int_comb_web_monthly_features_catlv3,
            #     inputs=[
            #         "l1_comb_web_category_level_features_for_l3_comb_web_category_level_features_catlv3",
            #         "l1_aib_categories_clean_catlv3",
            #         "params:l3_comb_web_monthly_sum_features_catlv3",
            #         "params:l3_comb_web_monthly_stats",
            #         "params:l3_comb_web_monthly_popular_url_by_visit_counts_merge_chunk_catlv3",
            #         "params:l3_comb_web_monthly_popular_url_by_visit_duration_merge_chunk_catlv3",
            #         "params:l3_comb_web_monthly_most_popular_url_by_visit_counts_merge_chunk_catlv3",
            #         "params:l3_comb_web_monthly_most_popular_url_by_visit_duration_merge_chunk_catlv3",
            #     ],
            #     outputs=None,
            #     tags=["node_compute_int_comb_web_monthly_features_catlv3"],
            # ),
            # node(
            #     func=node_compute_int_comb_web_monthly_features_catlv4,
            #     inputs=[
            #         "l1_comb_web_category_level_features_for_l3_comb_web_category_level_features_catlv4",
            #         "l1_aib_categories_clean_catlv4",
            #         "params:l3_comb_web_monthly_sum_features_catlv4",
            #         "params:l3_comb_web_monthly_stats",
            #         "params:l3_comb_web_monthly_popular_url_by_visit_counts_merge_chunk_catlv4",
            #         "params:l3_comb_web_monthly_popular_url_by_visit_duration_merge_chunk_catlv4",
            #         "params:l3_comb_web_monthly_most_popular_url_by_visit_counts_merge_chunk_catlv4",
            #         "params:l3_comb_web_monthly_most_popular_url_by_visit_duration_merge_chunk_catlv4",
            #     ],
            #     outputs=None,
            #     tags=["node_compute_int_comb_web_monthly_features_catlv4"],
            # ),
            node(
                func=node_compute_final_comb_web_monthly_features,
                inputs=[
                    "l1_aib_categories_clean",
                    "params:l3_comb_web_monthly_stats_visit_counts_final",
                    "params:l3_comb_web_monthly_stats_visit_duration_final",
                    "params:l3_comb_web_monthly_sum_features_final",
                    "params:l3_comb_web_monthly_ratio_feature_visit_counts",
                    "params:l3_comb_web_monthly_ratio_feature_visit_duration",
                    "params:l3_comb_web_monthly_popular_url_by_visit_counts_final",
                    "params:l3_comb_web_monthly_most_popular_url_by_visit_counts_final",
                    "params:l3_comb_web_monthly_popular_url_by_visit_duration_final",
                    "params:l3_comb_web_monthly_most_popular_url_by_visit_duration_final",
                ],
                outputs="l3_comb_web_monthly_category_level_features",
                tags=["node_compute_final_comb_web_monthly_features"],
            ),
            # node(
            #     func=node_compute_final_comb_web_monthly_features_catlv2,
            #     inputs=[
            #         "l1_aib_categories_clean_catlv2",
            #         "params:l3_comb_web_monthly_stats_visit_counts_final",
            #         "params:l3_comb_web_monthly_stats_visit_duration_final",
            #         "params:l3_comb_web_monthly_sum_features_final_catlv2",
            #         "params:l3_comb_web_monthly_ratio_feature_visit_counts_catlv2",
            #         "params:l3_comb_web_monthly_ratio_feature_visit_duration_catlv2",
            #         "params:l3_comb_web_monthly_popular_url_by_visit_counts_final_catlv2",
            #         "params:l3_comb_web_monthly_most_popular_url_by_visit_counts_final_catlv2",
            #         "params:l3_comb_web_monthly_popular_url_by_visit_duration_final_catlv2",
            #         "params:l3_comb_web_monthly_most_popular_url_by_visit_duration_final_catlv2",
            #     ],
            #     outputs="l3_comb_web_monthly_category_level_features_catlv2",
            #     tags=["node_compute_final_comb_web_monthly_features_catlv2"],
            # ),
            # node(
            #     func=node_compute_final_comb_web_monthly_features_catlv3,
            #     inputs=[
            #         "l1_aib_categories_clean_catlv3",
            #         "params:l3_comb_web_monthly_stats_visit_counts_final",
            #         "params:l3_comb_web_monthly_stats_visit_duration_final",
            #         "params:l3_comb_web_monthly_sum_features_final_catlv3",
            #         "params:l3_comb_web_monthly_ratio_feature_visit_counts_catlv3",
            #         "params:l3_comb_web_monthly_ratio_feature_visit_duration_catlv3",
            #         "params:l3_comb_web_monthly_popular_url_by_visit_counts_final_catlv3",
            #         "params:l3_comb_web_monthly_most_popular_url_by_visit_counts_final_catlv3",
            #         "params:l3_comb_web_monthly_popular_url_by_visit_duration_final_catlv3",
            #         "params:l3_comb_web_monthly_most_popular_url_by_visit_duration_final_catlv3",
            #     ],
            #     outputs="l3_comb_web_monthly_category_level_features_catlv3",
            #     tags=["node_compute_final_comb_web_monthly_features_catlv3"],
            # ),
            # node(
            #     func=node_compute_final_comb_web_monthly_features_catlv4,
            #     inputs=[
            #         "l1_aib_categories_clean_catlv4",
            #         "params:l3_comb_web_monthly_stats_visit_counts_final",
            #         "params:l3_comb_web_monthly_stats_visit_duration_final_catlv4",
            #         "params:l3_comb_web_monthly_sum_features_final_catlv4",
            #         "params:l3_comb_web_monthly_ratio_feature_visit_counts_catlv4",
            #         "params:l3_comb_web_monthly_ratio_feature_visit_duration_catlv4",
            #         "params:l3_comb_web_monthly_popular_url_by_visit_counts_final_catlv4",
            #         "params:l3_comb_web_monthly_most_popular_url_by_visit_counts_final_catlv4",
            #         "params:l3_comb_web_monthly_popular_url_by_visit_duration_final_catlv4",
            #         "params:l3_comb_web_monthly_most_popular_url_by_visit_duration_final_catlv4",
            #     ],
            #     outputs="l3_comb_web_monthly_category_level_features_catlv4",
            #     tags=["node_compute_final_comb_web_monthly_features_catlv4"],
            # ),
            node(
                func=node_comb_web_monthly_user_category_granularity_features,
                inputs=[
                    "l3_comb_web_monthly_category_level_features_for_l3_comb_web_user_granularity_features",
                    "l1_aib_categories_clean",
                    "params:l3_comb_web_monthly_popular_category_by_total_visit_counts",
                    "params:l3_comb_web_monthly_most_popular_category_by_total_visit_counts",
                    "params:l3_comb_web_monthly_popular_category_by_total_visit_duration",
                    "params:l3_comb_web_monthly_most_popular_category_by_total_visit_duration",
                ],
                outputs="l3_comb_web_user_granularity_features",
                tags=["node_comb_web_monthly_user_category_granularity_features"],
            ),
            # node(
            #     func=node_comb_web_monthly_user_category_granularity_features_catlv2,
            #     inputs=[
            #         "l3_comb_web_monthly_category_level_features_for_l3_comb_web_user_granularity_features",
            #         "l1_aib_categories_clean_catlv2",
            #         "params:l3_comb_web_monthly_popular_category_by_total_visit_counts_catlv2",
            #         "params:l3_comb_web_monthly_most_popular_category_by_total_visit_counts_catlv2",
            #         "params:l3_comb_web_monthly_popular_category_by_total_visit_duration_catlv2",
            #         "params:l3_comb_web_monthly_most_popular_category_by_total_visit_duration_catlv2",
            #     ],
            #     outputs="l3_comb_web_user_granularity_features_catlv2",
            #     tags=["node_comb_web_monthly_user_category_granularity_features_catlv2"],
            # ),
            # node(
            #     func=node_comb_web_monthly_user_category_granularity_features_catlv3,
            #     inputs=[
            #         "l3_comb_web_monthly_category_level_features_for_l3_comb_web_user_granularity_features",
            #         "l1_aib_categories_clean_catlv3",
            #         "params:l3_comb_web_monthly_popular_category_by_total_visit_counts_catlv3",
            #         "params:l3_comb_web_monthly_most_popular_category_by_total_visit_counts_catlv3",
            #         "params:l3_comb_web_monthly_popular_category_by_total_visit_duration_catlv3",
            #         "params:l3_comb_web_monthly_most_popular_category_by_total_visit_duration_catlv3",
            #     ],
            #     outputs="l3_comb_web_user_granularity_features_catlv3",
            #     tags=["node_comb_web_monthly_user_category_granularity_features_catlv3"],
            # ),
            # node(
            #     func=node_comb_web_monthly_user_category_granularity_features_catlv4,
            #     inputs=[
            #         "l3_comb_web_monthly_category_level_features_for_l3_comb_web_user_granularity_features",
            #         "l1_aib_categories_clean_catlv4",
            #         "params:l3_comb_web_monthly_popular_category_by_total_visit_counts_catlv4",
            #         "params:l3_comb_web_monthly_most_popular_category_by_total_visit_counts_catlv4",
            #         "params:l3_comb_web_monthly_popular_category_by_total_visit_duration_catlv4",
            #         "params:l3_comb_web_monthly_most_popular_category_by_total_visit_duration_catlv4",
            #     ],
<<<<<<< HEAD
            #     outputs="l3_comb_web_user_granularity_features_catlv4",
            #     tags=["node_comb_web_monthly_user_category_granularity_features_catlv4"],
            # ),      
=======
            #     outputs="l3_comb_web_user_granularity_features_catlv4   ",
            #     tags=["node_comb_web_monthly_user_category_granularity_features_catlv4  "],
            # )
>>>>>>> cca4f4d0
        ],
        tags=["comb_web_monthly_features","streaming_monthly_features"],
    )

def relay_to_l3_pipeline(**kwargs):
    return Pipeline(
        [
            node(
                func=node_pageviews_monthly_features,
                inputs=[
                    "l0_relay_page_views_raw_for_l3_relay_monthly_pageviews_features",
                    "params:l3_relay_monthly_total_pageviews_visits_count",
                    "params:l3_relay_monthly_popular_url_by_pageviews",
                    "params:l3_relay_monthly_popular_subcategory1_by_pageviews",
                    "params:l3_relay_monthly_popular_subcategory2_by_pageviews",
                    "params:l3_relay_monthly_popular_cid_by_pageviews",
                    "params:l3_relay_monthly_popular_productname_by_pageviews",
                    "params:l3_relay_monthly_most_popular_url_by_pageviews",
                    "params:l3_relay_monthly_most_popular_subcategory1_by_pageviews",
                    "params:l3_relay_monthly_most_popular_subcategory2_by_pageviews",
                    "params:l3_relay_monthly_most_popular_cid_by_pageviews",
                    "params:l3_relay_monthly_most_popular_productname_by_pageviews",
                ],
                outputs="l3_relay_monthly_pageviews_features",
                tags=["node_pageviews_monthly_features"],
            ),
            node(
                func=node_engagement_conversion_monthly_features,
                inputs=[
                    "l0_relay_engagement_conversion_raw_for_l3_relay_monthly_engagement_conversion_features",
                    "params:l3_relay_monthly_popular_product_by_engagement_conversion",
                    "params:l3_relay_monthly_popular_cid_by_engagement_conversion",
                    "params:l3_relay_monthly_most_popular_product_by_engagement_conversion",
                    "params:l3_relay_monthly_most_popular_cid_by_engagement_conversion",
                ],
                outputs="l3_relay_monthly_engagement_conversion_features",
                tags=["node_engagement_conversion_monthly_features"],
            ),
            node(
                func=node_engagement_conversion_cid_level_monthly_features,
                inputs=[
                    "l0_relay_engagement_conversion_raw_for_l3_relay_monthly_engagement_conversion_cid_level_features",
                    "params:l3_relay_monthly_total_engagement_conversion_visits_count_by_cid",
                ],
                outputs="l3_relay_monthly_engagement_conversion_cid_level_features",
                tags=["node_engagement_conversion_cid_level_monthly_features"],
            ),
            node(
                func=node_engagement_conversion_package_monthly_features,
                inputs=[
                    "l0_relay_engagement_conversion_package_raw_for_l3_relay_monthly_engagement_conversion_package_features",
                    "params:l3_relay_monthly_popular_product_by_engagement_conversion_package",
                    "params:l3_relay_monthly_popular_cid_by_engagement_conversion_package",
                    "params:l3_relay_monthly_most_popular_product_by_engagement_conversion_package",
                    "params:l3_relay_monthly_most_popular_cid_by_engagement_conversion_package",
                ],
                outputs="l3_relay_monthly_engagement_conversion_package_features",
                tags=["node_engagement_conversion_package_monthly_features"],
            ),
            node(
                func=node_engagement_conversion_package_cid_level_monthly_features,
                inputs=[
                    "l0_relay_engagement_conversion_package_raw_for_l3_relay_monthly_engagement_conversion_package_cid_level_features",
                    "params:l3_relay_monthly_total_engagement_conversion_package_visits_count_by_cid",
                ],
                outputs="l3_relay_monthly_engagement_conversion_package_cid_level_features",
                tags=["node_engagement_conversion_package_cid_level_monthly_features"],
            ),
        ]
    ) <|MERGE_RESOLUTION|>--- conflicted
+++ resolved
@@ -512,7 +512,7 @@
                 inputs=[
                     "l1_aib_categories_clean",
                     "params:l3_comb_all_monthly_stats_visit_counts_final",
-                    "params:l3_comb_all_monthly_stats_visit_duration_final",                    
+                    "params:l3_comb_all_monthly_stats_visit_duration_final",
                     "params:l3_comb_all_monthly_sum_features_final",
                     "params:l3_comb_all_monthly_ratio_feature_visit_counts",
                     "params:l3_comb_all_monthly_ratio_feature_visit_duration",
@@ -722,15 +722,9 @@
             #         "params:l3_comb_web_monthly_popular_category_by_total_visit_duration_catlv4",
             #         "params:l3_comb_web_monthly_most_popular_category_by_total_visit_duration_catlv4",
             #     ],
-<<<<<<< HEAD
             #     outputs="l3_comb_web_user_granularity_features_catlv4",
             #     tags=["node_comb_web_monthly_user_category_granularity_features_catlv4"],
-            # ),      
-=======
-            #     outputs="l3_comb_web_user_granularity_features_catlv4   ",
-            #     tags=["node_comb_web_monthly_user_category_granularity_features_catlv4  "],
-            # )
->>>>>>> cca4f4d0
+            # ),
         ],
         tags=["comb_web_monthly_features","streaming_monthly_features"],
     )
@@ -800,4 +794,4 @@
                 tags=["node_engagement_conversion_package_cid_level_monthly_features"],
             ),
         ]
-    ) +    )
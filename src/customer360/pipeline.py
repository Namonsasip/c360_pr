# Copyright 2018-2019 QuantumBlack Visual Analytics Limited
#
# Licensed under the Apache License, Version 2.0 (the "License");
# you may not use this file except in compliance with the License.
# You may obtain a copy of the License at
#
# http://www.apache.org/licenses/LICENSE-2.0
#
# THE SOFTWARE IS PROVIDED "AS IS", WITHOUT WARRANTY OF ANY KIND,
# EXPRESS OR IMPLIED, INCLUDING BUT NOT LIMITED TO THE WARRANTIES
# OF MERCHANTABILITY, FITNESS FOR A PARTICULAR PURPOSE, AND
# NONINFRINGEMENT. IN NO EVENT WILL THE LICENSOR OR OTHER CONTRIBUTORS
# BE LIABLE FOR ANY CLAIM, DAMAGES, OR OTHER LIABILITY, WHETHER IN AN
# ACTION OF CONTRACT, TORT OR OTHERWISE, ARISING FROM, OUT OF, OR IN
# CONNECTION WITH THE SOFTWARE OR THE USE OR OTHER DEALINGS IN THE SOFTWARE.
#
# The QuantumBlack Visual Analytics Limited ("QuantumBlack") name and logo
# (either separately or in combination, "QuantumBlack Trademarks") are
# trademarks of QuantumBlack. The License does not grant you any right or
# license to the QuantumBlack Trademarks. You may not use the QuantumBlack
# Trademarks or any confusingly similar mark as a trademark for your product,
#     or use the QuantumBlack Trademarks in any other manner that might cause
# confusion in the marketplace, including but not limited to in advertising,
# on websites, or on software.
#
# See the License for the specific language governing permissions and
# limitations under the License.
"""Pipeline construction."""
import itertools

from customer360.pipelines.data_engineering.pipelines.billing_pipeline.to_l1.to_l1_pipeline import (
    billing_to_l1_pipeline,
)
from customer360.pipelines.data_engineering.pipelines.billing_pipeline.to_l2.to_l2_pipeline import (
     billing_to_l2_pipeline,
)
from customer360.pipelines.data_engineering.pipelines.billing_pipeline.to_l3.to_l3_pipeline import (
    billing_l1_to_l3_pipeline,
    billing_l0_to_l3_pipeline,
)
from customer360.pipelines.data_engineering.pipelines.billing_pipeline.to_l4.to_l4_pipeline_daily import *
from customer360.pipelines.data_engineering.pipelines.billing_pipeline.to_l4.to_l4_pipeline_monthly import *
from customer360.pipelines.data_engineering.pipelines.billing_pipeline.to_l4.to_l4_pipeline_weekly import *
from customer360.pipelines.data_engineering.pipelines.customer_profile_pipeline.to_l1.to_l1_pipeline import (
    customer_profile_to_l1_pipeline,
)
from customer360.pipelines.data_engineering.pipelines.customer_profile_pipeline.to_l2.to_l2_pipeline import (
    customer_profile_to_l2_pipeline,
)
from customer360.pipelines.data_engineering.pipelines.customer_profile_pipeline.to_l3.to_l3_pipeline import (
    customer_profile_to_l3_pipeline,
    customer_profile_billing_level_to_l3_pipeline,
    unioned_customer_profile_to_l3_pipeline
)
from cvm.data_prep.pipeline import (
    create_cvm_prepare_inputs_samples,
    create_cvm_targets,
    create_cvm_training_data,
    create_cvm_scoring_data,
)
from cvm.modelling.pipeline import create_train_model, create_predictions
from cvm.preprocessing.pipeline import (
    create_cvm_preprocessing_scoring,
    create_cvm_preprocessing,
)
from nba.backtesting.backtesting_pipeline import create_nba_backtesting_pipeline
# from nba.gender_age_imputation.gender_age_imputation_pipeline import create_nba_gender_age_imputation_pipeline
from nba.gender_age_imputation.gender_age_imputation_pipeline import create_nba_gender_age_imputation_pipeline
from nba.model_input.model_input_pipeline import create_nba_model_input_pipeline
from nba.models.models_pipeline import create_nba_models_pipeline
from nba.pcm_scoring.pcm_scoring_pipeline import create_nba_pcm_scoring_pipeline
from nba.personnas_clustering.personnas_clustering_pipeline import create_nba_personnas_clustering_pipeline
from nba.report.pipelines.campaign_importance_volume_pipeline import (
    campaign_importance_volume,
)
from nba.report.pipelines.report_pipeline import create_use_case_view_report_pipeline
from nba.reporting.pipelines.nba_report_pipeline import create_gcg_marketing_performance_report_pipeline
from du.model_input.model_input_pipeline import(create_du_model_input_pipeline,
)
from du.models.models_pipeline import(create_du_models_pipeline,
)
from du.reporting.du_report_pipeline import(create_du_weekly_revenue_uplift_report_pipeline,)

from du.experiment.group_manage_pipeline import(create_du_test_group_pipeline,
)
from du.scoring.scoring_pipeline import(
create_du_scoring_pipeline,
create_package_preference_pipeline
)
from du.upsell.upsell_pipeline import(
create_du_upsell_pipeline,
create_du_weekly_low_score_pipeline,
)
from .pipelines.data_engineering.pipelines.campaign_pipeline import (
    campaign_to_l1_pipeline,
    campaign_to_l2_pipeline,
    campaign_to_l3_pipeline,
    campaign_to_l4_pipeline,
    campaign_to_l4_ranking_pipeline
)

from .pipelines.data_engineering.pipelines.complaints_pipeline.to_l1.to_l1_pipeline import (
<<<<<<< HEAD
    complaints_to_l1_pipeline_test,complaints_to_l1_pipeline,
=======

    complaints_to_l1_pipeline, complaints_to_l1_pipeline_survey

>>>>>>> df31782c
)
from .pipelines.data_engineering.pipelines.complaints_pipeline.to_l2.to_l2_pipeline import (
    complaints_to_l2_pipeline,
)
from .pipelines.data_engineering.pipelines.complaints_pipeline.to_l3.to_l3_pipeline import (
    complaints_to_l3_pipeline,
)
from .pipelines.data_engineering.pipelines.complaints_pipeline.to_l4.to_l4_pipeline import (
    complaints_to_l4_pipeline,
)
from .pipelines.data_engineering.pipelines.device_pipeline import (
    device_to_l1_pipeline,
    device_to_l2_pipeline,
    device_to_l4_pipeline,
)
from .pipelines.data_engineering.pipelines.digital_pipeline import (
    digital_to_l1_pipeline,
    digital_to_l2_pipeline,
    digital_to_l3_pipeline,
    digital_to_l4_monthly_pipeline,
    digital_to_l4_weekly_pipeline,
    digital_to_l4_weekly_favourite_pipeline,
)
from .pipelines.data_engineering.pipelines.loyalty_pipeline import (
    loyalty_to_l1_pipeline,
    loyalty_to_l2_pipeline,
    loyalty_to_l3_pipeline,
    loyalty_to_l4_weekly_pipeline,
    loyalty_to_l4_monthly_pipeline
)
from .pipelines.data_engineering.pipelines.network_pipeline.to_l1.to_l1_pipeline import (
    network_to_l1_pipeline, network_geo_home_work_location_master_to_l1_pipeline
)
from .pipelines.data_engineering.pipelines.network_pipeline.to_l2.to_l2_pipeline import (
    network_to_l2_pipeline,
)
from .pipelines.data_engineering.pipelines.network_pipeline.to_l3.to_l3_pipeline import (
    network_to_l3_pipeline,
)
from .pipelines.data_engineering.pipelines.network_pipeline.to_l4.to_l4_pipeline import (
    network_to_l4_pipeline,
)
from .pipelines.data_engineering.pipelines.product_pipeline.to_l1.to_l1_pipeline import (
    product_to_l1_pipeline,
)
from .pipelines.data_engineering.pipelines.product_pipeline.to_l2.to_l2_pipeline import (
    product_to_l2_pipeline,
)
from .pipelines.data_engineering.pipelines.product_pipeline.to_l4.to_l4_pipeline import (
    product_to_l4_pipeline,
)
from .pipelines.data_engineering.pipelines.revenue_pipeline import (
    revenue_to_l1_pipeline,
    revenue_to_l4_daily_pipeline,
    revenue_to_l3_pipeline,
    revenue_to_l4_monthly_pipeline,
    revenue_to_l2_pipeline,
    revenue_to_l4_weekly_pipeline,
)
from .pipelines.data_engineering.pipelines.stream_pipeline.to_l1.to_l1_pipeline import (
    streaming_to_l1_onair_vimmi_pipeline, streaming_to_l1_soc_mobile_data_pipeline,
    streaming_to_l1_session_duration_pipeline, streaming_sdr_sub_app_hourly_daily_for_l3_monthly
)
from .pipelines.data_engineering.pipelines.stream_pipeline.to_l2.to_l2_pipeline import (
    streaming_to_l2_intermediate_pipeline, streaming_to_l2_pipeline, streaming_to_l2_session_duration_pipeline
)
from .pipelines.data_engineering.pipelines.stream_pipeline.to_l3.to_l3_pipeline import (
    streaming_to_l3_pipeline, streaming_to_l3_session_duration_pipeline, streaming_series_title_master,
    streaming_to_l3_sdr_sub_app_time_based_features, streaming_to_l3_favourite_location_features,
)
from .pipelines.data_engineering.pipelines.stream_pipeline.to_l4.to_l4_pipeline import (
    streaming_l2_to_l4_pipeline,
    streaming_l2_to_l4_session_duration_pipeline,
    streaming_l1_to_l4_pipeline,
)
from .pipelines.data_engineering.pipelines.touchpoints_pipeline.to_l1.to_l1_pipeline import (
    touchpoints_to_l1_pipeline,
)
from .pipelines.data_engineering.pipelines.touchpoints_pipeline.to_l2.to_l2_pipeline import (
    touchpoints_to_l2_pipeline,
)
from .pipelines.data_engineering.pipelines.touchpoints_pipeline.to_l3.to_l3_pipeline import (
    touchpoints_to_l3_pipeline,
)
from .pipelines.data_engineering.pipelines.touchpoints_pipeline.to_l4.to_l4_pipeline import (
    touchpoints_to_l4_pipeline,
)

from .pipelines.data_engineering.pipelines.usage_pipeline import (
    usage_to_l1_pipeline,
    usage_create_master_data_for_favourite_feature,
    usage_to_l2_pipeline,
    usage_to_l3_pipeline,
    usage_to_l4_pipeline,
    usage_to_l4_daily_pipeline,
)
from data_quality.pipeline import (
    data_quality_pipeline,
    subscription_id_sampling_pipeline,
    threshold_analysis_pipeline
)

from .pipelines.data_engineering.pipelines.sales_pipeline.to_l2.to_l2_pipeline import (
    sales_to_l2_pipeline,
)

from .pipelines.data_engineering.pipelines.sales_pipeline.to_l4.to_l4_weekly_pipeline import (
    sales_to_l4_pipeline,
)

from .pipelines.data_engineering.pipelines.util_pipeline import (
    lineage_dependency_pipeline, ops_report_pipeline, metadata_backup_pipeline
)

from .pipelines.data_engineering.pipelines.predictive_pipeline.to_l4.to_l4_pipeline import predictive_to_l4_pipeline

from .pipelines.data_engineering.pipelines.geolocation_pipeline.to_l1.to_l1_pipeline import *
from .pipelines.data_engineering.pipelines.geolocation_pipeline.to_l2.to_l2_pipeline import *
from .pipelines.data_engineering.pipelines.geolocation_pipeline.to_l3.to_l3_pipeline import *
from .pipelines.data_engineering.pipelines.geolocation_pipeline.to_l4.to_l4_pipeline import *



def create_c360_pipeline(**kwargs) -> Dict[str, Pipeline]:

    return {
        "usage_to_l1_pipeline": usage_to_l1_pipeline(),
        "usage_create_master_data_for_favourite_feature": usage_create_master_data_for_favourite_feature(),
        "usage_to_l4_daily_pipeline": usage_to_l4_daily_pipeline(),
        "usage_to_l2_pipeline": usage_to_l2_pipeline(),
        "usage_to_l3_pipeline": usage_to_l3_pipeline(),
        "usage_to_l4_pipeline": usage_to_l4_pipeline(),
        "customer_profile_to_l1_pipeline": customer_profile_to_l1_pipeline(),
        "customer_profile_to_l2_pipeline": customer_profile_to_l2_pipeline(),
        "customer_profile_to_l3_pipeline": customer_profile_to_l3_pipeline(),
        "unioned_customer_profile_to_l3_pipeline": unioned_customer_profile_to_l3_pipeline(),
        "customer_profile_billing_level_to_l3_pipeline": customer_profile_billing_level_to_l3_pipeline(),
        "billing_to_l1_pipeline": billing_to_l1_pipeline(),
        "billing_l0_to_l3_pipeline": billing_l0_to_l3_pipeline(),
        "billing_l1_to_l3_pipeline": billing_l1_to_l3_pipeline(),
        "billing_to_l2_pipeline": billing_to_l2_pipeline(),
        "billing_to_l4_pipeline_monthly": billing_to_l4_pipeline_monthly(),
        "billing_to_l4_pipeline_weekly": billing_to_l4_pipeline_weekly(),
        "billing_to_l4_ranked_pipeline_weekly": billing_to_l4_ranked_pipeline_weekly(),
        "billing_to_l4_pipeline_daily": billing_to_l4_pipeline_daily(),
        "device_to_l1_pipeline": device_to_l1_pipeline(),
        "device_to_l2_pipeline": device_to_l2_pipeline(),
        "device_to_l4_pipeline": device_to_l4_pipeline(),
        "digital_to_l1_pipeline": digital_to_l1_pipeline(),
        "digital_to_l2_pipeline": digital_to_l2_pipeline(),
        "digital_to_l3_pipeline": digital_to_l3_pipeline(),
        "digital_to_l4_monthly_pipeline": digital_to_l4_monthly_pipeline(),
        "digital_to_l4_weekly_pipeline": digital_to_l4_weekly_pipeline(),
        "digital_to_l4_weekly_favourite_pipeline": digital_to_l4_weekly_favourite_pipeline(),
        "streaming_to_l1_onair_vimmi_pipeline": streaming_to_l1_onair_vimmi_pipeline(),
        "streaming_to_l1_soc_mobile_data_pipeline": streaming_to_l1_soc_mobile_data_pipeline(),
        "streaming_to_l1_session_duration_pipeline": streaming_to_l1_session_duration_pipeline(),
        "streaming_to_l2_intermediate_pipeline": streaming_to_l2_intermediate_pipeline(),
        "streaming_to_l2_pipeline": streaming_to_l2_pipeline(),
        "streaming_to_l2_session_duration_pipeline": streaming_to_l2_session_duration_pipeline(),
        "streaming_series_title_master": streaming_series_title_master(),
        "streaming_to_l3_pipeline": streaming_to_l3_pipeline(),
        "streaming_sdr_sub_app_hourly_daily_for_l3_monthly": streaming_sdr_sub_app_hourly_daily_for_l3_monthly(),
        "streaming_to_l3_sdr_sub_app_time_based_features": streaming_to_l3_sdr_sub_app_time_based_features(),
        "streaming_to_l3_favourite_location_features": streaming_to_l3_favourite_location_features(),
        "streaming_to_l3_session_duration_pipeline": streaming_to_l3_session_duration_pipeline(),
        "streaming_l1_to_l4_pipeline": streaming_l1_to_l4_pipeline(),
        "streaming_l2_to_l4_session_duration_pipeline": streaming_l2_to_l4_session_duration_pipeline(),
        "streaming_l2_to_l4_pipeline": streaming_l2_to_l4_pipeline(),
        "revenue_to_l1_pipeline": revenue_to_l1_pipeline(),
        "revenue_to_l2_pipeline": revenue_to_l2_pipeline(),
        "revenue_to_l3_pipeline": revenue_to_l3_pipeline(),
        "revenue_to_l4_daily_pipeline": revenue_to_l4_daily_pipeline(),
        "revenue_to_l4_monthly_pipeline": revenue_to_l4_monthly_pipeline(),
        "revenue_to_l4_weekly_pipeline": revenue_to_l4_weekly_pipeline(),
        "complaints_to_l1_pipeline": complaints_to_l1_pipeline(),
<<<<<<< HEAD
        "complaints_to_l1_pipeline_test": complaints_to_l1_pipeline_test(),
=======
        "complaints_to_l1_pipeline_survey": complaints_to_l1_pipeline_survey(),
>>>>>>> df31782c
        "complaints_to_l2_pipeline": complaints_to_l2_pipeline(),
        "complaints_to_l3_pipeline": complaints_to_l3_pipeline(),
        "complaints_to_l4_pipeline": complaints_to_l4_pipeline(),
        "touchpoints_to_l1_pipeline": touchpoints_to_l1_pipeline(),
        "touchpoints_to_l2_pipeline": touchpoints_to_l2_pipeline(),
        "touchpoints_to_l3_pipeline": touchpoints_to_l3_pipeline(),
        "touchpoints_to_l4_pipeline": touchpoints_to_l4_pipeline(),
        "campaign_to_l1_pipeline": campaign_to_l1_pipeline(),
        "campaign_to_l2_pipeline": campaign_to_l2_pipeline(),
        "campaign_to_l3_pipeline": campaign_to_l3_pipeline(),
        "campaign_to_l4_pipeline": campaign_to_l4_pipeline(),
        "campaign_to_l4_ranking_pipeline": campaign_to_l4_ranking_pipeline(),
        "loyalty_to_l1_pipeline": loyalty_to_l1_pipeline(),
        "loyalty_to_l2_pipeline": loyalty_to_l2_pipeline(),
        "loyalty_to_l3_pipeline": loyalty_to_l3_pipeline(),
        "loyalty_to_l4_weekly_pipeline": loyalty_to_l4_weekly_pipeline(),
        "loyalty_to_l4_monthly_pipeline": loyalty_to_l4_monthly_pipeline(),
        "network_to_l1_pipeline": network_to_l1_pipeline(),
        "network_geo_home_work_location_master_to_l1_pipeline": network_geo_home_work_location_master_to_l1_pipeline(),
        "network_to_l2_pipeline": network_to_l2_pipeline(),
        "network_to_l3_pipeline": network_to_l3_pipeline(),
        "network_to_l4_pipeline": network_to_l4_pipeline(),
        "product_to_l1_pipeline": product_to_l1_pipeline(),
        "product_to_l2_pipeline": product_to_l2_pipeline(),
        "product_to_l4_pipeline": product_to_l4_pipeline(),
        "sales_to_l2_pipeline": sales_to_l2_pipeline(),
        "sales_to_l4_pipeline": sales_to_l4_pipeline(),
        "predictive_to_l4_pipeline": predictive_to_l4_pipeline(),
        "lineage_dependency_pipeline": lineage_dependency_pipeline(),
        "ops_report_pipeline": ops_report_pipeline(),
        "geo_to_l3_pipeline_1st": geo_to_l3_pipeline_1st(),
        "geo_to_l3_pipeline_2nd": geo_to_l3_pipeline_2nd(),
        "geo_to_l3_home_work_pipeline": geo_to_l3_home_work_pipeline(),
        "geo_to_l1_pipeline_master": geo_to_l1_pipeline_master(),
        "geo_to_l1_pipeline_to_run":geo_to_l1_pipeline_to_run(),
        "geo_to_l1_pipeline": geo_to_l1_pipeline(),
        "geo_to_l2_pipeline": geo_to_l2_pipeline(),
        "geo_to_l3_pipeline": geo_to_l3_pipeline(),
        "geo_to_l4_pipeline": geo_to_l4_pipeline(),
        "metadata_backup_pipeline": metadata_backup_pipeline()
    }


def create_cvm_pipeline(**kwargs) -> Dict[str, Pipeline]:
    return {
        "cvm_setup_training_data_sample": create_cvm_prepare_inputs_samples("sample")
        + create_cvm_targets("sample")
        + create_cvm_training_data("sample"),
        "cvm_training_preprocess_sample": create_cvm_preprocessing_scoring("sample"),
        "cvm_train_model_sample": create_train_model("sample"),
        "cvm_setup_scoring_data_sample": create_cvm_prepare_inputs_samples(
            "scoring_sample"
        )
        + create_cvm_scoring_data("scoring_sample"),
        "cvm_scoring_combine_data": create_cvm_scoring_data("scoring_sample"),
        "cvm_scoring_preprocess_sample": create_cvm_preprocessing_scoring(
            "scoring_sample"
        ),
        "cvm_predict_model_sample": create_predictions("scoring_sample", "dev"),
        "cvm_setup_training_data_dev": create_cvm_prepare_inputs_samples("dev")
        + create_cvm_targets("dev")
        + create_cvm_training_data("dev"),
        "cvm_training_combine_data": create_cvm_training_data("dev"),
        "cvm_training_preprocess_dev": create_cvm_preprocessing("dev"),
        "cvm_train_model_dev": create_train_model("dev"),
        "cvm_setup_scoring_data_dev": create_cvm_prepare_inputs_samples("scoring_dev")
        + create_cvm_scoring_data("scoring_dev"),
        "cvm_scoring_preprocess_dev": create_cvm_preprocessing_scoring("scoring_dev"),
        "cvm_predict_model_dev": create_predictions("scoring_dev", "dev"),
        "cvm_validate_model_dev": create_predictions(
            "sample", "dev", "l5_cvm_one_day_train_preprocessed_sample"
        ),
    }


def create_nba_pipeline(**kwargs) -> Dict[str, Pipeline]:
    return {
        "__default__": create_nba_model_input_pipeline()
        + create_nba_models_pipeline()
        + campaign_importance_volume()
        + create_nba_backtesting_pipeline()
        + create_nba_pcm_scoring_pipeline()
        + create_nba_gender_age_imputation_pipeline()
        + create_nba_personnas_clustering_pipeline(),
        "create_use_case_view_report": create_use_case_view_report_pipeline(),
        "create_gcg_marketing_performance_report": create_gcg_marketing_performance_report_pipeline(),
    }

def create_du_pipeline(**kwargs) -> Dict[str,Pipeline]:
    return {
        "create_du_model_input": create_du_model_input_pipeline(),
        "create_du_model": create_du_models_pipeline(),
        "create_du_test_group": create_du_test_group_pipeline(),
        "create_du_scoring": create_du_scoring_pipeline(),
        "create_du_upsell": create_du_upsell_pipeline(),
        "create_package_preference": create_package_preference_pipeline(),
        "create_du_weekly_revenue_uplift_report":create_du_weekly_revenue_uplift_report_pipeline(),
        "create_du_weekly_low_score_list":create_du_weekly_low_score_pipeline(),
    }

def create_dq_pipeline(**kwargs) -> Dict[str, Pipeline]:
    return {
        "data_quality_pipeline": data_quality_pipeline(),
        "subscription_id_sampling_pipeline": subscription_id_sampling_pipeline(),
        "threshold_analysis_pipeline": threshold_analysis_pipeline(),
    }


def create_pipelines(**kwargs) -> Dict[str, Pipeline]:
    """Create the project's pipeline.
    Args:
        kwargs: Ignore any additional arguments added in the future.
    Returns:
        A mapping from a pipeline name to a ``Pipeline`` object.
    """
    all_pipelines = {}

    for pipeline_name, pipeline_object in itertools.chain(
        create_c360_pipeline(**kwargs).items(),
        create_cvm_pipeline(**kwargs).items(),
        create_nba_pipeline(**kwargs).items(),
        create_dq_pipeline(**kwargs).items(),
        create_du_pipeline(**kwargs).items()
    ):
        # If many pipelines have nodes under the same modular
        # pipeline, combine the results
        if pipeline_name in all_pipelines.keys():
            all_pipelines[pipeline_name] += pipeline_object
        else:
            all_pipelines[pipeline_name] = pipeline_object

    return all_pipelines<|MERGE_RESOLUTION|>--- conflicted
+++ resolved
@@ -100,13 +100,7 @@
 )
 
 from .pipelines.data_engineering.pipelines.complaints_pipeline.to_l1.to_l1_pipeline import (
-<<<<<<< HEAD
-    complaints_to_l1_pipeline_test,complaints_to_l1_pipeline,
-=======
-
     complaints_to_l1_pipeline, complaints_to_l1_pipeline_survey
-
->>>>>>> df31782c
 )
 from .pipelines.data_engineering.pipelines.complaints_pipeline.to_l2.to_l2_pipeline import (
     complaints_to_l2_pipeline,
@@ -283,11 +277,7 @@
         "revenue_to_l4_monthly_pipeline": revenue_to_l4_monthly_pipeline(),
         "revenue_to_l4_weekly_pipeline": revenue_to_l4_weekly_pipeline(),
         "complaints_to_l1_pipeline": complaints_to_l1_pipeline(),
-<<<<<<< HEAD
-        "complaints_to_l1_pipeline_test": complaints_to_l1_pipeline_test(),
-=======
         "complaints_to_l1_pipeline_survey": complaints_to_l1_pipeline_survey(),
->>>>>>> df31782c
         "complaints_to_l2_pipeline": complaints_to_l2_pipeline(),
         "complaints_to_l3_pipeline": complaints_to_l3_pipeline(),
         "complaints_to_l4_pipeline": complaints_to_l4_pipeline(),

# Copyright 2018-2019 QuantumBlack Visual Analytics Limited
#
# Licensed under the Apache License, Version 2.0 (the "License");
# you may not use this file except in compliance with the License.
# You may obtain a copy of the License at
#
# http://www.apache.org/licenses/LICENSE-2.0
#
# THE SOFTWARE IS PROVIDED "AS IS", WITHOUT WARRANTY OF ANY KIND,
# EXPRESS OR IMPLIED, INCLUDING BUT NOT LIMITED TO THE WARRANTIES
# OF MERCHANTABILITY, FITNESS FOR A PARTICULAR PURPOSE, AND
# NONINFRINGEMENT. IN NO EVENT WILL THE LICENSOR OR OTHER CONTRIBUTORS
# BE LIABLE FOR ANY CLAIM, DAMAGES, OR OTHER LIABILITY, WHETHER IN AN
# ACTION OF CONTRACT, TORT OR OTHERWISE, ARISING FROM, OUT OF, OR IN
# CONNECTION WITH THE SOFTWARE OR THE USE OR OTHER DEALINGS IN THE SOFTWARE.
#
# The QuantumBlack Visual Analytics Limited ("QuantumBlack") name and logo
# (either separately or in combination, "QuantumBlack Trademarks") are
# trademarks of QuantumBlack. The License does not grant you any right or
# license to the QuantumBlack Trademarks. You may not use the QuantumBlack
# Trademarks or any confusingly similar mark as a trademark for your product,
#     or use the QuantumBlack Trademarks in any other manner that might cause
# confusion in the marketplace, including but not limited to in advertising,
# on websites, or on software.
#
# See the License for the specific language governing permissions and
# limitations under the License.
"""Pipeline construction."""
import itertools

from customer360.pipelines.data_engineering.pipelines.billing_pipeline.to_l1.to_l1_pipeline import (
    billing_to_l1_pipeline,
)
from customer360.pipelines.data_engineering.pipelines.billing_pipeline.to_l2.to_l2_pipeline import (
     billing_to_l2_pipeline,
)
from customer360.pipelines.data_engineering.pipelines.billing_pipeline.to_l3.to_l3_pipeline import (
    billing_l1_to_l3_pipeline,
    billing_l0_to_l3_pipeline,
)
from customer360.pipelines.data_engineering.pipelines.billing_pipeline.to_l4.to_l4_pipeline_daily import *
from customer360.pipelines.data_engineering.pipelines.billing_pipeline.to_l4.to_l4_pipeline_monthly import *
from customer360.pipelines.data_engineering.pipelines.billing_pipeline.to_l4.to_l4_pipeline_weekly import *
from customer360.pipelines.data_engineering.pipelines.customer_profile_pipeline.to_l1.to_l1_pipeline import (
    customer_profile_to_l1_pipeline,
)
from customer360.pipelines.data_engineering.pipelines.customer_profile_pipeline.to_l2.to_l2_pipeline import (
    customer_profile_to_l2_pipeline,
)
from customer360.pipelines.data_engineering.pipelines.customer_profile_pipeline.to_l3.to_l3_pipeline import (
    customer_profile_to_l3_pipeline,
    customer_profile_billing_level_to_l3_pipeline,
    unioned_customer_profile_to_l3_pipeline
)
from cvm.data_prep.pipeline import (
    create_cvm_prepare_inputs_samples,
    create_cvm_targets,
    create_cvm_training_data,
    create_cvm_scoring_data,
)
from cvm.modelling.pipeline import create_train_model, create_predictions
from cvm.preprocessing.pipeline import (
    create_cvm_preprocessing_scoring,
    create_cvm_preprocessing,
)
from nba.backtesting.backtesting_pipeline import create_nba_backtesting_pipeline
# from nba.gender_age_imputation.gender_age_imputation_pipeline import create_nba_gender_age_imputation_pipeline
from nba.gender_age_imputation.gender_age_imputation_pipeline import create_nba_gender_age_imputation_pipeline
from nba.model_input.model_input_pipeline import create_nba_model_input_pipeline
from nba.models.models_pipeline import create_nba_models_pipeline
from nba.pcm_scoring.pcm_scoring_pipeline import create_nba_pcm_scoring_pipeline
from nba.personnas_clustering.personnas_clustering_pipeline import create_nba_personnas_clustering_pipeline
from nba.report.pipelines.campaign_importance_volume_pipeline import (
    campaign_importance_volume,
)
from nba.report.pipelines.report_pipeline import create_use_case_view_report_data
from .pipelines.data_engineering.pipelines.campaign_pipeline import (
    campaign_to_l1_pipeline,
    campaign_to_l2_pipeline,
    campaign_to_l3_pipeline,
    campaign_to_l4_pipeline,
    campaign_to_l4_ranking_pipeline
)

from .pipelines.data_engineering.pipelines.complaints_pipeline.to_l1.to_l1_pipeline import (
    complaints_to_l1_pipeline,
)
from .pipelines.data_engineering.pipelines.complaints_pipeline.to_l2.to_l2_pipeline import (
    complaints_to_l2_pipeline,
)
from .pipelines.data_engineering.pipelines.complaints_pipeline.to_l3.to_l3_pipeline import (
    complaints_to_l3_pipeline,
)
from .pipelines.data_engineering.pipelines.complaints_pipeline.to_l4.to_l4_pipeline import (
    complaints_to_l4_pipeline,
)
from .pipelines.data_engineering.pipelines.device_pipeline import (
    device_to_l1_pipeline,
    device_to_l2_pipeline,
    device_to_l4_pipeline,
)
from .pipelines.data_engineering.pipelines.digital_pipeline import (
    digital_to_l2_pipeline,
    digital_to_l3_pipeline,
    digital_to_l4_monthly_pipeline,
    digital_to_l4_weekly_pipeline,
    digital_to_l4_weekly_favourite_pipeline,
)

from .pipelines.data_engineering.pipelines.geolocation_pipeline.to_l1.to_l1_pipeline import *
from .pipelines.data_engineering.pipelines.geolocation_pipeline.to_l2.to_l2_pipeline import *
from .pipelines.data_engineering.pipelines.geolocation_pipeline.to_l3.to_l3_pipeline import *
from .pipelines.data_engineering.pipelines.geolocation_pipeline.to_l4.to_l4_pipeline import *
<<<<<<< HEAD
from .pipelines.data_engineering.pipelines.loyalty_pipeline.to_l1.to_l1_pipeline import *
# from .pipelines.data_engineering.pipelines.loyalty_pipeline.to_l2.to_l2_pipeline import (
#     loyalty_l0_to_l2_pipeline,
#     loyalty_l1_to_l2_pipeline
# )
=======
>>>>>>> 87d59cf6

from .pipelines.data_engineering.pipelines.loyalty_pipeline import (
    loyalty_to_l1_pipeline,
    loyalty_to_l2_pipeline,
    loyalty_to_l3_pipeline,
    loyalty_to_l4_weekly_pipeline,
    loyalty_to_l4_monthly_pipeline

)
from .pipelines.data_engineering.pipelines.network_pipeline.to_l1.to_l1_pipeline import (
    network_to_l1_pipeline,
)
from .pipelines.data_engineering.pipelines.network_pipeline.to_l2.to_l2_pipeline import (
    network_to_l2_pipeline,
)
from .pipelines.data_engineering.pipelines.network_pipeline.to_l3.to_l3_pipeline import (
    network_to_l3_pipeline,
)
from .pipelines.data_engineering.pipelines.network_pipeline.to_l4.to_l4_pipeline import (
    network_to_l4_pipeline,
)
from .pipelines.data_engineering.pipelines.product_pipeline.to_l1.to_l1_pipeline import (
    product_to_l1_pipeline,
)
from .pipelines.data_engineering.pipelines.product_pipeline.to_l2.to_l2_pipeline import (
    product_to_l2_pipeline,
)
from .pipelines.data_engineering.pipelines.product_pipeline.to_l4.to_l4_pipeline import (
    product_to_l4_pipeline,
)
from .pipelines.data_engineering.pipelines.revenue_pipeline import (
    revenue_to_l1_pipeline,
    revenue_to_l4_daily_pipeline,
    revenue_to_l3_pipeline,
    revenue_to_l4_monthly_pipeline,
    revenue_to_l2_pipeline,
    revenue_to_l4_weekly_pipeline,
)
from .pipelines.data_engineering.pipelines.stream_pipeline.to_l1.to_l1_pipeline import (
    streaming_to_l1_onair_vimmi_pipeline, streaming_to_l1_soc_mobile_data_pipeline,
    streaming_to_l1_session_duration_pipeline
)
from .pipelines.data_engineering.pipelines.stream_pipeline.to_l2.to_l2_pipeline import (
    streaming_to_l2_intermediate_pipeline, streaming_to_l2_pipeline, streaming_to_l2_session_duration_pipeline
)
from .pipelines.data_engineering.pipelines.stream_pipeline.to_l3.to_l3_pipeline import (
    streaming_to_l3_pipeline, streaming_to_l3_session_duration_pipeline
)
from .pipelines.data_engineering.pipelines.stream_pipeline.to_l4.to_l4_pipeline import (
    streaming_l2_to_l4_pipeline,
    streaming_l2_to_l4_session_duration_pipeline,
    streaming_l1_to_l4_pipeline,
)
from .pipelines.data_engineering.pipelines.touchpoints_pipeline.to_l1.to_l1_pipeline import (
    touchpoints_to_l1_pipeline,
)
from .pipelines.data_engineering.pipelines.touchpoints_pipeline.to_l2.to_l2_pipeline import (
    touchpoints_to_l2_pipeline,
)
from .pipelines.data_engineering.pipelines.touchpoints_pipeline.to_l3.to_l3_pipeline import (
    touchpoints_to_l3_pipeline,
)
from .pipelines.data_engineering.pipelines.touchpoints_pipeline.to_l4.to_l4_pipeline import (
    touchpoints_to_l4_pipeline,
)

from .pipelines.data_engineering.pipelines.usage_pipeline import (
    usage_to_l1_pipeline,
    usage_create_master_data_for_favourite_feature,
    usage_to_l2_pipeline,
    usage_to_l3_pipeline,
    usage_to_l4_pipeline,
    usage_to_l4_daily_pipeline,
)
from data_quality.pipeline import (
    data_quality_pipeline,
    subscription_id_sampling_pipeline,
    threshold_analysis_pipeline
)

from .pipelines.data_engineering.pipelines.sales_pipeline.to_l2.to_l2_pipeline import (
    sales_to_l2_pipeline,
)

from .pipelines.data_engineering.pipelines.sales_pipeline.to_l4.to_l4_weekly_pipeline import (
    sales_to_l4_pipeline,
)

from .pipelines.data_engineering.pipelines.util_pipeline import (
    lineage_dependency_pipeline, ops_report_pipeline
)



def create_c360_pipeline(**kwargs) -> Dict[str, Pipeline]:

    return {
        "usage_to_l1_pipeline": usage_to_l1_pipeline(),
        "usage_create_master_data_for_favourite_feature": usage_create_master_data_for_favourite_feature(),
        "usage_to_l4_daily_pipeline": usage_to_l4_daily_pipeline(),
        "usage_to_l2_pipeline": usage_to_l2_pipeline(),
        "usage_to_l3_pipeline": usage_to_l3_pipeline(),
        "usage_to_l4_pipeline": usage_to_l4_pipeline(),
        "customer_profile_to_l1_pipeline": customer_profile_to_l1_pipeline(),
        "customer_profile_to_l2_pipeline": customer_profile_to_l2_pipeline(),
        "customer_profile_to_l3_pipeline": customer_profile_to_l3_pipeline(),
        "unioned_customer_profile_to_l3_pipeline": unioned_customer_profile_to_l3_pipeline(),
        "customer_profile_billing_level_to_l3_pipeline": customer_profile_billing_level_to_l3_pipeline(),
        "billing_to_l1_pipeline": billing_to_l1_pipeline(),
        "billing_l0_to_l3_pipeline": billing_l0_to_l3_pipeline(),
        "billing_l1_to_l3_pipeline": billing_l1_to_l3_pipeline(),
       # "billing_to_l2_intermediate_pipeline": billing_to_l2_intermediate_pipeline(),
        "billing_to_l2_pipeline": billing_to_l2_pipeline(),
        "billing_to_l4_pipeline_monthly": billing_to_l4_pipeline_monthly(),
        "billing_to_l4_pipeline_weekly": billing_to_l4_pipeline_weekly(),
        "billing_to_l4_ranked_pipeline_weekly": billing_to_l4_ranked_pipeline_weekly(),
        "billing_to_l4_pipeline_daily": billing_to_l4_pipeline_daily(),
        "device_to_l1_pipeline": device_to_l1_pipeline(),
        "device_to_l2_pipeline": device_to_l2_pipeline(),
        "device_to_l4_pipeline": device_to_l4_pipeline(),
        "digital_to_l2_pipeline": digital_to_l2_pipeline(),
        "digital_to_l3_pipeline": digital_to_l3_pipeline(),
        "digital_to_l4_monthly_pipeline": digital_to_l4_monthly_pipeline(),
        "digital_to_l4_weekly_pipeline": digital_to_l4_weekly_pipeline(),
        "digital_to_l4_weekly_favourite_pipeline": digital_to_l4_weekly_favourite_pipeline(),
        "streaming_to_l1_onair_vimmi_pipeline": streaming_to_l1_onair_vimmi_pipeline(),
        "streaming_to_l1_soc_mobile_data_pipeline": streaming_to_l1_soc_mobile_data_pipeline(),
        "streaming_to_l1_session_duration_pipeline": streaming_to_l1_session_duration_pipeline(),
        "streaming_to_l2_intermediate_pipeline": streaming_to_l2_intermediate_pipeline(),
        "streaming_to_l2_pipeline": streaming_to_l2_pipeline(),
        "streaming_to_l2_session_duration_pipeline": streaming_to_l2_session_duration_pipeline(),
        "streaming_to_l3_pipeline": streaming_to_l3_pipeline(),
        "streaming_to_l3_session_duration_pipeline": streaming_to_l3_session_duration_pipeline(),
        "streaming_l1_to_l4_pipeline": streaming_l1_to_l4_pipeline(),
        "streaming_l2_to_l4_session_duration_pipeline": streaming_l2_to_l4_session_duration_pipeline(),
        "streaming_l2_to_l4_pipeline": streaming_l2_to_l4_pipeline(),
        "revenue_to_l1_pipeline": revenue_to_l1_pipeline(),
        "revenue_to_l2_pipeline": revenue_to_l2_pipeline(),
        "revenue_to_l3_pipeline": revenue_to_l3_pipeline(),
        "revenue_to_l4_daily_pipeline": revenue_to_l4_daily_pipeline(),
        "revenue_to_l4_monthly_pipeline": revenue_to_l4_monthly_pipeline(),
        "revenue_to_l4_weekly_pipeline": revenue_to_l4_weekly_pipeline(),
        "complaints_to_l1_pipeline": complaints_to_l1_pipeline(),
        "complaints_to_l2_pipeline": complaints_to_l2_pipeline(),
        "complaints_to_l3_pipeline": complaints_to_l3_pipeline(),
        "complaints_to_l4_pipeline": complaints_to_l4_pipeline(),
        "touchpoints_to_l1_pipeline": touchpoints_to_l1_pipeline(),
        "touchpoints_to_l2_pipeline": touchpoints_to_l2_pipeline(),
        "touchpoints_to_l3_pipeline": touchpoints_to_l3_pipeline(),
        "touchpoints_to_l4_pipeline": touchpoints_to_l4_pipeline(),
        "campaign_to_l1_pipeline": campaign_to_l1_pipeline(),
        "campaign_to_l2_pipeline": campaign_to_l2_pipeline(),
        "campaign_to_l3_pipeline": campaign_to_l3_pipeline(),
        "campaign_to_l4_pipeline": campaign_to_l4_pipeline(),
        "campaign_to_l4_ranking_pipeline": campaign_to_l4_ranking_pipeline(),
        "loyalty_to_l1_pipeline": loyalty_to_l1_pipeline(),
        "loyalty_to_l2_pipeline": loyalty_to_l2_pipeline(),
        "loyalty_to_l3_pipeline": loyalty_to_l3_pipeline(),
        "loyalty_to_l4_weekly_pipeline": loyalty_to_l4_weekly_pipeline(),
        "loyalty_to_l4_monthly_pipeline": loyalty_to_l4_monthly_pipeline(),
        "network_to_l1_pipeline": network_to_l1_pipeline(),
        "network_to_l2_pipeline": network_to_l2_pipeline(),
        "network_to_l3_pipeline": network_to_l3_pipeline(),
        "network_to_l4_pipeline": network_to_l4_pipeline(),
        "product_to_l1_pipeline": product_to_l1_pipeline(),
        "product_to_l2_pipeline": product_to_l2_pipeline(),
        "product_to_l4_pipeline": product_to_l4_pipeline(),
        "sales_to_l2_pipeline": sales_to_l2_pipeline(),
        "sales_to_l4_pipeline": sales_to_l4_pipeline(),
        "lineage_dependency_pipeline": lineage_dependency_pipeline(),
        "ops_report_pipeline": ops_report_pipeline(),
<<<<<<< HEAD
        # "de": data_engineering_pipeline,
=======
>>>>>>> 87d59cf6
        "geo_to_l1_intermediate_pipeline": geo_to_l1_intermediate_pipeline(),
        "geo_to_l1_pipeline": geo_to_l1_pipeline(),
        "geo_to_l1_union_pipeline": geo_to_l1_union_pipeline(),
        "geo_to_l2_pipeline": geo_to_l2_pipeline(),
        "geo_to_l3_pipeline": geo_to_l3_pipeline(),
        "geo_to_l4_pipeline": geo_to_l4_pipeline()
    }


def create_cvm_pipeline(**kwargs) -> Dict[str, Pipeline]:
    return {
        "cvm_setup_training_data_sample": create_cvm_prepare_inputs_samples("sample")
        + create_cvm_targets("sample")
        + create_cvm_training_data("sample"),
        "cvm_training_preprocess_sample": create_cvm_preprocessing_scoring("sample"),
        "cvm_train_model_sample": create_train_model("sample"),
        "cvm_setup_scoring_data_sample": create_cvm_prepare_inputs_samples(
            "scoring_sample"
        )
        + create_cvm_scoring_data("scoring_sample"),
        "cvm_scoring_combine_data": create_cvm_scoring_data("scoring_sample"),
        "cvm_scoring_preprocess_sample": create_cvm_preprocessing_scoring(
            "scoring_sample"
        ),
        "cvm_predict_model_sample": create_predictions("scoring_sample", "dev"),
        "cvm_setup_training_data_dev": create_cvm_prepare_inputs_samples("dev")
        + create_cvm_targets("dev")
        + create_cvm_training_data("dev"),
        "cvm_training_combine_data": create_cvm_training_data("dev"),
        "cvm_training_preprocess_dev": create_cvm_preprocessing("dev"),
        "cvm_train_model_dev": create_train_model("dev"),
        "cvm_setup_scoring_data_dev": create_cvm_prepare_inputs_samples("scoring_dev")
        + create_cvm_scoring_data("scoring_dev"),
        "cvm_scoring_preprocess_dev": create_cvm_preprocessing_scoring("scoring_dev"),
        "cvm_predict_model_dev": create_predictions("scoring_dev", "dev"),
        "cvm_validate_model_dev": create_predictions(
            "sample", "dev", "l5_cvm_one_day_train_preprocessed_sample"
        ),
    }


def create_nba_pipeline(**kwargs) -> Dict[str, Pipeline]:
    return {
        "__default__": create_use_case_view_report_data()
        + create_nba_model_input_pipeline()
        + create_nba_models_pipeline()
        + campaign_importance_volume()
        + create_nba_backtesting_pipeline()
        + create_nba_pcm_scoring_pipeline()
        + create_nba_gender_age_imputation_pipeline()
        + create_nba_personnas_clustering_pipeline()
    }


def create_dq_pipeline(**kwargs) -> Dict[str, Pipeline]:
    return {
        "data_quality_pipeline": data_quality_pipeline(),
        "subscription_id_sampling_pipeline": subscription_id_sampling_pipeline(),
        "threshold_analysis_pipeline": threshold_analysis_pipeline(),
    }


def create_pipelines(**kwargs) -> Dict[str, Pipeline]:
    """Create the project's pipeline.
    Args:
        kwargs: Ignore any additional arguments added in the future.
    Returns:
        A mapping from a pipeline name to a ``Pipeline`` object.
    """
    all_pipelines = {}

    for pipeline_name, pipeline_object in itertools.chain(
        create_c360_pipeline(**kwargs).items(),
        create_cvm_pipeline(**kwargs).items(),
        create_nba_pipeline(**kwargs).items(),
        create_dq_pipeline(**kwargs).items()
    ):
        # If many pipelines have nodes under the same modular
        # pipeline, combine the results
        if pipeline_name in all_pipelines.keys():
            all_pipelines[pipeline_name] += pipeline_object
        else:
            all_pipelines[pipeline_name] = pipeline_object

    return all_pipelines<|MERGE_RESOLUTION|>--- conflicted
+++ resolved
@@ -111,14 +111,6 @@
 from .pipelines.data_engineering.pipelines.geolocation_pipeline.to_l2.to_l2_pipeline import *
 from .pipelines.data_engineering.pipelines.geolocation_pipeline.to_l3.to_l3_pipeline import *
 from .pipelines.data_engineering.pipelines.geolocation_pipeline.to_l4.to_l4_pipeline import *
-<<<<<<< HEAD
-from .pipelines.data_engineering.pipelines.loyalty_pipeline.to_l1.to_l1_pipeline import *
-# from .pipelines.data_engineering.pipelines.loyalty_pipeline.to_l2.to_l2_pipeline import (
-#     loyalty_l0_to_l2_pipeline,
-#     loyalty_l1_to_l2_pipeline
-# )
-=======
->>>>>>> 87d59cf6
 
 from .pipelines.data_engineering.pipelines.loyalty_pipeline import (
     loyalty_to_l1_pipeline,
@@ -290,10 +282,6 @@
         "sales_to_l4_pipeline": sales_to_l4_pipeline(),
         "lineage_dependency_pipeline": lineage_dependency_pipeline(),
         "ops_report_pipeline": ops_report_pipeline(),
-<<<<<<< HEAD
-        # "de": data_engineering_pipeline,
-=======
->>>>>>> 87d59cf6
         "geo_to_l1_intermediate_pipeline": geo_to_l1_intermediate_pipeline(),
         "geo_to_l1_pipeline": geo_to_l1_pipeline(),
         "geo_to_l1_union_pipeline": geo_to_l1_union_pipeline(),

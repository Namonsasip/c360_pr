# Copyright 2018-2019 QuantumBlack Visual Analytics Limited
#
# Licensed under the Apache License, Version 2.0 (the "License");
# you may not use this file except in compliance with the License.
# You may obtain a copy of the License at
#
# http://www.apache.org/licenses/LICENSE-2.0
#
# THE SOFTWARE IS PROVIDED "AS IS", WITHOUT WARRANTY OF ANY KIND,
# EXPRESS OR IMPLIED, INCLUDING BUT NOT LIMITED TO THE WARRANTIES
# OF MERCHANTABILITY, FITNESS FOR A PARTICULAR PURPOSE, AND
# NONINFRINGEMENT. IN NO EVENT WILL THE LICENSOR OR OTHER CONTRIBUTORS
# BE LIABLE FOR ANY CLAIM, DAMAGES, OR OTHER LIABILITY, WHETHER IN AN
# ACTION OF CONTRACT, TORT OR OTHERWISE, ARISING FROM, OUT OF, OR IN
# CONNECTION WITH THE SOFTWARE OR THE USE OR OTHER DEALINGS IN THE SOFTWARE.
#
# The QuantumBlack Visual Analytics Limited ("QuantumBlack") name and logo
# (either separately or in combination, "QuantumBlack Trademarks") are
# trademarks of QuantumBlack. The License does not grant you any right or
# license to the QuantumBlack Trademarks. You may not use the QuantumBlack
# Trademarks or any confusingly similar mark as a trademark for your product,
#     or use the QuantumBlack Trademarks in any other manner that might cause
# confusion in the marketplace, including but not limited to in advertising,
# on websites, or on software.
#
# See the License for the specific language governing permissions and
# limitations under the License.
"""Pipeline construction."""
import itertools

from customer360.pipelines.data_engineering.pipelines.billing_pipeline.to_l1.to_l1_pipeline import (
    billing_to_l1_pipeline,
)
from customer360.pipelines.data_engineering.pipelines.billing_pipeline.to_l2.to_l2_pipeline import (
     billing_to_l2_pipeline,
)
from customer360.pipelines.data_engineering.pipelines.billing_pipeline.to_l3.to_l3_pipeline import (
    billing_l1_to_l3_pipeline,
    billing_l0_to_l3_pipeline,
)
from customer360.pipelines.data_engineering.pipelines.billing_pipeline.to_l4.to_l4_pipeline_daily import *
from customer360.pipelines.data_engineering.pipelines.billing_pipeline.to_l4.to_l4_pipeline_monthly import *
from customer360.pipelines.data_engineering.pipelines.billing_pipeline.to_l4.to_l4_pipeline_weekly import *
from customer360.pipelines.data_engineering.pipelines.customer_profile_pipeline.to_l1.to_l1_pipeline import (
    customer_profile_to_l1_pipeline,
)
from customer360.pipelines.data_engineering.pipelines.customer_profile_pipeline.to_l2.to_l2_pipeline import (
    customer_profile_to_l2_pipeline,
)
from customer360.pipelines.data_engineering.pipelines.customer_profile_pipeline.to_l3.to_l3_pipeline import (
    customer_profile_to_l3_pipeline,
    customer_profile_billing_level_to_l3_pipeline,
    unioned_customer_profile_to_l3_pipeline
)
from cvm.data_prep.pipeline import (
    create_cvm_prepare_inputs_samples,
    create_cvm_targets,
    create_cvm_training_data,
    create_cvm_scoring_data,
)
from cvm.modelling.pipeline import create_train_model, create_predictions
from cvm.preprocessing.pipeline import (
    create_cvm_preprocessing_scoring,
    create_cvm_preprocessing,
)
from nba.backtesting.backtesting_pipeline import create_nba_backtesting_pipeline
# from nba.gender_age_imputation.gender_age_imputation_pipeline import create_nba_gender_age_imputation_pipeline
from nba.gender_age_imputation.gender_age_imputation_pipeline import create_nba_gender_age_imputation_pipeline
from nba.model_input.model_input_pipeline import create_nba_model_input_pipeline
from nba.models.models_pipeline import create_nba_models_pipeline
from nba.pcm_scoring.pcm_scoring_pipeline import create_nba_pcm_scoring_pipeline
from nba.personnas_clustering.personnas_clustering_pipeline import create_nba_personnas_clustering_pipeline
from nba.report.pipelines.campaign_importance_volume_pipeline import (
    campaign_importance_volume,
)
from nba.report.pipelines.report_pipeline import create_use_case_view_report_pipeline
<<<<<<< HEAD
=======
from nba.reporting.pipelines.nba_report_pipeline import create_gcg_marketing_performance_report_pipeline
from du.model_input.model_input_pipeline import(create_du_model_input_pipeline,
)
from du.models.models_pipeline import(create_du_models_pipeline,
)
from du.reporting.du_report_pipeline import(create_du_weekly_revenue_uplift_report_pipeline,)

from du.experiment.group_manage_pipeline import(create_du_test_group_pipeline,
)
from du.scoring.scoring_pipeline import(
create_du_scoring_pipeline,
create_package_preference_pipeline
)
from du.upsell.upsell_pipeline import(
create_du_upsell_pipeline,
create_du_weekly_low_score_pipeline,
)
>>>>>>> 02d8cd0d
from .pipelines.data_engineering.pipelines.campaign_pipeline import (
    campaign_to_l1_pipeline,
    campaign_to_l2_pipeline,
    campaign_to_l3_pipeline,
    campaign_to_l4_pipeline,
    campaign_to_l4_ranking_pipeline
)

from .pipelines.data_engineering.pipelines.complaints_pipeline.to_l1.to_l1_pipeline import (
    complaints_to_l1_pipeline,
)
from .pipelines.data_engineering.pipelines.complaints_pipeline.to_l2.to_l2_pipeline import (
    complaints_to_l2_pipeline,
)
from .pipelines.data_engineering.pipelines.complaints_pipeline.to_l3.to_l3_pipeline import (
    complaints_to_l3_pipeline,
)
from .pipelines.data_engineering.pipelines.complaints_pipeline.to_l4.to_l4_pipeline import (
    complaints_to_l4_pipeline,
)
from .pipelines.data_engineering.pipelines.device_pipeline import (
    device_to_l1_pipeline,
    device_to_l2_pipeline,
    device_to_l4_pipeline,
)
from .pipelines.data_engineering.pipelines.digital_pipeline import (
    digital_to_l1_pipeline,
    digital_to_l2_pipeline,
    digital_to_l3_pipeline,
    digital_to_l4_monthly_pipeline,
    digital_to_l4_weekly_pipeline,
    digital_to_l4_weekly_favourite_pipeline,
)
from .pipelines.data_engineering.pipelines.loyalty_pipeline import (
    loyalty_to_l1_pipeline,
    loyalty_to_l2_pipeline,
    loyalty_to_l3_pipeline,
    loyalty_to_l4_weekly_pipeline,
    loyalty_to_l4_monthly_pipeline
)
from .pipelines.data_engineering.pipelines.network_pipeline.to_l1.to_l1_pipeline import (
    network_to_l1_pipeline, network_geo_home_work_location_master_to_l1_pipeline
)
from .pipelines.data_engineering.pipelines.network_pipeline.to_l2.to_l2_pipeline import (
    network_to_l2_pipeline,
)
from .pipelines.data_engineering.pipelines.network_pipeline.to_l3.to_l3_pipeline import (
    network_to_l3_pipeline,
)
from .pipelines.data_engineering.pipelines.network_pipeline.to_l4.to_l4_pipeline import (
    network_to_l4_pipeline,
)
from .pipelines.data_engineering.pipelines.product_pipeline.to_l1.to_l1_pipeline import (
    product_to_l1_pipeline,
)
from .pipelines.data_engineering.pipelines.product_pipeline.to_l2.to_l2_pipeline import (
    product_to_l2_pipeline,
)
from .pipelines.data_engineering.pipelines.product_pipeline.to_l4.to_l4_pipeline import (
    product_to_l4_pipeline,
)
from .pipelines.data_engineering.pipelines.revenue_pipeline import (
    revenue_to_l1_pipeline,
    revenue_to_l4_daily_pipeline,
    revenue_to_l3_pipeline,
    revenue_to_l4_monthly_pipeline,
    revenue_to_l2_pipeline,
    revenue_to_l4_weekly_pipeline,
)
from .pipelines.data_engineering.pipelines.stream_pipeline.to_l1.to_l1_pipeline import (
    streaming_to_l1_onair_vimmi_pipeline, streaming_to_l1_soc_mobile_data_pipeline,
    streaming_to_l1_session_duration_pipeline, streaming_sdr_sub_app_hourly_daily_for_l3_monthly
)
from .pipelines.data_engineering.pipelines.stream_pipeline.to_l2.to_l2_pipeline import (
    streaming_to_l2_intermediate_pipeline, streaming_to_l2_pipeline, streaming_to_l2_session_duration_pipeline
)
from .pipelines.data_engineering.pipelines.stream_pipeline.to_l3.to_l3_pipeline import (
    streaming_to_l3_pipeline, streaming_to_l3_session_duration_pipeline, streaming_series_title_master,
    streaming_to_l3_sdr_sub_app_time_based_features, streaming_to_l3_favourite_location_features,
)
from .pipelines.data_engineering.pipelines.stream_pipeline.to_l4.to_l4_pipeline import (
    streaming_l2_to_l4_pipeline,
    streaming_l2_to_l4_session_duration_pipeline,
    streaming_l1_to_l4_pipeline,
)
from .pipelines.data_engineering.pipelines.touchpoints_pipeline.to_l1.to_l1_pipeline import (
    touchpoints_to_l1_pipeline,
)
from .pipelines.data_engineering.pipelines.touchpoints_pipeline.to_l2.to_l2_pipeline import (
    touchpoints_to_l2_pipeline,
)
from .pipelines.data_engineering.pipelines.touchpoints_pipeline.to_l3.to_l3_pipeline import (
    touchpoints_to_l3_pipeline,
)
from .pipelines.data_engineering.pipelines.touchpoints_pipeline.to_l4.to_l4_pipeline import (
    touchpoints_to_l4_pipeline,
)

from .pipelines.data_engineering.pipelines.usage_pipeline import (
    usage_to_l1_pipeline,
    usage_create_master_data_for_favourite_feature,
    usage_to_l2_pipeline,
    usage_to_l3_pipeline,
    usage_to_l4_pipeline,
    usage_to_l4_daily_pipeline,
)
from data_quality.pipeline import (
    data_quality_pipeline,
    subscription_id_sampling_pipeline,
    threshold_analysis_pipeline
)

from .pipelines.data_engineering.pipelines.sales_pipeline.to_l2.to_l2_pipeline import (
    sales_to_l2_pipeline,
)

from .pipelines.data_engineering.pipelines.sales_pipeline.to_l4.to_l4_weekly_pipeline import (
    sales_to_l4_pipeline,
)

from .pipelines.data_engineering.pipelines.util_pipeline import (
    lineage_dependency_pipeline, ops_report_pipeline, metadata_backup_pipeline
)

from .pipelines.data_engineering.pipelines.predictive_pipeline.to_l4.to_l4_pipeline import predictive_to_l4_pipeline

from .pipelines.data_engineering.pipelines.geolocation_pipeline.to_l1.to_l1_pipeline import *
from .pipelines.data_engineering.pipelines.geolocation_pipeline.to_l2.to_l2_pipeline import *
from .pipelines.data_engineering.pipelines.geolocation_pipeline.to_l3.to_l3_pipeline import *
from .pipelines.data_engineering.pipelines.geolocation_pipeline.to_l4.to_l4_pipeline import *



def create_c360_pipeline(**kwargs) -> Dict[str, Pipeline]:

    return {
        "usage_to_l1_pipeline": usage_to_l1_pipeline(),
        "usage_create_master_data_for_favourite_feature": usage_create_master_data_for_favourite_feature(),
        "usage_to_l4_daily_pipeline": usage_to_l4_daily_pipeline(),
        "usage_to_l2_pipeline": usage_to_l2_pipeline(),
        "usage_to_l3_pipeline": usage_to_l3_pipeline(),
        "usage_to_l4_pipeline": usage_to_l4_pipeline(),
        "customer_profile_to_l1_pipeline": customer_profile_to_l1_pipeline(),
        "customer_profile_to_l2_pipeline": customer_profile_to_l2_pipeline(),
        "customer_profile_to_l3_pipeline": customer_profile_to_l3_pipeline(),
        "unioned_customer_profile_to_l3_pipeline": unioned_customer_profile_to_l3_pipeline(),
        "customer_profile_billing_level_to_l3_pipeline": customer_profile_billing_level_to_l3_pipeline(),
        "billing_to_l1_pipeline": billing_to_l1_pipeline(),
        "billing_l0_to_l3_pipeline": billing_l0_to_l3_pipeline(),
        "billing_l1_to_l3_pipeline": billing_l1_to_l3_pipeline(),
        "billing_to_l2_pipeline": billing_to_l2_pipeline(),
        "billing_to_l4_pipeline_monthly": billing_to_l4_pipeline_monthly(),
        "billing_to_l4_pipeline_weekly": billing_to_l4_pipeline_weekly(),
        "billing_to_l4_ranked_pipeline_weekly": billing_to_l4_ranked_pipeline_weekly(),
        "billing_to_l4_pipeline_daily": billing_to_l4_pipeline_daily(),
        "device_to_l1_pipeline": device_to_l1_pipeline(),
        "device_to_l2_pipeline": device_to_l2_pipeline(),
        "device_to_l4_pipeline": device_to_l4_pipeline(),
        "digital_to_l1_pipeline": digital_to_l1_pipeline(),
        "digital_to_l2_pipeline": digital_to_l2_pipeline(),
        "digital_to_l3_pipeline": digital_to_l3_pipeline(),
        "digital_to_l4_monthly_pipeline": digital_to_l4_monthly_pipeline(),
        "digital_to_l4_weekly_pipeline": digital_to_l4_weekly_pipeline(),
        "digital_to_l4_weekly_favourite_pipeline": digital_to_l4_weekly_favourite_pipeline(),
        "streaming_to_l1_onair_vimmi_pipeline": streaming_to_l1_onair_vimmi_pipeline(),
        "streaming_to_l1_soc_mobile_data_pipeline": streaming_to_l1_soc_mobile_data_pipeline(),
        "streaming_to_l1_session_duration_pipeline": streaming_to_l1_session_duration_pipeline(),
        "streaming_to_l2_intermediate_pipeline": streaming_to_l2_intermediate_pipeline(),
        "streaming_to_l2_pipeline": streaming_to_l2_pipeline(),
        "streaming_to_l2_session_duration_pipeline": streaming_to_l2_session_duration_pipeline(),
        "streaming_series_title_master": streaming_series_title_master(),
        "streaming_to_l3_pipeline": streaming_to_l3_pipeline(),
        "streaming_sdr_sub_app_hourly_daily_for_l3_monthly": streaming_sdr_sub_app_hourly_daily_for_l3_monthly(),
        "streaming_to_l3_sdr_sub_app_time_based_features": streaming_to_l3_sdr_sub_app_time_based_features(),
        "streaming_to_l3_favourite_location_features": streaming_to_l3_favourite_location_features(),
        "streaming_to_l3_session_duration_pipeline": streaming_to_l3_session_duration_pipeline(),
        "streaming_l1_to_l4_pipeline": streaming_l1_to_l4_pipeline(),
        "streaming_l2_to_l4_session_duration_pipeline": streaming_l2_to_l4_session_duration_pipeline(),
        "streaming_l2_to_l4_pipeline": streaming_l2_to_l4_pipeline(),
        "revenue_to_l1_pipeline": revenue_to_l1_pipeline(),
        "revenue_to_l2_pipeline": revenue_to_l2_pipeline(),
        "revenue_to_l3_pipeline": revenue_to_l3_pipeline(),
        "revenue_to_l4_daily_pipeline": revenue_to_l4_daily_pipeline(),
        "revenue_to_l4_monthly_pipeline": revenue_to_l4_monthly_pipeline(),
        "revenue_to_l4_weekly_pipeline": revenue_to_l4_weekly_pipeline(),
        "complaints_to_l1_pipeline": complaints_to_l1_pipeline(),
        "complaints_to_l2_pipeline": complaints_to_l2_pipeline(),
        "complaints_to_l3_pipeline": complaints_to_l3_pipeline(),
        "complaints_to_l4_pipeline": complaints_to_l4_pipeline(),
        "touchpoints_to_l1_pipeline": touchpoints_to_l1_pipeline(),
        "touchpoints_to_l2_pipeline": touchpoints_to_l2_pipeline(),
        "touchpoints_to_l3_pipeline": touchpoints_to_l3_pipeline(),
        "touchpoints_to_l4_pipeline": touchpoints_to_l4_pipeline(),
        "campaign_to_l1_pipeline": campaign_to_l1_pipeline(),
        "campaign_to_l2_pipeline": campaign_to_l2_pipeline(),
        "campaign_to_l3_pipeline": campaign_to_l3_pipeline(),
        "campaign_to_l4_pipeline": campaign_to_l4_pipeline(),
        "campaign_to_l4_ranking_pipeline": campaign_to_l4_ranking_pipeline(),
        "loyalty_to_l1_pipeline": loyalty_to_l1_pipeline(),
        "loyalty_to_l2_pipeline": loyalty_to_l2_pipeline(),
        "loyalty_to_l3_pipeline": loyalty_to_l3_pipeline(),
        "loyalty_to_l4_weekly_pipeline": loyalty_to_l4_weekly_pipeline(),
        "loyalty_to_l4_monthly_pipeline": loyalty_to_l4_monthly_pipeline(),
        "network_to_l1_pipeline": network_to_l1_pipeline(),
        "network_geo_home_work_location_master_to_l1_pipeline": network_geo_home_work_location_master_to_l1_pipeline(),
        "network_to_l2_pipeline": network_to_l2_pipeline(),
        "network_to_l3_pipeline": network_to_l3_pipeline(),
        "network_to_l4_pipeline": network_to_l4_pipeline(),
        "product_to_l1_pipeline": product_to_l1_pipeline(),
        "product_to_l2_pipeline": product_to_l2_pipeline(),
        "product_to_l4_pipeline": product_to_l4_pipeline(),
        "sales_to_l2_pipeline": sales_to_l2_pipeline(),
        "sales_to_l4_pipeline": sales_to_l4_pipeline(),
        "predictive_to_l4_pipeline": predictive_to_l4_pipeline(),
        "lineage_dependency_pipeline": lineage_dependency_pipeline(),
        "ops_report_pipeline": ops_report_pipeline(),
        "geo_to_l3_pipeline_1st": geo_to_l3_pipeline_1st(),
        "geo_to_l3_pipeline_2nd": geo_to_l3_pipeline_2nd(),
        "geo_to_l3_home_work_pipeline": geo_to_l3_home_work_pipeline(),
        "geo_to_l1_pipeline_master": geo_to_l1_pipeline_master(),
        "geo_to_l1_pipeline_to_run":geo_to_l1_pipeline_to_run(),
        "geo_to_l1_pipeline": geo_to_l1_pipeline(),
        "geo_to_l2_pipeline": geo_to_l2_pipeline(),
        "geo_to_l3_pipeline": geo_to_l3_pipeline(),
        "geo_to_l4_pipeline": geo_to_l4_pipeline(),
        "metadata_backup_pipeline": metadata_backup_pipeline()
    }


def create_cvm_pipeline(**kwargs) -> Dict[str, Pipeline]:
    return {
        "cvm_setup_training_data_sample": create_cvm_prepare_inputs_samples("sample")
        + create_cvm_targets("sample")
        + create_cvm_training_data("sample"),
        "cvm_training_preprocess_sample": create_cvm_preprocessing_scoring("sample"),
        "cvm_train_model_sample": create_train_model("sample"),
        "cvm_setup_scoring_data_sample": create_cvm_prepare_inputs_samples(
            "scoring_sample"
        )
        + create_cvm_scoring_data("scoring_sample"),
        "cvm_scoring_combine_data": create_cvm_scoring_data("scoring_sample"),
        "cvm_scoring_preprocess_sample": create_cvm_preprocessing_scoring(
            "scoring_sample"
        ),
        "cvm_predict_model_sample": create_predictions("scoring_sample", "dev"),
        "cvm_setup_training_data_dev": create_cvm_prepare_inputs_samples("dev")
        + create_cvm_targets("dev")
        + create_cvm_training_data("dev"),
        "cvm_training_combine_data": create_cvm_training_data("dev"),
        "cvm_training_preprocess_dev": create_cvm_preprocessing("dev"),
        "cvm_train_model_dev": create_train_model("dev"),
        "cvm_setup_scoring_data_dev": create_cvm_prepare_inputs_samples("scoring_dev")
        + create_cvm_scoring_data("scoring_dev"),
        "cvm_scoring_preprocess_dev": create_cvm_preprocessing_scoring("scoring_dev"),
        "cvm_predict_model_dev": create_predictions("scoring_dev", "dev"),
        "cvm_validate_model_dev": create_predictions(
            "sample", "dev", "l5_cvm_one_day_train_preprocessed_sample"
        ),
    }


def create_nba_pipeline(**kwargs) -> Dict[str, Pipeline]:
    return {
        "__default__": create_nba_model_input_pipeline()
        + create_nba_models_pipeline()
        + campaign_importance_volume()
        + create_nba_backtesting_pipeline()
        + create_nba_pcm_scoring_pipeline()
        + create_nba_gender_age_imputation_pipeline()
        + create_nba_personnas_clustering_pipeline(),
        "create_use_case_view_report": create_use_case_view_report_pipeline(),
<<<<<<< HEAD
=======
        "create_gcg_marketing_performance_report": create_gcg_marketing_performance_report_pipeline(),
>>>>>>> 02d8cd0d
    }

def create_du_pipeline(**kwargs) -> Dict[str,Pipeline]:
    return {
        "create_du_model_input": create_du_model_input_pipeline(),
        "create_du_model": create_du_models_pipeline(),
        "create_du_test_group": create_du_test_group_pipeline(),
        "create_du_scoring": create_du_scoring_pipeline(),
        "create_du_upsell": create_du_upsell_pipeline(),
        "create_package_preference": create_package_preference_pipeline(),
        "create_du_weekly_revenue_uplift_report":create_du_weekly_revenue_uplift_report_pipeline(),
        "create_du_weekly_low_score_list":create_du_weekly_low_score_pipeline(),
    }

def create_dq_pipeline(**kwargs) -> Dict[str, Pipeline]:
    return {
        "data_quality_pipeline": data_quality_pipeline(),
        "subscription_id_sampling_pipeline": subscription_id_sampling_pipeline(),
        "threshold_analysis_pipeline": threshold_analysis_pipeline(),
    }


def create_pipelines(**kwargs) -> Dict[str, Pipeline]:
    """Create the project's pipeline.
    Args:
        kwargs: Ignore any additional arguments added in the future.
    Returns:
        A mapping from a pipeline name to a ``Pipeline`` object.
    """
    all_pipelines = {}

    for pipeline_name, pipeline_object in itertools.chain(
        create_c360_pipeline(**kwargs).items(),
        create_cvm_pipeline(**kwargs).items(),
        create_nba_pipeline(**kwargs).items(),
        create_dq_pipeline(**kwargs).items(),
        create_du_pipeline(**kwargs).items()
    ):
        # If many pipelines have nodes under the same modular
        # pipeline, combine the results
        if pipeline_name in all_pipelines.keys():
            all_pipelines[pipeline_name] += pipeline_object
        else:
            all_pipelines[pipeline_name] = pipeline_object

    return all_pipelines<|MERGE_RESOLUTION|>--- conflicted
+++ resolved
@@ -74,8 +74,6 @@
     campaign_importance_volume,
 )
 from nba.report.pipelines.report_pipeline import create_use_case_view_report_pipeline
-<<<<<<< HEAD
-=======
 from nba.reporting.pipelines.nba_report_pipeline import create_gcg_marketing_performance_report_pipeline
 from du.model_input.model_input_pipeline import(create_du_model_input_pipeline,
 )
@@ -93,7 +91,6 @@
 create_du_upsell_pipeline,
 create_du_weekly_low_score_pipeline,
 )
->>>>>>> 02d8cd0d
 from .pipelines.data_engineering.pipelines.campaign_pipeline import (
     campaign_to_l1_pipeline,
     campaign_to_l2_pipeline,
@@ -365,10 +362,7 @@
         + create_nba_gender_age_imputation_pipeline()
         + create_nba_personnas_clustering_pipeline(),
         "create_use_case_view_report": create_use_case_view_report_pipeline(),
-<<<<<<< HEAD
-=======
         "create_gcg_marketing_performance_report": create_gcg_marketing_performance_report_pipeline(),
->>>>>>> 02d8cd0d
     }
 
 def create_du_pipeline(**kwargs) -> Dict[str,Pipeline]:

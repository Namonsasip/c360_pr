# Copyright 2018-2019 QuantumBlack Visual Analytics Limited
#
# Licensed under the Apache License, Version 2.0 (the "License");
# you may not use this file except in compliance with the License.
# You may obtain a copy of the License at
#
# http://www.apache.org/licenses/LICENSE-2.0
#
# THE SOFTWARE IS PROVIDED "AS IS", WITHOUT WARRANTY OF ANY KIND,
# EXPRESS OR IMPLIED, INCLUDING BUT NOT LIMITED TO THE WARRANTIES
# OF MERCHANTABILITY, FITNESS FOR A PARTICULAR PURPOSE, AND
# NONINFRINGEMENT. IN NO EVENT WILL THE LICENSOR OR OTHER CONTRIBUTORS
# BE LIABLE FOR ANY CLAIM, DAMAGES, OR OTHER LIABILITY, WHETHER IN AN
# ACTION OF CONTRACT, TORT OR OTHERWISE, ARISING FROM, OUT OF, OR IN
# CONNECTION WITH THE SOFTWARE OR THE USE OR OTHER DEALINGS IN THE SOFTWARE.
#
# The QuantumBlack Visual Analytics Limited ("QuantumBlack") name and logo
# (either separately or in combination, "QuantumBlack Trademarks") are
# trademarks of QuantumBlack. The License does not grant you any right or
# license to the QuantumBlack Trademarks. You may not use the QuantumBlack
# Trademarks or any confusingly similar mark as a trademark for your product,
#     or use the QuantumBlack Trademarks in any other manner that might cause
# confusion in the marketplace, including but not limited to in advertising,
# on websites, or on software.
#
# See the License for the specific language governing permissions and
# limitations under the License.
"""Pipeline construction."""
import itertools

from customer360.pipelines.data_engineering.pipelines.billing_pipeline.to_l1.to_l1_pipeline import (
    billing_to_l1_pipeline,
)
from customer360.pipelines.data_engineering.pipelines.billing_pipeline.to_l2.to_l2_pipeline import (
     billing_to_l2_pipeline,
)
from customer360.pipelines.data_engineering.pipelines.billing_pipeline.to_l3.to_l3_pipeline import (
    billing_l1_to_l3_pipeline,
    billing_l0_to_l3_pipeline,
)
from customer360.pipelines.data_engineering.pipelines.billing_pipeline.to_l4.to_l4_pipeline_daily import *
from customer360.pipelines.data_engineering.pipelines.billing_pipeline.to_l4.to_l4_pipeline_monthly import *
from customer360.pipelines.data_engineering.pipelines.billing_pipeline.to_l4.to_l4_pipeline_weekly import *
from customer360.pipelines.data_engineering.pipelines.customer_profile_pipeline.to_l1.to_l1_pipeline import (
    customer_profile_to_l1_pipeline,
)
from customer360.pipelines.data_engineering.pipelines.customer_profile_pipeline.to_l2.to_l2_pipeline import (
    customer_profile_to_l2_pipeline,
)
from customer360.pipelines.data_engineering.pipelines.customer_profile_pipeline.to_l3.to_l3_pipeline import (
    customer_profile_to_l3_pipeline,
    customer_profile_billing_level_to_l3_pipeline,
    unioned_customer_profile_to_l3_pipeline
)
from cvm.data_prep.pipeline import (
    create_cvm_prepare_inputs_samples,
    create_cvm_targets,
    create_cvm_training_data,
    create_cvm_scoring_data,
)
from cvm.modelling.pipeline import create_train_model, create_predictions
from cvm.preprocessing.pipeline import (
    create_cvm_preprocessing_scoring,
    create_cvm_preprocessing,
)
from nba.backtesting.backtesting_pipeline import create_nba_backtesting_pipeline
# from nba.gender_age_imputation.gender_age_imputation_pipeline import create_nba_gender_age_imputation_pipeline
from nba.gender_age_imputation.gender_age_imputation_pipeline import create_nba_gender_age_imputation_pipeline
from nba.model_input.model_input_pipeline import create_nba_model_input_pipeline
from nba.models.models_pipeline import create_nba_models_pipeline
from nba.pcm_scoring.pcm_scoring_pipeline import create_nba_pcm_scoring_pipeline
from nba.personnas_clustering.personnas_clustering_pipeline import create_nba_personnas_clustering_pipeline
from nba.report.pipelines.campaign_importance_volume_pipeline import (
    campaign_importance_volume,
)
from nba.report.pipelines.report_pipeline import create_use_case_view_report_pipeline
from nba.reporting.pipelines.nba_report_pipeline import create_gcg_marketing_performance_report_pipeline
from du.model_input.model_input_pipeline import(create_du_model_input_pipeline,
)
from du.models.models_pipeline import(create_du_models_pipeline,
)
from du.reporting.du_report_pipeline import(create_du_weekly_revenue_uplift_report_pipeline,)

from du.experiment.group_manage_pipeline import(create_du_test_group_pipeline,
)
from du.scoring.scoring_pipeline import(
create_du_scoring_pipeline,
create_package_preference_pipeline
)
from du.upsell.upsell_pipeline import(
create_du_upsell_pipeline,
create_du_weekly_low_score_pipeline,
)
from .pipelines.data_engineering.pipelines.campaign_pipeline import (
    campaign_to_l1_pipeline,
    campaign_to_l2_pipeline,
    campaign_to_l3_pipeline,
    campaign_to_l4_pipeline,
    campaign_to_l4_ranking_pipeline
)

from .pipelines.data_engineering.pipelines.complaints_pipeline.to_l1.to_l1_pipeline import (
    complaints_to_l1_pipeline,
    complaints_to_l1_pipeline_survey,

)
from .pipelines.data_engineering.pipelines.complaints_pipeline.to_l2.to_l2_pipeline import (
    complaints_to_l2_pipeline,
)
from .pipelines.data_engineering.pipelines.complaints_pipeline.to_l3.to_l3_pipeline import (
    complaints_to_l3_pipeline,
    complaints_to_l3_pipeline_survey
)
from .pipelines.data_engineering.pipelines.complaints_pipeline.to_l4.to_l4_pipeline import (
    complaints_to_l4_pipeline,
)
from .pipelines.data_engineering.pipelines.device_pipeline import (
    device_to_l1_pipeline,
    device_to_l2_pipeline,
    device_to_l4_pipeline,
)
from .pipelines.data_engineering.pipelines.digital_pipeline import (
    digital_to_l1_pipeline,
    digital_to_l2_pipeline,
    digital_to_l3_pipeline,
    digital_to_l4_monthly_pipeline,
    digital_to_l4_weekly_pipeline,
    digital_to_l4_weekly_favourite_pipeline,

)

# add new pipeline import
from .pipelines.data_engineering.pipelines.digital_pipeline.to_l1.to_l1_pipeline import (
    digital_to_l1_app_agg_daily_pipeline,
    digital_to_l1_aib_categoy_clean_master,
    digital_to_l1_digital_mobile_web_agg_daily,
    digital_to_l1_app_agg_timeband_pipeline,
    digital_to_l1_digital_mobile_web_agg_timeband,
    digital_to_l1_customer_relay_agg_daily,
    digital_to_l1_combine_app_web_daily
)

from .pipelines.data_engineering.pipelines.digital_pipeline.to_l3.to_l3_pipeline import (
    digital_to_l3_digital_mobile_web_agg_monthly,
    digital_to_l3_customer_relay_agg_monthly,
    digital_to_l3_app_monthly_feature_pipeline,
    digital_to_l3_digital_combine_feature_monthly,
    digital_to_l3_app_monthly_feature_favorite,
<<<<<<< HEAD
    digital_to_l3_web_monthly_feature_favorite,
    digital_to_l3_app_agg_timeband_pipeline
=======
    digital_to_l3_app_agg_timeband_pipeline,
    digital_to_l3_digital_mobile_web_agg_timeband
>>>>>>> 9ba543c3
)

from .pipelines.data_engineering.pipelines.loyalty_pipeline import (
    loyalty_to_l1_pipeline,
    loyalty_to_l2_pipeline,
    loyalty_to_l3_pipeline,
    loyalty_to_l4_weekly_pipeline,
    loyalty_to_l4_monthly_pipeline
)
from .pipelines.data_engineering.pipelines.network_pipeline.to_l1.to_l1_pipeline import (
    network_to_l1_pipeline, network_geo_home_work_location_master_to_l1_pipeline
)
from .pipelines.data_engineering.pipelines.network_pipeline.to_l2.to_l2_pipeline import (
    network_to_l2_pipeline,
)
from .pipelines.data_engineering.pipelines.network_pipeline.to_l3.to_l3_pipeline import (
    network_to_l3_pipeline,
)
from .pipelines.data_engineering.pipelines.network_pipeline.to_l4.to_l4_pipeline import (
    network_to_l4_pipeline,
)
from .pipelines.data_engineering.pipelines.product_pipeline.to_l1.to_l1_pipeline import (
    product_to_l1_pipeline,
)
from .pipelines.data_engineering.pipelines.product_pipeline.to_l2.to_l2_pipeline import (
    product_to_l2_pipeline,
)
from .pipelines.data_engineering.pipelines.product_pipeline.to_l4.to_l4_pipeline import (
    product_to_l4_pipeline,
)
from .pipelines.data_engineering.pipelines.revenue_pipeline import (
    revenue_to_l1_pipeline,
    revenue_to_l4_daily_pipeline,
    revenue_to_l3_pipeline,
    revenue_to_l4_monthly_pipeline,
    revenue_to_l2_pipeline,
    revenue_to_l4_weekly_pipeline,
)
from .pipelines.data_engineering.pipelines.stream_pipeline.to_l1.to_l1_pipeline import (
    streaming_to_l1_onair_vimmi_pipeline, streaming_to_l1_soc_mobile_data_pipeline,
    streaming_to_l1_session_duration_pipeline, streaming_sdr_sub_app_hourly_daily_for_l3_monthly
)
from .pipelines.data_engineering.pipelines.stream_pipeline.to_l2.to_l2_pipeline import (
    streaming_to_l2_intermediate_pipeline, streaming_to_l2_pipeline, streaming_to_l2_session_duration_pipeline
)
from .pipelines.data_engineering.pipelines.stream_pipeline.to_l3.to_l3_pipeline import (
    streaming_to_l3_pipeline, streaming_to_l3_session_duration_pipeline, streaming_series_title_master,
    streaming_to_l3_sdr_sub_app_time_based_features, streaming_to_l3_favourite_location_features,
)
from .pipelines.data_engineering.pipelines.stream_pipeline.to_l4.to_l4_pipeline import (
    streaming_l2_to_l4_pipeline,
    streaming_l2_to_l4_session_duration_pipeline,
    streaming_l1_to_l4_pipeline,
)
from .pipelines.data_engineering.pipelines.touchpoints_pipeline.to_l1.to_l1_pipeline import (
    touchpoints_to_l1_pipeline,touchpoints_to_l1_pipeline_contact,

)
from .pipelines.data_engineering.pipelines.touchpoints_pipeline.to_l2.to_l2_pipeline import (
    touchpoints_to_l2_pipeline,
)

from .pipelines.data_engineering.pipelines.touchpoints_pipeline.to_l3.to_l3_pipeline import (
    touchpoints_to_l3_pipeline,
    touchpoints_to_l3_pipeline_contact,
)

from .pipelines.data_engineering.pipelines.touchpoints_pipeline.to_l4.to_l4_pipeline import (
    touchpoints_to_l4_pipeline,
)

from .pipelines.data_engineering.pipelines.usage_pipeline import (
    usage_to_l1_pipeline,
    usage_create_master_data_for_favourite_feature,
    usage_to_l1_pipeline_last_idd_features,
    usage_to_l2_pipeline,
    usage_to_l3_pipeline,
    usage_to_l3_pipeline_idd_features,
    usage_to_l4_pipeline,
    usage_to_l4_daily_pipeline,
)
from data_quality.pipeline import (
     data_quality_pipeline,
     subscription_id_sampling_pipeline,
     threshold_analysis_pipeline
)

from .pipelines.data_engineering.pipelines.sales_pipeline.to_l2.to_l2_pipeline import (
    sales_to_l2_pipeline,
)

from .pipelines.data_engineering.pipelines.sales_pipeline.to_l4.to_l4_weekly_pipeline import (
    sales_to_l4_pipeline,
)

from .pipelines.data_engineering.pipelines.util_pipeline import (
    lineage_dependency_pipeline, ops_report_pipeline, metadata_backup_pipeline
)

from .pipelines.data_engineering.pipelines.predictive_pipeline.to_l4.to_l4_pipeline import predictive_to_l4_pipeline

from .pipelines.data_engineering.pipelines.geolocation_pipeline.to_l1.to_l1_pipeline import *
from .pipelines.data_engineering.pipelines.geolocation_pipeline.to_l2.to_l2_pipeline import *
from .pipelines.data_engineering.pipelines.geolocation_pipeline.to_l3.to_l3_pipeline import *
from .pipelines.data_engineering.pipelines.geolocation_pipeline.to_l4.to_l4_pipeline import *



def create_c360_pipeline(**kwargs) -> Dict[str, Pipeline]:

    return {
        "usage_to_l1_pipeline": usage_to_l1_pipeline(),
        "usage_create_master_data_for_favourite_feature": usage_create_master_data_for_favourite_feature(),
        "usage_to_l1_pipeline_last_idd_features": usage_to_l1_pipeline_last_idd_features(),
        "usage_to_l4_daily_pipeline": usage_to_l4_daily_pipeline(),
        "usage_to_l2_pipeline": usage_to_l2_pipeline(),
        "usage_to_l3_pipeline": usage_to_l3_pipeline(),
        "usage_to_l3_pipeline_idd_features": usage_to_l3_pipeline_idd_features(),
        "usage_to_l4_pipeline": usage_to_l4_pipeline(),
        "customer_profile_to_l1_pipeline": customer_profile_to_l1_pipeline(),
        "customer_profile_to_l2_pipeline": customer_profile_to_l2_pipeline(),
        "customer_profile_to_l3_pipeline": customer_profile_to_l3_pipeline(),
        "unioned_customer_profile_to_l3_pipeline": unioned_customer_profile_to_l3_pipeline(),
        "customer_profile_billing_level_to_l3_pipeline": customer_profile_billing_level_to_l3_pipeline(),
        "billing_to_l1_pipeline": billing_to_l1_pipeline(),
        "billing_l0_to_l3_pipeline": billing_l0_to_l3_pipeline(),
        "billing_l1_to_l3_pipeline": billing_l1_to_l3_pipeline(),
        "billing_to_l2_pipeline": billing_to_l2_pipeline(),
        "billing_to_l4_pipeline_monthly": billing_to_l4_pipeline_monthly(),
        "billing_to_l4_pipeline_weekly": billing_to_l4_pipeline_weekly(),
        "billing_to_l4_ranked_pipeline_weekly": billing_to_l4_ranked_pipeline_weekly(),
        "billing_to_l4_pipeline_daily": billing_to_l4_pipeline_daily(),
        "device_to_l1_pipeline": device_to_l1_pipeline(),
        "device_to_l2_pipeline": device_to_l2_pipeline(),
        "device_to_l4_pipeline": device_to_l4_pipeline(),
        "digital_to_l1_pipeline": digital_to_l1_pipeline(),
        "digital_to_l3_app_monthly_feature_pipeline": digital_to_l3_app_monthly_feature_pipeline(),
        # add
        "digital_to_l1_app_agg_daily_pipeline": digital_to_l1_app_agg_daily_pipeline(),
        "digital_to_l1_aib_categoy_clean_master" : digital_to_l1_aib_categoy_clean_master(),
        "digital_to_l1_digital_mobile_web_agg_daily" : digital_to_l1_digital_mobile_web_agg_daily(),
        "digital_to_l1_app_agg_timeband_pipeline"   :   digital_to_l1_app_agg_timeband_pipeline(),
        "digital_to_l1_customer_relay_agg_daily": digital_to_l1_customer_relay_agg_daily(),
        "digital_to_l1_digital_mobile_web_agg_timeband" : digital_to_l1_digital_mobile_web_agg_timeband(),
        "digital_to_l3_digital_mobile_web_agg_monthly": digital_to_l3_digital_mobile_web_agg_monthly(),
        "digital_to_l3_customer_relay_agg_monthly": digital_to_l3_customer_relay_agg_monthly(),
        "digital_to_l1_combine_app_web_daily" : digital_to_l1_combine_app_web_daily(),
        "digital_to_l3_digital_combine_feature_monthly" : digital_to_l3_digital_combine_feature_monthly(),
        "digital_to_l3_app_monthly_feature_favorite" :digital_to_l3_app_monthly_feature_favorite(),
        "digital_to_l3_web_monthly_feature_favorite" : digital_to_l3_web_monthly_feature_favorite(),
        "digital_to_l3_app_agg_timeband_pipeline" :digital_to_l3_app_agg_timeband_pipeline(),
        "digital_to_l3_digital_mobile_web_agg_timeband":digital_to_l3_digital_mobile_web_agg_timeband(),

        "digital_to_l2_pipeline": digital_to_l2_pipeline(),
        "digital_to_l3_pipeline": digital_to_l3_pipeline(),
        "digital_to_l4_monthly_pipeline": digital_to_l4_monthly_pipeline(),
        "digital_to_l4_weekly_pipeline": digital_to_l4_weekly_pipeline(),
        "digital_to_l4_weekly_favourite_pipeline": digital_to_l4_weekly_favourite_pipeline(),
        "streaming_to_l1_onair_vimmi_pipeline": streaming_to_l1_onair_vimmi_pipeline(),
        "streaming_to_l1_soc_mobile_data_pipeline": streaming_to_l1_soc_mobile_data_pipeline(),
        "streaming_to_l1_session_duration_pipeline": streaming_to_l1_session_duration_pipeline(),
        "streaming_to_l2_intermediate_pipeline": streaming_to_l2_intermediate_pipeline(),
        "streaming_to_l2_pipeline": streaming_to_l2_pipeline(),
        "streaming_to_l2_session_duration_pipeline": streaming_to_l2_session_duration_pipeline(),
        "streaming_series_title_master": streaming_series_title_master(),
        "streaming_to_l3_pipeline": streaming_to_l3_pipeline(),
        "streaming_sdr_sub_app_hourly_daily_for_l3_monthly": streaming_sdr_sub_app_hourly_daily_for_l3_monthly(),
        "streaming_to_l3_sdr_sub_app_time_based_features": streaming_to_l3_sdr_sub_app_time_based_features(),
        "streaming_to_l3_favourite_location_features": streaming_to_l3_favourite_location_features(),
        "streaming_to_l3_session_duration_pipeline": streaming_to_l3_session_duration_pipeline(),
        "streaming_l1_to_l4_pipeline": streaming_l1_to_l4_pipeline(),
        "streaming_l2_to_l4_session_duration_pipeline": streaming_l2_to_l4_session_duration_pipeline(),
        "streaming_l2_to_l4_pipeline": streaming_l2_to_l4_pipeline(),
        "revenue_to_l1_pipeline": revenue_to_l1_pipeline(),
        "revenue_to_l2_pipeline": revenue_to_l2_pipeline(),
        "revenue_to_l3_pipeline": revenue_to_l3_pipeline(),
        "revenue_to_l4_daily_pipeline": revenue_to_l4_daily_pipeline(),
        "revenue_to_l4_monthly_pipeline": revenue_to_l4_monthly_pipeline(),
        "revenue_to_l4_weekly_pipeline": revenue_to_l4_weekly_pipeline(),
        "complaints_to_l1_pipeline": complaints_to_l1_pipeline(),
        "complaints_to_l1_pipeline_survey": complaints_to_l1_pipeline_survey(),
        "complaints_to_l2_pipeline": complaints_to_l2_pipeline(),
        "complaints_to_l3_pipeline": complaints_to_l3_pipeline(),
        "complaints_to_l3_pipeline_survey": complaints_to_l3_pipeline_survey(),
        "complaints_to_l4_pipeline": complaints_to_l4_pipeline(),
        "touchpoints_to_l1_pipeline": touchpoints_to_l1_pipeline(),
        "touchpoints_to_l1_pipeline_contact": touchpoints_to_l1_pipeline_contact(),
        "touchpoints_to_l2_pipeline": touchpoints_to_l2_pipeline(),
        "touchpoints_to_l3_pipeline": touchpoints_to_l3_pipeline(),
        "touchpoints_to_l3_pipeline_contact": touchpoints_to_l3_pipeline_contact(),
        "touchpoints_to_l4_pipeline": touchpoints_to_l4_pipeline(),
        "campaign_to_l1_pipeline": campaign_to_l1_pipeline(),
        "campaign_to_l2_pipeline": campaign_to_l2_pipeline(),
        "campaign_to_l3_pipeline": campaign_to_l3_pipeline(),
        "campaign_to_l4_pipeline": campaign_to_l4_pipeline(),
        "campaign_to_l4_ranking_pipeline": campaign_to_l4_ranking_pipeline(),
        "loyalty_to_l1_pipeline": loyalty_to_l1_pipeline(),
        "loyalty_to_l2_pipeline": loyalty_to_l2_pipeline(),
        "loyalty_to_l3_pipeline": loyalty_to_l3_pipeline(),
        "loyalty_to_l4_weekly_pipeline": loyalty_to_l4_weekly_pipeline(),
        "loyalty_to_l4_monthly_pipeline": loyalty_to_l4_monthly_pipeline(),
        "network_to_l1_pipeline": network_to_l1_pipeline(),
        "network_geo_home_work_location_master_to_l1_pipeline": network_geo_home_work_location_master_to_l1_pipeline(),
        "network_to_l2_pipeline": network_to_l2_pipeline(),
        "network_to_l3_pipeline": network_to_l3_pipeline(),
        "network_to_l4_pipeline": network_to_l4_pipeline(),
        "product_to_l1_pipeline": product_to_l1_pipeline(),
        "product_to_l2_pipeline": product_to_l2_pipeline(),
        "product_to_l4_pipeline": product_to_l4_pipeline(),
        "sales_to_l2_pipeline": sales_to_l2_pipeline(),
        "sales_to_l4_pipeline": sales_to_l4_pipeline(),
        "predictive_to_l4_pipeline": predictive_to_l4_pipeline(),
        "lineage_dependency_pipeline": lineage_dependency_pipeline(),
        "ops_report_pipeline": ops_report_pipeline(),
        "geo_to_l3_pipeline_1st": geo_to_l3_pipeline_1st(),
        "geo_to_l3_pipeline_2nd": geo_to_l3_pipeline_2nd(),
        "geo_to_l3_home_work_pipeline": geo_to_l3_home_work_pipeline(),
        "geo_to_l1_pipeline_master": geo_to_l1_pipeline_master(),
        "geo_to_l1_pipeline_to_run":geo_to_l1_pipeline_to_run(),
        "geo_to_l1_pipeline": geo_to_l1_pipeline(),
        "geo_to_l2_pipeline": geo_to_l2_pipeline(),
        "geo_to_l3_pipeline": geo_to_l3_pipeline(),
        "geo_to_l4_pipeline": geo_to_l4_pipeline(),
        "metadata_backup_pipeline": metadata_backup_pipeline()
    }


def create_cvm_pipeline(**kwargs) -> Dict[str, Pipeline]:
    return {
        "cvm_setup_training_data_sample": create_cvm_prepare_inputs_samples("sample")
        + create_cvm_targets("sample")
        + create_cvm_training_data("sample"),
        "cvm_training_preprocess_sample": create_cvm_preprocessing_scoring("sample"),
        "cvm_train_model_sample": create_train_model("sample"),
        "cvm_setup_scoring_data_sample": create_cvm_prepare_inputs_samples(
            "scoring_sample"
        )
        + create_cvm_scoring_data("scoring_sample"),
        "cvm_scoring_combine_data": create_cvm_scoring_data("scoring_sample"),
        "cvm_scoring_preprocess_sample": create_cvm_preprocessing_scoring(
            "scoring_sample"
        ),
        "cvm_predict_model_sample": create_predictions("scoring_sample", "dev"),
        "cvm_setup_training_data_dev": create_cvm_prepare_inputs_samples("dev")
        + create_cvm_targets("dev")
        + create_cvm_training_data("dev"),
        "cvm_training_combine_data": create_cvm_training_data("dev"),
        "cvm_training_preprocess_dev": create_cvm_preprocessing("dev"),
        "cvm_train_model_dev": create_train_model("dev"),
        "cvm_setup_scoring_data_dev": create_cvm_prepare_inputs_samples("scoring_dev")
        + create_cvm_scoring_data("scoring_dev"),
        "cvm_scoring_preprocess_dev": create_cvm_preprocessing_scoring("scoring_dev"),
        "cvm_predict_model_dev": create_predictions("scoring_dev", "dev"),
        "cvm_validate_model_dev": create_predictions(
            "sample", "dev", "l5_cvm_one_day_train_preprocessed_sample"
        ),
    }


def create_nba_pipeline(**kwargs) -> Dict[str, Pipeline]:
    return {
        "__default__": create_nba_model_input_pipeline()
        + create_nba_models_pipeline()
        + campaign_importance_volume()
        + create_nba_backtesting_pipeline()
        + create_nba_pcm_scoring_pipeline()
        + create_nba_gender_age_imputation_pipeline()
        + create_nba_personnas_clustering_pipeline(),
        "create_use_case_view_report": create_use_case_view_report_pipeline(),
        "create_gcg_marketing_performance_report": create_gcg_marketing_performance_report_pipeline(),
    }

def create_du_pipeline(**kwargs) -> Dict[str,Pipeline]:
    return {
        "create_du_model_input": create_du_model_input_pipeline(),
        "create_du_model": create_du_models_pipeline(),
        "create_du_test_group": create_du_test_group_pipeline(),
        "create_du_scoring": create_du_scoring_pipeline(),
        "create_du_upsell": create_du_upsell_pipeline(),
        "create_package_preference": create_package_preference_pipeline(),
        "create_du_weekly_revenue_uplift_report":create_du_weekly_revenue_uplift_report_pipeline(),
        "create_du_weekly_low_score_list":create_du_weekly_low_score_pipeline(),
    }

def create_dq_pipeline(**kwargs) -> Dict[str, Pipeline]:
    return {
        "data_quality_pipeline": data_quality_pipeline(),
        "subscription_id_sampling_pipeline": subscription_id_sampling_pipeline(),
        "threshold_analysis_pipeline": threshold_analysis_pipeline(),
    }


def create_pipelines(**kwargs) -> Dict[str, Pipeline]:
    """Create the project's pipeline.
    Args:
        kwargs: Ignore any additional arguments added in the future.
    Returns:
        A mapping from a pipeline name to a ``Pipeline`` object.
    """
    all_pipelines = {}

    for pipeline_name, pipeline_object in itertools.chain(
        create_c360_pipeline(**kwargs).items(),
        create_cvm_pipeline(**kwargs).items(),
        create_nba_pipeline(**kwargs).items(),
        create_dq_pipeline(**kwargs).items(),
        create_du_pipeline(**kwargs).items()
    ):
        # If many pipelines have nodes under the same modular
        # pipeline, combine the results
        if pipeline_name in all_pipelines.keys():
            all_pipelines[pipeline_name] += pipeline_object
        else:
            all_pipelines[pipeline_name] = pipeline_object

    return all_pipelines<|MERGE_RESOLUTION|>--- conflicted
+++ resolved
@@ -146,13 +146,8 @@
     digital_to_l3_app_monthly_feature_pipeline,
     digital_to_l3_digital_combine_feature_monthly,
     digital_to_l3_app_monthly_feature_favorite,
-<<<<<<< HEAD
-    digital_to_l3_web_monthly_feature_favorite,
-    digital_to_l3_app_agg_timeband_pipeline
-=======
     digital_to_l3_app_agg_timeband_pipeline,
     digital_to_l3_digital_mobile_web_agg_timeband
->>>>>>> 9ba543c3
 )
 
 from .pipelines.data_engineering.pipelines.loyalty_pipeline import (

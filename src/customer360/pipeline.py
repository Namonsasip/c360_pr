# Copyright 2018-2019 QuantumBlack Visual Analytics Limited
#
# Licensed under the Apache License, Version 2.0 (the "License");
# you may not use this file except in compliance with the License.
# You may obtain a copy of the License at
#
# http://www.apache.org/licenses/LICENSE-2.0
#
# THE SOFTWARE IS PROVIDED "AS IS", WITHOUT WARRANTY OF ANY KIND,
# EXPRESS OR IMPLIED, INCLUDING BUT NOT LIMITED TO THE WARRANTIES
# OF MERCHANTABILITY, FITNESS FOR A PARTICULAR PURPOSE, AND
# NONINFRINGEMENT. IN NO EVENT WILL THE LICENSOR OR OTHER CONTRIBUTORS
# BE LIABLE FOR ANY CLAIM, DAMAGES, OR OTHER LIABILITY, WHETHER IN AN
# ACTION OF CONTRACT, TORT OR OTHERWISE, ARISING FROM, OUT OF, OR IN
# CONNECTION WITH THE SOFTWARE OR THE USE OR OTHER DEALINGS IN THE SOFTWARE.
#
# The QuantumBlack Visual Analytics Limited ("QuantumBlack") name and logo
# (either separately or in combination, "QuantumBlack Trademarks") are
# trademarks of QuantumBlack. The License does not grant you any right or
# license to the QuantumBlack Trademarks. You may not use the QuantumBlack
# Trademarks or any confusingly similar mark as a trademark for your product,
#     or use the QuantumBlack Trademarks in any other manner that might cause
# confusion in the marketplace, including but not limited to in advertising,
# on websites, or on software.
#
# See the License for the specific language governing permissions and
# limitations under the License.
"""Pipeline construction."""
import itertools

from customer360.pipelines.data_engineering.pipelines.billing_pipeline.to_l1.to_l1_pipeline import (
    billing_to_l1_pipeline,
)
from customer360.pipelines.data_engineering.pipelines.billing_pipeline.to_l2.to_l2_pipeline import (
     billing_to_l2_pipeline,
)
from customer360.pipelines.data_engineering.pipelines.billing_pipeline.to_l3.to_l3_pipeline import (
    billing_l1_to_l3_pipeline,
    billing_l0_to_l3_pipeline,
)
from customer360.pipelines.data_engineering.pipelines.billing_pipeline.to_l4.to_l4_pipeline_daily import *
from customer360.pipelines.data_engineering.pipelines.billing_pipeline.to_l4.to_l4_pipeline_monthly import *
from customer360.pipelines.data_engineering.pipelines.billing_pipeline.to_l4.to_l4_pipeline_weekly import *
from customer360.pipelines.data_engineering.pipelines.customer_profile_pipeline.to_l1.to_l1_pipeline import (
    customer_profile_to_l1_pipeline,
)
from customer360.pipelines.data_engineering.pipelines.customer_profile_pipeline.to_l2.to_l2_pipeline import (
    customer_profile_to_l2_pipeline,
)
from customer360.pipelines.data_engineering.pipelines.customer_profile_pipeline.to_l3.to_l3_pipeline import (
    customer_profile_to_l3_pipeline,
    customer_profile_billing_level_to_l3_pipeline,
    unioned_customer_profile_to_l3_pipeline
)
from cvm.data_prep.pipeline import (
    create_cvm_prepare_inputs_samples,
    create_cvm_targets,
    create_cvm_training_data,
    create_cvm_scoring_data,
)
from cvm.modelling.pipeline import create_train_model, create_predictions
from cvm.preprocessing.pipeline import (
    create_cvm_preprocessing_scoring,
    create_cvm_preprocessing,
)
from nba.backtesting.backtesting_pipeline import create_nba_backtesting_pipeline
# from nba.gender_age_imputation.gender_age_imputation_pipeline import create_nba_gender_age_imputation_pipeline
from nba.gender_age_imputation.gender_age_imputation_pipeline import create_nba_gender_age_imputation_pipeline
from nba.model_input.model_input_pipeline import create_nba_model_input_pipeline
from nba.models.models_pipeline import create_nba_models_pipeline
from nba.pcm_scoring.pcm_scoring_pipeline import create_nba_pcm_scoring_pipeline
from nba.personnas_clustering.personnas_clustering_pipeline import create_nba_personnas_clustering_pipeline
from nba.report.pipelines.campaign_importance_volume_pipeline import (
    campaign_importance_volume,
)
from nba.report.pipelines.report_pipeline import create_use_case_view_report_pipeline
from nba.reporting.pipelines.nba_report_pipeline import create_gcg_marketing_performance_report_pipeline
from du.model_input.model_input_pipeline import(create_du_model_input_pipeline,
)
from du.models.models_pipeline import(create_du_models_pipeline,
)
from du.reporting.du_report_pipeline import(create_du_weekly_revenue_uplift_report_pipeline,)

from du.experiment.group_manage_pipeline import(create_du_test_group_pipeline,
)
from du.scoring.scoring_pipeline import(
create_du_scoring_pipeline,
create_package_preference_pipeline
)
from du.upsell.upsell_pipeline import(
create_du_upsell_pipeline,
create_du_weekly_low_score_pipeline,
)
from .pipelines.data_engineering.pipelines.campaign_pipeline import (
    campaign_to_l1_pipeline,
    campaign_to_l2_pipeline,
    campaign_to_l3_pipeline,
    campaign_to_l4_pipeline,
    campaign_to_l4_ranking_pipeline
)

from .pipelines.data_engineering.pipelines.complaints_pipeline.to_l1.to_l1_pipeline import (
    complaints_to_l1_pipeline,
    complaints_to_l1_pipeline_survey,

)
from .pipelines.data_engineering.pipelines.complaints_pipeline.to_l2.to_l2_pipeline import (
    complaints_to_l2_pipeline,
)
from .pipelines.data_engineering.pipelines.complaints_pipeline.to_l3.to_l3_pipeline import (
    complaints_to_l3_pipeline,
    complaints_to_l3_pipeline_survey
)
from .pipelines.data_engineering.pipelines.complaints_pipeline.to_l4.to_l4_pipeline import (
    complaints_to_l4_pipeline,
)
from .pipelines.data_engineering.pipelines.device_pipeline import (
    device_to_l1_pipeline,
    device_to_l2_pipeline,
    device_to_l4_pipeline,
)
from .pipelines.data_engineering.pipelines.digital_pipeline import (
    digital_to_l1_pipeline,
    digital_to_l2_pipeline,
    digital_to_l3_pipeline,
    digital_to_l4_monthly_pipeline,
    digital_to_l4_weekly_pipeline,
    digital_to_l4_weekly_favourite_pipeline,
<<<<<<< HEAD


=======
>>>>>>> 1758913f
)

# add new pipeline import
from .pipelines.data_engineering.pipelines.digital_pipeline.to_l1.to_l1_pipeline import (
    digital_to_l1_app_agg_daily_pipeline,
    digital_to_l1_aib_categoy_clean_master,
    digital_to_l1_digital_mobile_web_agg_daily,
<<<<<<< HEAD
    digital_to_l1_customer_relay_agg_daily,
    digital_to_l1_cxense_traffic_daily_agg_pipeline

)

from .pipelines.data_engineering.pipelines.digital_pipeline.to_l3.to_l3_pipeline import (
    digital_to_l3_customer_relay_agg_monthly
)

from .pipelines.data_engineering.pipelines.digital_pipeline.to_l4.to_l4_pipeline import (
    digital_to_l4_customer_relay_monthly_pipeline,
    digital_to_l4_customer_relay_fav_monthly_pipeline
=======
    digital_to_l1_app_agg_timeband_pipeline,
    digital_to_l1_digital_mobile_web_agg_timeband,
    digital_to_l1_customer_relay_agg_daily,
    digital_to_l1_combine_app_web_daily,
    digital_to_l1_cxense_traffic_daily_agg_pipeline,
    digital_to_l1_cxense_content_profile,
    digital_to_l1_digital_mobile_combine_agg_timeband
)

from .pipelines.data_engineering.pipelines.digital_pipeline.to_l3.to_l3_pipeline import (
    digital_to_l3_digital_mobile_web_agg_monthly,
    digital_to_l3_customer_relay_agg_monthly,
    digital_to_l3_app_monthly_feature_pipeline,
    digital_to_l3_digital_combine_feature_monthly,
    digital_to_l3_app_monthly_feature_favorite,
    digital_to_l3_web_monthly_feature_favorite,
    digital_to_l3_app_agg_timeband_monthly_pipeline,
    digital_to_l3_digital_mobile_web_agg_timeband,
    digital_to_l3_combine_monthly_feature_favorite,
    digital_to_l3_app_favorite_timeband_pipeline,
    digital_to_l3_web_favorite_timeband_pipeline,
    digital_to_l3_app_monthly_feature_score,
    digital_to_l3_web_monthly_feature_score,
    digital_to_l3_combine_monthly_feature_score,
    digital_to_l3_combine_favorite_by_category_monthly,
    digital_to_l3_combine_category_timeband_monthly,
    digital_to_l3_cxense_agg_monthly
)

from .pipelines.data_engineering.pipelines.digital_pipeline.to_l4.to_l4_pipeline import (
    digital_to_l4_digital_customer_app_category_monthly,
    digital_to_l4_digital_customer_combine_agg_monthly,
    digital_to_l4_digital_customer_web_category_monthly,
    digital_to_l4_digital_customer_web_category_timeband_monthly,
    digital_to_l4_customer_relay_monthly,
    digital_to_l4_digital_customer_app_category_timeband_monthly,
    digital_to_l4_digital_customer_combine_category_timeband_monthly,
>>>>>>> 1758913f
)

from .pipelines.data_engineering.pipelines.loyalty_pipeline import (
    loyalty_to_l1_pipeline,
    loyalty_to_l2_pipeline,
    loyalty_to_l3_pipeline,
    loyalty_to_l4_weekly_pipeline,
    loyalty_to_l4_monthly_pipeline,
)
from .pipelines.data_engineering.pipelines.network_pipeline.to_l1.to_l1_pipeline import (
    network_to_l1_pipeline, 
    network_geo_home_work_location_master_to_l1_pipeline,
    network_cei_voice_qoe_to_l1_pipeline,
    network_data_traffic_to_l1_pipeline,
    network_failed_call_attempt_and_call_drop_to_l1_pipeline,
    network_cqi_to_l1_pipeline,
    network_cei_to_l1_pipeline
)
from .pipelines.data_engineering.pipelines.network_pipeline.to_l2.to_l2_pipeline import (
    network_to_l2_pipeline,
)
from .pipelines.data_engineering.pipelines.network_pipeline.to_l3.to_l3_pipeline import (
    network_to_l3_pipeline,
)
from .pipelines.data_engineering.pipelines.network_pipeline.to_l4.to_l4_pipeline import (
    network_to_l4_pipeline,
)
from .pipelines.data_engineering.pipelines.product_pipeline.to_l1.to_l1_pipeline import (
    product_to_l1_pipeline,
)
from .pipelines.data_engineering.pipelines.product_pipeline.to_l2.to_l2_pipeline import (
    product_to_l2_pipeline,
)
from .pipelines.data_engineering.pipelines.product_pipeline.to_l4.to_l4_pipeline import (
    product_to_l4_pipeline,
)
from .pipelines.data_engineering.pipelines.revenue_pipeline import (
    revenue_to_l1_pipeline,
    revenue_to_l4_daily_pipeline,
    revenue_to_l3_pipeline,
    revenue_feature_to_l3_pipeline,
    revenue_to_l4_monthly_pipeline,
    revenue_to_l2_pipeline,
    revenue_to_l4_weekly_pipeline,
)
from .pipelines.data_engineering.pipelines.revenue_pipeline.to_l3.to_l3_pipeline import revenue_l3_last_most_monthly
from .pipelines.data_engineering.pipelines.stream_pipeline.to_l1.to_l1_pipeline import (
    streaming_to_l1_onair_vimmi_pipeline, streaming_to_l1_soc_mobile_data_pipeline,
    streaming_to_l1_session_duration_pipeline, streaming_sdr_sub_app_hourly_daily_for_l3_monthly
)
from .pipelines.data_engineering.pipelines.stream_pipeline.to_l2.to_l2_pipeline import (
    streaming_to_l2_intermediate_pipeline, streaming_to_l2_pipeline, streaming_to_l2_session_duration_pipeline
)
from .pipelines.data_engineering.pipelines.stream_pipeline.to_l3.to_l3_pipeline import (
    streaming_to_l3_pipeline, streaming_to_l3_session_duration_pipeline, streaming_series_title_master,
    streaming_to_l3_sdr_sub_app_time_based_features, streaming_to_l3_favourite_location_features,
)
from .pipelines.data_engineering.pipelines.stream_pipeline.to_l4.to_l4_pipeline import (
    streaming_l2_to_l4_pipeline,
    streaming_l2_to_l4_session_duration_pipeline,
    streaming_l1_to_l4_pipeline,
)
from .pipelines.data_engineering.pipelines.touchpoints_pipeline.to_l1.to_l1_pipeline import (
    touchpoints_to_l1_pipeline,touchpoints_to_l1_pipeline_contact,

)
from .pipelines.data_engineering.pipelines.touchpoints_pipeline.to_l2.to_l2_pipeline import (
    touchpoints_to_l2_pipeline,
)

from .pipelines.data_engineering.pipelines.touchpoints_pipeline.to_l3.to_l3_pipeline import (
    touchpoints_to_l3_pipeline,
    touchpoints_to_l3_pipeline_contact,
)

from .pipelines.data_engineering.pipelines.touchpoints_pipeline.to_l4.to_l4_pipeline import (
    touchpoints_to_l4_pipeline,
)

from .pipelines.data_engineering.pipelines.usage_pipeline import (
    usage_to_l1_pipeline,
    usage_create_master_data_for_favourite_feature,
    usage_to_l1_pipeline_last_idd_features,
    usage_to_l2_pipeline,
    usage_to_l3_pipeline,
    usage_to_l3_pipeline_idd_features,
    usage_to_l4_pipeline,
    usage_to_l4_daily_pipeline,
)
from data_quality.pipeline import (
     data_quality_pipeline,
     subscription_id_sampling_pipeline,
     threshold_analysis_pipeline
)

from .pipelines.data_engineering.pipelines.sales_pipeline.to_l2.to_l2_pipeline import (
    sales_to_l2_pipeline,
)

from .pipelines.data_engineering.pipelines.sales_pipeline.to_l4.to_l4_weekly_pipeline import (
    sales_to_l4_pipeline,
)

from .pipelines.data_engineering.pipelines.util_pipeline import (
    lineage_dependency_pipeline, ops_report_pipeline, metadata_backup_pipeline
)

from .pipelines.data_engineering.pipelines.predictive_pipeline.to_l4.to_l4_pipeline import predictive_to_l4_pipeline

from .pipelines.data_engineering.pipelines.geolocation_pipeline.to_l1.to_l1_pipeline import *
from .pipelines.data_engineering.pipelines.geolocation_pipeline.to_l2.to_l2_pipeline import *
from .pipelines.data_engineering.pipelines.geolocation_pipeline.to_l3.to_l3_pipeline import *
from .pipelines.data_engineering.pipelines.geolocation_pipeline.to_l4.to_l4_pipeline import *



def create_c360_pipeline(**kwargs) -> Dict[str, Pipeline]:

    return {
        "usage_to_l1_pipeline": usage_to_l1_pipeline(),
        "usage_create_master_data_for_favourite_feature": usage_create_master_data_for_favourite_feature(),
        "usage_to_l1_pipeline_last_idd_features": usage_to_l1_pipeline_last_idd_features(),
        "usage_to_l4_daily_pipeline": usage_to_l4_daily_pipeline(),
        "usage_to_l2_pipeline": usage_to_l2_pipeline(),
        "usage_to_l3_pipeline": usage_to_l3_pipeline(),
        "usage_to_l3_pipeline_idd_features": usage_to_l3_pipeline_idd_features(),
        "usage_to_l4_pipeline": usage_to_l4_pipeline(),
        "customer_profile_to_l1_pipeline": customer_profile_to_l1_pipeline(),
        "customer_profile_to_l2_pipeline": customer_profile_to_l2_pipeline(),
        "customer_profile_to_l3_pipeline": customer_profile_to_l3_pipeline(),
        "unioned_customer_profile_to_l3_pipeline": unioned_customer_profile_to_l3_pipeline(),
        "customer_profile_billing_level_to_l3_pipeline": customer_profile_billing_level_to_l3_pipeline(),
        "billing_to_l1_pipeline": billing_to_l1_pipeline(),
        "billing_l0_to_l3_pipeline": billing_l0_to_l3_pipeline(),
        "billing_l1_to_l3_pipeline": billing_l1_to_l3_pipeline(),
        "billing_to_l2_pipeline": billing_to_l2_pipeline(),
        "billing_to_l4_pipeline_monthly": billing_to_l4_pipeline_monthly(),
        "billing_to_l4_pipeline_weekly": billing_to_l4_pipeline_weekly(),
        "billing_to_l4_ranked_pipeline_weekly": billing_to_l4_ranked_pipeline_weekly(),
        "billing_to_l4_pipeline_daily": billing_to_l4_pipeline_daily(),
        "device_to_l1_pipeline": device_to_l1_pipeline(),
        "device_to_l2_pipeline": device_to_l2_pipeline(),
        "device_to_l4_pipeline": device_to_l4_pipeline(),
        "digital_to_l1_pipeline": digital_to_l1_pipeline(),
        "digital_to_l3_app_monthly_feature_pipeline": digital_to_l3_app_monthly_feature_pipeline(),
        "digital_to_l3_combine_monthly_feature_favorite": digital_to_l3_combine_monthly_feature_favorite(),
        "digital_to_l3_cxense_agg_monthly": digital_to_l3_cxense_agg_monthly(),
        # add
        "digital_to_l1_app_agg_daily_pipeline": digital_to_l1_app_agg_daily_pipeline(),
        "digital_to_l1_aib_categoy_clean_master" : digital_to_l1_aib_categoy_clean_master(),
        "digital_to_l1_digital_mobile_web_agg_daily" : digital_to_l1_digital_mobile_web_agg_daily(),
<<<<<<< HEAD
        "digital_to_l1_customer_relay_agg_daily" : digital_to_l1_customer_relay_agg_daily(),
        "digital_to_l1_cxense_traffic_daily_agg_pipeline": digital_to_l1_cxense_traffic_daily_agg_pipeline(),
=======
        "digital_to_l1_app_agg_timeband_pipeline"   :   digital_to_l1_app_agg_timeband_pipeline(),
        "digital_to_l1_customer_relay_agg_daily": digital_to_l1_customer_relay_agg_daily(),
        "digital_to_l1_digital_mobile_web_agg_timeband" : digital_to_l1_digital_mobile_web_agg_timeband(),
        "digital_to_l1_cxense_traffic_daily_agg_pipeline" :  digital_to_l1_cxense_traffic_daily_agg_pipeline(),
        "digital_to_l1_cxense_content_profile" : digital_to_l1_cxense_content_profile(),
        "digital_to_l3_digital_mobile_web_agg_monthly": digital_to_l3_digital_mobile_web_agg_monthly(),
        "digital_to_l3_customer_relay_agg_monthly": digital_to_l3_customer_relay_agg_monthly(),
        "digital_to_l1_combine_app_web_daily" : digital_to_l1_combine_app_web_daily(),
        "digital_to_l3_digital_combine_feature_monthly" : digital_to_l3_digital_combine_feature_monthly(),
        "digital_to_l3_app_monthly_feature_favorite" :digital_to_l3_app_monthly_feature_favorite(),
        "digital_to_l3_web_monthly_feature_favorite" : digital_to_l3_web_monthly_feature_favorite(),
        "digital_to_l3_app_agg_timeband_monthly_pipeline" :digital_to_l3_app_agg_timeband_monthly_pipeline(),
        "digital_to_l3_digital_mobile_web_agg_timeband":digital_to_l3_digital_mobile_web_agg_timeband(),
        "digital_to_l3_app_favorite_timeband_pipeline" : digital_to_l3_app_favorite_timeband_pipeline(),
        "digital_to_l3_web_favorite_timeband_pipeline":digital_to_l3_web_favorite_timeband_pipeline(),
        "digital_to_l3_app_monthly_feature_score" : digital_to_l3_app_monthly_feature_score(),
        "digital_to_l3_web_monthly_feature_score" : digital_to_l3_web_monthly_feature_score(),
        "digital_to_l3_combine_monthly_feature_score" : digital_to_l3_combine_monthly_feature_score(),
        "digital_to_l4_digital_customer_app_category_monthly" : digital_to_l4_digital_customer_app_category_monthly(),
        "digital_to_l4_digital_customer_web_category_monthly" : digital_to_l4_digital_customer_web_category_monthly(),
        "digital_to_l3_combine_favorite_by_category_monthly": digital_to_l3_combine_favorite_by_category_monthly(),
        "digital_to_l4_digital_customer_combine_agg_monthly": digital_to_l4_digital_customer_combine_agg_monthly(),
        "digital_to_l4_digital_customer_web_category_timeband_monthly": digital_to_l4_digital_customer_web_category_timeband_monthly(),
        "digital_to_l1_digital_mobile_combine_agg_timeband" : digital_to_l1_digital_mobile_combine_agg_timeband(),
        "digital_to_l4_customer_relay_monthly": digital_to_l4_customer_relay_monthly(),
        "digital_to_l3_combine_category_timeband_monthly" : digital_to_l3_combine_category_timeband_monthly(),
        "digital_to_l4_digital_customer_app_category_timeband_monthly": digital_to_l4_digital_customer_app_category_timeband_monthly(),
        "digital_to_l4_digital_customer_combine_category_timeband_monthly" : digital_to_l4_digital_customer_combine_category_timeband_monthly(),
>>>>>>> 1758913f

        "digital_to_l2_pipeline": digital_to_l2_pipeline(),
        "digital_to_l3_pipeline": digital_to_l3_pipeline(),
        "digital_to_l3_customer_relay_agg_monthly": digital_to_l3_customer_relay_agg_monthly(),

        "digital_to_l4_customer_relay_monthly_pipeline": digital_to_l4_customer_relay_monthly_pipeline(),
        "digital_to_l4_customer_relay_fav_monthly_pipeline": digital_to_l4_customer_relay_fav_monthly_pipeline(),

        "digital_to_l4_monthly_pipeline": digital_to_l4_monthly_pipeline(),
        "digital_to_l4_weekly_pipeline": digital_to_l4_weekly_pipeline(),
        "digital_to_l4_weekly_favourite_pipeline": digital_to_l4_weekly_favourite_pipeline(),
        "streaming_to_l1_onair_vimmi_pipeline": streaming_to_l1_onair_vimmi_pipeline(),
        "streaming_to_l1_soc_mobile_data_pipeline": streaming_to_l1_soc_mobile_data_pipeline(),
        "streaming_to_l1_session_duration_pipeline": streaming_to_l1_session_duration_pipeline(),
        "streaming_to_l2_intermediate_pipeline": streaming_to_l2_intermediate_pipeline(),
        "streaming_to_l2_pipeline": streaming_to_l2_pipeline(),
        "streaming_to_l2_session_duration_pipeline": streaming_to_l2_session_duration_pipeline(),
        "streaming_series_title_master": streaming_series_title_master(),
        "streaming_to_l3_pipeline": streaming_to_l3_pipeline(),
        "streaming_sdr_sub_app_hourly_daily_for_l3_monthly": streaming_sdr_sub_app_hourly_daily_for_l3_monthly(),
        "streaming_to_l3_sdr_sub_app_time_based_features": streaming_to_l3_sdr_sub_app_time_based_features(),
        "streaming_to_l3_favourite_location_features": streaming_to_l3_favourite_location_features(),
        "streaming_to_l3_session_duration_pipeline": streaming_to_l3_session_duration_pipeline(),
        "streaming_l1_to_l4_pipeline": streaming_l1_to_l4_pipeline(),
        "streaming_l2_to_l4_session_duration_pipeline": streaming_l2_to_l4_session_duration_pipeline(),
        "streaming_l2_to_l4_pipeline": streaming_l2_to_l4_pipeline(),
        "revenue_to_l1_pipeline": revenue_to_l1_pipeline(),
        "revenue_to_l2_pipeline": revenue_to_l2_pipeline(),
        "revenue_to_l3_pipeline": revenue_to_l3_pipeline(),
        "revenue_feature_to_l3_pipeline": revenue_feature_to_l3_pipeline(),
        "revenue_to_l4_daily_pipeline": revenue_to_l4_daily_pipeline(),
        "revenue_to_l4_monthly_pipeline": revenue_to_l4_monthly_pipeline(),
        "revenue_to_l4_weekly_pipeline": revenue_to_l4_weekly_pipeline(),
        "revenue_l3_last_most_monthly": revenue_l3_last_most_monthly(),
        "complaints_to_l1_pipeline": complaints_to_l1_pipeline(),
        "complaints_to_l1_pipeline_survey": complaints_to_l1_pipeline_survey(),
        "complaints_to_l2_pipeline": complaints_to_l2_pipeline(),
        "complaints_to_l3_pipeline": complaints_to_l3_pipeline(),
        "complaints_to_l3_pipeline_survey": complaints_to_l3_pipeline_survey(),
        "complaints_to_l4_pipeline": complaints_to_l4_pipeline(),
        "touchpoints_to_l1_pipeline": touchpoints_to_l1_pipeline(),
        "touchpoints_to_l1_pipeline_contact": touchpoints_to_l1_pipeline_contact(),
        "touchpoints_to_l2_pipeline": touchpoints_to_l2_pipeline(),
        "touchpoints_to_l3_pipeline": touchpoints_to_l3_pipeline(),
        "touchpoints_to_l3_pipeline_contact": touchpoints_to_l3_pipeline_contact(),
        "touchpoints_to_l4_pipeline": touchpoints_to_l4_pipeline(),
        "campaign_to_l1_pipeline": campaign_to_l1_pipeline(),
        "campaign_to_l2_pipeline": campaign_to_l2_pipeline(),
        "campaign_to_l3_pipeline": campaign_to_l3_pipeline(),
        "campaign_to_l4_pipeline": campaign_to_l4_pipeline(),
        "campaign_to_l4_ranking_pipeline": campaign_to_l4_ranking_pipeline(),
        "loyalty_to_l1_pipeline": loyalty_to_l1_pipeline(),
        "loyalty_to_l2_pipeline": loyalty_to_l2_pipeline(),
        "loyalty_to_l3_pipeline": loyalty_to_l3_pipeline(),
        "loyalty_to_l4_weekly_pipeline": loyalty_to_l4_weekly_pipeline(),
        "loyalty_to_l4_monthly_pipeline": loyalty_to_l4_monthly_pipeline(),
        "network_to_l1_pipeline": network_to_l1_pipeline(),
        "network_geo_home_work_location_master_to_l1_pipeline": network_geo_home_work_location_master_to_l1_pipeline(),
        "network_cei_voice_qoe_to_l1_pipeline": network_cei_voice_qoe_to_l1_pipeline(),
        "network_data_traffic_to_l1_pipeline": network_data_traffic_to_l1_pipeline(),
        "network_failed_call_attempt_and_call_drop_to_l1_pipeline": network_failed_call_attempt_and_call_drop_to_l1_pipeline(),
        "network_cqi_to_l1_pipeline": network_cqi_to_l1_pipeline(),
        "network_cei_to_l1_pipeline": network_cei_to_l1_pipeline(),
        "network_to_l2_pipeline": network_to_l2_pipeline(),
        "network_to_l3_pipeline": network_to_l3_pipeline(),
        "network_to_l4_pipeline": network_to_l4_pipeline(),
        "product_to_l1_pipeline": product_to_l1_pipeline(),
        "product_to_l2_pipeline": product_to_l2_pipeline(),
        "product_to_l4_pipeline": product_to_l4_pipeline(),
        "sales_to_l2_pipeline": sales_to_l2_pipeline(),
        "sales_to_l4_pipeline": sales_to_l4_pipeline(),
        "predictive_to_l4_pipeline": predictive_to_l4_pipeline(),
        "lineage_dependency_pipeline": lineage_dependency_pipeline(),
        "ops_report_pipeline": ops_report_pipeline(),
        "geo_to_l3_pipeline_1st": geo_to_l3_pipeline_1st(),
        "geo_to_l3_pipeline_2nd": geo_to_l3_pipeline_2nd(),
        "geo_to_l3_home_work_pipeline": geo_to_l3_home_work_pipeline(),
        "geo_to_l1_pipeline_master": geo_to_l1_pipeline_master(),
        "geo_to_l1_pipeline_to_run":geo_to_l1_pipeline_to_run(),
        "geo_to_l1_pipeline": geo_to_l1_pipeline(),
        "geo_to_l2_pipeline": geo_to_l2_pipeline(),
        "geo_to_l3_pipeline": geo_to_l3_pipeline(),
        "geo_to_l4_pipeline": geo_to_l4_pipeline(),
        "metadata_backup_pipeline": metadata_backup_pipeline()
    }


def create_cvm_pipeline(**kwargs) -> Dict[str, Pipeline]:
    return {
        "cvm_setup_training_data_sample": create_cvm_prepare_inputs_samples("sample")
        + create_cvm_targets("sample")
        + create_cvm_training_data("sample"),
        "cvm_training_preprocess_sample": create_cvm_preprocessing_scoring("sample"),
        "cvm_train_model_sample": create_train_model("sample"),
        "cvm_setup_scoring_data_sample": create_cvm_prepare_inputs_samples(
            "scoring_sample"
        )
        + create_cvm_scoring_data("scoring_sample"),
        "cvm_scoring_combine_data": create_cvm_scoring_data("scoring_sample"),
        "cvm_scoring_preprocess_sample": create_cvm_preprocessing_scoring(
            "scoring_sample"
        ),
        "cvm_predict_model_sample": create_predictions("scoring_sample", "dev"),
        "cvm_setup_training_data_dev": create_cvm_prepare_inputs_samples("dev")
        + create_cvm_targets("dev")
        + create_cvm_training_data("dev"),
        "cvm_training_combine_data": create_cvm_training_data("dev"),
        "cvm_training_preprocess_dev": create_cvm_preprocessing("dev"),
        "cvm_train_model_dev": create_train_model("dev"),
        "cvm_setup_scoring_data_dev": create_cvm_prepare_inputs_samples("scoring_dev")
        + create_cvm_scoring_data("scoring_dev"),
        "cvm_scoring_preprocess_dev": create_cvm_preprocessing_scoring("scoring_dev"),
        "cvm_predict_model_dev": create_predictions("scoring_dev", "dev"),
        "cvm_validate_model_dev": create_predictions(
            "sample", "dev", "l5_cvm_one_day_train_preprocessed_sample"
        ),
    }


def create_nba_pipeline(**kwargs) -> Dict[str, Pipeline]:
    return {
        "__default__": create_nba_model_input_pipeline()
        + create_nba_models_pipeline()
        + campaign_importance_volume()
        + create_nba_backtesting_pipeline()
        + create_nba_pcm_scoring_pipeline()
        + create_nba_gender_age_imputation_pipeline()
        + create_nba_personnas_clustering_pipeline(),
        "create_use_case_view_report": create_use_case_view_report_pipeline(),
        "create_gcg_marketing_performance_report": create_gcg_marketing_performance_report_pipeline(),
    }

def create_du_pipeline(**kwargs) -> Dict[str,Pipeline]:
    return {
        "create_du_model_input": create_du_model_input_pipeline(),
        "create_du_model": create_du_models_pipeline(),
        "create_du_test_group": create_du_test_group_pipeline(),
        "create_du_scoring": create_du_scoring_pipeline(),
        "create_du_upsell": create_du_upsell_pipeline(),
        "create_package_preference": create_package_preference_pipeline(),
        "create_du_weekly_revenue_uplift_report":create_du_weekly_revenue_uplift_report_pipeline(),
        "create_du_weekly_low_score_list":create_du_weekly_low_score_pipeline(),
    }

def create_dq_pipeline(**kwargs) -> Dict[str, Pipeline]:
    return {
        "data_quality_pipeline": data_quality_pipeline(),
        "subscription_id_sampling_pipeline": subscription_id_sampling_pipeline(),
        "threshold_analysis_pipeline": threshold_analysis_pipeline(),
    }


def create_pipelines(**kwargs) -> Dict[str, Pipeline]:
    """Create the project's pipeline.
    Args:
        kwargs: Ignore any additional arguments added in the future.
    Returns:
        A mapping from a pipeline name to a ``Pipeline`` object.
    """
    all_pipelines = {}

    for pipeline_name, pipeline_object in itertools.chain(
        create_c360_pipeline(**kwargs).items(),
        create_cvm_pipeline(**kwargs).items(),
        create_nba_pipeline(**kwargs).items(),
        create_dq_pipeline(**kwargs).items(),
        create_du_pipeline(**kwargs).items()
    ):
        # If many pipelines have nodes under the same modular
        # pipeline, combine the results
        if pipeline_name in all_pipelines.keys():
            all_pipelines[pipeline_name] += pipeline_object
        else:
            all_pipelines[pipeline_name] = pipeline_object

    return all_pipelines<|MERGE_RESOLUTION|>--- conflicted
+++ resolved
@@ -126,11 +126,6 @@
     digital_to_l4_monthly_pipeline,
     digital_to_l4_weekly_pipeline,
     digital_to_l4_weekly_favourite_pipeline,
-<<<<<<< HEAD
-
-
-=======
->>>>>>> 1758913f
 )
 
 # add new pipeline import
@@ -138,20 +133,6 @@
     digital_to_l1_app_agg_daily_pipeline,
     digital_to_l1_aib_categoy_clean_master,
     digital_to_l1_digital_mobile_web_agg_daily,
-<<<<<<< HEAD
-    digital_to_l1_customer_relay_agg_daily,
-    digital_to_l1_cxense_traffic_daily_agg_pipeline
-
-)
-
-from .pipelines.data_engineering.pipelines.digital_pipeline.to_l3.to_l3_pipeline import (
-    digital_to_l3_customer_relay_agg_monthly
-)
-
-from .pipelines.data_engineering.pipelines.digital_pipeline.to_l4.to_l4_pipeline import (
-    digital_to_l4_customer_relay_monthly_pipeline,
-    digital_to_l4_customer_relay_fav_monthly_pipeline
-=======
     digital_to_l1_app_agg_timeband_pipeline,
     digital_to_l1_digital_mobile_web_agg_timeband,
     digital_to_l1_customer_relay_agg_daily,
@@ -189,7 +170,6 @@
     digital_to_l4_customer_relay_monthly,
     digital_to_l4_digital_customer_app_category_timeband_monthly,
     digital_to_l4_digital_customer_combine_category_timeband_monthly,
->>>>>>> 1758913f
 )
 
 from .pipelines.data_engineering.pipelines.loyalty_pipeline import (
@@ -341,10 +321,6 @@
         "digital_to_l1_app_agg_daily_pipeline": digital_to_l1_app_agg_daily_pipeline(),
         "digital_to_l1_aib_categoy_clean_master" : digital_to_l1_aib_categoy_clean_master(),
         "digital_to_l1_digital_mobile_web_agg_daily" : digital_to_l1_digital_mobile_web_agg_daily(),
-<<<<<<< HEAD
-        "digital_to_l1_customer_relay_agg_daily" : digital_to_l1_customer_relay_agg_daily(),
-        "digital_to_l1_cxense_traffic_daily_agg_pipeline": digital_to_l1_cxense_traffic_daily_agg_pipeline(),
-=======
         "digital_to_l1_app_agg_timeband_pipeline"   :   digital_to_l1_app_agg_timeband_pipeline(),
         "digital_to_l1_customer_relay_agg_daily": digital_to_l1_customer_relay_agg_daily(),
         "digital_to_l1_digital_mobile_web_agg_timeband" : digital_to_l1_digital_mobile_web_agg_timeband(),
@@ -373,15 +349,9 @@
         "digital_to_l3_combine_category_timeband_monthly" : digital_to_l3_combine_category_timeband_monthly(),
         "digital_to_l4_digital_customer_app_category_timeband_monthly": digital_to_l4_digital_customer_app_category_timeband_monthly(),
         "digital_to_l4_digital_customer_combine_category_timeband_monthly" : digital_to_l4_digital_customer_combine_category_timeband_monthly(),
->>>>>>> 1758913f
 
         "digital_to_l2_pipeline": digital_to_l2_pipeline(),
         "digital_to_l3_pipeline": digital_to_l3_pipeline(),
-        "digital_to_l3_customer_relay_agg_monthly": digital_to_l3_customer_relay_agg_monthly(),
-
-        "digital_to_l4_customer_relay_monthly_pipeline": digital_to_l4_customer_relay_monthly_pipeline(),
-        "digital_to_l4_customer_relay_fav_monthly_pipeline": digital_to_l4_customer_relay_fav_monthly_pipeline(),
-
         "digital_to_l4_monthly_pipeline": digital_to_l4_monthly_pipeline(),
         "digital_to_l4_weekly_pipeline": digital_to_l4_weekly_pipeline(),
         "digital_to_l4_weekly_favourite_pipeline": digital_to_l4_weekly_favourite_pipeline(),

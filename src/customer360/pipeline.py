# Copyright 2018-2019 QuantumBlack Visual Analytics Limited
#
# Licensed under the Apache License, Version 2.0 (the "License");
# you may not use this file except in compliance with the License.
# You may obtain a copy of the License at
#
# http://www.apache.org/licenses/LICENSE-2.0
#
# THE SOFTWARE IS PROVIDED "AS IS", WITHOUT WARRANTY OF ANY KIND,
# EXPRESS OR IMPLIED, INCLUDING BUT NOT LIMITED TO THE WARRANTIES
# OF MERCHANTABILITY, FITNESS FOR A PARTICULAR PURPOSE, AND
# NONINFRINGEMENT. IN NO EVENT WILL THE LICENSOR OR OTHER CONTRIBUTORS
# BE LIABLE FOR ANY CLAIM, DAMAGES, OR OTHER LIABILITY, WHETHER IN AN
# ACTION OF CONTRACT, TORT OR OTHERWISE, ARISING FROM, OUT OF, OR IN
# CONNECTION WITH THE SOFTWARE OR THE USE OR OTHER DEALINGS IN THE SOFTWARE.
#
# The QuantumBlack Visual Analytics Limited ("QuantumBlack") name and logo
# (either separately or in combination, "QuantumBlack Trademarks") are
# trademarks of QuantumBlack. The License does not grant you any right or
# license to the QuantumBlack Trademarks. You may not use the QuantumBlack
# Trademarks or any confusingly similar mark as a trademark for your product,
#     or use the QuantumBlack Trademarks in any other manner that might cause
# confusion in the marketplace, including but not limited to in advertising,
# on websites, or on software.
#
# See the License for the specific language governing permissions and
# limitations under the License.
"""Pipeline construction."""
import itertools

from customer360.pipelines.data_engineering.pipelines.billing_pipeline.to_l1.to_l1_pipeline import (
    billing_to_l1_pipeline,
)
from customer360.pipelines.data_engineering.pipelines.billing_pipeline.to_l2.to_l2_pipeline import (
     billing_to_l2_pipeline,
)
from customer360.pipelines.data_engineering.pipelines.billing_pipeline.to_l3.to_l3_pipeline import (
    billing_l1_to_l3_pipeline,
    billing_l0_to_l3_pipeline,
)
from customer360.pipelines.data_engineering.pipelines.billing_pipeline.to_l4.to_l4_pipeline_daily import *
from customer360.pipelines.data_engineering.pipelines.billing_pipeline.to_l4.to_l4_pipeline_monthly import *
from customer360.pipelines.data_engineering.pipelines.billing_pipeline.to_l4.to_l4_pipeline_weekly import *
from customer360.pipelines.data_engineering.pipelines.customer_profile_pipeline.to_l1.to_l1_pipeline import (
    customer_profile_to_l1_pipeline,
)
from customer360.pipelines.data_engineering.pipelines.customer_profile_pipeline.to_l2.to_l2_pipeline import (
    customer_profile_to_l2_pipeline,
)
from customer360.pipelines.data_engineering.pipelines.customer_profile_pipeline.to_l3.to_l3_pipeline import (
    customer_profile_to_l3_pipeline,
    customer_profile_billing_level_to_l3_pipeline,
    unioned_customer_profile_to_l3_pipeline
)
from cvm.data_prep.pipeline import (
    create_cvm_prepare_inputs_samples,
    create_cvm_targets,
    create_cvm_training_data,
    create_cvm_scoring_data,
)
from cvm.modelling.pipeline import create_train_model, create_predictions
from cvm.preprocessing.pipeline import (
    create_cvm_preprocessing_scoring,
    create_cvm_preprocessing,
)
from nba.backtesting.backtesting_pipeline import create_nba_backtesting_pipeline
# from nba.gender_age_imputation.gender_age_imputation_pipeline import create_nba_gender_age_imputation_pipeline
from nba.gender_age_imputation.gender_age_imputation_pipeline import create_nba_gender_age_imputation_pipeline
from nba.model_input.model_input_pipeline import create_nba_model_input_pipeline
from nba.models.models_pipeline import create_nba_models_pipeline
from nba.pcm_scoring.pcm_scoring_pipeline import create_nba_pcm_scoring_pipeline
from nba.personnas_clustering.personnas_clustering_pipeline import create_nba_personnas_clustering_pipeline
from nba.report.pipelines.campaign_importance_volume_pipeline import (
    campaign_importance_volume,
)
from nba.report.pipelines.report_pipeline import create_use_case_view_report_pipeline
from nba.reporting.pipelines.nba_report_pipeline import create_gcg_marketing_performance_report_pipeline
from du.model_input.model_input_pipeline import(create_du_model_input_pipeline,
)
from du.models.models_pipeline import(create_du_models_pipeline,
)
from du.reporting.du_report_pipeline import(create_du_weekly_revenue_uplift_report_pipeline,)

from du.experiment.group_manage_pipeline import(create_du_test_group_pipeline,
)
from du.scoring.scoring_pipeline import(
create_du_scoring_pipeline,
create_package_preference_pipeline
)
from du.upsell.upsell_pipeline import(
create_du_upsell_pipeline,
create_du_weekly_low_score_pipeline,
)
from .pipelines.data_engineering.pipelines.campaign_pipeline import (
    campaign_to_l1_pipeline,
    campaign_to_l2_pipeline,
    campaign_to_l3_pipeline,
    campaign_to_l4_pipeline,
    campaign_to_l4_ranking_pipeline
)

from .pipelines.data_engineering.pipelines.complaints_pipeline.to_l1.to_l1_pipeline import (
    complaints_to_l1_pipeline,
    complaints_to_l1_pipeline_survey,

)
from .pipelines.data_engineering.pipelines.complaints_pipeline.to_l2.to_l2_pipeline import (
    complaints_to_l2_pipeline,
)
from .pipelines.data_engineering.pipelines.complaints_pipeline.to_l3.to_l3_pipeline import (
    complaints_to_l3_pipeline,
    complaints_to_l3_pipeline_survey
)
from .pipelines.data_engineering.pipelines.complaints_pipeline.to_l4.to_l4_pipeline import (
    complaints_to_l4_pipeline,
)
from .pipelines.data_engineering.pipelines.device_pipeline import (
    device_to_l1_pipeline,
    device_to_l2_pipeline,
    device_to_l4_pipeline,
)
from .pipelines.data_engineering.pipelines.digital_pipeline import (
    digital_to_l1_pipeline,
    digital_to_l2_pipeline,
    digital_to_l3_pipeline,
    digital_to_l4_monthly_pipeline,
    digital_to_l4_weekly_pipeline,
    digital_to_l4_weekly_favourite_pipeline,
)

# add new pipeline import
from .pipelines.data_engineering.pipelines.digital_pipeline.to_l1.to_l1_pipeline import (
    digital_to_l1_app_agg_daily_pipeline,
    digital_to_l1_aib_categoy_clean_master,
    digital_to_l1_digital_mobile_web_agg_daily,
    digital_to_l1_app_agg_timeband_pipeline,
    digital_to_l1_digital_mobile_web_agg_timeband,
    digital_to_l1_customer_relay_agg_daily,
    digital_to_l1_combine_app_web_daily,
    digital_to_l1_cxense_traffic_daily_agg_pipeline,
    digital_to_l1_digital_mobile_combine_agg_timeband
)

from .pipelines.data_engineering.pipelines.digital_pipeline.to_l3.to_l3_pipeline import (
    digital_to_l3_digital_mobile_web_agg_monthly,
    digital_to_l3_customer_relay_agg_monthly,
    digital_to_l3_app_monthly_feature_pipeline,
    digital_to_l3_digital_combine_feature_monthly,
    digital_to_l3_app_monthly_feature_favorite,
    digital_to_l3_web_monthly_feature_favorite,
    digital_to_l3_app_agg_timeband_monthly_pipeline,
    digital_to_l3_digital_mobile_web_agg_timeband,
    digital_to_l3_combine_monthly_feature_favorite,
    digital_to_l3_app_favorite_timeband_pipeline,
    digital_to_l3_web_favorite_timeband_pipeline,
    digital_to_l3_app_monthly_feature_score,
    digital_to_l3_web_monthly_feature_score,
    digital_to_l3_combine_monthly_feature_score,
    digital_to_l3_combine_favorite_by_category_monthly,
)

from .pipelines.data_engineering.pipelines.digital_pipeline.to_l4.to_l4_pipeline import (
    digital_to_l4_digital_customer_app_category_monthly,
    digital_to_l4_digital_customer_app_combine_agg_monthly,
    digital_to_l4_digital_customer_web_category_monthly,
    digital_to_l4_digital_customer_app_combine_monthly_feature_score,
    digital_to_l4_digital_customer_web_category_timeband_monthly,
    digital_to_l4_customer_relay_monthly
)

from .pipelines.data_engineering.pipelines.loyalty_pipeline import (
    loyalty_to_l1_pipeline,
    loyalty_to_l2_pipeline,
    loyalty_to_l3_pipeline,
    loyalty_to_l4_weekly_pipeline,
    loyalty_to_l4_monthly_pipeline,
)
from .pipelines.data_engineering.pipelines.network_pipeline.to_l1.to_l1_pipeline import (
    network_to_l1_pipeline, network_geo_home_work_location_master_to_l1_pipeline
)
from .pipelines.data_engineering.pipelines.network_pipeline.to_l2.to_l2_pipeline import (
    network_to_l2_pipeline,
)
from .pipelines.data_engineering.pipelines.network_pipeline.to_l3.to_l3_pipeline import (
    network_to_l3_pipeline,
)
from .pipelines.data_engineering.pipelines.network_pipeline.to_l4.to_l4_pipeline import (
    network_to_l4_pipeline,
)
from .pipelines.data_engineering.pipelines.product_pipeline.to_l1.to_l1_pipeline import (
    product_to_l1_pipeline,
)
from .pipelines.data_engineering.pipelines.product_pipeline.to_l2.to_l2_pipeline import (
    product_to_l2_pipeline,
)
from .pipelines.data_engineering.pipelines.product_pipeline.to_l4.to_l4_pipeline import (
    product_to_l4_pipeline,
)
from .pipelines.data_engineering.pipelines.revenue_pipeline import (
    revenue_to_l1_pipeline,
    revenue_to_l4_daily_pipeline,
    revenue_to_l3_pipeline,
    revenue_to_l4_monthly_pipeline,
    revenue_to_l2_pipeline,
    revenue_to_l4_weekly_pipeline,
)
from .pipelines.data_engineering.pipelines.stream_pipeline.to_l1.to_l1_pipeline import (
    streaming_to_l1_onair_vimmi_pipeline, streaming_to_l1_soc_mobile_data_pipeline,
    streaming_to_l1_session_duration_pipeline, streaming_sdr_sub_app_hourly_daily_for_l3_monthly
)
from .pipelines.data_engineering.pipelines.stream_pipeline.to_l2.to_l2_pipeline import (
    streaming_to_l2_intermediate_pipeline, streaming_to_l2_pipeline, streaming_to_l2_session_duration_pipeline
)
from .pipelines.data_engineering.pipelines.stream_pipeline.to_l3.to_l3_pipeline import (
    streaming_to_l3_pipeline, streaming_to_l3_session_duration_pipeline, streaming_series_title_master,
    streaming_to_l3_sdr_sub_app_time_based_features, streaming_to_l3_favourite_location_features,
)
from .pipelines.data_engineering.pipelines.stream_pipeline.to_l4.to_l4_pipeline import (
    streaming_l2_to_l4_pipeline,
    streaming_l2_to_l4_session_duration_pipeline,
    streaming_l1_to_l4_pipeline,
)
from .pipelines.data_engineering.pipelines.touchpoints_pipeline.to_l1.to_l1_pipeline import (
    touchpoints_to_l1_pipeline,touchpoints_to_l1_pipeline_contact,

)
from .pipelines.data_engineering.pipelines.touchpoints_pipeline.to_l2.to_l2_pipeline import (
    touchpoints_to_l2_pipeline,
)

from .pipelines.data_engineering.pipelines.touchpoints_pipeline.to_l3.to_l3_pipeline import (
    touchpoints_to_l3_pipeline,
    touchpoints_to_l3_pipeline_contact,
)

from .pipelines.data_engineering.pipelines.touchpoints_pipeline.to_l4.to_l4_pipeline import (
    touchpoints_to_l4_pipeline,
)

from .pipelines.data_engineering.pipelines.usage_pipeline import (
    usage_to_l1_pipeline,
    usage_create_master_data_for_favourite_feature,
    usage_to_l1_pipeline_last_idd_features,
    usage_to_l2_pipeline,
    usage_to_l3_pipeline,
    usage_to_l3_pipeline_idd_features,
    usage_to_l4_pipeline,
    usage_to_l4_daily_pipeline,
)
from data_quality.pipeline import (
     data_quality_pipeline,
     subscription_id_sampling_pipeline,
     threshold_analysis_pipeline
)

from .pipelines.data_engineering.pipelines.sales_pipeline.to_l2.to_l2_pipeline import (
    sales_to_l2_pipeline,
)

from .pipelines.data_engineering.pipelines.sales_pipeline.to_l4.to_l4_weekly_pipeline import (
    sales_to_l4_pipeline,
)

from .pipelines.data_engineering.pipelines.util_pipeline import (
    lineage_dependency_pipeline, ops_report_pipeline, metadata_backup_pipeline
)

from .pipelines.data_engineering.pipelines.predictive_pipeline.to_l4.to_l4_pipeline import predictive_to_l4_pipeline

from .pipelines.data_engineering.pipelines.geolocation_pipeline.to_l1.to_l1_pipeline import *
from .pipelines.data_engineering.pipelines.geolocation_pipeline.to_l2.to_l2_pipeline import *
from .pipelines.data_engineering.pipelines.geolocation_pipeline.to_l3.to_l3_pipeline import *
from .pipelines.data_engineering.pipelines.geolocation_pipeline.to_l4.to_l4_pipeline import *



def create_c360_pipeline(**kwargs) -> Dict[str, Pipeline]:

    return {
        "usage_to_l1_pipeline": usage_to_l1_pipeline(),
        "usage_create_master_data_for_favourite_feature": usage_create_master_data_for_favourite_feature(),
        "usage_to_l1_pipeline_last_idd_features": usage_to_l1_pipeline_last_idd_features(),
        "usage_to_l4_daily_pipeline": usage_to_l4_daily_pipeline(),
        "usage_to_l2_pipeline": usage_to_l2_pipeline(),
        "usage_to_l3_pipeline": usage_to_l3_pipeline(),
        "usage_to_l3_pipeline_idd_features": usage_to_l3_pipeline_idd_features(),
        "usage_to_l4_pipeline": usage_to_l4_pipeline(),
        "customer_profile_to_l1_pipeline": customer_profile_to_l1_pipeline(),
        "customer_profile_to_l2_pipeline": customer_profile_to_l2_pipeline(),
        "customer_profile_to_l3_pipeline": customer_profile_to_l3_pipeline(),
        "unioned_customer_profile_to_l3_pipeline": unioned_customer_profile_to_l3_pipeline(),
        "customer_profile_billing_level_to_l3_pipeline": customer_profile_billing_level_to_l3_pipeline(),
        "billing_to_l1_pipeline": billing_to_l1_pipeline(),
        "billing_l0_to_l3_pipeline": billing_l0_to_l3_pipeline(),
        "billing_l1_to_l3_pipeline": billing_l1_to_l3_pipeline(),
        "billing_to_l2_pipeline": billing_to_l2_pipeline(),
        "billing_to_l4_pipeline_monthly": billing_to_l4_pipeline_monthly(),
        "billing_to_l4_pipeline_weekly": billing_to_l4_pipeline_weekly(),
        "billing_to_l4_ranked_pipeline_weekly": billing_to_l4_ranked_pipeline_weekly(),
        "billing_to_l4_pipeline_daily": billing_to_l4_pipeline_daily(),
        "device_to_l1_pipeline": device_to_l1_pipeline(),
        "device_to_l2_pipeline": device_to_l2_pipeline(),
        "device_to_l4_pipeline": device_to_l4_pipeline(),
        "digital_to_l1_pipeline": digital_to_l1_pipeline(),
        "digital_to_l3_app_monthly_feature_pipeline": digital_to_l3_app_monthly_feature_pipeline(),
        "digital_to_l3_combine_monthly_feature_favorite": digital_to_l3_combine_monthly_feature_favorite(),
        # add
        "digital_to_l1_app_agg_daily_pipeline": digital_to_l1_app_agg_daily_pipeline(),
        "digital_to_l1_aib_categoy_clean_master" : digital_to_l1_aib_categoy_clean_master(),
        "digital_to_l1_digital_mobile_web_agg_daily" : digital_to_l1_digital_mobile_web_agg_daily(),
        "digital_to_l1_app_agg_timeband_pipeline"   :   digital_to_l1_app_agg_timeband_pipeline(),
        "digital_to_l1_customer_relay_agg_daily": digital_to_l1_customer_relay_agg_daily(),
        "digital_to_l1_digital_mobile_web_agg_timeband" : digital_to_l1_digital_mobile_web_agg_timeband(),
        "digital_to_l1_cxense_traffic_daily_agg_pipeline" :  digital_to_l1_cxense_traffic_daily_agg_pipeline(),
        "digital_to_l3_digital_mobile_web_agg_monthly": digital_to_l3_digital_mobile_web_agg_monthly(),
        "digital_to_l3_customer_relay_agg_monthly": digital_to_l3_customer_relay_agg_monthly(),
        "digital_to_l1_combine_app_web_daily" : digital_to_l1_combine_app_web_daily(),
        "digital_to_l3_digital_combine_feature_monthly" : digital_to_l3_digital_combine_feature_monthly(),
        "digital_to_l3_app_monthly_feature_favorite" :digital_to_l3_app_monthly_feature_favorite(),
        "digital_to_l3_web_monthly_feature_favorite" : digital_to_l3_web_monthly_feature_favorite(),
        "digital_to_l3_app_agg_timeband_monthly_pipeline" :digital_to_l3_app_agg_timeband_monthly_pipeline(),
        "digital_to_l3_digital_mobile_web_agg_timeband":digital_to_l3_digital_mobile_web_agg_timeband(),
        "digital_to_l3_app_favorite_timeband_pipeline" : digital_to_l3_app_favorite_timeband_pipeline(),
        "digital_to_l3_web_favorite_timeband_pipeline":digital_to_l3_web_favorite_timeband_pipeline(),
        "digital_to_l3_app_monthly_feature_score" : digital_to_l3_app_monthly_feature_score(),
        "digital_to_l3_web_monthly_feature_score" : digital_to_l3_web_monthly_feature_score(),
        "digital_to_l3_combine_monthly_feature_score" : digital_to_l3_combine_monthly_feature_score(),
        "digital_to_l4_digital_customer_app_category_monthly" : digital_to_l4_digital_customer_app_category_monthly(),
        "digital_to_l4_digital_customer_web_category_monthly" : digital_to_l4_digital_customer_web_category_monthly(),
        "digital_to_l3_combine_favorite_by_category_monthly": digital_to_l3_combine_favorite_by_category_monthly(),
        "digital_to_l4_digital_customer_app_combine_agg_monthly": digital_to_l4_digital_customer_app_combine_agg_monthly(),
        "digital_to_l4_digital_customer_app_combine_monthly_feature_score": digital_to_l4_digital_customer_app_combine_monthly_feature_score(),
        "digital_to_l4_digital_customer_web_category_timeband_monthly": digital_to_l4_digital_customer_web_category_timeband_monthly(),
<<<<<<< HEAD
        "digital_to_l1_digital_mobile_combine_agg_timeband" : digital_to_l1_digital_mobile_combine_agg_timeband(),
        
=======
        "digital_to_l4_customer_relay_monthly": digital_to_l4_customer_relay_monthly(),

>>>>>>> c839a56b
        "digital_to_l2_pipeline": digital_to_l2_pipeline(),
        "digital_to_l3_pipeline": digital_to_l3_pipeline(),
        "digital_to_l4_monthly_pipeline": digital_to_l4_monthly_pipeline(),
        "digital_to_l4_weekly_pipeline": digital_to_l4_weekly_pipeline(),
        "digital_to_l4_weekly_favourite_pipeline": digital_to_l4_weekly_favourite_pipeline(),
        "streaming_to_l1_onair_vimmi_pipeline": streaming_to_l1_onair_vimmi_pipeline(),
        "streaming_to_l1_soc_mobile_data_pipeline": streaming_to_l1_soc_mobile_data_pipeline(),
        "streaming_to_l1_session_duration_pipeline": streaming_to_l1_session_duration_pipeline(),
        "streaming_to_l2_intermediate_pipeline": streaming_to_l2_intermediate_pipeline(),
        "streaming_to_l2_pipeline": streaming_to_l2_pipeline(),
        "streaming_to_l2_session_duration_pipeline": streaming_to_l2_session_duration_pipeline(),
        "streaming_series_title_master": streaming_series_title_master(),
        "streaming_to_l3_pipeline": streaming_to_l3_pipeline(),
        "streaming_sdr_sub_app_hourly_daily_for_l3_monthly": streaming_sdr_sub_app_hourly_daily_for_l3_monthly(),
        "streaming_to_l3_sdr_sub_app_time_based_features": streaming_to_l3_sdr_sub_app_time_based_features(),
        "streaming_to_l3_favourite_location_features": streaming_to_l3_favourite_location_features(),
        "streaming_to_l3_session_duration_pipeline": streaming_to_l3_session_duration_pipeline(),
        "streaming_l1_to_l4_pipeline": streaming_l1_to_l4_pipeline(),
        "streaming_l2_to_l4_session_duration_pipeline": streaming_l2_to_l4_session_duration_pipeline(),
        "streaming_l2_to_l4_pipeline": streaming_l2_to_l4_pipeline(),
        "revenue_to_l1_pipeline": revenue_to_l1_pipeline(),
        "revenue_to_l2_pipeline": revenue_to_l2_pipeline(),
        "revenue_to_l3_pipeline": revenue_to_l3_pipeline(),
        "revenue_to_l4_daily_pipeline": revenue_to_l4_daily_pipeline(),
        "revenue_to_l4_monthly_pipeline": revenue_to_l4_monthly_pipeline(),
        "revenue_to_l4_weekly_pipeline": revenue_to_l4_weekly_pipeline(),
        "complaints_to_l1_pipeline": complaints_to_l1_pipeline(),
        "complaints_to_l1_pipeline_survey": complaints_to_l1_pipeline_survey(),
        "complaints_to_l2_pipeline": complaints_to_l2_pipeline(),
        "complaints_to_l3_pipeline": complaints_to_l3_pipeline(),
        "complaints_to_l3_pipeline_survey": complaints_to_l3_pipeline_survey(),
        "complaints_to_l4_pipeline": complaints_to_l4_pipeline(),
        "touchpoints_to_l1_pipeline": touchpoints_to_l1_pipeline(),
        "touchpoints_to_l1_pipeline_contact": touchpoints_to_l1_pipeline_contact(),
        "touchpoints_to_l2_pipeline": touchpoints_to_l2_pipeline(),
        "touchpoints_to_l3_pipeline": touchpoints_to_l3_pipeline(),
        "touchpoints_to_l3_pipeline_contact": touchpoints_to_l3_pipeline_contact(),
        "touchpoints_to_l4_pipeline": touchpoints_to_l4_pipeline(),
        "campaign_to_l1_pipeline": campaign_to_l1_pipeline(),
        "campaign_to_l2_pipeline": campaign_to_l2_pipeline(),
        "campaign_to_l3_pipeline": campaign_to_l3_pipeline(),
        "campaign_to_l4_pipeline": campaign_to_l4_pipeline(),
        "campaign_to_l4_ranking_pipeline": campaign_to_l4_ranking_pipeline(),
        "loyalty_to_l1_pipeline": loyalty_to_l1_pipeline(),
        "loyalty_to_l2_pipeline": loyalty_to_l2_pipeline(),
        "loyalty_to_l3_pipeline": loyalty_to_l3_pipeline(),
        "loyalty_to_l4_weekly_pipeline": loyalty_to_l4_weekly_pipeline(),
        "loyalty_to_l4_monthly_pipeline": loyalty_to_l4_monthly_pipeline(),
        "network_to_l1_pipeline": network_to_l1_pipeline(),
        "network_geo_home_work_location_master_to_l1_pipeline": network_geo_home_work_location_master_to_l1_pipeline(),
        "network_to_l2_pipeline": network_to_l2_pipeline(),
        "network_to_l3_pipeline": network_to_l3_pipeline(),
        "network_to_l4_pipeline": network_to_l4_pipeline(),
        "product_to_l1_pipeline": product_to_l1_pipeline(),
        "product_to_l2_pipeline": product_to_l2_pipeline(),
        "product_to_l4_pipeline": product_to_l4_pipeline(),
        "sales_to_l2_pipeline": sales_to_l2_pipeline(),
        "sales_to_l4_pipeline": sales_to_l4_pipeline(),
        "predictive_to_l4_pipeline": predictive_to_l4_pipeline(),
        "lineage_dependency_pipeline": lineage_dependency_pipeline(),
        "ops_report_pipeline": ops_report_pipeline(),
        "geo_to_l3_pipeline_1st": geo_to_l3_pipeline_1st(),
        "geo_to_l3_pipeline_2nd": geo_to_l3_pipeline_2nd(),
        "geo_to_l3_home_work_pipeline": geo_to_l3_home_work_pipeline(),
        "geo_to_l1_pipeline_master": geo_to_l1_pipeline_master(),
        "geo_to_l1_pipeline_to_run":geo_to_l1_pipeline_to_run(),
        "geo_to_l1_pipeline": geo_to_l1_pipeline(),
        "geo_to_l2_pipeline": geo_to_l2_pipeline(),
        "geo_to_l3_pipeline": geo_to_l3_pipeline(),
        "geo_to_l4_pipeline": geo_to_l4_pipeline(),
        "metadata_backup_pipeline": metadata_backup_pipeline()
    }


def create_cvm_pipeline(**kwargs) -> Dict[str, Pipeline]:
    return {
        "cvm_setup_training_data_sample": create_cvm_prepare_inputs_samples("sample")
        + create_cvm_targets("sample")
        + create_cvm_training_data("sample"),
        "cvm_training_preprocess_sample": create_cvm_preprocessing_scoring("sample"),
        "cvm_train_model_sample": create_train_model("sample"),
        "cvm_setup_scoring_data_sample": create_cvm_prepare_inputs_samples(
            "scoring_sample"
        )
        + create_cvm_scoring_data("scoring_sample"),
        "cvm_scoring_combine_data": create_cvm_scoring_data("scoring_sample"),
        "cvm_scoring_preprocess_sample": create_cvm_preprocessing_scoring(
            "scoring_sample"
        ),
        "cvm_predict_model_sample": create_predictions("scoring_sample", "dev"),
        "cvm_setup_training_data_dev": create_cvm_prepare_inputs_samples("dev")
        + create_cvm_targets("dev")
        + create_cvm_training_data("dev"),
        "cvm_training_combine_data": create_cvm_training_data("dev"),
        "cvm_training_preprocess_dev": create_cvm_preprocessing("dev"),
        "cvm_train_model_dev": create_train_model("dev"),
        "cvm_setup_scoring_data_dev": create_cvm_prepare_inputs_samples("scoring_dev")
        + create_cvm_scoring_data("scoring_dev"),
        "cvm_scoring_preprocess_dev": create_cvm_preprocessing_scoring("scoring_dev"),
        "cvm_predict_model_dev": create_predictions("scoring_dev", "dev"),
        "cvm_validate_model_dev": create_predictions(
            "sample", "dev", "l5_cvm_one_day_train_preprocessed_sample"
        ),
    }


def create_nba_pipeline(**kwargs) -> Dict[str, Pipeline]:
    return {
        "__default__": create_nba_model_input_pipeline()
        + create_nba_models_pipeline()
        + campaign_importance_volume()
        + create_nba_backtesting_pipeline()
        + create_nba_pcm_scoring_pipeline()
        + create_nba_gender_age_imputation_pipeline()
        + create_nba_personnas_clustering_pipeline(),
        "create_use_case_view_report": create_use_case_view_report_pipeline(),
        "create_gcg_marketing_performance_report": create_gcg_marketing_performance_report_pipeline(),
    }

def create_du_pipeline(**kwargs) -> Dict[str,Pipeline]:
    return {
        "create_du_model_input": create_du_model_input_pipeline(),
        "create_du_model": create_du_models_pipeline(),
        "create_du_test_group": create_du_test_group_pipeline(),
        "create_du_scoring": create_du_scoring_pipeline(),
        "create_du_upsell": create_du_upsell_pipeline(),
        "create_package_preference": create_package_preference_pipeline(),
        "create_du_weekly_revenue_uplift_report":create_du_weekly_revenue_uplift_report_pipeline(),
        "create_du_weekly_low_score_list":create_du_weekly_low_score_pipeline(),
    }

def create_dq_pipeline(**kwargs) -> Dict[str, Pipeline]:
    return {
        "data_quality_pipeline": data_quality_pipeline(),
        "subscription_id_sampling_pipeline": subscription_id_sampling_pipeline(),
        "threshold_analysis_pipeline": threshold_analysis_pipeline(),
    }


def create_pipelines(**kwargs) -> Dict[str, Pipeline]:
    """Create the project's pipeline.
    Args:
        kwargs: Ignore any additional arguments added in the future.
    Returns:
        A mapping from a pipeline name to a ``Pipeline`` object.
    """
    all_pipelines = {}

    for pipeline_name, pipeline_object in itertools.chain(
        create_c360_pipeline(**kwargs).items(),
        create_cvm_pipeline(**kwargs).items(),
        create_nba_pipeline(**kwargs).items(),
        create_dq_pipeline(**kwargs).items(),
        create_du_pipeline(**kwargs).items()
    ):
        # If many pipelines have nodes under the same modular
        # pipeline, combine the results
        if pipeline_name in all_pipelines.keys():
            all_pipelines[pipeline_name] += pipeline_object
        else:
            all_pipelines[pipeline_name] = pipeline_object

    return all_pipelines<|MERGE_RESOLUTION|>--- conflicted
+++ resolved
@@ -331,13 +331,10 @@
         "digital_to_l4_digital_customer_app_combine_agg_monthly": digital_to_l4_digital_customer_app_combine_agg_monthly(),
         "digital_to_l4_digital_customer_app_combine_monthly_feature_score": digital_to_l4_digital_customer_app_combine_monthly_feature_score(),
         "digital_to_l4_digital_customer_web_category_timeband_monthly": digital_to_l4_digital_customer_web_category_timeband_monthly(),
-<<<<<<< HEAD
         "digital_to_l1_digital_mobile_combine_agg_timeband" : digital_to_l1_digital_mobile_combine_agg_timeband(),
+        "digital_to_l4_customer_relay_monthly": digital_to_l4_customer_relay_monthly(),
+
         
-=======
-        "digital_to_l4_customer_relay_monthly": digital_to_l4_customer_relay_monthly(),
-
->>>>>>> c839a56b
         "digital_to_l2_pipeline": digital_to_l2_pipeline(),
         "digital_to_l3_pipeline": digital_to_l3_pipeline(),
         "digital_to_l4_monthly_pipeline": digital_to_l4_monthly_pipeline(),

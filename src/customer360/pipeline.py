--- conflicted
+++ resolved
@@ -345,12 +345,8 @@
         "geo_to_l3_pipeline_1st": geo_to_l3_pipeline_1st(),
         "geo_to_l3_pipeline_2nd": geo_to_l3_pipeline_2nd(),
         "geo_to_l3_home_work_pipeline": geo_to_l3_home_work_pipeline(),
-<<<<<<< HEAD
         "geo_to_l1_pipeline_master": geo_to_l1_pipeline_master(),
         "geo_to_l1_pipeline_to_run":geo_to_l1_pipeline_to_run(),
-=======
-        "geo_to_l1_pipeline_to_run": geo_to_l1_pipeline_to_run(),
->>>>>>> 7e477dc7
         "geo_to_l1_pipeline": geo_to_l1_pipeline(),
         "geo_to_l2_pipeline": geo_to_l2_pipeline(),
         "geo_to_l3_pipeline": geo_to_l3_pipeline(),
@@ -448,10 +444,7 @@
         create_cvm_pipeline(**kwargs).items(),
         create_nba_pipeline(**kwargs).items(),
         create_dq_pipeline(**kwargs).items(),
-<<<<<<< HEAD
         create_du_pipeline(**kwargs).items()
-=======
->>>>>>> 7e477dc7
     ):
         # If many pipelines have nodes under the same modular
         # pipeline, combine the results

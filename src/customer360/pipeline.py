# Copyright 2018-2019 QuantumBlack Visual Analytics Limited
#
# Licensed under the Apache License, Version 2.0 (the "License");
# you may not use this file except in compliance with the License.
# You may obtain a copy of the License at
#
# http://www.apache.org/licenses/LICENSE-2.0
#
# THE SOFTWARE IS PROVIDED "AS IS", WITHOUT WARRANTY OF ANY KIND,
# EXPRESS OR IMPLIED, INCLUDING BUT NOT LIMITED TO THE WARRANTIES
# OF MERCHANTABILITY, FITNESS FOR A PARTICULAR PURPOSE, AND
# NONINFRINGEMENT. IN NO EVENT WILL THE LICENSOR OR OTHER CONTRIBUTORS
# BE LIABLE FOR ANY CLAIM, DAMAGES, OR OTHER LIABILITY, WHETHER IN AN
# ACTION OF CONTRACT, TORT OR OTHERWISE, ARISING FROM, OUT OF, OR IN
# CONNECTION WITH THE SOFTWARE OR THE USE OR OTHER DEALINGS IN THE SOFTWARE.
#
# The QuantumBlack Visual Analytics Limited ("QuantumBlack") name and logo
# (either separately or in combination, "QuantumBlack Trademarks") are
# trademarks of QuantumBlack. The License does not grant you any right or
# license to the QuantumBlack Trademarks. You may not use the QuantumBlack
# Trademarks or any confusingly similar mark as a trademark for your product,
#     or use the QuantumBlack Trademarks in any other manner that might cause
# confusion in the marketplace, including but not limited to in advertising,
# on websites, or on software.
#
# See the License for the specific language governing permissions and
# limitations under the License.
"""Pipeline construction."""
import itertools

from customer360.pipelines.data_engineering.pipelines.billing_pipeline.to_l1.to_l1_pipeline import (
    billing_to_l1_pipeline,
)
from customer360.pipelines.data_engineering.pipelines.billing_pipeline.to_l2.to_l2_pipeline import (
     billing_to_l2_pipeline,
)
from customer360.pipelines.data_engineering.pipelines.billing_pipeline.to_l3.to_l3_pipeline import (
    billing_l1_to_l3_pipeline,
    billing_l0_to_l3_pipeline,
)
from customer360.pipelines.data_engineering.pipelines.billing_pipeline.to_l4.to_l4_pipeline_daily import *
from customer360.pipelines.data_engineering.pipelines.billing_pipeline.to_l4.to_l4_pipeline_monthly import *
from customer360.pipelines.data_engineering.pipelines.billing_pipeline.to_l4.to_l4_pipeline_weekly import *
from customer360.pipelines.data_engineering.pipelines.customer_profile_pipeline.to_l1.to_l1_pipeline import (
    customer_profile_to_l1_pipeline,
)
from customer360.pipelines.data_engineering.pipelines.customer_profile_pipeline.to_l2.to_l2_pipeline import (
    customer_profile_to_l2_pipeline,
)
from customer360.pipelines.data_engineering.pipelines.customer_profile_pipeline.to_l3.to_l3_pipeline import (
    customer_profile_to_l3_pipeline,
    customer_profile_billing_level_to_l3_pipeline,
    unioned_customer_profile_to_l3_pipeline
)
from cvm.data_prep.pipeline import (
    create_cvm_prepare_inputs_samples,
    create_cvm_targets,
    create_cvm_training_data,
    create_cvm_scoring_data,
)
from cvm.modelling.pipeline import create_train_model, create_predictions
from cvm.preprocessing.pipeline import (
    create_cvm_preprocessing_scoring,
    create_cvm_preprocessing,
)
from nba.backtesting.backtesting_pipeline import create_nba_backtesting_pipeline
# from nba.gender_age_imputation.gender_age_imputation_pipeline import create_nba_gender_age_imputation_pipeline
from nba.gender_age_imputation.gender_age_imputation_pipeline import create_nba_gender_age_imputation_pipeline
from nba.model_input.model_input_pipeline import create_nba_model_input_pipeline
from nba.models.models_pipeline import create_nba_models_pipeline
from nba.pcm_scoring.pcm_scoring_pipeline import create_nba_pcm_scoring_pipeline
from nba.personnas_clustering.personnas_clustering_pipeline import create_nba_personnas_clustering_pipeline
from nba.report.pipelines.campaign_importance_volume_pipeline import (
    campaign_importance_volume,
)
from nba.report.pipelines.report_pipeline import create_use_case_view_report_data
from .pipelines.data_engineering.pipelines.campaign_pipeline import (
    campaign_to_l1_pipeline,
    campaign_to_l2_pipeline,
    campaign_to_l3_pipeline,
    campaign_to_l4_pipeline,
    campaign_to_l4_ranking_pipeline
)

from .pipelines.data_engineering.pipelines.complaints_pipeline.to_l1.to_l1_pipeline import (
    complaints_to_l1_pipeline,
)
from .pipelines.data_engineering.pipelines.complaints_pipeline.to_l2.to_l2_pipeline import (
    complaints_to_l2_pipeline,
)
from .pipelines.data_engineering.pipelines.complaints_pipeline.to_l3.to_l3_pipeline import (
    complaints_to_l3_pipeline,
)
from .pipelines.data_engineering.pipelines.complaints_pipeline.to_l4.to_l4_pipeline import (
    complaints_to_l4_pipeline,
)
from .pipelines.data_engineering.pipelines.device_pipeline import (
    device_to_l1_pipeline,
    device_to_l2_pipeline,
    device_to_l4_pipeline,
)
from .pipelines.data_engineering.pipelines.digital_pipeline import (
    digital_to_l1_pipeline,
    digital_to_l2_pipeline,
    digital_to_l3_pipeline,
    digital_to_l4_monthly_pipeline,
    digital_to_l4_weekly_pipeline,
    digital_to_l4_weekly_favourite_pipeline,
)
from .pipelines.data_engineering.pipelines.loyalty_pipeline import (
    loyalty_to_l1_pipeline,
    loyalty_to_l2_pipeline,
    loyalty_to_l3_pipeline,
    loyalty_to_l4_weekly_pipeline,
    loyalty_to_l4_monthly_pipeline
)
from .pipelines.data_engineering.pipelines.network_pipeline.to_l1.to_l1_pipeline import (
    network_to_l1_pipeline,
)
from .pipelines.data_engineering.pipelines.network_pipeline.to_l2.to_l2_pipeline import (
    network_to_l2_pipeline,
)
from .pipelines.data_engineering.pipelines.network_pipeline.to_l3.to_l3_pipeline import (
    network_to_l3_pipeline,
)
from .pipelines.data_engineering.pipelines.network_pipeline.to_l4.to_l4_pipeline import (
    network_to_l4_pipeline,
)
from .pipelines.data_engineering.pipelines.product_pipeline.to_l1.to_l1_pipeline import (
    product_to_l1_pipeline,
)
from .pipelines.data_engineering.pipelines.product_pipeline.to_l2.to_l2_pipeline import (
    product_to_l2_pipeline,
)
from .pipelines.data_engineering.pipelines.product_pipeline.to_l4.to_l4_pipeline import (
    product_to_l4_pipeline,
)
from .pipelines.data_engineering.pipelines.revenue_pipeline import (
    revenue_to_l1_pipeline,
    revenue_to_l4_daily_pipeline,
    revenue_to_l3_pipeline,
    revenue_to_l4_monthly_pipeline,
    revenue_to_l2_pipeline,
    revenue_to_l4_weekly_pipeline,
)
from .pipelines.data_engineering.pipelines.stream_pipeline.to_l1.to_l1_pipeline import (
    streaming_to_l1_onair_vimmi_pipeline, streaming_to_l1_soc_mobile_data_pipeline,
    streaming_to_l1_session_duration_pipeline
)
from .pipelines.data_engineering.pipelines.stream_pipeline.to_l2.to_l2_pipeline import (
    streaming_to_l2_intermediate_pipeline, streaming_to_l2_pipeline, streaming_to_l2_session_duration_pipeline
)
from .pipelines.data_engineering.pipelines.stream_pipeline.to_l3.to_l3_pipeline import (
    streaming_to_l3_pipeline, streaming_to_l3_session_duration_pipeline, streaming_series_title_master
)
from .pipelines.data_engineering.pipelines.stream_pipeline.to_l4.to_l4_pipeline import (
    streaming_l2_to_l4_pipeline,
    streaming_l2_to_l4_session_duration_pipeline,
    streaming_l1_to_l4_pipeline,
)
from .pipelines.data_engineering.pipelines.touchpoints_pipeline.to_l1.to_l1_pipeline import (
    touchpoints_to_l1_pipeline,
)
from .pipelines.data_engineering.pipelines.touchpoints_pipeline.to_l2.to_l2_pipeline import (
    touchpoints_to_l2_pipeline,
)
from .pipelines.data_engineering.pipelines.touchpoints_pipeline.to_l3.to_l3_pipeline import (
    touchpoints_to_l3_pipeline,
)
from .pipelines.data_engineering.pipelines.touchpoints_pipeline.to_l4.to_l4_pipeline import (
    touchpoints_to_l4_pipeline,
)

from .pipelines.data_engineering.pipelines.usage_pipeline import (
    usage_to_l1_pipeline,
    usage_create_master_data_for_favourite_feature,
    usage_to_l2_pipeline,
    usage_to_l3_pipeline,
    usage_to_l4_pipeline,
    usage_to_l4_daily_pipeline,
)
from data_quality.pipeline import (
    data_quality_pipeline,
    subscription_id_sampling_pipeline,
    threshold_analysis_pipeline
)

from .pipelines.data_engineering.pipelines.sales_pipeline.to_l2.to_l2_pipeline import (
    sales_to_l2_pipeline,
)

from .pipelines.data_engineering.pipelines.sales_pipeline.to_l4.to_l4_weekly_pipeline import (
    sales_to_l4_pipeline,
)

from .pipelines.data_engineering.pipelines.util_pipeline import (
    lineage_dependency_pipeline, ops_report_pipeline
)

from .pipelines.data_engineering.pipelines.predictive_pipeline.to_l4.to_l4_pipeline import predictive_to_l4_pipeline

def create_c360_pipeline(**kwargs) -> Dict[str, Pipeline]:

    return {
        "usage_to_l1_pipeline": usage_to_l1_pipeline(),
        "usage_create_master_data_for_favourite_feature": usage_create_master_data_for_favourite_feature(),
        "usage_to_l4_daily_pipeline": usage_to_l4_daily_pipeline(),
        "usage_to_l2_pipeline": usage_to_l2_pipeline(),
        "usage_to_l3_pipeline": usage_to_l3_pipeline(),
        "usage_to_l4_pipeline": usage_to_l4_pipeline(),
        "customer_profile_to_l1_pipeline": customer_profile_to_l1_pipeline(),
        "customer_profile_to_l2_pipeline": customer_profile_to_l2_pipeline(),
        "customer_profile_to_l3_pipeline": customer_profile_to_l3_pipeline(),
        "unioned_customer_profile_to_l3_pipeline": unioned_customer_profile_to_l3_pipeline(),
        "customer_profile_billing_level_to_l3_pipeline": customer_profile_billing_level_to_l3_pipeline(),
        "billing_to_l1_pipeline": billing_to_l1_pipeline(),
        "billing_l0_to_l3_pipeline": billing_l0_to_l3_pipeline(),
        "billing_l1_to_l3_pipeline": billing_l1_to_l3_pipeline(),
       # "billing_to_l2_intermediate_pipeline": billing_to_l2_intermediate_pipeline(),
        "billing_to_l2_pipeline": billing_to_l2_pipeline(),
        "billing_to_l4_pipeline_monthly": billing_to_l4_pipeline_monthly(),
        "billing_to_l4_pipeline_weekly": billing_to_l4_pipeline_weekly(),
        "billing_to_l4_ranked_pipeline_weekly": billing_to_l4_ranked_pipeline_weekly(),
        "billing_to_l4_pipeline_daily": billing_to_l4_pipeline_daily(),
        "device_to_l1_pipeline": device_to_l1_pipeline(),
        "device_to_l2_pipeline": device_to_l2_pipeline(),
        "device_to_l4_pipeline": device_to_l4_pipeline(),
        "digital_to_l1_pipeline": digital_to_l1_pipeline(),
        "digital_to_l2_pipeline": digital_to_l2_pipeline(),
        "digital_to_l3_pipeline": digital_to_l3_pipeline(),
        "digital_to_l4_monthly_pipeline": digital_to_l4_monthly_pipeline(),
        "digital_to_l4_weekly_pipeline": digital_to_l4_weekly_pipeline(),
        "digital_to_l4_weekly_favourite_pipeline": digital_to_l4_weekly_favourite_pipeline(),
        "streaming_to_l1_onair_vimmi_pipeline": streaming_to_l1_onair_vimmi_pipeline(),
        "streaming_to_l1_soc_mobile_data_pipeline": streaming_to_l1_soc_mobile_data_pipeline(),
        "streaming_to_l1_session_duration_pipeline": streaming_to_l1_session_duration_pipeline(),
        "streaming_to_l2_intermediate_pipeline": streaming_to_l2_intermediate_pipeline(),
        "streaming_to_l2_pipeline": streaming_to_l2_pipeline(),
        "streaming_to_l2_session_duration_pipeline": streaming_to_l2_session_duration_pipeline(),
        "streaming_series_title_master": streaming_series_title_master(),
        "streaming_to_l3_pipeline": streaming_to_l3_pipeline(),
        "streaming_to_l3_session_duration_pipeline": streaming_to_l3_session_duration_pipeline(),
        "streaming_l1_to_l4_pipeline": streaming_l1_to_l4_pipeline(),
        "streaming_l2_to_l4_session_duration_pipeline": streaming_l2_to_l4_session_duration_pipeline(),
        "streaming_l2_to_l4_pipeline": streaming_l2_to_l4_pipeline(),
        "revenue_to_l1_pipeline": revenue_to_l1_pipeline(),
        "revenue_to_l2_pipeline": revenue_to_l2_pipeline(),
        "revenue_to_l3_pipeline": revenue_to_l3_pipeline(),
        "revenue_to_l4_daily_pipeline": revenue_to_l4_daily_pipeline(),
        "revenue_to_l4_monthly_pipeline": revenue_to_l4_monthly_pipeline(),
        "revenue_to_l4_weekly_pipeline": revenue_to_l4_weekly_pipeline(),
        "complaints_to_l1_pipeline": complaints_to_l1_pipeline(),
        "complaints_to_l2_pipeline": complaints_to_l2_pipeline(),
        "complaints_to_l3_pipeline": complaints_to_l3_pipeline(),
        "complaints_to_l4_pipeline": complaints_to_l4_pipeline(),
        "touchpoints_to_l1_pipeline": touchpoints_to_l1_pipeline(),
        "touchpoints_to_l2_pipeline": touchpoints_to_l2_pipeline(),
        "touchpoints_to_l3_pipeline": touchpoints_to_l3_pipeline(),
        "touchpoints_to_l4_pipeline": touchpoints_to_l4_pipeline(),
        "campaign_to_l1_pipeline": campaign_to_l1_pipeline(),
        "campaign_to_l2_pipeline": campaign_to_l2_pipeline(),
        "campaign_to_l3_pipeline": campaign_to_l3_pipeline(),
        "campaign_to_l4_pipeline": campaign_to_l4_pipeline(),
        "campaign_to_l4_ranking_pipeline": campaign_to_l4_ranking_pipeline(),
        "loyalty_to_l1_pipeline": loyalty_to_l1_pipeline(),
        "loyalty_to_l2_pipeline": loyalty_to_l2_pipeline(),
        "loyalty_to_l3_pipeline": loyalty_to_l3_pipeline(),
        "loyalty_to_l4_weekly_pipeline": loyalty_to_l4_weekly_pipeline(),
        "loyalty_to_l4_monthly_pipeline": loyalty_to_l4_monthly_pipeline(),
        "network_to_l1_pipeline": network_to_l1_pipeline(),
        "network_to_l2_pipeline": network_to_l2_pipeline(),
        "network_to_l3_pipeline": network_to_l3_pipeline(),
        "network_to_l4_pipeline": network_to_l4_pipeline(),
        "product_to_l1_pipeline": product_to_l1_pipeline(),
        "product_to_l2_pipeline": product_to_l2_pipeline(),
        "product_to_l4_pipeline": product_to_l4_pipeline(),
        "sales_to_l2_pipeline": sales_to_l2_pipeline(),
        "sales_to_l4_pipeline": sales_to_l4_pipeline(),
        "predictive_to_l4_pipeline": predictive_to_l4_pipeline(),
        "lineage_dependency_pipeline": lineage_dependency_pipeline(),
        "ops_report_pipeline": ops_report_pipeline(),
<<<<<<< HEAD
        "geo_to_l3_home_work_pipeline": geo_to_l3_home_work_pipeline(),
        "geo_to_l1_pipeline": geo_to_l1_pipeline(),
        "geo_to_l2_pipeline": geo_to_l2_pipeline(),
        "geo_to_l3_pipeline": geo_to_l3_pipeline(),
        "geo_to_l4_pipeline": geo_to_l4_pipeline()
=======
>>>>>>> ad700f97
    }


def create_cvm_pipeline(**kwargs) -> Dict[str, Pipeline]:
    return {
        "cvm_setup_training_data_sample": create_cvm_prepare_inputs_samples("sample")
        + create_cvm_targets("sample")
        + create_cvm_training_data("sample"),
        "cvm_training_preprocess_sample": create_cvm_preprocessing_scoring("sample"),
        "cvm_train_model_sample": create_train_model("sample"),
        "cvm_setup_scoring_data_sample": create_cvm_prepare_inputs_samples(
            "scoring_sample"
        )
        + create_cvm_scoring_data("scoring_sample"),
        "cvm_scoring_combine_data": create_cvm_scoring_data("scoring_sample"),
        "cvm_scoring_preprocess_sample": create_cvm_preprocessing_scoring(
            "scoring_sample"
        ),
        "cvm_predict_model_sample": create_predictions("scoring_sample", "dev"),
        "cvm_setup_training_data_dev": create_cvm_prepare_inputs_samples("dev")
        + create_cvm_targets("dev")
        + create_cvm_training_data("dev"),
        "cvm_training_combine_data": create_cvm_training_data("dev"),
        "cvm_training_preprocess_dev": create_cvm_preprocessing("dev"),
        "cvm_train_model_dev": create_train_model("dev"),
        "cvm_setup_scoring_data_dev": create_cvm_prepare_inputs_samples("scoring_dev")
        + create_cvm_scoring_data("scoring_dev"),
        "cvm_scoring_preprocess_dev": create_cvm_preprocessing_scoring("scoring_dev"),
        "cvm_predict_model_dev": create_predictions("scoring_dev", "dev"),
        "cvm_validate_model_dev": create_predictions(
            "sample", "dev", "l5_cvm_one_day_train_preprocessed_sample"
        ),
    }


def create_nba_pipeline(**kwargs) -> Dict[str, Pipeline]:
    return {
        "__default__": create_use_case_view_report_data()
        + create_nba_model_input_pipeline()
        + create_nba_models_pipeline()
        + campaign_importance_volume()
        + create_nba_backtesting_pipeline()
        + create_nba_pcm_scoring_pipeline()
        + create_nba_gender_age_imputation_pipeline()
        + create_nba_personnas_clustering_pipeline()
    }


def create_dq_pipeline(**kwargs) -> Dict[str, Pipeline]:
    return {
        "data_quality_pipeline": data_quality_pipeline(),
        "subscription_id_sampling_pipeline": subscription_id_sampling_pipeline(),
        "threshold_analysis_pipeline": threshold_analysis_pipeline(),
    }


def create_pipelines(**kwargs) -> Dict[str, Pipeline]:
    """Create the project's pipeline.
    Args:
        kwargs: Ignore any additional arguments added in the future.
    Returns:
        A mapping from a pipeline name to a ``Pipeline`` object.
    """
    all_pipelines = {}

    for pipeline_name, pipeline_object in itertools.chain(
        create_c360_pipeline(**kwargs).items(),
        create_cvm_pipeline(**kwargs).items(),
        create_nba_pipeline(**kwargs).items(),
        create_dq_pipeline(**kwargs).items()
    ):
        # If many pipelines have nodes under the same modular
        # pipeline, combine the results
        if pipeline_name in all_pipelines.keys():
            all_pipelines[pipeline_name] += pipeline_object
        else:
            all_pipelines[pipeline_name] = pipeline_object

    return all_pipelines<|MERGE_RESOLUTION|>--- conflicted
+++ resolved
@@ -279,14 +279,11 @@
         "predictive_to_l4_pipeline": predictive_to_l4_pipeline(),
         "lineage_dependency_pipeline": lineage_dependency_pipeline(),
         "ops_report_pipeline": ops_report_pipeline(),
-<<<<<<< HEAD
         "geo_to_l3_home_work_pipeline": geo_to_l3_home_work_pipeline(),
         "geo_to_l1_pipeline": geo_to_l1_pipeline(),
         "geo_to_l2_pipeline": geo_to_l2_pipeline(),
         "geo_to_l3_pipeline": geo_to_l3_pipeline(),
         "geo_to_l4_pipeline": geo_to_l4_pipeline()
-=======
->>>>>>> ad700f97
     }
 
 

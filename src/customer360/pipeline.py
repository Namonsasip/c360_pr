--- conflicted
+++ resolved
@@ -147,17 +147,9 @@
 )
 
 from .pipelines.data_engineering.pipelines.digital_pipeline.to_l3.to_l3_pipeline import (
-    # digital_to_l3_digital_mobile_web_agg_monthly,
+    digital_to_l3_digital_mobile_web_agg_monthly,
     digital_to_l3_customer_relay_agg_monthly,
     digital_to_l3_app_monthly_feature_pipeline,
-<<<<<<< HEAD
-    # digital_to_l3_digital_combine_agg_monthly,
-    digital_to_l3_app_agg_timeband_pipeline,
-    )
-
-from .pipelines.data_engineering.pipelines.digital_pipeline.to_l4.to_l4_pipeline import (
-    digital_to_l4_customer_app_category_agg_monthly,
-=======
     digital_to_l3_digital_combine_feature_monthly,
     digital_to_l3_app_monthly_feature_favorite,
     digital_to_l3_web_monthly_feature_favorite,
@@ -183,7 +175,6 @@
     digital_to_l4_customer_relay_monthly,
     digital_to_l4_digital_customer_app_category_timeband_monthly,
     digital_to_l4_digital_customer_combine_category_timeband_monthly,
->>>>>>> 8b8ded11
 )
 
 from .pipelines.data_engineering.pipelines.loyalty_pipeline import (
@@ -336,18 +327,8 @@
         "digital_to_l1_aib_categoy_clean_master" : digital_to_l1_aib_categoy_clean_master(),
         "digital_to_l1_digital_mobile_web_agg_daily" : digital_to_l1_digital_mobile_web_agg_daily(),
         "digital_to_l1_app_agg_timeband_pipeline"   :   digital_to_l1_app_agg_timeband_pipeline(),
-        "digital_to_l1_app_agg_timeband_pipeline"   :   digital_to_l1_app_agg_timeband_pipeline(),
         "digital_to_l1_customer_relay_agg_daily": digital_to_l1_customer_relay_agg_daily(),
         "digital_to_l1_digital_mobile_web_agg_timeband" : digital_to_l1_digital_mobile_web_agg_timeband(),
-<<<<<<< HEAD
-        # "digital_to_l3_digital_mobile_web_agg_monthly": digital_to_l3_digital_mobile_web_agg_monthly(),
-        "digital_to_l3_customer_relay_agg_monthly": digital_to_l3_customer_relay_agg_monthly(),
-        "digital_to_l1_combine_app_web_daily" : digital_to_l1_combine_app_web_daily(),
-        # "digital_to_l3_digital_combine_agg_monthly" : digital_to_l3_digital_combine_agg_monthly(),
-        # "digital_to_l3_digital_combine_agg_monthly" : digital_to_l3_digital_combine_agg_monthly(),
-        "digital_to_l3_app_agg_timeband_pipeline" : digital_to_l3_app_agg_timeband_pipeline(),
-        "digital_to_l4_customer_app_category_agg_monthly" : digital_to_l4_customer_app_category_agg_monthly(),
-=======
         "digital_to_l1_cxense_traffic_daily_agg_pipeline" :  digital_to_l1_cxense_traffic_daily_agg_pipeline(),
         "digital_to_l1_cxense_content_profile" : digital_to_l1_cxense_content_profile(),
         "digital_to_l1_digital_cxense_user_traffic" : digital_to_l1_digital_cxense_user_traffic(),
@@ -378,7 +359,6 @@
         "digital_to_l3_customer_multi_company_sim_monthly" : digital_to_l3_customer_multi_company_sim_monthly(),
         "digital_to_l4_digital_customer_app_category_timeband_monthly": digital_to_l4_digital_customer_app_category_timeband_monthly(),
         "digital_to_l4_digital_customer_combine_category_timeband_monthly" : digital_to_l4_digital_customer_combine_category_timeband_monthly(),
->>>>>>> 8b8ded11
 
         "digital_to_l2_pipeline": digital_to_l2_pipeline(),
         "digital_to_l3_pipeline": digital_to_l3_pipeline(),

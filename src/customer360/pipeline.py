--- conflicted
+++ resolved
@@ -84,9 +84,6 @@
     # -------------------------------------------------------------------------
 
     return {
-<<<<<<< HEAD
-        "__default__": revenue_to_l4_pipeline(),
-=======
         "__default__": usage_to_l1_pipeline()
                        + usage_to_l2_pipeline()
                        + usage_to_l4_pipeline()
@@ -97,7 +94,6 @@
                        + billing_to_l2_pipeline()
                        + billing_to_l3_pipeline()
                        + billing_to_l4_pipeline(),
->>>>>>> 49f3522a
         "usage_to_l2_pipeline": usage_to_l2_pipeline(),
         "usage_to_l4_pipeline": usage_to_l4_pipeline(),
         "customer_profile_to_l3_pipeline": customer_profile_to_l3_pipeline(),

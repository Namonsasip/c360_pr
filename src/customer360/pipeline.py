# Copyright 2018-2019 QuantumBlack Visual Analytics Limited
#
# Licensed under the Apache License, Version 2.0 (the "License");
# you may not use this file except in compliance with the License.
# You may obtain a copy of the License at
#
# http://www.apache.org/licenses/LICENSE-2.0
#
# THE SOFTWARE IS PROVIDED "AS IS", WITHOUT WARRANTY OF ANY KIND,
# EXPRESS OR IMPLIED, INCLUDING BUT NOT LIMITED TO THE WARRANTIES
# OF MERCHANTABILITY, FITNESS FOR A PARTICULAR PURPOSE, AND
# NONINFRINGEMENT. IN NO EVENT WILL THE LICENSOR OR OTHER CONTRIBUTORS
# BE LIABLE FOR ANY CLAIM, DAMAGES, OR OTHER LIABILITY, WHETHER IN AN
# ACTION OF CONTRACT, TORT OR OTHERWISE, ARISING FROM, OUT OF, OR IN
# CONNECTION WITH THE SOFTWARE OR THE USE OR OTHER DEALINGS IN THE SOFTWARE.
#
# The QuantumBlack Visual Analytics Limited ("QuantumBlack") name and logo
# (either separately or in combination, "QuantumBlack Trademarks") are
# trademarks of QuantumBlack. The License does not grant you any right or
# license to the QuantumBlack Trademarks. You may not use the QuantumBlack
# Trademarks or any confusingly similar mark as a trademark for your product,
#     or use the QuantumBlack Trademarks in any other manner that might cause
# confusion in the marketplace, including but not limited to in advertising,
# on websites, or on software.
#
# See the License for the specific language governing permissions and
# limitations under the License.
"""Pipeline construction."""
import itertools

from customer360.pipelines.data_engineering.pipelines.billing_pipeline.to_l1.to_l1_pipeline import (
    billing_to_l1_pipeline,
)
from customer360.pipelines.data_engineering.pipelines.billing_pipeline.to_l2.to_l2_pipeline import (
     billing_to_l2_pipeline,
)
from customer360.pipelines.data_engineering.pipelines.billing_pipeline.to_l3.to_l3_pipeline import (
    billing_l1_to_l3_pipeline,
    billing_l0_to_l3_pipeline,
)
from customer360.pipelines.data_engineering.pipelines.billing_pipeline.to_l4.to_l4_pipeline_daily import *
from customer360.pipelines.data_engineering.pipelines.billing_pipeline.to_l4.to_l4_pipeline_monthly import *
from customer360.pipelines.data_engineering.pipelines.billing_pipeline.to_l4.to_l4_pipeline_weekly import *
from customer360.pipelines.data_engineering.pipelines.customer_profile_pipeline.to_l1.to_l1_pipeline import (
    customer_profile_to_l1_pipeline,
)
from customer360.pipelines.data_engineering.pipelines.customer_profile_pipeline.to_l2.to_l2_pipeline import (
    customer_profile_to_l2_pipeline,
)
from customer360.pipelines.data_engineering.pipelines.customer_profile_pipeline.to_l3.to_l3_pipeline import (
    customer_profile_to_l3_pipeline,
    customer_profile_billing_level_to_l3_pipeline,
    unioned_customer_profile_to_l3_pipeline
)
from cvm.data_prep.pipeline import (
    create_cvm_prepare_inputs_samples,
    create_cvm_targets,
    create_cvm_training_data,
    create_cvm_scoring_data,
)
from cvm.modelling.pipeline import create_train_model, create_predictions
from cvm.preprocessing.pipeline import (
    create_cvm_preprocessing_scoring,
    create_cvm_preprocessing,
)
from nba.backtesting.backtesting_pipeline import create_nba_backtesting_pipeline
# from nba.gender_age_imputation.gender_age_imputation_pipeline import create_nba_gender_age_imputation_pipeline
from nba.gender_age_imputation.gender_age_imputation_pipeline import create_nba_gender_age_imputation_pipeline
from nba.model_input.model_input_pipeline import create_nba_model_input_pipeline
from nba.models.models_pipeline import create_nba_models_pipeline
from nba.pcm_scoring.pcm_scoring_pipeline import create_nba_pcm_scoring_pipeline
from nba.personnas_clustering.personnas_clustering_pipeline import create_nba_personnas_clustering_pipeline
from nba.report.pipelines.campaign_importance_volume_pipeline import (
    campaign_importance_volume,
)
from nba.report.pipelines.report_pipeline import create_use_case_view_report_pipeline
from nba.reporting.pipelines.nba_report_pipeline import create_gcg_marketing_performance_report_pipeline
from du.model_input.model_input_pipeline import(create_du_model_input_pipeline,
)
from du.models.models_pipeline import(create_du_models_pipeline,
)
from du.reporting.du_report_pipeline import(create_du_weekly_revenue_uplift_report_pipeline,)

from du.experiment.group_manage_pipeline import(create_du_test_group_pipeline,
)
from du.scoring.scoring_pipeline import(
create_du_scoring_pipeline,
create_package_preference_pipeline
)
from du.upsell.upsell_pipeline import(
create_du_upsell_pipeline,
create_du_weekly_low_score_pipeline,
)
from .pipelines.data_engineering.pipelines.campaign_pipeline import (
    campaign_to_l1_pipeline,
    campaign_to_l2_pipeline,
    campaign_to_l3_pipeline,
    campaign_to_l4_pipeline,
    campaign_to_l4_ranking_pipeline
)

from .pipelines.data_engineering.pipelines.complaints_pipeline.to_l1.to_l1_pipeline import (
    complaints_to_l1_pipeline,
    complaints_to_l1_pipeline_survey,

)
from .pipelines.data_engineering.pipelines.complaints_pipeline.to_l2.to_l2_pipeline import (
    complaints_to_l2_pipeline,
)
from .pipelines.data_engineering.pipelines.complaints_pipeline.to_l3.to_l3_pipeline import (
    complaints_to_l3_pipeline,
    complaints_to_l3_pipeline_survey
)
from .pipelines.data_engineering.pipelines.complaints_pipeline.to_l4.to_l4_pipeline import (
    complaints_to_l4_pipeline,
)
from .pipelines.data_engineering.pipelines.device_pipeline import (
    device_to_l1_pipeline,
    device_to_l2_pipeline,
    device_to_l4_pipeline,
)
from .pipelines.data_engineering.pipelines.digital_pipeline import (
    digital_to_l1_pipeline,
    digital_to_l2_pipeline,
    digital_to_l3_pipeline,
    digital_to_l4_monthly_pipeline,
    digital_to_l4_weekly_pipeline,
    digital_to_l4_weekly_favourite_pipeline,

)

# add new pipeline import
from .pipelines.data_engineering.pipelines.digital_pipeline.to_l1.to_l1_pipeline import (
    digital_to_l1_app_agg_daily_pipeline,
    digital_to_l1_aib_categoy_clean_master,
    digital_to_l1_digital_mobile_web_agg_daily,
    digital_to_l1_app_agg_timeband_pipeline,
    digital_to_l1_digital_mobile_web_agg_timeband,
    digital_to_l1_customer_relay_agg_daily,
    digital_to_l1_combine_app_web_daily
)

from .pipelines.data_engineering.pipelines.digital_pipeline.to_l3.to_l3_pipeline import (
<<<<<<< HEAD
    digital_to_l3_pipeline,
    digital_to_l3_digital_mobile_web_agg_timeband
=======
    digital_to_l3_digital_mobile_web_agg_monthly,
    digital_to_l3_customer_relay_agg_monthly,
    digital_to_l3_app_monthly_feature_pipeline,
    # digital_to_l3_digital_combine_agg_monthly,
>>>>>>> 6e4d122a
)

from .pipelines.data_engineering.pipelines.loyalty_pipeline import (
    loyalty_to_l1_pipeline,
    loyalty_to_l2_pipeline,
    loyalty_to_l3_pipeline,
    loyalty_to_l4_weekly_pipeline,
    loyalty_to_l4_monthly_pipeline
)
from .pipelines.data_engineering.pipelines.network_pipeline.to_l1.to_l1_pipeline import (
    network_to_l1_pipeline, network_geo_home_work_location_master_to_l1_pipeline
)
from .pipelines.data_engineering.pipelines.network_pipeline.to_l2.to_l2_pipeline import (
    network_to_l2_pipeline,
)
from .pipelines.data_engineering.pipelines.network_pipeline.to_l3.to_l3_pipeline import (
    network_to_l3_pipeline,
)
from .pipelines.data_engineering.pipelines.network_pipeline.to_l4.to_l4_pipeline import (
    network_to_l4_pipeline,
)
from .pipelines.data_engineering.pipelines.product_pipeline.to_l1.to_l1_pipeline import (
    product_to_l1_pipeline,
)
from .pipelines.data_engineering.pipelines.product_pipeline.to_l2.to_l2_pipeline import (
    product_to_l2_pipeline,
)
from .pipelines.data_engineering.pipelines.product_pipeline.to_l4.to_l4_pipeline import (
    product_to_l4_pipeline,
)
from .pipelines.data_engineering.pipelines.revenue_pipeline import (
    revenue_to_l1_pipeline,
    revenue_to_l4_daily_pipeline,
    revenue_to_l3_pipeline,
    revenue_to_l4_monthly_pipeline,
    revenue_to_l2_pipeline,
    revenue_to_l4_weekly_pipeline,
)
from .pipelines.data_engineering.pipelines.stream_pipeline.to_l1.to_l1_pipeline import (
    streaming_to_l1_onair_vimmi_pipeline, streaming_to_l1_soc_mobile_data_pipeline,
    streaming_to_l1_session_duration_pipeline, streaming_sdr_sub_app_hourly_daily_for_l3_monthly
)
from .pipelines.data_engineering.pipelines.stream_pipeline.to_l2.to_l2_pipeline import (
    streaming_to_l2_intermediate_pipeline, streaming_to_l2_pipeline, streaming_to_l2_session_duration_pipeline
)
from .pipelines.data_engineering.pipelines.stream_pipeline.to_l3.to_l3_pipeline import (
    streaming_to_l3_pipeline, streaming_to_l3_session_duration_pipeline, streaming_series_title_master,
    streaming_to_l3_sdr_sub_app_time_based_features, streaming_to_l3_favourite_location_features,
)
from .pipelines.data_engineering.pipelines.stream_pipeline.to_l4.to_l4_pipeline import (
    streaming_l2_to_l4_pipeline,
    streaming_l2_to_l4_session_duration_pipeline,
    streaming_l1_to_l4_pipeline,
)
from .pipelines.data_engineering.pipelines.touchpoints_pipeline.to_l1.to_l1_pipeline import (
    touchpoints_to_l1_pipeline,touchpoints_to_l1_pipeline_contact,

)
from .pipelines.data_engineering.pipelines.touchpoints_pipeline.to_l2.to_l2_pipeline import (
    touchpoints_to_l2_pipeline,
)

from .pipelines.data_engineering.pipelines.touchpoints_pipeline.to_l3.to_l3_pipeline import (
    touchpoints_to_l3_pipeline,
    touchpoints_to_l3_pipeline_contact,
)

from .pipelines.data_engineering.pipelines.touchpoints_pipeline.to_l4.to_l4_pipeline import (
    touchpoints_to_l4_pipeline,
)

from .pipelines.data_engineering.pipelines.usage_pipeline import (
    usage_to_l1_pipeline,
    usage_create_master_data_for_favourite_feature,
    usage_to_l1_pipeline_last_idd_features,
    usage_to_l2_pipeline,
    usage_to_l3_pipeline,
    usage_to_l3_pipeline_idd_features,
    usage_to_l4_pipeline,
    usage_to_l4_daily_pipeline,
)
from data_quality.pipeline import (
     data_quality_pipeline,
     subscription_id_sampling_pipeline,
     threshold_analysis_pipeline
)

from .pipelines.data_engineering.pipelines.sales_pipeline.to_l2.to_l2_pipeline import (
    sales_to_l2_pipeline,
)

from .pipelines.data_engineering.pipelines.sales_pipeline.to_l4.to_l4_weekly_pipeline import (
    sales_to_l4_pipeline,
)

from .pipelines.data_engineering.pipelines.util_pipeline import (
    lineage_dependency_pipeline, ops_report_pipeline, metadata_backup_pipeline
)

from .pipelines.data_engineering.pipelines.predictive_pipeline.to_l4.to_l4_pipeline import predictive_to_l4_pipeline

from .pipelines.data_engineering.pipelines.geolocation_pipeline.to_l1.to_l1_pipeline import *
from .pipelines.data_engineering.pipelines.geolocation_pipeline.to_l2.to_l2_pipeline import *
from .pipelines.data_engineering.pipelines.geolocation_pipeline.to_l3.to_l3_pipeline import *
from .pipelines.data_engineering.pipelines.geolocation_pipeline.to_l4.to_l4_pipeline import *



def create_c360_pipeline(**kwargs) -> Dict[str, Pipeline]:

    return {
        "usage_to_l1_pipeline": usage_to_l1_pipeline(),
        "usage_create_master_data_for_favourite_feature": usage_create_master_data_for_favourite_feature(),
        "usage_to_l1_pipeline_last_idd_features": usage_to_l1_pipeline_last_idd_features(),
        "usage_to_l4_daily_pipeline": usage_to_l4_daily_pipeline(),
        "usage_to_l2_pipeline": usage_to_l2_pipeline(),
        "usage_to_l3_pipeline": usage_to_l3_pipeline(),
        "usage_to_l3_pipeline_idd_features": usage_to_l3_pipeline_idd_features(),
        "usage_to_l4_pipeline": usage_to_l4_pipeline(),
        "customer_profile_to_l1_pipeline": customer_profile_to_l1_pipeline(),
        "customer_profile_to_l2_pipeline": customer_profile_to_l2_pipeline(),
        "customer_profile_to_l3_pipeline": customer_profile_to_l3_pipeline(),
        "unioned_customer_profile_to_l3_pipeline": unioned_customer_profile_to_l3_pipeline(),
        "customer_profile_billing_level_to_l3_pipeline": customer_profile_billing_level_to_l3_pipeline(),
        "billing_to_l1_pipeline": billing_to_l1_pipeline(),
        "billing_l0_to_l3_pipeline": billing_l0_to_l3_pipeline(),
        "billing_l1_to_l3_pipeline": billing_l1_to_l3_pipeline(),
        "billing_to_l2_pipeline": billing_to_l2_pipeline(),
        "billing_to_l4_pipeline_monthly": billing_to_l4_pipeline_monthly(),
        "billing_to_l4_pipeline_weekly": billing_to_l4_pipeline_weekly(),
        "billing_to_l4_ranked_pipeline_weekly": billing_to_l4_ranked_pipeline_weekly(),
        "billing_to_l4_pipeline_daily": billing_to_l4_pipeline_daily(),
        "device_to_l1_pipeline": device_to_l1_pipeline(),
        "device_to_l2_pipeline": device_to_l2_pipeline(),
        "device_to_l4_pipeline": device_to_l4_pipeline(),
        "digital_to_l1_pipeline": digital_to_l1_pipeline(),
        "digital_to_l3_app_monthly_feature_pipeline": digital_to_l3_app_monthly_feature_pipeline(),
        # add
        "digital_to_l1_app_agg_daily_pipeline": digital_to_l1_app_agg_daily_pipeline(),
        "digital_to_l1_aib_categoy_clean_master" : digital_to_l1_aib_categoy_clean_master(),
        "digital_to_l1_digital_mobile_web_agg_daily" : digital_to_l1_digital_mobile_web_agg_daily(),
        "digital_to_l1_app_agg_timeband_pipeline"   :   digital_to_l1_app_agg_timeband_pipeline(),
        "digital_to_l1_customer_relay_agg_daily": digital_to_l1_customer_relay_agg_daily(),
        "digital_to_l1_digital_mobile_web_agg_timeband" : digital_to_l1_digital_mobile_web_agg_timeband(),
<<<<<<< HEAD
        "digital_to_l3_digital_mobile_web_agg_timeband": digital_to_l3_digital_mobile_web_agg_timeband(),
=======
        "digital_to_l3_digital_mobile_web_agg_monthly": digital_to_l3_digital_mobile_web_agg_monthly(),
        "digital_to_l3_customer_relay_agg_monthly": digital_to_l3_customer_relay_agg_monthly(),
        "digital_to_l1_combine_app_web_daily" : digital_to_l1_combine_app_web_daily(),
        # "digital_to_l3_digital_combine_agg_monthly" : digital_to_l3_digital_combine_agg_monthly(),
>>>>>>> 6e4d122a

        "digital_to_l2_pipeline": digital_to_l2_pipeline(),
        "digital_to_l3_pipeline": digital_to_l3_pipeline(),
        "digital_to_l4_monthly_pipeline": digital_to_l4_monthly_pipeline(),
        "digital_to_l4_weekly_pipeline": digital_to_l4_weekly_pipeline(),
        "digital_to_l4_weekly_favourite_pipeline": digital_to_l4_weekly_favourite_pipeline(),
        "streaming_to_l1_onair_vimmi_pipeline": streaming_to_l1_onair_vimmi_pipeline(),
        "streaming_to_l1_soc_mobile_data_pipeline": streaming_to_l1_soc_mobile_data_pipeline(),
        "streaming_to_l1_session_duration_pipeline": streaming_to_l1_session_duration_pipeline(),
        "streaming_to_l2_intermediate_pipeline": streaming_to_l2_intermediate_pipeline(),
        "streaming_to_l2_pipeline": streaming_to_l2_pipeline(),
        "streaming_to_l2_session_duration_pipeline": streaming_to_l2_session_duration_pipeline(),
        "streaming_series_title_master": streaming_series_title_master(),
        "streaming_to_l3_pipeline": streaming_to_l3_pipeline(),
        "streaming_sdr_sub_app_hourly_daily_for_l3_monthly": streaming_sdr_sub_app_hourly_daily_for_l3_monthly(),
        "streaming_to_l3_sdr_sub_app_time_based_features": streaming_to_l3_sdr_sub_app_time_based_features(),
        "streaming_to_l3_favourite_location_features": streaming_to_l3_favourite_location_features(),
        "streaming_to_l3_session_duration_pipeline": streaming_to_l3_session_duration_pipeline(),
        "streaming_l1_to_l4_pipeline": streaming_l1_to_l4_pipeline(),
        "streaming_l2_to_l4_session_duration_pipeline": streaming_l2_to_l4_session_duration_pipeline(),
        "streaming_l2_to_l4_pipeline": streaming_l2_to_l4_pipeline(),
        "revenue_to_l1_pipeline": revenue_to_l1_pipeline(),
        "revenue_to_l2_pipeline": revenue_to_l2_pipeline(),
        "revenue_to_l3_pipeline": revenue_to_l3_pipeline(),
        "revenue_to_l4_daily_pipeline": revenue_to_l4_daily_pipeline(),
        "revenue_to_l4_monthly_pipeline": revenue_to_l4_monthly_pipeline(),
        "revenue_to_l4_weekly_pipeline": revenue_to_l4_weekly_pipeline(),
        "complaints_to_l1_pipeline": complaints_to_l1_pipeline(),
        "complaints_to_l1_pipeline_survey": complaints_to_l1_pipeline_survey(),
        "complaints_to_l2_pipeline": complaints_to_l2_pipeline(),
        "complaints_to_l3_pipeline": complaints_to_l3_pipeline(),
        "complaints_to_l3_pipeline_survey": complaints_to_l3_pipeline_survey(),
        "complaints_to_l4_pipeline": complaints_to_l4_pipeline(),
        "touchpoints_to_l1_pipeline": touchpoints_to_l1_pipeline(),
        "touchpoints_to_l1_pipeline_contact": touchpoints_to_l1_pipeline_contact(),
        "touchpoints_to_l2_pipeline": touchpoints_to_l2_pipeline(),
        "touchpoints_to_l3_pipeline": touchpoints_to_l3_pipeline(),
        "touchpoints_to_l3_pipeline_contact": touchpoints_to_l3_pipeline_contact(),
        "touchpoints_to_l4_pipeline": touchpoints_to_l4_pipeline(),
        "campaign_to_l1_pipeline": campaign_to_l1_pipeline(),
        "campaign_to_l2_pipeline": campaign_to_l2_pipeline(),
        "campaign_to_l3_pipeline": campaign_to_l3_pipeline(),
        "campaign_to_l4_pipeline": campaign_to_l4_pipeline(),
        "campaign_to_l4_ranking_pipeline": campaign_to_l4_ranking_pipeline(),
        "loyalty_to_l1_pipeline": loyalty_to_l1_pipeline(),
        "loyalty_to_l2_pipeline": loyalty_to_l2_pipeline(),
        "loyalty_to_l3_pipeline": loyalty_to_l3_pipeline(),
        "loyalty_to_l4_weekly_pipeline": loyalty_to_l4_weekly_pipeline(),
        "loyalty_to_l4_monthly_pipeline": loyalty_to_l4_monthly_pipeline(),
        "network_to_l1_pipeline": network_to_l1_pipeline(),
        "network_geo_home_work_location_master_to_l1_pipeline": network_geo_home_work_location_master_to_l1_pipeline(),
        "network_to_l2_pipeline": network_to_l2_pipeline(),
        "network_to_l3_pipeline": network_to_l3_pipeline(),
        "network_to_l4_pipeline": network_to_l4_pipeline(),
        "product_to_l1_pipeline": product_to_l1_pipeline(),
        "product_to_l2_pipeline": product_to_l2_pipeline(),
        "product_to_l4_pipeline": product_to_l4_pipeline(),
        "sales_to_l2_pipeline": sales_to_l2_pipeline(),
        "sales_to_l4_pipeline": sales_to_l4_pipeline(),
        "predictive_to_l4_pipeline": predictive_to_l4_pipeline(),
        "lineage_dependency_pipeline": lineage_dependency_pipeline(),
        "ops_report_pipeline": ops_report_pipeline(),
        "geo_to_l3_pipeline_1st": geo_to_l3_pipeline_1st(),
        "geo_to_l3_pipeline_2nd": geo_to_l3_pipeline_2nd(),
        "geo_to_l3_home_work_pipeline": geo_to_l3_home_work_pipeline(),
        "geo_to_l1_pipeline_master": geo_to_l1_pipeline_master(),
        "geo_to_l1_pipeline_to_run":geo_to_l1_pipeline_to_run(),
        "geo_to_l1_pipeline": geo_to_l1_pipeline(),
        "geo_to_l2_pipeline": geo_to_l2_pipeline(),
        "geo_to_l3_pipeline": geo_to_l3_pipeline(),
        "geo_to_l4_pipeline": geo_to_l4_pipeline(),
        "metadata_backup_pipeline": metadata_backup_pipeline()
    }


def create_cvm_pipeline(**kwargs) -> Dict[str, Pipeline]:
    return {
        "cvm_setup_training_data_sample": create_cvm_prepare_inputs_samples("sample")
        + create_cvm_targets("sample")
        + create_cvm_training_data("sample"),
        "cvm_training_preprocess_sample": create_cvm_preprocessing_scoring("sample"),
        "cvm_train_model_sample": create_train_model("sample"),
        "cvm_setup_scoring_data_sample": create_cvm_prepare_inputs_samples(
            "scoring_sample"
        )
        + create_cvm_scoring_data("scoring_sample"),
        "cvm_scoring_combine_data": create_cvm_scoring_data("scoring_sample"),
        "cvm_scoring_preprocess_sample": create_cvm_preprocessing_scoring(
            "scoring_sample"
        ),
        "cvm_predict_model_sample": create_predictions("scoring_sample", "dev"),
        "cvm_setup_training_data_dev": create_cvm_prepare_inputs_samples("dev")
        + create_cvm_targets("dev")
        + create_cvm_training_data("dev"),
        "cvm_training_combine_data": create_cvm_training_data("dev"),
        "cvm_training_preprocess_dev": create_cvm_preprocessing("dev"),
        "cvm_train_model_dev": create_train_model("dev"),
        "cvm_setup_scoring_data_dev": create_cvm_prepare_inputs_samples("scoring_dev")
        + create_cvm_scoring_data("scoring_dev"),
        "cvm_scoring_preprocess_dev": create_cvm_preprocessing_scoring("scoring_dev"),
        "cvm_predict_model_dev": create_predictions("scoring_dev", "dev"),
        "cvm_validate_model_dev": create_predictions(
            "sample", "dev", "l5_cvm_one_day_train_preprocessed_sample"
        ),
    }


def create_nba_pipeline(**kwargs) -> Dict[str, Pipeline]:
    return {
        "__default__": create_nba_model_input_pipeline()
        + create_nba_models_pipeline()
        + campaign_importance_volume()
        + create_nba_backtesting_pipeline()
        + create_nba_pcm_scoring_pipeline()
        + create_nba_gender_age_imputation_pipeline()
        + create_nba_personnas_clustering_pipeline(),
        "create_use_case_view_report": create_use_case_view_report_pipeline(),
        "create_gcg_marketing_performance_report": create_gcg_marketing_performance_report_pipeline(),
    }

def create_du_pipeline(**kwargs) -> Dict[str,Pipeline]:
    return {
        "create_du_model_input": create_du_model_input_pipeline(),
        "create_du_model": create_du_models_pipeline(),
        "create_du_test_group": create_du_test_group_pipeline(),
        "create_du_scoring": create_du_scoring_pipeline(),
        "create_du_upsell": create_du_upsell_pipeline(),
        "create_package_preference": create_package_preference_pipeline(),
        "create_du_weekly_revenue_uplift_report":create_du_weekly_revenue_uplift_report_pipeline(),
        "create_du_weekly_low_score_list":create_du_weekly_low_score_pipeline(),
    }

def create_dq_pipeline(**kwargs) -> Dict[str, Pipeline]:
    return {
        "data_quality_pipeline": data_quality_pipeline(),
        "subscription_id_sampling_pipeline": subscription_id_sampling_pipeline(),
        "threshold_analysis_pipeline": threshold_analysis_pipeline(),
    }


def create_pipelines(**kwargs) -> Dict[str, Pipeline]:
    """Create the project's pipeline.
    Args:
        kwargs: Ignore any additional arguments added in the future.
    Returns:
        A mapping from a pipeline name to a ``Pipeline`` object.
    """
    all_pipelines = {}

    for pipeline_name, pipeline_object in itertools.chain(
        create_c360_pipeline(**kwargs).items(),
        create_cvm_pipeline(**kwargs).items(),
        create_nba_pipeline(**kwargs).items(),
        create_dq_pipeline(**kwargs).items(),
        create_du_pipeline(**kwargs).items()
    ):
        # If many pipelines have nodes under the same modular
        # pipeline, combine the results
        if pipeline_name in all_pipelines.keys():
            all_pipelines[pipeline_name] += pipeline_object
        else:
            all_pipelines[pipeline_name] = pipeline_object

    return all_pipelines<|MERGE_RESOLUTION|>--- conflicted
+++ resolved
@@ -141,15 +141,10 @@
 )
 
 from .pipelines.data_engineering.pipelines.digital_pipeline.to_l3.to_l3_pipeline import (
-<<<<<<< HEAD
-    digital_to_l3_pipeline,
-    digital_to_l3_digital_mobile_web_agg_timeband
-=======
     digital_to_l3_digital_mobile_web_agg_monthly,
     digital_to_l3_customer_relay_agg_monthly,
     digital_to_l3_app_monthly_feature_pipeline,
     # digital_to_l3_digital_combine_agg_monthly,
->>>>>>> 6e4d122a
 )
 
 from .pipelines.data_engineering.pipelines.loyalty_pipeline import (
@@ -294,14 +289,10 @@
         "digital_to_l1_app_agg_timeband_pipeline"   :   digital_to_l1_app_agg_timeband_pipeline(),
         "digital_to_l1_customer_relay_agg_daily": digital_to_l1_customer_relay_agg_daily(),
         "digital_to_l1_digital_mobile_web_agg_timeband" : digital_to_l1_digital_mobile_web_agg_timeband(),
-<<<<<<< HEAD
-        "digital_to_l3_digital_mobile_web_agg_timeband": digital_to_l3_digital_mobile_web_agg_timeband(),
-=======
         "digital_to_l3_digital_mobile_web_agg_monthly": digital_to_l3_digital_mobile_web_agg_monthly(),
         "digital_to_l3_customer_relay_agg_monthly": digital_to_l3_customer_relay_agg_monthly(),
         "digital_to_l1_combine_app_web_daily" : digital_to_l1_combine_app_web_daily(),
         # "digital_to_l3_digital_combine_agg_monthly" : digital_to_l3_digital_combine_agg_monthly(),
->>>>>>> 6e4d122a
 
         "digital_to_l2_pipeline": digital_to_l2_pipeline(),
         "digital_to_l3_pipeline": digital_to_l3_pipeline(),

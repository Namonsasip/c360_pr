--- conflicted
+++ resolved
@@ -134,9 +134,6 @@
     digital_to_l1_app_agg_daily_pipeline,
     digital_to_l1_aib_categoy_clean_master,
     digital_to_l1_digital_mobile_web_agg_daily,
-<<<<<<< HEAD
-    digital_to_l1_app_agg_timeband_pipeline
-=======
     digital_to_l1_app_agg_timeband_pipeline,
     digital_to_l1_digital_mobile_web_agg_timeband,
     digital_to_l1_customer_relay_agg_daily
@@ -146,7 +143,6 @@
     digital_to_l3_digital_mobile_web_agg_monthly,
     digital_to_l3_customer_relay_agg_monthly,
     digital_to_l3_app_monthly_feature_pipeline
->>>>>>> d1986930
 )
 
 from .pipelines.data_engineering.pipelines.loyalty_pipeline import (
@@ -283,13 +279,6 @@
         "device_to_l2_pipeline": device_to_l2_pipeline(),
         "device_to_l4_pipeline": device_to_l4_pipeline(),
         "digital_to_l1_pipeline": digital_to_l1_pipeline(),
-<<<<<<< HEAD
-        # new pipeline
-        "digital_to_l1_app_agg_daily_pipeline": digital_to_l1_app_agg_daily_pipeline(),
-        "digital_to_l1_aib_categoy_clean_master" : digital_to_l1_aib_categoy_clean_master(),
-        "digital_to_l1_digital_mobile_web_agg_daily" : digital_to_l1_digital_mobile_web_agg_daily(),
-        "digital_to_l1_app_agg_timeband_pipeline" : digital_to_l1_app_agg_timeband_pipeline(),
-=======
         "digital_to_l3_app_monthly_feature_pipeline": digital_to_l3_app_monthly_feature_pipeline(),
         # add
         "digital_to_l1_app_agg_daily_pipeline": digital_to_l1_app_agg_daily_pipeline(),
@@ -300,7 +289,6 @@
         "digital_to_l1_digital_mobile_web_agg_timeband" : digital_to_l1_digital_mobile_web_agg_timeband(),
         "digital_to_l3_digital_mobile_web_agg_monthly": digital_to_l3_digital_mobile_web_agg_monthly(),
         "digital_to_l3_customer_relay_agg_monthly": digital_to_l3_customer_relay_agg_monthly(),
->>>>>>> d1986930
 
         "digital_to_l2_pipeline": digital_to_l2_pipeline(),
         "digital_to_l3_pipeline": digital_to_l3_pipeline(),

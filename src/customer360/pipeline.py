--- conflicted
+++ resolved
@@ -179,12 +179,8 @@
     streaming_l1_to_l4_pipeline,
 )
 from .pipelines.data_engineering.pipelines.touchpoints_pipeline.to_l1.to_l1_pipeline import (
-<<<<<<< HEAD
     touchpoints_to_l1_pipeline,touchpoints_to_l1_pipeline_contact,
-=======
-    touchpoints_to_l1_pipeline,
-    touchpoints_to_l1_pipeline_contact,
->>>>>>> 23995869
+
 )
 from .pipelines.data_engineering.pipelines.touchpoints_pipeline.to_l2.to_l2_pipeline import (
     touchpoints_to_l2_pipeline,
@@ -289,7 +285,6 @@
         "complaints_to_l3_pipeline": complaints_to_l3_pipeline(),
         "complaints_to_l3_pipeline_survey": complaints_to_l3_pipeline_survey(),
         "complaints_to_l4_pipeline": complaints_to_l4_pipeline(),
-        "touchpoints_to_l1_pipeline_contact": touchpoints_to_l1_pipeline_contact(),
         "touchpoints_to_l1_pipeline": touchpoints_to_l1_pipeline(),
         "touchpoints_to_l1_pipeline_contact": touchpoints_to_l1_pipeline_contact(),
         "touchpoints_to_l2_pipeline": touchpoints_to_l2_pipeline(),

--- conflicted
+++ resolved
@@ -136,22 +136,15 @@
     digital_to_l1_app_agg_timeband_pipeline,
     digital_to_l1_digital_mobile_web_agg_timeband,
     digital_to_l1_customer_relay_agg_daily,
-<<<<<<< HEAD
-    digital_to_l1_combine_app_web_daily
-=======
     digital_to_l1_combine_app_web_daily,
     digital_to_l1_cxense_traffic_daily_agg_pipeline,
     digital_to_l1_digital_mobile_combine_agg_timeband
->>>>>>> 6693d1aa
 )
 
 from .pipelines.data_engineering.pipelines.digital_pipeline.to_l3.to_l3_pipeline import (
     digital_to_l3_digital_mobile_web_agg_monthly,
     digital_to_l3_customer_relay_agg_monthly,
     digital_to_l3_app_monthly_feature_pipeline,
-<<<<<<< HEAD
-    digital_to_l3_digital_combine_agg_monthly,
-=======
     digital_to_l3_digital_combine_feature_monthly,
     digital_to_l3_app_monthly_feature_favorite,
     digital_to_l3_web_monthly_feature_favorite,
@@ -176,7 +169,6 @@
     digital_to_l4_customer_relay_monthly,
     digital_to_l4_digital_customer_app_category_timeband_monthly,
     digital_to_l4_digital_customer_combine_category_timeband_monthly,
->>>>>>> 6693d1aa
 )
 
 from .pipelines.data_engineering.pipelines.loyalty_pipeline import (
@@ -327,9 +319,6 @@
         "digital_to_l3_digital_mobile_web_agg_monthly": digital_to_l3_digital_mobile_web_agg_monthly(),
         "digital_to_l3_customer_relay_agg_monthly": digital_to_l3_customer_relay_agg_monthly(),
         "digital_to_l1_combine_app_web_daily" : digital_to_l1_combine_app_web_daily(),
-<<<<<<< HEAD
-        "digital_to_l3_digital_combine_agg_monthly" : digital_to_l3_digital_combine_agg_monthly(),
-=======
         "digital_to_l3_digital_combine_feature_monthly" : digital_to_l3_digital_combine_feature_monthly(),
         "digital_to_l3_app_monthly_feature_favorite" :digital_to_l3_app_monthly_feature_favorite(),
         "digital_to_l3_web_monthly_feature_favorite" : digital_to_l3_web_monthly_feature_favorite(),
@@ -350,7 +339,6 @@
         "digital_to_l3_combine_category_timeband_monthly" : digital_to_l3_combine_category_timeband_monthly(),
         "digital_to_l4_digital_customer_app_category_timeband_monthly": digital_to_l4_digital_customer_app_category_timeband_monthly(),
         "digital_to_l4_digital_customer_combine_category_timeband_monthly" : digital_to_l4_digital_customer_combine_category_timeband_monthly(),
->>>>>>> 6693d1aa
 
         "digital_to_l2_pipeline": digital_to_l2_pipeline(),
         "digital_to_l3_pipeline": digital_to_l3_pipeline(),

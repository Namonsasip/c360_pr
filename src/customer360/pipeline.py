--- conflicted
+++ resolved
@@ -106,6 +106,8 @@
     loyalty_to_l4_pipeline,
     loyalty_to_l3_pipeline
 )
+
+from .pipelines.data_engineering.pipelines.loyalty_pipeline.to_l4.to_l4_pipeline import *
 from .pipelines.data_engineering.pipelines.network_pipeline.to_l1.to_l1_pipeline import (
     network_to_l1_pipeline,
 )
@@ -218,11 +220,8 @@
         "digital_to_l4_monthly_pipeline": digital_to_l4_monthly_pipeline(),
         "digital_to_l4_weekly_pipeline": digital_to_l4_weekly_pipeline(),
         "digital_to_l4_weekly_favourite_pipeline": digital_to_l4_weekly_favourite_pipeline(),
-<<<<<<< HEAD
         # "device_to_l3_pipeline": device_to_l3_pipeline(),
         "streaming_to_l1_intermediate_pipeline": streaming_to_l1_intermediate_pipeline(),
-=======
->>>>>>> 093416b1
         "streaming_to_l1_pipeline": streaming_to_l1_pipeline(),
         "streaming_to_l2_pipeline": streaming_to_l2_pipeline(),
         "streaming_to_l3_pipeline": streaming_to_l3_pipeline(),

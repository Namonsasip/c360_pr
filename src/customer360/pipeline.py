# Copyright 2018-2019 QuantumBlack Visual Analytics Limited
#
# Licensed under the Apache License, Version 2.0 (the "License");
# you may not use this file except in compliance with the License.
# You may obtain a copy of the License at
#
# http://www.apache.org/licenses/LICENSE-2.0
#
# THE SOFTWARE IS PROVIDED "AS IS", WITHOUT WARRANTY OF ANY KIND,
# EXPRESS OR IMPLIED, INCLUDING BUT NOT LIMITED TO THE WARRANTIES
# OF MERCHANTABILITY, FITNESS FOR A PARTICULAR PURPOSE, AND
# NONINFRINGEMENT. IN NO EVENT WILL THE LICENSOR OR OTHER CONTRIBUTORS
# BE LIABLE FOR ANY CLAIM, DAMAGES, OR OTHER LIABILITY, WHETHER IN AN
# ACTION OF CONTRACT, TORT OR OTHERWISE, ARISING FROM, OUT OF, OR IN
# CONNECTION WITH THE SOFTWARE OR THE USE OR OTHER DEALINGS IN THE SOFTWARE.
#
# The QuantumBlack Visual Analytics Limited ("QuantumBlack") name and logo
# (either separately or in combination, "QuantumBlack Trademarks") are
# trademarks of QuantumBlack. The License does not grant you any right or
# license to the QuantumBlack Trademarks. You may not use the QuantumBlack
# Trademarks or any confusingly similar mark as a trademark for your product,
#     or use the QuantumBlack Trademarks in any other manner that might cause
# confusion in the marketplace, including but not limited to in advertising,
# on websites, or on software.
#
# See the License for the specific language governing permissions and
# limitations under the License.
"""Pipeline construction."""

from typing import Dict

from kedro.pipeline import Pipeline
from customer360.pipelines import data_engineering as de
from customer360.pipelines import data_science as ds



# Here you can define your data-driven pipeline by importing your functions
# and adding them to the pipeline as follows:
#
# from nodes.data_wrangling import clean_data, compute_features
#
# pipeline = Pipeline([
#     node(clean_data, 'customers', 'prepared_customers'),
#     node(compute_features, 'prepared_customers', ['X_train', 'Y_train'])
# ])
#
# Once you have your pipeline defined, you can run it from the root of your
# project by calling:
#
# $ kedro run

from .pipelines.data_engineering import create_pipeline
from .pipelines.data_engineering.pipelines.usage_pipeline.to_l1 import usage_to_l1_pipeline

from src.customer360.pipelines.data_engineering.pipelines.customer_profile_pipeline.to_l4 import customer_profile_to_l4_pipeline

def create_pipelines(**kwargs) -> Dict[str, Pipeline]:
    """Create the project's pipeline.

    Args:
        kwargs: Ignore any additional arguments added in the future.

    Returns:
        A mapping from a pipeline name to a ``Pipeline`` object.

    """

    ###########################################################################
    # Here you can find an example pipeline, made of two modular pipelines.
    #
    # PLEASE DELETE THIS PIPELINE ONCE YOU START WORKING ON YOUR OWN PROJECT AS
    # WELL AS pipelines/data_science AND pipelines/data_engineering
    # -------------------------------------------------------------------------
    #data_science_pipeline = ds.create_pipeline()

    return {
<<<<<<< HEAD
        "__default__": usage_to_l1_pipeline(),
        "usage_to_l1_pipeline": usage_to_l1_pipeline()
=======
        "__default__": data_engineering_pipeline,
        'customer_pipeline': customer_profile_to_l4_pipeline()
>>>>>>> 63f87978
        # "de": data_engineering_pipeline,
        # "__default__": data_engineering_pipeline + data_science_pipeline,
    }
<|MERGE_RESOLUTION|>--- conflicted
+++ resolved
@@ -52,7 +52,6 @@
 
 from .pipelines.data_engineering import create_pipeline
 from .pipelines.data_engineering.pipelines.usage_pipeline.to_l1 import usage_to_l1_pipeline
-
 from src.customer360.pipelines.data_engineering.pipelines.customer_profile_pipeline.to_l4 import customer_profile_to_l4_pipeline
 
 def create_pipelines(**kwargs) -> Dict[str, Pipeline]:
@@ -72,16 +71,10 @@
     # PLEASE DELETE THIS PIPELINE ONCE YOU START WORKING ON YOUR OWN PROJECT AS
     # WELL AS pipelines/data_science AND pipelines/data_engineering
     # -------------------------------------------------------------------------
-    #data_science_pipeline = ds.create_pipeline()
 
     return {
-<<<<<<< HEAD
         "__default__": usage_to_l1_pipeline(),
-        "usage_to_l1_pipeline": usage_to_l1_pipeline()
-=======
-        "__default__": data_engineering_pipeline,
-        'customer_pipeline': customer_profile_to_l4_pipeline()
->>>>>>> 63f87978
+        "customer_profile_to_l4_pipeline": customer_profile_to_l4_pipeline(),
+        "usage_to_l1_pipeline": usage_to_l1_pipeline(),
         # "de": data_engineering_pipeline,
-        # "__default__": data_engineering_pipeline + data_science_pipeline,
     }

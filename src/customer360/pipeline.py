# Copyright 2018-2019 QuantumBlack Visual Analytics Limited
#
# Licensed under the Apache License, Version 2.0 (the "License");
# you may not use this file except in compliance with the License.
# You may obtain a copy of the License at
#
# http://www.apache.org/licenses/LICENSE-2.0
#
# THE SOFTWARE IS PROVIDED "AS IS", WITHOUT WARRANTY OF ANY KIND,
# EXPRESS OR IMPLIED, INCLUDING BUT NOT LIMITED TO THE WARRANTIES
# OF MERCHANTABILITY, FITNESS FOR A PARTICULAR PURPOSE, AND
# NONINFRINGEMENT. IN NO EVENT WILL THE LICENSOR OR OTHER CONTRIBUTORS
# BE LIABLE FOR ANY CLAIM, DAMAGES, OR OTHER LIABILITY, WHETHER IN AN
# ACTION OF CONTRACT, TORT OR OTHERWISE, ARISING FROM, OUT OF, OR IN
# CONNECTION WITH THE SOFTWARE OR THE USE OR OTHER DEALINGS IN THE SOFTWARE.
#
# The QuantumBlack Visual Analytics Limited ("QuantumBlack") name and logo
# (either separately or in combination, "QuantumBlack Trademarks") are
# trademarks of QuantumBlack. The License does not grant you any right or
# license to the QuantumBlack Trademarks. You may not use the QuantumBlack
# Trademarks or any confusingly similar mark as a trademark for your product,
#     or use the QuantumBlack Trademarks in any other manner that might cause
# confusion in the marketplace, including but not limited to in advertising,
# on websites, or on software.
#
# See the License for the specific language governing permissions and
# limitations under the License.
"""Pipeline construction."""
import itertools

from customer360.pipelines.data_engineering.pipelines.billing_pipeline.to_l1.to_l1_pipeline import (
    billing_to_l1_pipeline,
)
from customer360.pipelines.data_engineering.pipelines.billing_pipeline.to_l2.to_l2_pipeline import (
     billing_to_l2_pipeline,
)
from customer360.pipelines.data_engineering.pipelines.billing_pipeline.to_l3.to_l3_pipeline import (
    billing_l1_to_l3_pipeline,
    billing_l0_to_l3_pipeline,
)
from customer360.pipelines.data_engineering.pipelines.billing_pipeline.to_l4.to_l4_pipeline_daily import *
from customer360.pipelines.data_engineering.pipelines.billing_pipeline.to_l4.to_l4_pipeline_monthly import *
from customer360.pipelines.data_engineering.pipelines.billing_pipeline.to_l4.to_l4_pipeline_weekly import *
from customer360.pipelines.data_engineering.pipelines.customer_profile_pipeline.to_l1.to_l1_pipeline import (
    customer_profile_to_l1_pipeline,
)
from customer360.pipelines.data_engineering.pipelines.customer_profile_pipeline.to_l2.to_l2_pipeline import (
    customer_profile_to_l2_pipeline,
)
from customer360.pipelines.data_engineering.pipelines.customer_profile_pipeline.to_l3.to_l3_pipeline import (
    customer_profile_to_l3_pipeline,
    customer_profile_billing_level_to_l3_pipeline,
    unioned_customer_profile_to_l3_pipeline
)
from cvm.data_prep.pipeline import (
    create_cvm_prepare_inputs_samples,
    create_cvm_targets,
    create_cvm_training_data,
    create_cvm_scoring_data,
)
from cvm.modelling.pipeline import create_train_model, create_predictions
from cvm.preprocessing.pipeline import (
    create_cvm_preprocessing_scoring,
    create_cvm_preprocessing,
)
from nba.backtesting.backtesting_pipeline import create_nba_backtesting_pipeline
# from nba.gender_age_imputation.gender_age_imputation_pipeline import create_nba_gender_age_imputation_pipeline
from nba.gender_age_imputation.gender_age_imputation_pipeline import create_nba_gender_age_imputation_pipeline
from nba.model_input.model_input_pipeline import create_nba_model_input_pipeline
from nba.models.models_pipeline import create_nba_models_pipeline
from nba.pcm_scoring.pcm_scoring_pipeline import create_nba_pcm_scoring_pipeline
from nba.personnas_clustering.personnas_clustering_pipeline import create_nba_personnas_clustering_pipeline
from nba.report.pipelines.campaign_importance_volume_pipeline import (
    campaign_importance_volume,
)
from nba.report.pipelines.report_pipeline import create_use_case_view_report_pipeline
from nba.reporting.pipelines.nba_report_pipeline import create_gcg_marketing_performance_report_pipeline
from du.model_input.model_input_pipeline import(create_du_model_input_pipeline,
)
from du.models.models_pipeline import(create_du_models_pipeline,
)
from du.reporting.du_report_pipeline import(create_du_weekly_revenue_uplift_report_pipeline,)

from du.experiment.group_manage_pipeline import(create_du_test_group_pipeline,
)
from du.scoring.scoring_pipeline import(
create_du_scoring_pipeline,
create_package_preference_pipeline
)
from du.upsell.upsell_pipeline import(
create_du_upsell_pipeline,
create_du_weekly_low_score_pipeline,
)
from .pipelines.data_engineering.pipelines.campaign_pipeline import (
    campaign_to_l1_pipeline,
    campaign_to_l2_pipeline,
    campaign_to_l3_pipeline,
    campaign_to_l4_pipeline,
    campaign_to_l4_ranking_pipeline
)

from .pipelines.data_engineering.pipelines.complaints_pipeline.to_l1.to_l1_pipeline import (
    complaints_to_l1_pipeline,
    complaints_to_l1_pipeline_survey,

)
from .pipelines.data_engineering.pipelines.complaints_pipeline.to_l2.to_l2_pipeline import (
    complaints_to_l2_pipeline,
)
from .pipelines.data_engineering.pipelines.complaints_pipeline.to_l3.to_l3_pipeline import (
    complaints_to_l3_pipeline,
    complaints_to_l3_pipeline_survey
)
from .pipelines.data_engineering.pipelines.complaints_pipeline.to_l4.to_l4_pipeline import (
    complaints_to_l4_pipeline,
)
from .pipelines.data_engineering.pipelines.device_pipeline import (
    device_to_l1_pipeline,
    device_to_l2_pipeline,
    device_to_l4_pipeline,
)
from .pipelines.data_engineering.pipelines.digital_pipeline import (
    digital_to_l1_pipeline,
    digital_to_l2_pipeline,
    digital_to_l3_pipeline,
    digital_to_l4_monthly_pipeline,
    digital_to_l4_weekly_pipeline,
    digital_to_l4_weekly_favourite_pipeline,
)

# add new pipeline import
from .pipelines.data_engineering.pipelines.digital_pipeline.to_l1.to_l1_pipeline import (
    digital_to_l1_app_agg_daily_pipeline,
    digital_to_l1_aib_categoy_clean_master,
    digital_to_l1_digital_mobile_web_agg_daily,
    digital_to_l1_app_agg_timeband_pipeline,
    digital_to_l1_digital_mobile_web_agg_timeband,
    digital_to_l1_customer_relay_agg_daily,
    digital_to_l1_combine_app_web_daily,
    digital_to_l1_cxense_traffic_daily_agg_pipeline,
    digital_to_l1_cxense_content_profile,
    digital_to_l1_cxense_traffic_daily_agg_non_site_id_pipeline,
<<<<<<< HEAD
    digital_to_l1_digital_mobile_combine_agg_timeband,
    digital_to_l1_cxense_traffic,
=======
    # digital_to_l1_cxense_traffic_daily_agg_non_site_id_match_and_best_pipeline,
    digital_to_l1_digital_mobile_combine_agg_timeband,
>>>>>>> 600b19d5
    digital_to_l1_digital_cxense_user_traffic,
    digital_to_l1_customer_web_network_company,
    digital_to_l1_customer_multi_company_sim_daily
)

from .pipelines.data_engineering.pipelines.digital_pipeline.to_l3.to_l3_pipeline import (
    digital_to_l3_digital_mobile_web_agg_monthly,
    digital_to_l3_customer_relay_agg_monthly,
    digital_to_l3_app_monthly_feature_pipeline,
    digital_to_l3_digital_combine_feature_monthly,
    digital_to_l3_app_monthly_feature_favorite,
    digital_to_l3_web_monthly_feature_favorite,
    digital_to_l3_app_agg_timeband_monthly_pipeline,
    digital_to_l3_digital_mobile_web_agg_timeband,
    digital_to_l3_combine_monthly_feature_favorite,
    digital_to_l3_app_favorite_timeband_pipeline,
    digital_to_l3_web_favorite_timeband_pipeline,
    digital_to_l3_app_monthly_feature_score,
    digital_to_l3_web_monthly_feature_score,
    digital_to_l3_combine_monthly_feature_score,
    digital_to_l3_combine_favorite_by_category_monthly,
    digital_to_l3_combine_category_timeband_monthly,
    digital_to_l3_cxense_agg_monthly,
    digital_to_l3_customer_multi_company_sim_monthly
)

from .pipelines.data_engineering.pipelines.digital_pipeline.to_l4.to_l4_pipeline import (
    digital_to_l4_digital_customer_app_category_monthly,
    digital_to_l4_digital_customer_combine_agg_monthly,
    digital_to_l4_digital_customer_web_category_monthly,
    digital_to_l4_digital_customer_web_category_timeband_monthly,
    digital_to_l4_customer_relay_monthly,
    digital_to_l4_digital_customer_app_category_timeband_monthly,
    digital_to_l4_digital_customer_combine_category_timeband_monthly,
)

from .pipelines.data_engineering.pipelines.loyalty_pipeline import (
    loyalty_to_l1_pipeline,
    loyalty_to_l2_pipeline,
    loyalty_to_l3_pipeline,
    loyalty_to_l4_weekly_pipeline,
    loyalty_to_l4_monthly_pipeline,
)
from .pipelines.data_engineering.pipelines.network_pipeline.to_l1.to_l1_pipeline import (
    network_to_l1_pipeline, 
    network_geo_home_work_location_master_to_l1_pipeline,
    network_cei_voice_qoe_to_l1_pipeline,
    network_data_traffic_to_l1_pipeline,
    network_failed_call_attempt_and_call_drop_to_l1_pipeline,
    network_cqi_to_l1_pipeline,
    network_cei_to_l1_pipeline
)
from .pipelines.data_engineering.pipelines.network_pipeline.to_l2.to_l2_pipeline import (
    network_to_l2_pipeline,
)
from .pipelines.data_engineering.pipelines.network_pipeline.to_l3.to_l3_pipeline import (
    network_to_l3_pipeline,
)
from .pipelines.data_engineering.pipelines.network_pipeline.to_l4.to_l4_pipeline import (
    network_to_l4_pipeline,
)
from .pipelines.data_engineering.pipelines.product_pipeline.to_l1.to_l1_pipeline import (
    product_to_l1_pipeline,
)
from .pipelines.data_engineering.pipelines.product_pipeline.to_l2.to_l2_pipeline import (
    product_to_l2_pipeline,
)
from .pipelines.data_engineering.pipelines.product_pipeline.to_l4.to_l4_pipeline import (
    product_to_l4_pipeline,
)
from .pipelines.data_engineering.pipelines.revenue_pipeline import (
    revenue_to_l1_pipeline,
    revenue_to_l4_daily_pipeline,
    revenue_to_l3_pipeline,
    revenue_feature_to_l3_pipeline,
    revenue_to_l4_monthly_pipeline,
    revenue_to_l2_pipeline,
    revenue_to_l4_weekly_pipeline,
)
from .pipelines.data_engineering.pipelines.revenue_pipeline.to_l3.to_l3_pipeline import revenue_l3_last_most_monthly
from .pipelines.data_engineering.pipelines.stream_pipeline.to_l1.to_l1_pipeline import (
    streaming_to_l1_onair_vimmi_pipeline, streaming_to_l1_soc_mobile_data_pipeline,
    streaming_to_l1_session_duration_pipeline, streaming_sdr_sub_app_hourly_daily_for_l3_monthly
)
from .pipelines.data_engineering.pipelines.stream_pipeline.to_l2.to_l2_pipeline import (
    streaming_to_l2_intermediate_pipeline, streaming_to_l2_pipeline, streaming_to_l2_session_duration_pipeline
)
from .pipelines.data_engineering.pipelines.stream_pipeline.to_l3.to_l3_pipeline import (
    streaming_to_l3_pipeline, streaming_to_l3_session_duration_pipeline, streaming_series_title_master,
    streaming_to_l3_sdr_sub_app_time_based_features, streaming_to_l3_favourite_location_features,
)
from .pipelines.data_engineering.pipelines.stream_pipeline.to_l4.to_l4_pipeline import (
    streaming_l2_to_l4_pipeline,
    streaming_l2_to_l4_session_duration_pipeline,
    streaming_l1_to_l4_pipeline,
)
from .pipelines.data_engineering.pipelines.touchpoints_pipeline.to_l1.to_l1_pipeline import (
    touchpoints_to_l1_pipeline,touchpoints_to_l1_pipeline_contact,

)
from .pipelines.data_engineering.pipelines.touchpoints_pipeline.to_l2.to_l2_pipeline import (
    touchpoints_to_l2_pipeline,
)

from .pipelines.data_engineering.pipelines.touchpoints_pipeline.to_l3.to_l3_pipeline import (
    touchpoints_to_l3_pipeline,
    touchpoints_to_l3_pipeline_contact,
)

from .pipelines.data_engineering.pipelines.touchpoints_pipeline.to_l4.to_l4_pipeline import (
    touchpoints_to_l4_pipeline,
)

from .pipelines.data_engineering.pipelines.usage_pipeline import (
    usage_to_l1_pipeline,
    usage_create_master_data_for_favourite_feature,
    usage_to_l1_pipeline_last_idd_features,
    usage_to_l2_pipeline,
    usage_to_l3_pipeline,
    usage_to_l3_pipeline_idd_features,
    usage_to_l4_pipeline,
    usage_to_l4_daily_pipeline,
)
from data_quality.pipeline import (
     data_quality_pipeline,
     subscription_id_sampling_pipeline,
     threshold_analysis_pipeline
)

from .pipelines.data_engineering.pipelines.sales_pipeline.to_l2.to_l2_pipeline import (
    sales_to_l2_pipeline,
)

from .pipelines.data_engineering.pipelines.sales_pipeline.to_l4.to_l4_weekly_pipeline import (
    sales_to_l4_pipeline,
)

from .pipelines.data_engineering.pipelines.util_pipeline import (
    lineage_dependency_pipeline, ops_report_pipeline, metadata_backup_pipeline
)

from .pipelines.data_engineering.pipelines.predictive_pipeline.to_l4.to_l4_pipeline import predictive_to_l4_pipeline

from .pipelines.data_engineering.pipelines.geolocation_pipeline.to_l1.to_l1_pipeline import *
from .pipelines.data_engineering.pipelines.geolocation_pipeline.to_l2.to_l2_pipeline import *
from .pipelines.data_engineering.pipelines.geolocation_pipeline.to_l3.to_l3_pipeline import *
from .pipelines.data_engineering.pipelines.geolocation_pipeline.to_l4.to_l4_pipeline import *



def create_c360_pipeline(**kwargs) -> Dict[str, Pipeline]:

    return {
        "usage_to_l1_pipeline": usage_to_l1_pipeline(),
        "usage_create_master_data_for_favourite_feature": usage_create_master_data_for_favourite_feature(),
        "usage_to_l1_pipeline_last_idd_features": usage_to_l1_pipeline_last_idd_features(),
        "usage_to_l4_daily_pipeline": usage_to_l4_daily_pipeline(),
        "usage_to_l2_pipeline": usage_to_l2_pipeline(),
        "usage_to_l3_pipeline": usage_to_l3_pipeline(),
        "usage_to_l3_pipeline_idd_features": usage_to_l3_pipeline_idd_features(),
        "usage_to_l4_pipeline": usage_to_l4_pipeline(),
        "customer_profile_to_l1_pipeline": customer_profile_to_l1_pipeline(),
        "customer_profile_to_l2_pipeline": customer_profile_to_l2_pipeline(),
        "customer_profile_to_l3_pipeline": customer_profile_to_l3_pipeline(),
        "unioned_customer_profile_to_l3_pipeline": unioned_customer_profile_to_l3_pipeline(),
        "customer_profile_billing_level_to_l3_pipeline": customer_profile_billing_level_to_l3_pipeline(),
        "billing_to_l1_pipeline": billing_to_l1_pipeline(),
        "billing_l0_to_l3_pipeline": billing_l0_to_l3_pipeline(),
        "billing_l1_to_l3_pipeline": billing_l1_to_l3_pipeline(),
        "billing_to_l2_pipeline": billing_to_l2_pipeline(),
        "billing_to_l4_pipeline_monthly": billing_to_l4_pipeline_monthly(),
        "billing_to_l4_pipeline_weekly": billing_to_l4_pipeline_weekly(),
        "billing_to_l4_ranked_pipeline_weekly": billing_to_l4_ranked_pipeline_weekly(),
        "billing_to_l4_pipeline_daily": billing_to_l4_pipeline_daily(),
        "device_to_l1_pipeline": device_to_l1_pipeline(),
        "device_to_l2_pipeline": device_to_l2_pipeline(),
        "device_to_l4_pipeline": device_to_l4_pipeline(),
        "digital_to_l1_pipeline": digital_to_l1_pipeline(),
        "digital_to_l3_app_monthly_feature_pipeline": digital_to_l3_app_monthly_feature_pipeline(),
        "digital_to_l3_combine_monthly_feature_favorite": digital_to_l3_combine_monthly_feature_favorite(),
        "digital_to_l3_cxense_agg_monthly": digital_to_l3_cxense_agg_monthly(),
        # add
        "digital_to_l1_app_agg_daily_pipeline": digital_to_l1_app_agg_daily_pipeline(),
        "digital_to_l1_aib_categoy_clean_master" : digital_to_l1_aib_categoy_clean_master(),
        "digital_to_l1_digital_mobile_web_agg_daily" : digital_to_l1_digital_mobile_web_agg_daily(),
        "digital_to_l1_app_agg_timeband_pipeline"   :   digital_to_l1_app_agg_timeband_pipeline(),
        "digital_to_l1_customer_relay_agg_daily": digital_to_l1_customer_relay_agg_daily(),
        "digital_to_l1_digital_mobile_web_agg_timeband" : digital_to_l1_digital_mobile_web_agg_timeband(),
        "digital_to_l1_cxense_traffic_daily_agg_pipeline" :  digital_to_l1_cxense_traffic_daily_agg_pipeline(),
        "digital_to_l1_cxense_content_profile" : digital_to_l1_cxense_content_profile(),
        "digital_to_l1_cxense_traffic_daily_agg_non_site_id_pipeline" : digital_to_l1_cxense_traffic_daily_agg_non_site_id_pipeline(),
<<<<<<< HEAD
        "digital_to_l1_cxense_traffic": digital_to_l1_cxense_traffic(),
        "digital_to_l1_customer_web_network_company": digital_to_l1_customer_web_network_company(),
        "digital_to_l1_customer_multi_company_sim_daily": digital_to_l1_customer_multi_company_sim_daily(),
=======
        "digital_to_l1_digital_cxense_user_traffic" : digital_to_l1_digital_cxense_user_traffic(),
        "digital_to_l1_customer_web_network_company" : digital_to_l1_customer_web_network_company(),
        "digital_to_l1_customer_multi_company_sim_daily" : digital_to_l1_customer_multi_company_sim_daily(),
        # "digital_to_l1_cxense_traffic_daily_agg_non_site_id_match_and_best_pipeline" : digital_to_l1_cxense_traffic_daily_agg_non_site_id_match_and_best_pipeline(),
>>>>>>> 600b19d5
        "digital_to_l3_digital_mobile_web_agg_monthly": digital_to_l3_digital_mobile_web_agg_monthly(),
        "digital_to_l3_customer_relay_agg_monthly": digital_to_l3_customer_relay_agg_monthly(),
        "digital_to_l1_combine_app_web_daily" : digital_to_l1_combine_app_web_daily(),
        "digital_to_l3_digital_combine_feature_monthly" : digital_to_l3_digital_combine_feature_monthly(),
        "digital_to_l3_app_monthly_feature_favorite" :digital_to_l3_app_monthly_feature_favorite(),
        "digital_to_l3_web_monthly_feature_favorite" : digital_to_l3_web_monthly_feature_favorite(),
        "digital_to_l3_app_agg_timeband_monthly_pipeline" :digital_to_l3_app_agg_timeband_monthly_pipeline(),
        "digital_to_l3_digital_mobile_web_agg_timeband":digital_to_l3_digital_mobile_web_agg_timeband(),
        "digital_to_l3_app_favorite_timeband_pipeline" : digital_to_l3_app_favorite_timeband_pipeline(),
        "digital_to_l3_web_favorite_timeband_pipeline":digital_to_l3_web_favorite_timeband_pipeline(),
        "digital_to_l3_app_monthly_feature_score" : digital_to_l3_app_monthly_feature_score(),
        "digital_to_l3_web_monthly_feature_score" : digital_to_l3_web_monthly_feature_score(),
        "digital_to_l3_combine_monthly_feature_score" : digital_to_l3_combine_monthly_feature_score(),
        "digital_to_l4_digital_customer_app_category_monthly" : digital_to_l4_digital_customer_app_category_monthly(),
        "digital_to_l4_digital_customer_web_category_monthly" : digital_to_l4_digital_customer_web_category_monthly(),
        "digital_to_l3_combine_favorite_by_category_monthly": digital_to_l3_combine_favorite_by_category_monthly(),
        "digital_to_l4_digital_customer_combine_agg_monthly": digital_to_l4_digital_customer_combine_agg_monthly(),
        "digital_to_l4_digital_customer_web_category_timeband_monthly": digital_to_l4_digital_customer_web_category_timeband_monthly(),
        "digital_to_l1_digital_mobile_combine_agg_timeband" : digital_to_l1_digital_mobile_combine_agg_timeband(),
        "digital_to_l4_customer_relay_monthly": digital_to_l4_customer_relay_monthly(),
        "digital_to_l3_combine_category_timeband_monthly" : digital_to_l3_combine_category_timeband_monthly(),
        "digital_to_l3_customer_multi_company_sim_monthly" : digital_to_l3_customer_multi_company_sim_monthly(),
        "digital_to_l4_digital_customer_app_category_timeband_monthly": digital_to_l4_digital_customer_app_category_timeband_monthly(),
        "digital_to_l4_digital_customer_combine_category_timeband_monthly" : digital_to_l4_digital_customer_combine_category_timeband_monthly(),
        "digital_to_l3_customer_multi_company_sim_monthly": digital_to_l3_customer_multi_company_sim_monthly(),
        "digital_to_l1_digital_cxense_user_traffic": digital_to_l1_digital_cxense_user_traffic(),

        "digital_to_l2_pipeline": digital_to_l2_pipeline(),
        "digital_to_l3_pipeline": digital_to_l3_pipeline(),
        "digital_to_l4_monthly_pipeline": digital_to_l4_monthly_pipeline(),
        "digital_to_l4_weekly_pipeline": digital_to_l4_weekly_pipeline(),
        "digital_to_l4_weekly_favourite_pipeline": digital_to_l4_weekly_favourite_pipeline(),
        "streaming_to_l1_onair_vimmi_pipeline": streaming_to_l1_onair_vimmi_pipeline(),
        "streaming_to_l1_soc_mobile_data_pipeline": streaming_to_l1_soc_mobile_data_pipeline(),
        "streaming_to_l1_session_duration_pipeline": streaming_to_l1_session_duration_pipeline(),
        "streaming_to_l2_intermediate_pipeline": streaming_to_l2_intermediate_pipeline(),
        "streaming_to_l2_pipeline": streaming_to_l2_pipeline(),
        "streaming_to_l2_session_duration_pipeline": streaming_to_l2_session_duration_pipeline(),
        "streaming_series_title_master": streaming_series_title_master(),
        "streaming_to_l3_pipeline": streaming_to_l3_pipeline(),
        "streaming_sdr_sub_app_hourly_daily_for_l3_monthly": streaming_sdr_sub_app_hourly_daily_for_l3_monthly(),
        "streaming_to_l3_sdr_sub_app_time_based_features": streaming_to_l3_sdr_sub_app_time_based_features(),
        "streaming_to_l3_favourite_location_features": streaming_to_l3_favourite_location_features(),
        "streaming_to_l3_session_duration_pipeline": streaming_to_l3_session_duration_pipeline(),
        "streaming_l1_to_l4_pipeline": streaming_l1_to_l4_pipeline(),
        "streaming_l2_to_l4_session_duration_pipeline": streaming_l2_to_l4_session_duration_pipeline(),
        "streaming_l2_to_l4_pipeline": streaming_l2_to_l4_pipeline(),
        "revenue_to_l1_pipeline": revenue_to_l1_pipeline(),
        "revenue_to_l2_pipeline": revenue_to_l2_pipeline(),
        "revenue_to_l3_pipeline": revenue_to_l3_pipeline(),
        "revenue_feature_to_l3_pipeline": revenue_feature_to_l3_pipeline(),
        "revenue_to_l4_daily_pipeline": revenue_to_l4_daily_pipeline(),
        "revenue_to_l4_monthly_pipeline": revenue_to_l4_monthly_pipeline(),
        "revenue_to_l4_weekly_pipeline": revenue_to_l4_weekly_pipeline(),
        "revenue_l3_last_most_monthly": revenue_l3_last_most_monthly(),
        "complaints_to_l1_pipeline": complaints_to_l1_pipeline(),
        "complaints_to_l1_pipeline_survey": complaints_to_l1_pipeline_survey(),
        "complaints_to_l2_pipeline": complaints_to_l2_pipeline(),
        "complaints_to_l3_pipeline": complaints_to_l3_pipeline(),
        "complaints_to_l3_pipeline_survey": complaints_to_l3_pipeline_survey(),
        "complaints_to_l4_pipeline": complaints_to_l4_pipeline(),
        "touchpoints_to_l1_pipeline": touchpoints_to_l1_pipeline(),
        "touchpoints_to_l1_pipeline_contact": touchpoints_to_l1_pipeline_contact(),
        "touchpoints_to_l2_pipeline": touchpoints_to_l2_pipeline(),
        "touchpoints_to_l3_pipeline": touchpoints_to_l3_pipeline(),
        "touchpoints_to_l3_pipeline_contact": touchpoints_to_l3_pipeline_contact(),
        "touchpoints_to_l4_pipeline": touchpoints_to_l4_pipeline(),
        "campaign_to_l1_pipeline": campaign_to_l1_pipeline(),
        "campaign_to_l2_pipeline": campaign_to_l2_pipeline(),
        "campaign_to_l3_pipeline": campaign_to_l3_pipeline(),
        "campaign_to_l4_pipeline": campaign_to_l4_pipeline(),
        "campaign_to_l4_ranking_pipeline": campaign_to_l4_ranking_pipeline(),
        "loyalty_to_l1_pipeline": loyalty_to_l1_pipeline(),
        "loyalty_to_l2_pipeline": loyalty_to_l2_pipeline(),
        "loyalty_to_l3_pipeline": loyalty_to_l3_pipeline(),
        "loyalty_to_l4_weekly_pipeline": loyalty_to_l4_weekly_pipeline(),
        "loyalty_to_l4_monthly_pipeline": loyalty_to_l4_monthly_pipeline(),
        "network_to_l1_pipeline": network_to_l1_pipeline(),
        "network_geo_home_work_location_master_to_l1_pipeline": network_geo_home_work_location_master_to_l1_pipeline(),
        "network_cei_voice_qoe_to_l1_pipeline": network_cei_voice_qoe_to_l1_pipeline(),
        "network_data_traffic_to_l1_pipeline": network_data_traffic_to_l1_pipeline(),
        "network_failed_call_attempt_and_call_drop_to_l1_pipeline": network_failed_call_attempt_and_call_drop_to_l1_pipeline(),
        "network_cqi_to_l1_pipeline": network_cqi_to_l1_pipeline(),
        "network_cei_to_l1_pipeline": network_cei_to_l1_pipeline(),
        "network_to_l2_pipeline": network_to_l2_pipeline(),
        "network_to_l3_pipeline": network_to_l3_pipeline(),
        "network_to_l4_pipeline": network_to_l4_pipeline(),
        "product_to_l1_pipeline": product_to_l1_pipeline(),
        "product_to_l2_pipeline": product_to_l2_pipeline(),
        "product_to_l4_pipeline": product_to_l4_pipeline(),
        "sales_to_l2_pipeline": sales_to_l2_pipeline(),
        "sales_to_l4_pipeline": sales_to_l4_pipeline(),
        "predictive_to_l4_pipeline": predictive_to_l4_pipeline(),
        "lineage_dependency_pipeline": lineage_dependency_pipeline(),
        "ops_report_pipeline": ops_report_pipeline(),
        "geo_to_l3_pipeline_1st": geo_to_l3_pipeline_1st(),
        "geo_to_l3_pipeline_2nd": geo_to_l3_pipeline_2nd(),
        "geo_to_l3_home_work_pipeline": geo_to_l3_home_work_pipeline(),
        "geo_to_l1_pipeline_master": geo_to_l1_pipeline_master(),
        "geo_to_l1_pipeline_to_run":geo_to_l1_pipeline_to_run(),
        "geo_to_l1_pipeline": geo_to_l1_pipeline(),
        "geo_to_l2_pipeline": geo_to_l2_pipeline(),
        "geo_to_l3_pipeline": geo_to_l3_pipeline(),
        "geo_to_l4_pipeline": geo_to_l4_pipeline(),
        "metadata_backup_pipeline": metadata_backup_pipeline()
    }


def create_cvm_pipeline(**kwargs) -> Dict[str, Pipeline]:
    return {
        "cvm_setup_training_data_sample": create_cvm_prepare_inputs_samples("sample")
        + create_cvm_targets("sample")
        + create_cvm_training_data("sample"),
        "cvm_training_preprocess_sample": create_cvm_preprocessing_scoring("sample"),
        "cvm_train_model_sample": create_train_model("sample"),
        "cvm_setup_scoring_data_sample": create_cvm_prepare_inputs_samples(
            "scoring_sample"
        )
        + create_cvm_scoring_data("scoring_sample"),
        "cvm_scoring_combine_data": create_cvm_scoring_data("scoring_sample"),
        "cvm_scoring_preprocess_sample": create_cvm_preprocessing_scoring(
            "scoring_sample"
        ),
        "cvm_predict_model_sample": create_predictions("scoring_sample", "dev"),
        "cvm_setup_training_data_dev": create_cvm_prepare_inputs_samples("dev")
        + create_cvm_targets("dev")
        + create_cvm_training_data("dev"),
        "cvm_training_combine_data": create_cvm_training_data("dev"),
        "cvm_training_preprocess_dev": create_cvm_preprocessing("dev"),
        "cvm_train_model_dev": create_train_model("dev"),
        "cvm_setup_scoring_data_dev": create_cvm_prepare_inputs_samples("scoring_dev")
        + create_cvm_scoring_data("scoring_dev"),
        "cvm_scoring_preprocess_dev": create_cvm_preprocessing_scoring("scoring_dev"),
        "cvm_predict_model_dev": create_predictions("scoring_dev", "dev"),
        "cvm_validate_model_dev": create_predictions(
            "sample", "dev", "l5_cvm_one_day_train_preprocessed_sample"
        ),
    }


def create_nba_pipeline(**kwargs) -> Dict[str, Pipeline]:
    return {
        "__default__": create_nba_model_input_pipeline()
        + create_nba_models_pipeline()
        + campaign_importance_volume()
        + create_nba_backtesting_pipeline()
        + create_nba_pcm_scoring_pipeline()
        + create_nba_gender_age_imputation_pipeline()
        + create_nba_personnas_clustering_pipeline(),
        "create_use_case_view_report": create_use_case_view_report_pipeline(),
        "create_gcg_marketing_performance_report": create_gcg_marketing_performance_report_pipeline(),
    }

def create_du_pipeline(**kwargs) -> Dict[str,Pipeline]:
    return {
        "create_du_model_input": create_du_model_input_pipeline(),
        "create_du_model": create_du_models_pipeline(),
        "create_du_test_group": create_du_test_group_pipeline(),
        "create_du_scoring": create_du_scoring_pipeline(),
        "create_du_upsell": create_du_upsell_pipeline(),
        "create_package_preference": create_package_preference_pipeline(),
        "create_du_weekly_revenue_uplift_report":create_du_weekly_revenue_uplift_report_pipeline(),
        "create_du_weekly_low_score_list":create_du_weekly_low_score_pipeline(),
    }

def create_dq_pipeline(**kwargs) -> Dict[str, Pipeline]:
    return {
        "data_quality_pipeline": data_quality_pipeline(),
        "subscription_id_sampling_pipeline": subscription_id_sampling_pipeline(),
        "threshold_analysis_pipeline": threshold_analysis_pipeline(),
    }


def create_pipelines(**kwargs) -> Dict[str, Pipeline]:
    """Create the project's pipeline.
    Args:
        kwargs: Ignore any additional arguments added in the future.
    Returns:
        A mapping from a pipeline name to a ``Pipeline`` object.
    """
    all_pipelines = {}

    for pipeline_name, pipeline_object in itertools.chain(
        create_c360_pipeline(**kwargs).items(),
        create_cvm_pipeline(**kwargs).items(),
        create_nba_pipeline(**kwargs).items(),
        create_dq_pipeline(**kwargs).items(),
        create_du_pipeline(**kwargs).items()
    ):
        # If many pipelines have nodes under the same modular
        # pipeline, combine the results
        if pipeline_name in all_pipelines.keys():
            all_pipelines[pipeline_name] += pipeline_object
        else:
            all_pipelines[pipeline_name] = pipeline_object

    return all_pipelines<|MERGE_RESOLUTION|>--- conflicted
+++ resolved
@@ -140,13 +140,8 @@
     digital_to_l1_cxense_traffic_daily_agg_pipeline,
     digital_to_l1_cxense_content_profile,
     digital_to_l1_cxense_traffic_daily_agg_non_site_id_pipeline,
-<<<<<<< HEAD
-    digital_to_l1_digital_mobile_combine_agg_timeband,
-    digital_to_l1_cxense_traffic,
-=======
     # digital_to_l1_cxense_traffic_daily_agg_non_site_id_match_and_best_pipeline,
     digital_to_l1_digital_mobile_combine_agg_timeband,
->>>>>>> 600b19d5
     digital_to_l1_digital_cxense_user_traffic,
     digital_to_l1_customer_web_network_company,
     digital_to_l1_customer_multi_company_sim_daily
@@ -338,16 +333,10 @@
         "digital_to_l1_cxense_traffic_daily_agg_pipeline" :  digital_to_l1_cxense_traffic_daily_agg_pipeline(),
         "digital_to_l1_cxense_content_profile" : digital_to_l1_cxense_content_profile(),
         "digital_to_l1_cxense_traffic_daily_agg_non_site_id_pipeline" : digital_to_l1_cxense_traffic_daily_agg_non_site_id_pipeline(),
-<<<<<<< HEAD
-        "digital_to_l1_cxense_traffic": digital_to_l1_cxense_traffic(),
-        "digital_to_l1_customer_web_network_company": digital_to_l1_customer_web_network_company(),
-        "digital_to_l1_customer_multi_company_sim_daily": digital_to_l1_customer_multi_company_sim_daily(),
-=======
         "digital_to_l1_digital_cxense_user_traffic" : digital_to_l1_digital_cxense_user_traffic(),
         "digital_to_l1_customer_web_network_company" : digital_to_l1_customer_web_network_company(),
         "digital_to_l1_customer_multi_company_sim_daily" : digital_to_l1_customer_multi_company_sim_daily(),
         # "digital_to_l1_cxense_traffic_daily_agg_non_site_id_match_and_best_pipeline" : digital_to_l1_cxense_traffic_daily_agg_non_site_id_match_and_best_pipeline(),
->>>>>>> 600b19d5
         "digital_to_l3_digital_mobile_web_agg_monthly": digital_to_l3_digital_mobile_web_agg_monthly(),
         "digital_to_l3_customer_relay_agg_monthly": digital_to_l3_customer_relay_agg_monthly(),
         "digital_to_l1_combine_app_web_daily" : digital_to_l1_combine_app_web_daily(),
@@ -372,8 +361,6 @@
         "digital_to_l3_customer_multi_company_sim_monthly" : digital_to_l3_customer_multi_company_sim_monthly(),
         "digital_to_l4_digital_customer_app_category_timeband_monthly": digital_to_l4_digital_customer_app_category_timeband_monthly(),
         "digital_to_l4_digital_customer_combine_category_timeband_monthly" : digital_to_l4_digital_customer_combine_category_timeband_monthly(),
-        "digital_to_l3_customer_multi_company_sim_monthly": digital_to_l3_customer_multi_company_sim_monthly(),
-        "digital_to_l1_digital_cxense_user_traffic": digital_to_l1_digital_cxense_user_traffic(),
 
         "digital_to_l2_pipeline": digital_to_l2_pipeline(),
         "digital_to_l3_pipeline": digital_to_l3_pipeline(),

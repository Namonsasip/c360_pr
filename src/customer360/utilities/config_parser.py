--- conflicted
+++ resolved
@@ -324,17 +324,8 @@
 
     features.extend(config["partition_by"])
 
-<<<<<<< HEAD
-    read_from = config.get("read_from")
-
-    if read_from == 'l2':
-        features.append("start_of_week")
-    else:
-        features.append("start_of_month")
-=======
     read_from = config.get("read_from", "")
     features.append(__get_l4_time_granularity_column(read_from))
->>>>>>> da914066
 
     for alias, col_name in config["feature_column"].items():
         features.append("{} as {}".format(col_name, alias))
@@ -350,14 +341,6 @@
             order=order
         ))
 
-<<<<<<< HEAD
-    if read_from == 'l2':
-        order_column_last_week = "{}_weekly_last_week".format(config["order_by_column_prefix"])
-        order_column_last_two_week = "{}_weekly_last_two_week".format(config["order_by_column_prefix"])
-        order_column_last_four_week = "{}_weekly_last_four_week".format(config["order_by_column_prefix"])
-        order_column_last_twelve_week = "{}_weekly_last_twelve_week".format(config["order_by_column_prefix"])
-
-=======
         features.append("""
             row_number() over (partition by {partition_column} 
             order by {order_column} {order}) as daily_rank_last_fourteen_day
@@ -386,69 +369,59 @@
         ))
 
     elif read_from == 'l2':
->>>>>>> da914066
         features.append("""
             row_number() over (partition by {partition_column} 
             order by {order_column} {order}) as weekly_rank_last_week
             """.format(
             partition_column=','.join(config["partition_by"]),
-            order_column=order_column_last_week,
-            order=order
-        ))
-        features.append(order_column_last_week)
+            order_column="{}_weekly_last_week".format(config["order_by_column_prefix"]),
+            order=order
+        ))
 
         features.append("""
             row_number() over (partition by {partition_column} 
             order by {order_column} {order}) as weekly_rank_last_two_week
             """.format(
             partition_column=','.join(config["partition_by"]),
-            order_column=order_column_last_two_week,
-            order=order
-        ))
-        features.append(order_column_last_two_week)
+            order_column="{}_weekly_last_two_week".format(config["order_by_column_prefix"]),
+            order=order
+        ))
 
         features.append("""
             row_number() over (partition by {partition_column} 
             order by {order_column} {order}) as weekly_rank_last_four_week
             """.format(
             partition_column=','.join(config["partition_by"]),
-            order_column=order_column_last_four_week,
-            order=order
-        ))
-        features.append(order_column_last_four_week)
+            order_column="{}_weekly_last_four_week".format(config["order_by_column_prefix"]),
+            order=order
+        ))
 
         features.append("""
             row_number() over (partition by {partition_column} 
             order by {order_column} {order}) as weekly_rank_last_twelve_week
             """.format(
             partition_column=','.join(config["partition_by"]),
-            order_column=order_column_last_twelve_week,
-            order=order
-        ))
-        features.append(order_column_last_twelve_week)
+            order_column="{}_weekly_last_twelve_week".format(config["order_by_column_prefix"]),
+            order=order
+        ))
     else:
-        order_column_monthly_last_month = "{}_monthly_last_month".format(config["order_by_column_prefix"])
-        order_column_monthly_last_three_month = "{}_monthly_last_three_month".format(config["order_by_column_prefix"])
-
         features.append("""
             row_number() over (partition by {partition_column} 
             order by {order_column} {order}) as rank_last_month
             """.format(
             partition_column=','.join(config["partition_by"]),
-            order_column=order_column_monthly_last_month,
-            order=order
-        ))
-        features.append(order_column_monthly_last_month)
+            order_column="{}_monthly_last_month".format(config["order_by_column_prefix"]),
+            order=order
+        ))
 
         features.append("""
             row_number() over (partition by {partition_column} 
             order by {order_column} {order}) as rank_last_three_month
             """.format(
             partition_column=','.join(config["partition_by"]),
-            order_column=order_column_monthly_last_three_month,
-            order=order
-        ))
-        features.append(order_column_monthly_last_three_month)
+            order_column="{}_monthly_last_three_month".format(config["order_by_column_prefix"]),
+            order=order
+        ))
 
     sql_stmt = sql_stmt.format(',\n'.join(set(features)),
                                config.get("where_clause", ""))
@@ -479,7 +452,7 @@
     return join_condition
 
 
-def join_l4_rolling_ranked_table(result_df, config):
+def __join_l4_rolling_ranked_table(result_df, config):
     feature_column = [F.col("left.{}".format(each_col)) for each_col in config["partition_by"]]
 
     final_df = None
@@ -531,7 +504,7 @@
         result_df["last_three_month"] = ranked_df.where(F.col("monthly_rank_last_three_month") == rank)
 
     if to_join:
-        return join_l4_rolling_ranked_table(result_df, config)
+        return __join_l4_rolling_ranked_table(result_df, config)
 
     return result_df
 

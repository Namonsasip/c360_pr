import logging
from typing import *
from pyspark.sql import DataFrame, functions as F
from customer360.utilities.spark_util import get_spark_session
from pyspark.sql import DataFrame
from pyspark.sql.functions import concat_ws,explode
from functools import reduce


#from customer360.utilities.re_usable_functions import union_dataframes_with_missing_cols

# Query generator class
class QueryGenerator:

    # accept table_name as string, table_params as dict
    @staticmethod
    def aggregate(table_name, table_params, column_function, **kwargs):
        try:

            feature_list = table_params["feature_list"]

            features = column_function(feature_list, **kwargs)

            event_date_column = table_params.get('event_date_column')

            if event_date_column is not None:
                QueryGenerator.__add_start_of_week(features, event_date_column)
                QueryGenerator.__add_start_of_month(features, event_date_column)
                QueryGenerator.__add_event_partition_date(features, event_date_column)

            # if don't want to use where clause then put empty string "" in query_parameters.yaml
            where_clause = table_params.get("where_clause", "")

            # if features are not listed we can assume it to be *
            # or can raise a exception
            projection = ','.join(features) if len(features) != 0 else "*"

            # if don't want to use group by then put empty string "" in query_parameters.yaml

            granularity = table_params["granularity"]

            if granularity != "":
                query = "Select {},{} from {} {} group by {}".format(granularity, projection, table_name, where_clause,
                                                                     granularity)
            else:
                query = "Select {} from {} {}".format(projection, table_name, where_clause)

            logging.info("SQL QUERY {}".format(query))

            return query

        except Exception as e:
            print(str(e))
            print("Table parameters are missing.")

    @staticmethod
    def __add_event_partition_date(feature_list, event_date_column):
        feature_list.append("date({}) as event_partition_date".format(event_date_column))

    @staticmethod
    def __add_start_of_week(feature_list, event_date_column):
        feature_list.append("date(date_trunc('week', {})) as start_of_week".format(event_date_column))

    @staticmethod
    def __add_start_of_month(feature_list, event_date_column):
        feature_list.append("date(date_trunc('month', {})) as start_of_month".format(event_date_column))

    @staticmethod
    def normal_feature_listing(feature_list, **kwargs):
        features = []

        for (key, val) in feature_list.items():
            features.append("{} as {}".format(val, key))

        return features

    @staticmethod
    def expansion_feature_listing(feature_list, **kwargs):
        features = []

        for (key, val) in feature_list.items():
            for col in val:
                features.append("{}({}) as {}".format(key, col, col + "_" + key))

        return features


def __get_l4_time_granularity_column(read_from):
    if read_from is None:
        raise ValueError("read_from is mandatory. Please specify either 'l1', 'l2', or 'l3'")

    if read_from.lower() == 'l1':
        return 'event_partition_date'

    elif read_from.lower() == 'l2':
        return "start_of_week"

    elif read_from.lower() == 'l3':
        return "start_of_month"

    raise ValueError("Unknown value for read_from. Please specify either 'l1', 'l2', or 'l3'")


def union_dataframes_with_missing_cols(df_input_or_list, *args):
    if type(df_input_or_list) is list:
        df_list = df_input_or_list
    elif type(df_input_or_list) is DataFrame:
        df_list = [df_input_or_list] + list(args)

    col_list = set()
    for df in df_list:
        for column in df.columns:
            col_list.add(column)

    def add_missing_cols(dataframe, col_list):
        missing_cols = [column for column in col_list if column not in dataframe.columns]
        for column in missing_cols:
            dataframe = dataframe.withColumn(column, F.lit(None))
        return dataframe.select(*sorted(col_list))

    df_list_updated = [add_missing_cols(df, col_list) for df in df_list]
    return reduce(DataFrame.union, df_list_updated)


def _get_full_data(src_data, fea_dict):

    if len(src_data.head(1)) == 0:
        return src_data

    spark = get_spark_session()

    read_from = fea_dict.get("read_from")
    src_data.createOrReplaceTempView("src_data")
    if read_from is None:
        raise ValueError("read_from is mandatory. Please specify either 'l1' ,'l2', or 'l3'")

    if read_from.lower() == 'l1':
        data_range = "90"
        grouping = fea_dict.get("grouping", "event_partition_date")
        fix_dimension_cols = fea_dict["fix_dimension_cols"]
        fix_dimension_where_cond = fea_dict.get("fix_dimension_where_cond")

        target_dimension_col = fea_dict["target_dimension_col"]

        logging.info("data_range:", data_range)

    elif read_from.lower() == 'l2':
        data_range = "12"
        grouping = fea_dict.get("grouping", "start_of_week")
        fix_dimension_cols = fea_dict["fix_dimension_cols"]
        fix_dimension_where_cond = fea_dict.get("fix_dimension_where_cond")

        target_dimension_col = fea_dict["target_dimension_col"]
        logging.info("data_range:", data_range)

    elif read_from.lower() == 'l3':
        data_range = "3"
        grouping = fea_dict.get("grouping", "start_of_month")
        fix_dimension_cols = fea_dict["fix_dimension_cols"]
        fix_dimension_where_cond = fea_dict.get("fix_dimension_where_cond")

        target_dimension_col = fea_dict["target_dimension_col"]
        logging.info("data_range:", data_range)

    else:
        raise ValueError("read_from is mandatory. Please specify either 'l1', l2', or 'l3'")

    if fix_dimension_cols is None or target_dimension_col is None:
        raise ValueError("fix_dimension_cols and target_dimension_cols is mandatory for creating full_data")
    else:
        full_set_1 = spark.sql(
            "select {0},collect_set({1}) as set_1 from src_data {2} group by {0}".format(fix_dimension_cols,
                                                                                         target_dimension_col,
                                                                                         fix_dimension_where_cond))

        full_set_1 = full_set_1.withColumn("set_2", concat_ws(",", "set_1"))
        full_set_1.createOrReplaceTempView("full_set_1")

        full_set_2 = spark.sql(
            "select *, collect_set(set_2) over(order by {0} RANGE BETWEEN {1} PRECEDING AND 1 PRECEDING) as set_3 from full_set_1".format(
                grouping, data_range))
        full_set_2 = full_set_2.withColumn("set_4", concat_ws(",", "set_3"))
        full_set_2 = full_set_2.withColumn("set_5", F.split("set_2", ",")).withColumn("set_6", F.split("set_4", ","))
        full_set_2.createOrReplaceTempView("full_set_2")

        full_set_3 = spark.sql(
            "select *,array_distinct(set_5) as set_7, array_distinct(set_6) as set_8 from full_set_2").drop("set_1",
                                                                                                            "set_2",
                                                                                                            "set_3",
                                                                                                            "set_4",
                                                                                                            "set_5",
                                                                                                            "set_6")
        full_set_3.createOrReplaceTempView("full_set_3")

        full_set_4 = spark.sql("select *,array_except(set_8,set_7) as missing_set from full_set_3")
        full_set_4 = full_set_4.drop("set_7", "set_8")
        full_set_4 = full_set_4.withColumn(target_dimension_col, explode(full_set_4.missing_set)).drop("missing_set")

        full_data = union_dataframes_with_missing_cols(src_data, full_set_4)

        return full_data


def l4_rolling_window(input_df, config):

    if len(input_df.head(1)) == 0:
        return input_df

    ranked_lookup_enable_flag = config.get('ranked_lookup_enable_flag', "No")

    if ranked_lookup_enable_flag.lower() == 'yes':
        full_data = _get_full_data(input_df, config)
        input_df = full_data

    table_name = "input_table"
    input_df.createOrReplaceTempView(table_name)

    sql_stmt = """
        select 
            {}
        from input_table
        {}
    """

    features = []

    features.extend(config["partition_by"])

    read_from = config.get("read_from")
    features.append(__get_l4_time_granularity_column(read_from))
    features = list(set(features))  # Remove duplicates

    for agg_function, column_list in config["feature_list"].items():
        for each_feature_column in column_list:
            if read_from == 'l1':
                features.append("{function}({feature_column}) over ({window}) as {column_name}".format(
                    function=agg_function,
                    feature_column=each_feature_column,
                    window=create_daily_lookback_window(7, config["partition_by"]),
                    column_name="{}_{}_daily_last_seven_day".format(agg_function, each_feature_column)
                ))

                features.append("{function}({feature_column}) over ({window}) as {column_name}".format(
                    function=agg_function,
                    feature_column=each_feature_column,
                    window=create_daily_lookback_window(14, config["partition_by"]),
                    column_name="{}_{}_daily_last_fourteen_day".format(agg_function, each_feature_column)
                ))

                features.append("{function}({feature_column}) over ({window}) as {column_name}".format(
                    function=agg_function,
                    feature_column=each_feature_column,
                    window=create_daily_lookback_window(30, config["partition_by"]),
                    column_name="{}_{}_daily_last_thirty_day".format(agg_function, each_feature_column)
                ))

                features.append("{function}({feature_column}) over ({window}) as {column_name}".format(
                    function=agg_function,
                    feature_column=each_feature_column,
                    window=create_daily_lookback_window(90, config["partition_by"]),
                    column_name="{}_{}_daily_last_ninety_day".format(agg_function, each_feature_column)
                ))

            elif read_from == 'l2':
                features.append("{function}({feature_column}) over ({window}) as {column_name}".format(
                    function=agg_function,
                    feature_column=each_feature_column,
                    window=create_weekly_lookback_window(1, config["partition_by"]),
                    column_name="{}_{}_weekly_last_week".format(agg_function, each_feature_column)
                ))

                features.append("{function}({feature_column}) over ({window}) as {column_name}".format(
                    function=agg_function,
                    feature_column=each_feature_column,
                    window=create_weekly_lookback_window(2, config["partition_by"]),
                    column_name="{}_{}_weekly_last_two_week".format(agg_function, each_feature_column)
                ))

                features.append("{function}({feature_column}) over ({window}) as {column_name}".format(
                    function=agg_function,
                    feature_column=each_feature_column,
                    window=create_weekly_lookback_window(4, config["partition_by"]),
                    column_name="{}_{}_weekly_last_four_week".format(agg_function, each_feature_column)
                ))

                features.append("{function}({feature_column}) over ({window}) as {column_name}".format(
                    function=agg_function,
                    feature_column=each_feature_column,
                    window=create_weekly_lookback_window(12, config["partition_by"]),
                    column_name="{}_{}_weekly_last_twelve_week".format(agg_function, each_feature_column)
                ))
            else:
                features.append("{function}({feature_column}) over ({window}) as {column_name}".format(
                    function=agg_function,
                    feature_column=each_feature_column,
                    window=create_monthly_lookback_window(1, config["partition_by"]),
                    column_name="{}_{}_monthly_last_month".format(agg_function,
                                                                  each_feature_column)
                ))

                features.append("{function}({feature_column}) over ({window}) as {column_name}".format(
                    function=agg_function,
                    feature_column=each_feature_column,
                    window=create_monthly_lookback_window(3, config["partition_by"]),
                    column_name="{}_{}_monthly_last_three_month".format(agg_function,
                                                                        each_feature_column)
                ))

    sql_stmt = sql_stmt.format(',\n'.join(features),
                               config.get("where_clause", ""))

    logging.info("SQL QUERY {}".format(sql_stmt))

    spark = get_spark_session()
    df = spark.sql(sql_stmt)

    return df


def create_daily_lookback_window(
        num_of_days,
        partition_column,
        order_by_column="event_partition_date"
):
    max_seconds_in_day = 24 * 60 * 60

    window_statement = create_window_statement(
        partition_column=partition_column,
        order_by_column=order_by_column,
        start_interval="{} preceding".format(num_of_days * max_seconds_in_day),
        end_interval="1 preceding"
    )

    return window_statement


def create_monthly_lookback_window(
        num_of_month,
        partition_column,
        order_by_column="start_of_month"
):
    max_seconds_in_month = 31 * 24 * 60 * 60

    window_statement = create_window_statement(
        partition_column=partition_column,
        order_by_column=order_by_column,
        start_interval="{} preceding".format(num_of_month * max_seconds_in_month),
        end_interval="1 preceding"
    )

    return window_statement


def create_weekly_lookback_window(
        num_of_week,
        partition_column,
        order_by_column="start_of_week"
):
    seconds_in_week = 7 * 24 * 60 * 60

    window_statement = create_window_statement(
        partition_column=partition_column,
        order_by_column=order_by_column,
        start_interval="{} preceding".format(num_of_week * seconds_in_week),
        end_interval="1 preceding"
    )

    return window_statement


def create_window_statement(
        partition_column,
        order_by_column,
        start_interval,
        end_interval
):
    return """
            partition by {partition_column} 
            order by cast(cast({order_by_column} as timestamp) as long) asc
            range between {start_interval} and {end_interval}
            """.format(partition_column=','.join(partition_column),
                       order_by_column=order_by_column,
                       start_interval=start_interval,
                       end_interval=end_interval)


def node_from_config(input_df, config) -> DataFrame:

    if len(input_df.head(1)) == 0:
        return input_df

    table_name = "input_table"
    input_df.createOrReplaceTempView(table_name)

    sql_stmt = QueryGenerator.aggregate(
        table_name=table_name,
        table_params=config,
        column_function=QueryGenerator.normal_feature_listing)

    spark = get_spark_session()

    df = spark.sql(sql_stmt)
    return df


def expansion(input_df, config) -> DataFrame:
    """
    This function will expand the base feature based on parameters
    :param input_df:
    :param config:
    :return:
    """

    if len(input_df.head(1)) == 0:
        return input_df

    table_name = "input_table"
    input_df.createOrReplaceTempView(table_name)

    sql_stmt = QueryGenerator.aggregate(
        table_name=table_name,
        table_params=config,
        column_function=QueryGenerator.expansion_feature_listing
    )

    logging.info("SQL QUERY {}".format(sql_stmt))

    spark = get_spark_session()

    df = spark.sql(sql_stmt)
    return df


def customUnion(df1, df2):
    cols1 = df1.columns
    cols2 = df2.columns
    total_cols = sorted(cols1 + list(set(cols2) - set(cols1)))
    def expr(mycols, allcols):
        def processCols(colname):
            if colname in mycols:
                return colname
            else:
                return F.lit(None).alias(colname)
        cols = map(processCols, allcols)
        return list(cols)
    appended = df1.select(expr(cols1, total_cols)).union(df2.select(expr(cols2, total_cols)))
    return appended


def __generate_l4_rolling_ranked_column(
        input_df,
        config
) -> DataFrame:

    if len(input_df.head(1)) == 0:
        return input_df

    table_name = "input_table"
    input_df.createOrReplaceTempView(table_name)

    sql_stmt = """
        select 
            {}
        from input_table
        {}
    """

    features = []

    features.extend(config["partition_by"])

    read_from = config.get("read_from", "")
    features.append(__get_l4_time_granularity_column(read_from))

    for alias, col_name in config["feature_column"].items():
        features.append("{} as {}".format(col_name, alias))

    order = config.get("order", "desc")
    if read_from == 'l1':
        features.append("""
            row_number() over (partition by {partition_column} 
            order by {order_column} {order}) as daily_rank_last_seven_day,
            {order_column}
            """.format(
            partition_column=','.join(config["partition_by"]),
            order_column="{}_daily_last_seven_day".format(config["order_by_column_prefix"]),
            order=order
        ))

        features.append("""
            row_number() over (partition by {partition_column} 
            order by {order_column} {order}) as daily_rank_last_fourteen_day,
            {order_column}
            """.format(
            partition_column=','.join(config["partition_by"]),
            order_column="{}_daily_last_fourteen_day".format(config["order_by_column_prefix"]),
            order=order
        ))

        features.append("""
            row_number() over (partition by {partition_column} 
            order by {order_column} {order}) as daily_rank_last_thirty_day,
            {order_column}
            """.format(
            partition_column=','.join(config["partition_by"]),
            order_column="{}_daily_last_thirty_day".format(config["order_by_column_prefix"]),
            order=order
        ))

        features.append("""
            row_number() over (partition by {partition_column} 
            order by {order_column} {order}) as daily_rank_last_ninety_day,
            {order_column}
            """.format(
            partition_column=','.join(config["partition_by"]),
            order_column="{}_daily_last_ninety_day".format(config["order_by_column_prefix"]),
            order=order
        ))

    elif read_from == 'l2':
        features.append("""
            row_number() over (partition by {partition_column} 
            order by {order_column} {order}) as weekly_rank_last_week,
            {order_column}
            """.format(
            partition_column=','.join(config["partition_by"]),
            order_column="{}_weekly_last_week".format(config["order_by_column_prefix"]),
            order=order
        ))

        features.append("""
            row_number() over (partition by {partition_column} 
            order by {order_column} {order}) as weekly_rank_last_two_week,
            {order_column}
            """.format(
            partition_column=','.join(config["partition_by"]),
            order_column="{}_weekly_last_two_week".format(config["order_by_column_prefix"]),
            order=order
        ))

        features.append("""
            row_number() over (partition by {partition_column} 
            order by {order_column} {order}) as weekly_rank_last_four_week,
            {order_column}
            """.format(
            partition_column=','.join(config["partition_by"]),
            order_column="{}_weekly_last_four_week".format(config["order_by_column_prefix"]),
            order=order
        ))

        features.append("""
            row_number() over (partition by {partition_column} 
            order by {order_column} {order}) as weekly_rank_last_twelve_week,
            {order_column}
            """.format(
            partition_column=','.join(config["partition_by"]),
            order_column="{}_weekly_last_twelve_week".format(config["order_by_column_prefix"]),
            order=order
        ))
    else:
        features.append("""
            row_number() over (partition by {partition_column} 
            order by {order_column} {order}) as rank_last_month,
            {order_column}
            """.format(
            partition_column=','.join(config["partition_by"]),
            order_column="{}_monthly_last_month".format(config["order_by_column_prefix"]),
            order=order
        ))

        features.append("""
            row_number() over (partition by {partition_column} 
            order by {order_column} {order}) as rank_last_three_month,
            {order_column}
            """.format(
            partition_column=','.join(config["partition_by"]),
            order_column="{}_monthly_last_three_month".format(config["order_by_column_prefix"]),
            order=order
        ))

    sql_stmt = sql_stmt.format(',\n'.join(set(features)),
                               config.get("where_clause", ""))

    logging.info("SQL QUERY {}".format(sql_stmt))

    spark = get_spark_session()

    df = spark.sql(sql_stmt)

    return df


def __construct_null_safe_join_condition(
        column_list,
        left_alias='left',
        right_alias='right'
):
    join_condition = (F.col("{}.{}".format(left_alias, column_list[0]))
                      .eqNullSafe(F.col("{}.{}".format(right_alias, column_list[0]))))

    if len(column_list) == 1:
        return join_condition

    for each_col in column_list[1:]:
        join_condition &= (F.col("{}.{}".format(left_alias, each_col))
                           .eqNullSafe(F.col("{}.{}".format(right_alias, each_col))))

    return join_condition


def join_l4_rolling_ranked_table(result_df, config):

<<<<<<< HEAD
    # if len(result_df.head(1)) == 0:
    #     return result_df
=======
    for _, df in result_df.items():
        if len(df.head(1)) == 0:
            return df
>>>>>>> 32f117cc

    feature_column = [F.col("left.{}".format(each_col)) for each_col in config["partition_by"]]

    final_df = None
    for window_range, df in result_df.items():

        for each_feature_column in config["feature_column"]:
            feature_column.append(F.col(each_feature_column)
                                  .alias("{}_{}".format(each_feature_column, window_range)))

        if final_df is None:
            final_df = df.alias("left").select(feature_column)
            feature_column = list(map(lambda x: 'left.{}'.format(x), final_df.columns))
            continue

        # Always join on partition_by because it defines the granularity
        join_condition = __construct_null_safe_join_condition(config["partition_by"])

        final_df = (final_df.alias("left").join(other=df.alias("right"),
                                                on=join_condition,
                                                how='inner')
                    .select(feature_column))

        feature_column = list(map(lambda x: 'left.{}'.format(x), final_df.columns))

    return final_df


def __generate_l4_filtered_ranked_table(
        ranked_df,
        config
):
    result_df = {}
    read_from = config["read_from"]

    to_join = config.get("to_join", True)
    rank = config.get("rank", 1)

    if read_from == 'l1':
        result_df["last_seven_day"] = ranked_df.where(F.col("daily_rank_last_seven_day") == rank)
        result_df["last_fourteen_day"] = ranked_df.where(F.col("daily_rank_last_fourteen_day") == rank)
        result_df["last_thirty_day"] = ranked_df.where(F.col("daily_rank_last_thirty_day") == rank)
        result_df["last_ninety_day"] = ranked_df.where(F.col("daily_rank_last_ninety_day") == rank)

    elif read_from == 'l2':
        result_df["last_week"] = ranked_df.where(F.col("weekly_rank_last_week") == rank)
        result_df["last_two_week"] = ranked_df.where(F.col("weekly_rank_last_two_week") == rank)
        result_df["last_four_week"] = ranked_df.where(F.col("weekly_rank_last_four_week") == rank)
        result_df["last_twelve_week"] = ranked_df.where(F.col("weekly_rank_last_twelve_week") == rank)
    else:
        result_df["last_month"] = ranked_df.where(F.col("monthly_rank_last_month") == rank)
        result_df["last_three_month"] = ranked_df.where(F.col("monthly_rank_last_three_month") == rank)

    if to_join:
        return join_l4_rolling_ranked_table(result_df, config)

    return result_df


def l4_rolling_ranked_window(
        input_df,
        config
) -> Dict[str, DataFrame]:

    if len(input_df.head(1)) == 0:
        return input_df

    ranked_df = __generate_l4_rolling_ranked_column(input_df, config)
    result_df = __generate_l4_filtered_ranked_table(ranked_df, config)
    return result_df<|MERGE_RESOLUTION|>--- conflicted
+++ resolved
@@ -610,14 +610,9 @@
 
 def join_l4_rolling_ranked_table(result_df, config):
 
-<<<<<<< HEAD
-    # if len(result_df.head(1)) == 0:
-    #     return result_df
-=======
     for _, df in result_df.items():
         if len(df.head(1)) == 0:
             return df
->>>>>>> 32f117cc
 
     feature_column = [F.col("left.{}".format(each_col)) for each_col in config["partition_by"]]
 

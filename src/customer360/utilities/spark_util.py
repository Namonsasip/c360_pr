--- conflicted
+++ resolved
@@ -18,23 +18,6 @@
     """
     :return:
     """
-<<<<<<< HEAD
-    spark = SparkSession.builder.getOrCreate()
-
-    spark.conf.set("spark.sql.parquet.binaryAsString", "true")
-
-    # Enable Arrow-based columnar data transfers
-    spark.conf.set("spark.sql.execution.arrow.enabled", "true")
-
-    # Dont delete this line. This allow spark to only overwrite the partition
-    # saved to parquet instead of entire table folder
-    spark.conf.set("spark.sql.sources.partitionOverwriteMode", "DYNAMIC")
-
-    # Increase allow size
-    spark.conf.set("spark.driver.maxResultSize", "8g")
-
-    spark.conf.set("spark.sql.parquet.mergeSchema", "true")
-=======
     if running_environment.lower() == 'on_premise':
         CNTX = load_context(Path.cwd(), env=conf)
         parameter = CNTX.catalog.load("params:spark_conf")
@@ -53,7 +36,7 @@
         spark = SparkSession.builder.getOrCreate()
         spark.conf.set("spark.sql.parquet.binaryAsString", "true")
         # pyarrow is not working so disable it for now
-        spark.conf.set("spark.sql.execution.arrow.enabled", "false")
+        spark.conf.set("spark.sql.execution.arrow.enabled", "true")
         # Dont delete this line. This allow spark to only overwrite the partition
         # saved to parquet instead of entire table folder
         spark.conf.set("spark.sql.sources.partitionOverwriteMode", "DYNAMIC")
@@ -61,7 +44,10 @@
        # spark.conf.set("spark.sql.parquet.mergeSchema", "true")
 
     spark.sparkContext.setLogLevel("WARN")
->>>>>>> fdadc62a
+    # Increase allow size
+    spark.conf.set("spark.driver.maxResultSize", "8g")
+
+    spark.conf.set("spark.sql.parquet.mergeSchema", "true")
 
     return spark
 

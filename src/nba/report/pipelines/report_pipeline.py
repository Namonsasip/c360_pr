<<<<<<< HEAD
# from functools import partial
#
# from kedro.pipeline import Pipeline, node
#
# from src.nba.report.nodes.report_nodes import *
#
#
# def create_use_case_view_report_data() -> Pipeline:
#     return Pipeline(
#         [
#             node(
#                 partial(
#                     create_report_campaign_tracking_table,
#                     day="2020-03-03",  # TODO make dynamic
#                 ),
#                 {
#                     "cvm_prepaid_customer_groups": "cvm_prepaid_customer_groups",
#                     "dm996_cvm_ontop_pack": "dm996_cvm_ontop_pack",
#                     "use_case_campaign_mapping": "use_case_campaign_mapping",
#                     "report_create_campaign_tracking_table_parameters": "params:report_create_campaign_tracking_table",
#                 },
#                 "campaign_response_input_table",
#                 name="campaign_response_input_table",
#                 tags=["campaign_response_input_table",],
#             ),
#             node(
#                 partial(
#                     node_reporting_kpis,
#                     date_from=datetime.strptime(
#                         "2020-02-01", "%Y-%m-%d"
#                     ),  # TODO make dynamic
#                     date_to=datetime.strptime(
#                         "2020-03-03", "%Y-%m-%d"
#                     ),  # TODO make dynamic
#                     arpu_days_agg_periods=[1, 7, 30],
#                     dormant_days_agg_periods=[5, 7, 14, 30, 60, 90],
#                 ),
#                 inputs={
#                     "cvm_prepaid_customer_groups": "cvm_prepaid_customer_groups",
#                     "dm42_promotion_prepaid": "dm42_promotion_prepaid",
#                     "dm43_promotion_prepaid": "dm43_promotion_prepaid",
#                     "dm01_fin_top_up": "dm01_fin_top_up",
#                     "dm15_mobile_usage_aggr_prepaid": "dm15_mobile_usage_aggr_prepaid",
#                     "prepaid_no_activity_daily": "prepaid_no_activity_daily",
#                 },
#                 outputs="reporting_kpis",
#                 name="reporting_kpis",
#                 tags=["reporting_kpis"],
#             ),
#             node(
#                 node_daily_kpis_by_group_report,
#                 inputs={"reporting_kpis": "reporting_kpis",},
#                 outputs="daily_kpis_by_group_report",
#                 name="daily_kpis_by_group_report",
#                 tags=["daily_kpis_by_group_report"],
#             ),
#             node(
#                 node_plot_daily_kpis_by_group_report,
#                 inputs={"daily_kpis_by_group_report": "daily_kpis_by_group_report",},
#                 outputs="plot_daily_kpis_by_group_report",
#                 name="plot_daily_kpis_by_group_report",
#                 tags=["plot_daily_kpis_by_group_report"],
#             ),
#             node(
#                 partial(
#                     create_use_case_view_report,
#                     day="2020-03-03",  # TODO make dynamic
#                     aggregate_period=[1, 7, 30],
#                 ),
#                 inputs={
#                     "use_case_campaign_mapping": "use_case_campaign_mapping",
#                     "cvm_prepaid_customer_groups": "cvm_prepaid_customer_groups",
#                     "campaign_response_input_table": "campaign_response_input_table",
#                     "reporting_kpis": "reporting_kpis",
#                 },
#                 outputs="use_case_view_report_table",
#                 name="use_case_view_report_table",
#                 tags=["use_case_view_report_table",],
#             ),
#         ],
#         tags=["churn_ard_report"],
#     )
=======
from functools import partial

from kedro.pipeline import Pipeline, node

from src.nba.report.nodes.report_nodes import *


def create_use_case_view_report_data() -> Pipeline:
    return Pipeline(
        [
            node(
                create_use_case_campaign_mapping_table,
                {
                    "campaign_churn_cvm_master": "campaign_churn_cvm_master",
                    "campaign_churn_bau_master": "campaign_churn_bau_master",
                    "campaign_ard_cvm_master": "campaign_ard_cvm_master",
                },
                "use_case_campaign_mapping",
                name="create_use_case_campaign_mapping_table",
                tags=["create_use_case_campaign_mapping_table",],
            ),
            node(
                partial(
                    create_report_campaign_tracking_table,
                    day="2020-03-24",  # TODO make dynamic
                ),
                {
                    "cvm_prepaid_customer_groups": "cvm_prepaid_customer_groups",
                    "l0_campaign_tracking_contact_list_pre": "l0_campaign_tracking_contact_list_pre",
                    "use_case_campaign_mapping": "use_case_campaign_mapping",
                },
                "campaign_response_input_table",
                name="campaign_response_input_table",
                tags=["campaign_response_input_table",],
            ),
            node(
                partial(
                    node_reporting_kpis,
                    date_from=datetime.strptime(
                        "2020-02-20", "%Y-%m-%d"
                    ),  # TODO make dynamic
                    date_to=datetime.strptime(
                        "2020-03-24", "%Y-%m-%d"
                    ),  # TODO make dynamic
                    arpu_days_agg_periods=[1, 7, 30],
                    dormant_days_agg_periods=[5, 7, 14, 30, 60, 90],
                ),
                inputs={
                    "cvm_prepaid_customer_groups": "cvm_prepaid_customer_groups",
                    "dm42_promotion_prepaid": "dm42_promotion_prepaid",
                    "dm43_promotion_prepaid": "dm43_promotion_prepaid",
                    "dm01_fin_top_up": "dm01_fin_top_up",
                    "dm15_mobile_usage_aggr_prepaid": "dm15_mobile_usage_aggr_prepaid",
                    "prepaid_no_activity_daily": "prepaid_no_activity_daily",
                },
                outputs="reporting_kpis",
                name="reporting_kpis",
                tags=["reporting_kpis"],
            ),
            node(
                node_daily_kpis_by_group_report,
                inputs={"reporting_kpis": "reporting_kpis",},
                outputs="daily_kpis_by_group_report",
                name="daily_kpis_by_group_report",
                tags=["daily_kpis_by_group_report"],
            ),
            node(
                node_plot_daily_kpis_by_group_report,
                inputs={"daily_kpis_by_group_report": "daily_kpis_by_group_report",},
                outputs="plot_daily_kpis_by_group_report",
                name="plot_daily_kpis_by_group_report",
                tags=["plot_daily_kpis_by_group_report"],
            ),
            node(
                partial(
                    create_use_case_view_report,
                    day="2020-03-24",  # TODO make dynamic
                    aggregate_period=[1, 7, 30],
                ),
                inputs={
                    "use_case_campaign_mapping": "use_case_campaign_mapping",
                    "cvm_prepaid_customer_groups": "cvm_prepaid_customer_groups",
                    "campaign_response_input_table": "campaign_response_input_table",
                    "reporting_kpis": "reporting_kpis",
                },
                outputs="use_case_view_report_table",
                name="use_case_view_report_table",
                tags=["use_case_view_report_table",],
            ),
        ],
        tags=["churn_ard_report"],
    )
>>>>>>> d5c6a7ea
<|MERGE_RESOLUTION|>--- conflicted
+++ resolved
@@ -1,87 +1,3 @@
-<<<<<<< HEAD
-# from functools import partial
-#
-# from kedro.pipeline import Pipeline, node
-#
-# from src.nba.report.nodes.report_nodes import *
-#
-#
-# def create_use_case_view_report_data() -> Pipeline:
-#     return Pipeline(
-#         [
-#             node(
-#                 partial(
-#                     create_report_campaign_tracking_table,
-#                     day="2020-03-03",  # TODO make dynamic
-#                 ),
-#                 {
-#                     "cvm_prepaid_customer_groups": "cvm_prepaid_customer_groups",
-#                     "dm996_cvm_ontop_pack": "dm996_cvm_ontop_pack",
-#                     "use_case_campaign_mapping": "use_case_campaign_mapping",
-#                     "report_create_campaign_tracking_table_parameters": "params:report_create_campaign_tracking_table",
-#                 },
-#                 "campaign_response_input_table",
-#                 name="campaign_response_input_table",
-#                 tags=["campaign_response_input_table",],
-#             ),
-#             node(
-#                 partial(
-#                     node_reporting_kpis,
-#                     date_from=datetime.strptime(
-#                         "2020-02-01", "%Y-%m-%d"
-#                     ),  # TODO make dynamic
-#                     date_to=datetime.strptime(
-#                         "2020-03-03", "%Y-%m-%d"
-#                     ),  # TODO make dynamic
-#                     arpu_days_agg_periods=[1, 7, 30],
-#                     dormant_days_agg_periods=[5, 7, 14, 30, 60, 90],
-#                 ),
-#                 inputs={
-#                     "cvm_prepaid_customer_groups": "cvm_prepaid_customer_groups",
-#                     "dm42_promotion_prepaid": "dm42_promotion_prepaid",
-#                     "dm43_promotion_prepaid": "dm43_promotion_prepaid",
-#                     "dm01_fin_top_up": "dm01_fin_top_up",
-#                     "dm15_mobile_usage_aggr_prepaid": "dm15_mobile_usage_aggr_prepaid",
-#                     "prepaid_no_activity_daily": "prepaid_no_activity_daily",
-#                 },
-#                 outputs="reporting_kpis",
-#                 name="reporting_kpis",
-#                 tags=["reporting_kpis"],
-#             ),
-#             node(
-#                 node_daily_kpis_by_group_report,
-#                 inputs={"reporting_kpis": "reporting_kpis",},
-#                 outputs="daily_kpis_by_group_report",
-#                 name="daily_kpis_by_group_report",
-#                 tags=["daily_kpis_by_group_report"],
-#             ),
-#             node(
-#                 node_plot_daily_kpis_by_group_report,
-#                 inputs={"daily_kpis_by_group_report": "daily_kpis_by_group_report",},
-#                 outputs="plot_daily_kpis_by_group_report",
-#                 name="plot_daily_kpis_by_group_report",
-#                 tags=["plot_daily_kpis_by_group_report"],
-#             ),
-#             node(
-#                 partial(
-#                     create_use_case_view_report,
-#                     day="2020-03-03",  # TODO make dynamic
-#                     aggregate_period=[1, 7, 30],
-#                 ),
-#                 inputs={
-#                     "use_case_campaign_mapping": "use_case_campaign_mapping",
-#                     "cvm_prepaid_customer_groups": "cvm_prepaid_customer_groups",
-#                     "campaign_response_input_table": "campaign_response_input_table",
-#                     "reporting_kpis": "reporting_kpis",
-#                 },
-#                 outputs="use_case_view_report_table",
-#                 name="use_case_view_report_table",
-#                 tags=["use_case_view_report_table",],
-#             ),
-#         ],
-#         tags=["churn_ard_report"],
-#     )
-=======
 from functools import partial
 
 from kedro.pipeline import Pipeline, node
@@ -173,5 +89,4 @@
             ),
         ],
         tags=["churn_ard_report"],
-    )
->>>>>>> d5c6a7ea
+    )
--- conflicted
+++ resolved
@@ -7,15 +7,7 @@
 from pyspark.sql import Window
 from pyspark.sql import functions as F
 
-<<<<<<< HEAD
 from customer360.utilities.spark_util import get_spark_session
-=======
-# Initialize spark session, this will be use until spark will be initialize automatically by kedro
-from customer360.utilities.spark_util import get_spark_session
-
-spark = get_spark_session()
-
->>>>>>> 9cd00c13
 
 def create_report_campaign_tracking_table(
     cvm_prepaid_customer_groups: DataFrame,

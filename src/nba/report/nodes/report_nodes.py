<<<<<<< HEAD
# import re
# from datetime import datetime
# from datetime import timedelta
# from typing import Dict, Any, List
#
# import pandas as pd
# #import plotnine
# #from plotnine import *
# from pyspark.sql import DataFrame
# from pyspark.sql import Window
# from pyspark.sql import functions as F
#
# from customer360.utilities.spark_util import get_spark_session
#
#
# def create_report_campaign_tracking_table(
#     cvm_prepaid_customer_groups: DataFrame,
#     dm996_cvm_ontop_pack: DataFrame,
#     use_case_campaign_mapping: DataFrame,
#     report_create_campaign_tracking_table_parameters: Dict[str, Any],
#     day: str,
# ) -> DataFrame:
#     """
#     Args:
#         cvm_prepaid_customer_groups: cvm sandbox target group
#         dm996_cvm_ontop_pack: campaign response data
#         use_case_campaign_mapping: campaign child code mapping table of each usecase
#         report_create_campaign_tracking_table_parameters: parameters use to create campaign tracking table
#         day: day string #TODO make dynamic
#     Returns: DataFrame of campaign data for report making
#     """
#
#     # reduce data period to 90 days #TODO change to proper number
#     tracking_day_d = datetime.date(datetime.strptime(day, "%Y-%m-%d"))
#     down_scoped_date = tracking_day_d - timedelta(90)
#     campaign_tracking_sdf_filter = dm996_cvm_ontop_pack.filter(
#         F.col(report_create_campaign_tracking_table_parameters["date_filter_column"])
#         > F.unix_timestamp(F.lit(down_scoped_date)).cast("timestamp")
#     )
#
#     # Joining campaign tracking data with sandbox group
#     df_cvm_campaign_tracking = cvm_prepaid_customer_groups.join(
#         campaign_tracking_sdf_filter.select(
#             report_create_campaign_tracking_table_parameters[
#                 "campaign_table_selected_columns"
#             ]
#         ),
#         report_create_campaign_tracking_table_parameters[
#             "campaign_and_group_join_keys"
#         ],
#         "inner",
#     ).join(
#         use_case_campaign_mapping,
#         report_create_campaign_tracking_table_parameters["campaign_mapping_join_keys"],
#         "inner",
#     )
#     # Create integer response feature
#     df_cvm_campaign_tracking = df_cvm_campaign_tracking.withColumn(
#         "response_integer", F.when(F.col("response") == "Y", 1).otherwise(0)
#     )
#
#     return df_cvm_campaign_tracking
#
#
# def node_reporting_kpis(
#     cvm_prepaid_customer_groups: DataFrame,
#     dm42_promotion_prepaid: DataFrame,
#     dm43_promotion_prepaid: DataFrame,
#     dm01_fin_top_up: DataFrame,
#     dm15_mobile_usage_aggr_prepaid: DataFrame,
#     prepaid_no_activity_daily: DataFrame,
#     date_from: datetime,
#     date_to: datetime,
#     arpu_days_agg_periods: List[int],
#     dormant_days_agg_periods: List[int],
# ):
#     """
#     Args:
#         cvm_prepaid_customer_groups: cvm_sandbox_target_group
#         dm42_promotion_prepaid: daily data on-top transaction
#         dm43_promotion_prepaid: daily voice on-top transaction
#         dm01_fin_top_up:  daily top-up transaction
#         dm15_mobile_usage_aggr_prepaid: daily usage data, contains data/voice usage Pay per use charge sms
#         prepaid_no_activity_daily: table that contains inactivity data
#         date_from: minimum date to generate the KPIs
#         date_to: maximum date to generate the KPIs
#         arpu_days_agg_periods: List of days back to aggregate ARPU-like KPIs
#         dormant_days_agg_periods: List of days back to aggregate dormancy KPIs
#
#     Returns: dataFrame of aggregated features for campaign report tracking
#     """
#
#     spark = get_spark_session()
#
#     # Create date period dataframe that will be use in cross join
#     # to create main table for features aggregation
#     min_day_required_for_arpu_window = date_from - timedelta(
#         days=max(arpu_days_agg_periods)
#     )
#     df_date_period = spark.sql(
#         f"SELECT sequence("
#         f"  to_date('{ min_day_required_for_arpu_window.strftime('%Y-%m-%d')}'),"
#         f"  to_date('{ date_to.strftime('%Y-%m-%d')}'), interval 1 day"
#         f") as date"
#     ).withColumn("date", F.explode(F.col("date")))
#
#     # Cross join all customer in sandbox control group with date period
#     df_customer_date_period = cvm_prepaid_customer_groups.crossJoin(
#         F.broadcast(df_date_period)
#     )
#
#     # Filter data-sources on recent period to minimize computation waste
#     dm42_promotion_prepaid_filtered = dm42_promotion_prepaid.filter(
#         F.col("date_id").between(min_day_required_for_arpu_window, date_to)
#     ).select(
#         "analytic_id",
#         "register_date",
#         F.col("number_of_transaction").alias("ontop_data_number_of_transaction"),
#         F.col("total_net_tariff").alias("ontop_data_total_net_tariff"),
#         F.col("date_id").alias("date"),
#     )
#     dm43_promotion_prepaid_filtered = dm43_promotion_prepaid.filter(
#         F.col("date_id").between(min_day_required_for_arpu_window, date_to)
#     ).select(
#         "analytic_id",
#         "register_date",
#         F.col("number_of_transaction").alias("ontop_voice_number_of_transaction"),
#         F.col("total_net_tariff").alias("ontop_voice_total_net_tariff"),
#         F.col("date_id").alias("date"),
#     )
#
#     # data_charge is Pay per use data charge, voice/sms have onnet and offnet, onnet mean call within AIS network
#     dm01_fin_top_up_filtered = dm01_fin_top_up.filter(
#         F.col("ddate").between(min_day_required_for_arpu_window, date_to)
#     ).select(
#         "analytic_id",
#         "register_date",
#         "top_up_tran",
#         "top_up_value",
#         F.col("ddate").alias("date"),
#     )
#
#     dm15_mobile_usage_aggr_prepaid_filtered = dm15_mobile_usage_aggr_prepaid.filter(
#         F.col("ddate").between(min_day_required_for_arpu_window, date_to)
#     ).select(
#         "analytic_id",
#         "register_date",
#         (
#             F.col("data_charge")
#             + F.col("voice_onnet_charge_out")
#             + F.col("voice_offnet_charge_out")
#             + F.col("sms_onnet_charge_out")
#             + F.col("sms_offnet_charge_out")
#             + F.col("voice_roaming_charge_out")
#             + F.col("sms_roaming_charge_out")
#             + F.col("data_roaming_charge_data")
#         ).alias("all_ppu_charge"),
#         F.col("ddate").alias("date"),
#     )
#
#     # Create inactivity KPI features
#     inactivity_kpis = (
#         prepaid_no_activity_daily.withColumnRenamed("ddate", "date")
#         # For dormancy we don't need to load extra data in the past because no
#         # window function aggregation is necessary
#         .filter(F.col("ddate").between(date_from, date_to)).select(
#             "analytic_id",
#             "register_date",
#             "date",
#             *[
#                 F.when(F.col("no_activity_n_days") >= min_days_dormant, 1)
#                 .otherwise(0)
#                 .alias(f"dormant_{min_days_dormant}_day")
#                 for min_days_dormant in dormant_days_agg_periods
#             ],
#         )
#     )
#
#     # Join all table to consolidate all required data
#     join_keys = ["analytic_id", "register_date", "date"]
#     df_reporting_kpis = (
#         df_customer_date_period.join(dm42_promotion_prepaid_filtered, join_keys, "left")
#         .join(dm43_promotion_prepaid_filtered, join_keys, "left")
#         .join(dm01_fin_top_up_filtered, join_keys, "left")
#         .join(dm15_mobile_usage_aggr_prepaid_filtered, join_keys, "left")
#         .join(inactivity_kpis, join_keys, "left")
#     )
#
#     # Convert date column to timestamp for window function
#     # Should be change if date format can be use
#     df_reporting_kpis = df_reporting_kpis.withColumn(
#         "timestamp", F.col("date").astype("Timestamp").cast("long"),
#     )
#
#     # These aren't all the columns we need to aggregate, but first we need to
#     # impute these ones so that the combined ones don't have problems of
#     # NA arithmetics
#
#     columns_to_aggregate = [
#         "ontop_data_number_of_transaction",
#         "ontop_data_total_net_tariff",
#         "ontop_voice_number_of_transaction",
#         "ontop_voice_total_net_tariff",
#         "all_ppu_charge",
#         "top_up_value",
#     ]
#
#     # When we don't have data it means the KPI is 0 (e.g subscriber didn't consume)
#     df_reporting_kpis = df_reporting_kpis.fillna(0, subset=columns_to_aggregate)
#
#     # Now that NAs are imputed we can create these additional columns
#     df_reporting_kpis = df_reporting_kpis.withColumn(
#         "total_revenue",
#         F.col("ontop_data_total_net_tariff")
#         + F.col("ontop_voice_total_net_tariff")
#         + F.col("all_ppu_charge"),
#     )
#     df_reporting_kpis = df_reporting_kpis.withColumn(
#         "total_number_ontop_purchase",
#         F.col("ontop_data_number_of_transaction")
#         + F.col("ontop_voice_number_of_transaction"),
#     )
#
#     columns_to_aggregate += [
#         "total_revenue",
#         "total_number_ontop_purchase",
#     ]
#
#     for period in arpu_days_agg_periods:
#         window_func = (
#             Window.partitionBy("analytic_id")
#             .orderBy(F.col("timestamp"))
#             .rangeBetween(
#                 -((period + 1) * 86400), Window.currentRow
#             )  # 86400 is the number of seconds in a day
#         )
#
#         df_reporting_kpis = df_reporting_kpis.select(
#             *(
#                 df_reporting_kpis.columns
#                 + [
#                     F.sum(column).over(window_func).alias(f"{column}_{period}_day")
#                     for column in columns_to_aggregate
#                 ]
#             )
#         )
#
#     # This will eliminate the extra auxiliary dates we loaded for window aggregation,
#     # Just leaving the data that is complete
#     df_reporting_kpis = df_reporting_kpis.filter(
#         F.col("date").between(date_from, date_to)
#     )
#
#     return df_reporting_kpis
#
#
# def node_daily_kpis_by_group_report(reporting_kpis: DataFrame) -> DataFrame:
#     """
#     Creates a report table with the daily average value of the reporting KPIs
#     for each group
#     Args:
#         reporting_kpis: reportings_kpis as returned by node_reporting_kpis
#
#     Returns:
#         A spark DataFrame with the KPIs for each day
#     """
#     df_daily_kpis_by_group_report = reporting_kpis.groupby(
#         ["target_group", "date"]
#     ).agg(
#         *[
#             F.mean(c).alias(f"mean_{c}")
#             for c in reporting_kpis.columns
#             if c.endswith("_day")
#         ]
#     )
#     return df_daily_kpis_by_group_report
#
#
# def node_plot_daily_kpis_by_group_report(
#     daily_kpis_by_group_report: DataFrame,):
#         #-> Dict[str, plotnine.ggplot]:
#     """
#     Plots the daily kpis report results, creates a different plot for each KPI
#     Args:
#         daily_kpis_by_group_report: daily KPIs report table as returned by
#             node_daily_kpis_by_group_report
#
#     Returns:
#         A dictionary where each key is the name of the KPI and the value the plot
#     """
#
#     pdf_daily_kpis_by_group_report = daily_kpis_by_group_report.toPandas()
#     pdf_daily_kpis_by_group_report["date"] = pd.to_datetime(
#         pdf_daily_kpis_by_group_report["date"]
#     )
#     plots_dict = {}
#     cols_to_plot = [
#         c for c in pdf_daily_kpis_by_group_report.columns if c.endswith("_day")
#     ]
#     # for col_to_plot in cols_to_plot:
#     #     plots_dict[col_to_plot] = (
#     #         ggplot(
#     #             pdf_daily_kpis_by_group_report,
#     #             aes(x="date", y=col_to_plot, color="target_group"),
#     #         )
#     #         + geom_line()
#     #         + theme(axis_text_x=element_text(rotation=60, hjust=1))
#     #     )
#     return plots_dict
#
#
# def create_use_case_view_report(
#     use_case_campaign_mapping: DataFrame,
#     cvm_prepaid_customer_groups: DataFrame,
#     campaign_response_input_table: DataFrame,
#     reporting_kpis: DataFrame,
#     day: str,
#     aggregate_period: List[int],
# ) -> DataFrame:
#     """
#     This function create use case view report.
#         -aggregate campaign response tracking data to use case based
#         -combine report input data
#     Args:
#         use_case_campaign_mapping:
#         cvm_prepaid_customer_groups: cvm sandbox target group
#         campaign_response_input_table: campaign response table created on focus campaigns
#         reporting_kpis: ontop, topup, and revenue features
#         prepaid_no_activity_daily: Inactivity data
#         day: report running date
#         aggregate_period: list of aggregate period for campaign data aggregatation
#     Returns: DataFrame of use case view report, contain all use case report currently support ARD and CHURN
#     """
#
#     spark = get_spark_session()
#
#     # Get number of Freeze customer in control group
#     current_size = cvm_prepaid_customer_groups.groupby("target_group").agg(
#         F.countDistinct("crm_sub_id").alias("distinct_targeted_subscriber")
#     )
#
#     # Group data by customer to create number of distinct customer who accept campaign
#     campaign_group_by = [
#         "usecase",
#         "contact_date",
#         "target_group",
#     ]
#
#     # Create campaign features
#     expr = [
#         F.sum("response_integer").alias("n_campaign_accepted"),
#         F.count("*").alias("n_campaign_sent"),
#         F.countDistinct("analytic_id").alias("n_subscriber_targeted"),
#         F.countDistinct(
#             F.when(F.col("response_integer") == 1, F.col("analytic_id"))
#         ).alias("n_subscriber_accepted"),
#     ]
#
#     # Make sure that rows of usecase and target_group combination exists report generating day
#     start_day = datetime.date(datetime.strptime(day, "%Y-%m-%d")) - timedelta(90)
#     df_date_period = spark.sql(
#         f"SELECT sequence("
#         f"  to_date('{ start_day.strftime('%Y-%m-%d')}'),"
#         f"  to_date('{day}'), interval 1 day"
#         f") as contact_date"
#     ).withColumn("contact_date", F.explode(F.col("contact_date")))
#     df_usecases = (
#         use_case_campaign_mapping.groupBy(["usecase"])
#         .agg(F.count("*").alias("Total_campaigns"))
#         .select("usecase")
#     )
#     df_groups = (
#         cvm_prepaid_customer_groups.groupBy(["target_group"])
#         .agg(F.count("*").alias("Total_campaigns"))
#         .select("target_group")
#     )
#     df_usecases_period = df_date_period.crossJoin(df_usecases).crossJoin(df_groups)
#     df_campaign_aggregate_input = campaign_response_input_table.groupBy(
#         campaign_group_by
#     ).agg(*expr)
#     df_campaign_aggregate_input = df_usecases_period.join(
#         df_campaign_aggregate_input, ["usecase", "target_group", "contact_date"], "left"
#     )
#
#     # Aggregate window period campaign features
#     df_campaign_aggregate_input = df_campaign_aggregate_input.withColumn(
#         "timestamp", F.col("contact_date").astype("Timestamp").cast("long"),
#     )
#     columns_to_aggregate = [
#         "n_subscriber_targeted",
#         "n_campaign_accepted",
#         "n_campaign_sent",
#         "n_subscriber_accepted",
#     ]
#     for period in aggregate_period:
#         window_func = (
#             Window.partitionBy("target_group")
#             .orderBy(F.col("timestamp"))
#             .rangeBetween(
#                 -((period + 1) * 86400), Window.currentRow
#             )  # 86400 is the number of seconds in a day
#         )
#
#         df_campaign_aggregate_input = df_campaign_aggregate_input.select(
#             *(
#                 df_campaign_aggregate_input.columns
#                 + [
#                     F.sum(column).over(window_func).alias(f"{column}_{period}_day")
#                     for column in columns_to_aggregate
#                 ]
#             )
#         )
#     # Filter only the days for which we calculate report
#     reporting_kpis_present = reporting_kpis.filter(F.col("date") == day)
#
#     # Group data into target group basis
#     columns_to_sum = [
#         c for c in reporting_kpis_present.columns if re.search(r"_[0-9]+_day$", c)
#     ]
#
#     exprs = [F.sum(x).alias(x) for x in columns_to_sum]
#     df_usage_features = reporting_kpis_present.groupBy(["target_group"]).agg(*exprs)
#
#     # Join Number of Freeze customer with Campaign Feature
#     df_use_case_view_report = current_size.join(
#         df_campaign_aggregate_input.filter(F.col("contact_date") == day),
#         ["target_group"],
#         "left",
#     ).join(df_usage_features, ["target_group"], "inner")
#
#     # Join with ARPU Last month for uplift calculation
#     last_month_day = (
#         datetime.date(datetime.strptime(day, "%Y-%m-%d")) - timedelta(31)
#     ).strftime("%Y-%m-%d")
#     reporting_kpis_last_month = reporting_kpis.filter(F.col("date") == last_month_day)
#     df_arpu_last_month = reporting_kpis_last_month.select(
#         "analytic_id",
#         "register_date",
#         "target_group",
#         "total_revenue_1_day",
#         "total_revenue_7_day",
#         "total_revenue_30_day",
#     )
#     columns_to_sum = [
#         c for c in df_arpu_last_month.columns if re.search(r"_[0-9]+_day$", c)
#     ]
#     exprs = [F.sum(x).alias(x + "_last_month") for x in columns_to_sum]
#     df_arpu_last_month_features = df_arpu_last_month.groupBy(["target_group"]).agg(
#         *exprs
#     )
#
#     # Calculate ARPU uplift
#     df_use_case_view_report = (
#         df_use_case_view_report.join(
#             df_arpu_last_month_features, ["target_group"], "left"
#         )
#         .withColumn(
#             "arpu_uplift_1_day_vs_last_month",
#             (F.col("total_revenue_1_day") - F.col("total_revenue_1_day_last_month"))
#             / F.col("total_revenue_1_day_last_month"),
#         )
#         .withColumn(
#             "arpu_uplift_7_day_vs_last_month",
#             (F.col("total_revenue_7_day") - F.col("total_revenue_7_day_last_month"))
#             / F.col("total_revenue_7_day_last_month"),
#         )
#         .withColumn(
#             "arpu_uplift_30_day_vs_last_month",
#             (F.col("total_revenue_30_day") - F.col("total_revenue_30_day_last_month"))
#             / F.col("total_revenue_30_day_last_month"),
#         )
#     )
#
#     # TODO discuss on how churn feature should be added into reporting
#     return df_use_case_view_report
=======
import re
from datetime import datetime
from datetime import timedelta
from typing import Dict, Any, List

import pandas as pd
import plotnine
from plotnine import *
from pyspark.sql import DataFrame
from pyspark.sql import Window
from pyspark.sql import functions as F
from pyspark.sql.types import DateType

from customer360.utilities.spark_util import get_spark_session


def create_report_campaign_tracking_table(
    cvm_prepaid_customer_groups: DataFrame,
    l0_campaign_tracking_contact_list_pre: DataFrame,
    use_case_campaign_mapping: DataFrame,
    day: str,
) -> DataFrame:
    """
    Args:
        cvm_prepaid_customer_groups: cvm sandbox target group
        l0_campaign_tracking_contact_list_pre: C360 l0 campaign response data
        use_case_campaign_mapping: campaign child code mapping table of each usecase
        report_create_campaign_tracking_table_parameters: parameters use to create campaign tracking table
        day: day string #TODO make dynamic
    Returns: DataFrame of campaign data for report making
    """
    # reduce data period to 90 days #TODO change to proper number
    tracking_day_d = datetime.date(datetime.strptime(day, "%Y-%m-%d"))
    down_scoped_date = tracking_day_d - timedelta(90)
    campaign_tracking_sdf_filter = l0_campaign_tracking_contact_list_pre.filter(
        F.col("contact_date")
        > F.unix_timestamp(F.lit(down_scoped_date)).cast("timestamp")
    )

    campaign_tracking_sdf_filter = campaign_tracking_sdf_filter.selectExpr(
        "campaign_child_code",
        "subscription_identifier",
        "date(register_date) as register_date",
        "response",
        "date(contact_date) as contact_date",
    )
    cvm_prepaid_customer_groups = cvm_prepaid_customer_groups.selectExpr(
        "analytic_id",
        "date(register_date) as register_date",
        "crm_sub_id as subscription_identifier",
        "target_group",
        "date(created_date) as control_group_created_date",
    )
    use_case_campaign_mapping = use_case_campaign_mapping.selectExpr(
        "campaign_child_code",
        "campaign_project_group",
        "target_group as defined_campaign_target_group",
        "report_campaign_group",
        "usecase",
    )
    # Joining campaign tracking data with sandbox group

    df_cvm_campaign_tracking = cvm_prepaid_customer_groups.join(
        campaign_tracking_sdf_filter,
        ["subscription_identifier", "register_date"],
        "inner",
    ).join(use_case_campaign_mapping, ["campaign_child_code"], "inner",)
    # Create integer response feature
    df_cvm_campaign_tracking = df_cvm_campaign_tracking.withColumn(
        "response_integer", F.when(F.col("response") == "Y", 1).otherwise(0)
    )

    return df_cvm_campaign_tracking


def node_reporting_kpis(
    cvm_prepaid_customer_groups: DataFrame,
    dm42_promotion_prepaid: DataFrame,
    dm43_promotion_prepaid: DataFrame,
    dm01_fin_top_up: DataFrame,
    dm15_mobile_usage_aggr_prepaid: DataFrame,
    prepaid_no_activity_daily: DataFrame,
    date_from: datetime,
    date_to: datetime,
    arpu_days_agg_periods: List[int],
    dormant_days_agg_periods: List[int],
):
    """
    Args:
        cvm_prepaid_customer_groups: cvm_sandbox_target_group
        dm42_promotion_prepaid: daily data on-top transaction
        dm43_promotion_prepaid: daily voice on-top transaction
        dm01_fin_top_up:  daily top-up transaction
        dm15_mobile_usage_aggr_prepaid: daily usage data, contains data/voice usage Pay per use charge sms
        prepaid_no_activity_daily: table that contains inactivity data
        date_from: minimum date to generate the KPIs
        date_to: maximum date to generate the KPIs
        arpu_days_agg_periods: List of days back to aggregate ARPU-like KPIs
        dormant_days_agg_periods: List of days back to aggregate dormancy KPIs

    Returns: dataFrame of aggregated features for campaign report tracking
    """
    spark = get_spark_session()

    # Create date period dataframe that will be use in cross join
    # to create main table for features aggregation
    min_day_required_for_arpu_window = date_from - timedelta(
        days=max(arpu_days_agg_periods)
    )
    df_date_period = spark.sql(
        f"SELECT sequence("
        f"  to_date('{ min_day_required_for_arpu_window.strftime('%Y-%m-%d')}'),"
        f"  to_date('{ date_to.strftime('%Y-%m-%d')}'), interval 1 day"
        f") as join_date"
    ).withColumn("join_date", F.explode(F.col("join_date")))
    cvm_prepaid_customer_groups = cvm_prepaid_customer_groups.selectExpr(
        "analytic_id",
        "date(register_date) as register_date",
        "crm_sub_id as subscription_identifier",
        "target_group",
        "created_date as control_group_created_date",
    )
    # Cross join all customer in sandbox control group with date period
    df_customer_date_period = cvm_prepaid_customer_groups.crossJoin(
        F.broadcast(df_date_period)
    )

    # Filter data-sources on recent period to minimize computation waste
    dm42_promotion_prepaid_filtered = dm42_promotion_prepaid.filter(
        F.col("date_id").between(min_day_required_for_arpu_window, date_to)
    ).select(
        "analytic_id",
        "register_date",
        F.col("number_of_transaction").alias("ontop_data_number_of_transaction"),
        F.col("total_net_tariff").alias("ontop_data_total_net_tariff"),
        F.col("date_id").alias("join_date"),
    )
    dm43_promotion_prepaid_filtered = dm43_promotion_prepaid.filter(
        F.col("date_id").between(min_day_required_for_arpu_window, date_to)
    ).select(
        "analytic_id",
        "register_date",
        F.col("number_of_transaction").alias("ontop_voice_number_of_transaction"),
        F.col("total_net_tariff").alias("ontop_voice_total_net_tariff"),
        F.col("date_id").alias("join_date"),
    )

    # data_charge is Pay per use data charge, voice/sms have onnet and offnet, onnet mean call within AIS network
    dm01_fin_top_up_filtered = dm01_fin_top_up.filter(
        F.col("ddate").between(min_day_required_for_arpu_window, date_to)
    ).select(
        "analytic_id",
        "register_date",
        "top_up_tran",
        "top_up_value",
        F.col("ddate").alias("join_date"),
    )

    dm15_mobile_usage_aggr_prepaid_filtered = dm15_mobile_usage_aggr_prepaid.filter(
        F.col("ddate").between(min_day_required_for_arpu_window, date_to)
    ).select(
        "analytic_id",
        "register_date",
        (
            F.col("data_charge")
            + F.col("voice_onnet_charge_out")
            + F.col("voice_offnet_charge_out")
            + F.col("sms_onnet_charge_out")
            + F.col("sms_offnet_charge_out")
            + F.col("voice_roaming_charge_out")
            + F.col("sms_roaming_charge_out")
            + F.col("data_roaming_charge_data")
        ).alias("all_ppu_charge"),
        F.col("ddate").alias("join_date"),
    )

    # Create inactivity KPI features
    inactivity_kpis = (
        prepaid_no_activity_daily.withColumnRenamed("ddate", "join_date")
        # For dormancy we don't need to load extra data in the past because no
        # window function aggregation is necessary
        .filter(F.col("ddate").between(date_from, date_to)).select(
            "analytic_id",
            "register_date",
            "join_date",
            *[
                F.when(F.col("no_activity_n_days") >= min_days_dormant, 1)
                .otherwise(0)
                .alias(f"dormant_{min_days_dormant}_day")
                for min_days_dormant in dormant_days_agg_periods
            ],
        )
    )

    # Join all table to consolidate all required data
    join_keys = ["analytic_id", "register_date", "join_date"]
    df_reporting_kpis = (
        df_customer_date_period.join(dm42_promotion_prepaid_filtered, join_keys, "left")
        .join(dm43_promotion_prepaid_filtered, join_keys, "left")
        .join(dm01_fin_top_up_filtered, join_keys, "left")
        .join(dm15_mobile_usage_aggr_prepaid_filtered, join_keys, "left")
        .join(inactivity_kpis, join_keys, "left")
    )

    # Convert date column to timestamp for window function
    # Should be change if date format can be use
    df_reporting_kpis = df_reporting_kpis.withColumn(
        "timestamp", F.col("join_date").astype("Timestamp").cast("long"),
    )

    # These aren't all the columns we need to aggregate, but first we need to
    # impute these ones so that the combined ones don't have problems of
    # NA arithmetics

    columns_to_aggregate = [
        "ontop_data_number_of_transaction",
        "ontop_data_total_net_tariff",
        "ontop_voice_number_of_transaction",
        "ontop_voice_total_net_tariff",
        "all_ppu_charge",
        "top_up_value",
    ]

    # When we don't have data it means the KPI is 0 (e.g subscriber didn't consume)
    df_reporting_kpis = df_reporting_kpis.fillna(0, subset=columns_to_aggregate)

    # Now that NAs are imputed we can create these additional columns
    df_reporting_kpis = df_reporting_kpis.withColumn(
        "total_revenue",
        F.col("ontop_data_total_net_tariff")
        + F.col("ontop_voice_total_net_tariff")
        + F.col("all_ppu_charge"),
    )
    df_reporting_kpis = df_reporting_kpis.withColumn(
        "total_number_ontop_purchase",
        F.col("ontop_data_number_of_transaction")
        + F.col("ontop_voice_number_of_transaction"),
    )

    columns_to_aggregate += [
        "total_revenue",
        "total_number_ontop_purchase",
    ]

    for period in arpu_days_agg_periods:
        window_func = (
            Window.partitionBy("subscription_identifier")
            .orderBy(F.col("timestamp"))
            .rangeBetween(
                -((period + 1) * 86400), Window.currentRow
            )  # 86400 is the number of seconds in a day
        )

        df_reporting_kpis = df_reporting_kpis.select(
            *(
                df_reporting_kpis.columns
                + [
                    F.sum(column).over(window_func).alias(f"{column}_{period}_day")
                    for column in columns_to_aggregate
                ]
            )
        )

    # This will eliminate the extra auxiliary dates we loaded for window aggregation,
    # Just leaving the data that is complete
    df_reporting_kpis = df_reporting_kpis.filter(
        F.col("join_date").between(date_from, date_to)
    )

    return df_reporting_kpis


def node_daily_kpis_by_group_report(reporting_kpis: DataFrame) -> DataFrame:
    """
    Creates a report table with the daily average value of the reporting KPIs
    for each group
    Args:
        reporting_kpis: reportings_kpis as returned by node_reporting_kpis

    Returns:
        A spark DataFrame with the KPIs for each day
    """
    df_daily_kpis_by_group_report = reporting_kpis.groupby(
        ["target_group", "join_date"]
    ).agg(
        *[
            F.mean(c).alias(f"mean_{c}")
            for c in reporting_kpis.columns
            if c.endswith("_day")
        ]
    )
    return df_daily_kpis_by_group_report


def node_plot_daily_kpis_by_group_report(
    daily_kpis_by_group_report: DataFrame,
) -> Dict[str, plotnine.ggplot]:
    """
    Plots the daily kpis report results, creates a different plot for each KPI
    Args:
        daily_kpis_by_group_report: daily KPIs report table as returned by
            node_daily_kpis_by_group_report

    Returns:
        A dictionary where each key is the name of the KPI and the value the plot
    """

    pdf_daily_kpis_by_group_report = daily_kpis_by_group_report.toPandas()
    pdf_daily_kpis_by_group_report["join_date"] = pd.to_datetime(
        pdf_daily_kpis_by_group_report["join_date"]
    )
    plots_dict = {}
    cols_to_plot = [
        c for c in pdf_daily_kpis_by_group_report.columns if c.endswith("_day")
    ]
    for col_to_plot in cols_to_plot:
        plots_dict[col_to_plot] = (
            ggplot(
                pdf_daily_kpis_by_group_report,
                aes(x="join_date", y=col_to_plot, color="target_group"),
            )
            + geom_line()
            + theme(axis_text_x=element_text(rotation=60, hjust=1))
        )
    return plots_dict


def create_use_case_view_report(
    use_case_campaign_mapping: DataFrame,
    cvm_prepaid_customer_groups: DataFrame,
    campaign_response_input_table: DataFrame,
    reporting_kpis: DataFrame,
    day: str,
    aggregate_period: List[int],
) -> DataFrame:
    """
    This function create use case view report.
        -aggregate campaign response tracking data to use case based
        -combine report input data
    Args:
        use_case_campaign_mapping:
        cvm_prepaid_customer_groups: cvm sandbox target group
        campaign_response_input_table: campaign response table created on focus campaigns
        reporting_kpis: ontop, topup, and revenue features
        prepaid_no_activity_daily: Inactivity data
        day: report running date
        aggregate_period: list of aggregate period for campaign data aggregatation
    Returns: DataFrame of use case view report, contain all use case report currently support ARD and CHURN
    """

    spark = get_spark_session()
    cvm_prepaid_customer_groups = cvm_prepaid_customer_groups.selectExpr(
        "analytic_id",
        "date(register_date) as register_date",
        "crm_sub_id as subscription_identifier",
        "target_group",
        "created_date as control_group_created_date",
    )
    # Get number of Freeze customer in control group
    current_size = cvm_prepaid_customer_groups.groupby("target_group").agg(
        F.countDistinct("subscription_identifier").alias("distinct_targeted_subscriber")
    )

    # Group data by customer to create number of distinct customer who accept campaign
    campaign_group_by = [
        "usecase",
        "contact_date",
        "target_group",
    ]

    # Create campaign features
    expr = [
        F.sum("response_integer").alias("n_campaign_accepted"),
        F.count("*").alias("n_campaign_sent"),
        F.countDistinct("subscription_identifier").alias("n_subscriber_targeted"),
        F.countDistinct(
            F.when(F.col("response_integer") == 1, F.col("subscription_identifier"))
        ).alias("n_subscriber_accepted"),
    ]

    # Make sure that rows of usecase and target_group combination exists report generating day
    start_day = datetime.date(datetime.strptime(day, "%Y-%m-%d")) - timedelta(90)
    df_date_period = spark.sql(
        f"SELECT sequence("
        f"  to_date('{ start_day.strftime('%Y-%m-%d')}'),"
        f"  to_date('{day}'), interval 1 day"
        f") as contact_date"
    ).withColumn("contact_date", F.explode(F.col("contact_date")))
    df_usecases = (
        use_case_campaign_mapping.groupBy(["usecase"])
        .agg(F.count("*").alias("Total_campaigns"))
        .select("usecase")
    )
    df_groups = (
        cvm_prepaid_customer_groups.groupBy(["target_group"])
        .agg(F.count("*").alias("Total_campaigns"))
        .select("target_group")
    )
    df_usecases_period = df_date_period.crossJoin(df_usecases).crossJoin(df_groups)
    df_campaign_aggregate_input = campaign_response_input_table.groupBy(
        campaign_group_by
    ).agg(*expr)
    df_campaign_aggregate_input = df_usecases_period.join(
        df_campaign_aggregate_input, ["usecase", "target_group", "contact_date"], "left"
    )

    # Aggregate window period campaign features
    df_campaign_aggregate_input = df_campaign_aggregate_input.withColumn(
        "timestamp", F.col("contact_date").astype("Timestamp").cast("long"),
    )
    columns_to_aggregate = [
        "n_subscriber_targeted",
        "n_campaign_accepted",
        "n_campaign_sent",
        "n_subscriber_accepted",
    ]
    for period in aggregate_period:
        window_func = (
            Window.partitionBy("target_group")
            .orderBy(F.col("timestamp"))
            .rangeBetween(
                -((period + 1) * 86400), Window.currentRow
            )  # 86400 is the number of seconds in a day
        )

        df_campaign_aggregate_input = df_campaign_aggregate_input.select(
            *(
                df_campaign_aggregate_input.columns
                + [
                    F.sum(column).over(window_func).alias(f"{column}_{period}_day")
                    for column in columns_to_aggregate
                ]
            )
        )
    # Filter only the days for which we calculate report
    reporting_kpis_present = reporting_kpis.filter(F.col("join_date") == day)

    # Group data into target group basis
    columns_to_sum = [
        c for c in reporting_kpis_present.columns if re.search(r"_[0-9]+_day$", c)
    ]

    exprs = [F.sum(x).alias(x) for x in columns_to_sum]
    df_usage_features = reporting_kpis_present.groupBy(["target_group"]).agg(*exprs)

    # Join Number of Freeze customer with Campaign Feature
    df_use_case_view_report = current_size.join(
        df_campaign_aggregate_input.filter(F.col("contact_date") == day),
        ["target_group"],
        "left",
    ).join(df_usage_features, ["target_group"], "inner")

    # Join with ARPU Last month for uplift calculation
    last_month_day = (
        datetime.date(datetime.strptime(day, "%Y-%m-%d")) - timedelta(31)
    ).strftime("%Y-%m-%d")
    reporting_kpis_last_month = reporting_kpis.filter(
        F.col("join_date") == last_month_day
    )
    df_arpu_last_month = reporting_kpis_last_month.select(
        "subscription_identifier",
        "register_date",
        "target_group",
        "total_revenue_1_day",
        "total_revenue_7_day",
        "total_revenue_30_day",
    )
    columns_to_sum = [
        c for c in df_arpu_last_month.columns if re.search(r"_[0-9]+_day$", c)
    ]
    exprs = [F.sum(x).alias(x + "_last_month") for x in columns_to_sum]
    df_arpu_last_month_features = df_arpu_last_month.groupBy(["target_group"]).agg(
        *exprs
    )

    # Calculate ARPU uplift
    df_use_case_view_report = (
        df_use_case_view_report.join(
            df_arpu_last_month_features, ["target_group"], "left"
        )
        .withColumn(
            "arpu_uplift_1_day_vs_last_month",
            (F.col("total_revenue_1_day") - F.col("total_revenue_1_day_last_month"))
            / F.col("total_revenue_1_day_last_month"),
        )
        .withColumn(
            "arpu_uplift_7_day_vs_last_month",
            (F.col("total_revenue_7_day") - F.col("total_revenue_7_day_last_month"))
            / F.col("total_revenue_7_day_last_month"),
        )
        .withColumn(
            "arpu_uplift_30_day_vs_last_month",
            (F.col("total_revenue_30_day") - F.col("total_revenue_30_day_last_month"))
            / F.col("total_revenue_30_day_last_month"),
        )
    )

    # TODO discuss on how churn feature should be added into reporting
    return df_use_case_view_report


def create_use_case_campaign_mapping_table(
    campaign_churn_cvm_master: DataFrame,
    campaign_churn_bau_master: DataFrame,
    campaign_ard_cvm_master: DataFrame,
) -> DataFrame:
    campaign_churn_cvm_master = campaign_churn_cvm_master.selectExpr(
        "child_code as campaign_child_code",
        "campaign_group as campaign_project_group",
        "'bau' as target_group",
        "'cvm' as report_campaign_group",
        "'CHURN' as usecase",
    )
    campaign_churn_bau_master = campaign_churn_bau_master.selectExpr(
        "child_code as campaign_child_code",
        "campaign_group as campaign_project_group",
        "'bau' as target_group",
        "'bau' as report_campaign_group",
        "'CHURN' as usecase",
    )
    campaign_ard_cvm_master = campaign_ard_cvm_master.selectExpr(
        "child_code as campaign_child_code",
        "'Anti_revenue_dilution' as campaign_project_group",
        "'bau' as target_group",
        "'cvm' as report_campaign_group",
        "'ARD' as usecase",
    )

    campaign_mapping_master = campaign_churn_cvm_master.union(
        campaign_churn_bau_master
    ).union(campaign_ard_cvm_master)
    return campaign_mapping_master
>>>>>>> d5c6a7ea
<|MERGE_RESOLUTION|>--- conflicted
+++ resolved
@@ -1,480 +1,3 @@
-<<<<<<< HEAD
-# import re
-# from datetime import datetime
-# from datetime import timedelta
-# from typing import Dict, Any, List
-#
-# import pandas as pd
-# #import plotnine
-# #from plotnine import *
-# from pyspark.sql import DataFrame
-# from pyspark.sql import Window
-# from pyspark.sql import functions as F
-#
-# from customer360.utilities.spark_util import get_spark_session
-#
-#
-# def create_report_campaign_tracking_table(
-#     cvm_prepaid_customer_groups: DataFrame,
-#     dm996_cvm_ontop_pack: DataFrame,
-#     use_case_campaign_mapping: DataFrame,
-#     report_create_campaign_tracking_table_parameters: Dict[str, Any],
-#     day: str,
-# ) -> DataFrame:
-#     """
-#     Args:
-#         cvm_prepaid_customer_groups: cvm sandbox target group
-#         dm996_cvm_ontop_pack: campaign response data
-#         use_case_campaign_mapping: campaign child code mapping table of each usecase
-#         report_create_campaign_tracking_table_parameters: parameters use to create campaign tracking table
-#         day: day string #TODO make dynamic
-#     Returns: DataFrame of campaign data for report making
-#     """
-#
-#     # reduce data period to 90 days #TODO change to proper number
-#     tracking_day_d = datetime.date(datetime.strptime(day, "%Y-%m-%d"))
-#     down_scoped_date = tracking_day_d - timedelta(90)
-#     campaign_tracking_sdf_filter = dm996_cvm_ontop_pack.filter(
-#         F.col(report_create_campaign_tracking_table_parameters["date_filter_column"])
-#         > F.unix_timestamp(F.lit(down_scoped_date)).cast("timestamp")
-#     )
-#
-#     # Joining campaign tracking data with sandbox group
-#     df_cvm_campaign_tracking = cvm_prepaid_customer_groups.join(
-#         campaign_tracking_sdf_filter.select(
-#             report_create_campaign_tracking_table_parameters[
-#                 "campaign_table_selected_columns"
-#             ]
-#         ),
-#         report_create_campaign_tracking_table_parameters[
-#             "campaign_and_group_join_keys"
-#         ],
-#         "inner",
-#     ).join(
-#         use_case_campaign_mapping,
-#         report_create_campaign_tracking_table_parameters["campaign_mapping_join_keys"],
-#         "inner",
-#     )
-#     # Create integer response feature
-#     df_cvm_campaign_tracking = df_cvm_campaign_tracking.withColumn(
-#         "response_integer", F.when(F.col("response") == "Y", 1).otherwise(0)
-#     )
-#
-#     return df_cvm_campaign_tracking
-#
-#
-# def node_reporting_kpis(
-#     cvm_prepaid_customer_groups: DataFrame,
-#     dm42_promotion_prepaid: DataFrame,
-#     dm43_promotion_prepaid: DataFrame,
-#     dm01_fin_top_up: DataFrame,
-#     dm15_mobile_usage_aggr_prepaid: DataFrame,
-#     prepaid_no_activity_daily: DataFrame,
-#     date_from: datetime,
-#     date_to: datetime,
-#     arpu_days_agg_periods: List[int],
-#     dormant_days_agg_periods: List[int],
-# ):
-#     """
-#     Args:
-#         cvm_prepaid_customer_groups: cvm_sandbox_target_group
-#         dm42_promotion_prepaid: daily data on-top transaction
-#         dm43_promotion_prepaid: daily voice on-top transaction
-#         dm01_fin_top_up:  daily top-up transaction
-#         dm15_mobile_usage_aggr_prepaid: daily usage data, contains data/voice usage Pay per use charge sms
-#         prepaid_no_activity_daily: table that contains inactivity data
-#         date_from: minimum date to generate the KPIs
-#         date_to: maximum date to generate the KPIs
-#         arpu_days_agg_periods: List of days back to aggregate ARPU-like KPIs
-#         dormant_days_agg_periods: List of days back to aggregate dormancy KPIs
-#
-#     Returns: dataFrame of aggregated features for campaign report tracking
-#     """
-#
-#     spark = get_spark_session()
-#
-#     # Create date period dataframe that will be use in cross join
-#     # to create main table for features aggregation
-#     min_day_required_for_arpu_window = date_from - timedelta(
-#         days=max(arpu_days_agg_periods)
-#     )
-#     df_date_period = spark.sql(
-#         f"SELECT sequence("
-#         f"  to_date('{ min_day_required_for_arpu_window.strftime('%Y-%m-%d')}'),"
-#         f"  to_date('{ date_to.strftime('%Y-%m-%d')}'), interval 1 day"
-#         f") as date"
-#     ).withColumn("date", F.explode(F.col("date")))
-#
-#     # Cross join all customer in sandbox control group with date period
-#     df_customer_date_period = cvm_prepaid_customer_groups.crossJoin(
-#         F.broadcast(df_date_period)
-#     )
-#
-#     # Filter data-sources on recent period to minimize computation waste
-#     dm42_promotion_prepaid_filtered = dm42_promotion_prepaid.filter(
-#         F.col("date_id").between(min_day_required_for_arpu_window, date_to)
-#     ).select(
-#         "analytic_id",
-#         "register_date",
-#         F.col("number_of_transaction").alias("ontop_data_number_of_transaction"),
-#         F.col("total_net_tariff").alias("ontop_data_total_net_tariff"),
-#         F.col("date_id").alias("date"),
-#     )
-#     dm43_promotion_prepaid_filtered = dm43_promotion_prepaid.filter(
-#         F.col("date_id").between(min_day_required_for_arpu_window, date_to)
-#     ).select(
-#         "analytic_id",
-#         "register_date",
-#         F.col("number_of_transaction").alias("ontop_voice_number_of_transaction"),
-#         F.col("total_net_tariff").alias("ontop_voice_total_net_tariff"),
-#         F.col("date_id").alias("date"),
-#     )
-#
-#     # data_charge is Pay per use data charge, voice/sms have onnet and offnet, onnet mean call within AIS network
-#     dm01_fin_top_up_filtered = dm01_fin_top_up.filter(
-#         F.col("ddate").between(min_day_required_for_arpu_window, date_to)
-#     ).select(
-#         "analytic_id",
-#         "register_date",
-#         "top_up_tran",
-#         "top_up_value",
-#         F.col("ddate").alias("date"),
-#     )
-#
-#     dm15_mobile_usage_aggr_prepaid_filtered = dm15_mobile_usage_aggr_prepaid.filter(
-#         F.col("ddate").between(min_day_required_for_arpu_window, date_to)
-#     ).select(
-#         "analytic_id",
-#         "register_date",
-#         (
-#             F.col("data_charge")
-#             + F.col("voice_onnet_charge_out")
-#             + F.col("voice_offnet_charge_out")
-#             + F.col("sms_onnet_charge_out")
-#             + F.col("sms_offnet_charge_out")
-#             + F.col("voice_roaming_charge_out")
-#             + F.col("sms_roaming_charge_out")
-#             + F.col("data_roaming_charge_data")
-#         ).alias("all_ppu_charge"),
-#         F.col("ddate").alias("date"),
-#     )
-#
-#     # Create inactivity KPI features
-#     inactivity_kpis = (
-#         prepaid_no_activity_daily.withColumnRenamed("ddate", "date")
-#         # For dormancy we don't need to load extra data in the past because no
-#         # window function aggregation is necessary
-#         .filter(F.col("ddate").between(date_from, date_to)).select(
-#             "analytic_id",
-#             "register_date",
-#             "date",
-#             *[
-#                 F.when(F.col("no_activity_n_days") >= min_days_dormant, 1)
-#                 .otherwise(0)
-#                 .alias(f"dormant_{min_days_dormant}_day")
-#                 for min_days_dormant in dormant_days_agg_periods
-#             ],
-#         )
-#     )
-#
-#     # Join all table to consolidate all required data
-#     join_keys = ["analytic_id", "register_date", "date"]
-#     df_reporting_kpis = (
-#         df_customer_date_period.join(dm42_promotion_prepaid_filtered, join_keys, "left")
-#         .join(dm43_promotion_prepaid_filtered, join_keys, "left")
-#         .join(dm01_fin_top_up_filtered, join_keys, "left")
-#         .join(dm15_mobile_usage_aggr_prepaid_filtered, join_keys, "left")
-#         .join(inactivity_kpis, join_keys, "left")
-#     )
-#
-#     # Convert date column to timestamp for window function
-#     # Should be change if date format can be use
-#     df_reporting_kpis = df_reporting_kpis.withColumn(
-#         "timestamp", F.col("date").astype("Timestamp").cast("long"),
-#     )
-#
-#     # These aren't all the columns we need to aggregate, but first we need to
-#     # impute these ones so that the combined ones don't have problems of
-#     # NA arithmetics
-#
-#     columns_to_aggregate = [
-#         "ontop_data_number_of_transaction",
-#         "ontop_data_total_net_tariff",
-#         "ontop_voice_number_of_transaction",
-#         "ontop_voice_total_net_tariff",
-#         "all_ppu_charge",
-#         "top_up_value",
-#     ]
-#
-#     # When we don't have data it means the KPI is 0 (e.g subscriber didn't consume)
-#     df_reporting_kpis = df_reporting_kpis.fillna(0, subset=columns_to_aggregate)
-#
-#     # Now that NAs are imputed we can create these additional columns
-#     df_reporting_kpis = df_reporting_kpis.withColumn(
-#         "total_revenue",
-#         F.col("ontop_data_total_net_tariff")
-#         + F.col("ontop_voice_total_net_tariff")
-#         + F.col("all_ppu_charge"),
-#     )
-#     df_reporting_kpis = df_reporting_kpis.withColumn(
-#         "total_number_ontop_purchase",
-#         F.col("ontop_data_number_of_transaction")
-#         + F.col("ontop_voice_number_of_transaction"),
-#     )
-#
-#     columns_to_aggregate += [
-#         "total_revenue",
-#         "total_number_ontop_purchase",
-#     ]
-#
-#     for period in arpu_days_agg_periods:
-#         window_func = (
-#             Window.partitionBy("analytic_id")
-#             .orderBy(F.col("timestamp"))
-#             .rangeBetween(
-#                 -((period + 1) * 86400), Window.currentRow
-#             )  # 86400 is the number of seconds in a day
-#         )
-#
-#         df_reporting_kpis = df_reporting_kpis.select(
-#             *(
-#                 df_reporting_kpis.columns
-#                 + [
-#                     F.sum(column).over(window_func).alias(f"{column}_{period}_day")
-#                     for column in columns_to_aggregate
-#                 ]
-#             )
-#         )
-#
-#     # This will eliminate the extra auxiliary dates we loaded for window aggregation,
-#     # Just leaving the data that is complete
-#     df_reporting_kpis = df_reporting_kpis.filter(
-#         F.col("date").between(date_from, date_to)
-#     )
-#
-#     return df_reporting_kpis
-#
-#
-# def node_daily_kpis_by_group_report(reporting_kpis: DataFrame) -> DataFrame:
-#     """
-#     Creates a report table with the daily average value of the reporting KPIs
-#     for each group
-#     Args:
-#         reporting_kpis: reportings_kpis as returned by node_reporting_kpis
-#
-#     Returns:
-#         A spark DataFrame with the KPIs for each day
-#     """
-#     df_daily_kpis_by_group_report = reporting_kpis.groupby(
-#         ["target_group", "date"]
-#     ).agg(
-#         *[
-#             F.mean(c).alias(f"mean_{c}")
-#             for c in reporting_kpis.columns
-#             if c.endswith("_day")
-#         ]
-#     )
-#     return df_daily_kpis_by_group_report
-#
-#
-# def node_plot_daily_kpis_by_group_report(
-#     daily_kpis_by_group_report: DataFrame,):
-#         #-> Dict[str, plotnine.ggplot]:
-#     """
-#     Plots the daily kpis report results, creates a different plot for each KPI
-#     Args:
-#         daily_kpis_by_group_report: daily KPIs report table as returned by
-#             node_daily_kpis_by_group_report
-#
-#     Returns:
-#         A dictionary where each key is the name of the KPI and the value the plot
-#     """
-#
-#     pdf_daily_kpis_by_group_report = daily_kpis_by_group_report.toPandas()
-#     pdf_daily_kpis_by_group_report["date"] = pd.to_datetime(
-#         pdf_daily_kpis_by_group_report["date"]
-#     )
-#     plots_dict = {}
-#     cols_to_plot = [
-#         c for c in pdf_daily_kpis_by_group_report.columns if c.endswith("_day")
-#     ]
-#     # for col_to_plot in cols_to_plot:
-#     #     plots_dict[col_to_plot] = (
-#     #         ggplot(
-#     #             pdf_daily_kpis_by_group_report,
-#     #             aes(x="date", y=col_to_plot, color="target_group"),
-#     #         )
-#     #         + geom_line()
-#     #         + theme(axis_text_x=element_text(rotation=60, hjust=1))
-#     #     )
-#     return plots_dict
-#
-#
-# def create_use_case_view_report(
-#     use_case_campaign_mapping: DataFrame,
-#     cvm_prepaid_customer_groups: DataFrame,
-#     campaign_response_input_table: DataFrame,
-#     reporting_kpis: DataFrame,
-#     day: str,
-#     aggregate_period: List[int],
-# ) -> DataFrame:
-#     """
-#     This function create use case view report.
-#         -aggregate campaign response tracking data to use case based
-#         -combine report input data
-#     Args:
-#         use_case_campaign_mapping:
-#         cvm_prepaid_customer_groups: cvm sandbox target group
-#         campaign_response_input_table: campaign response table created on focus campaigns
-#         reporting_kpis: ontop, topup, and revenue features
-#         prepaid_no_activity_daily: Inactivity data
-#         day: report running date
-#         aggregate_period: list of aggregate period for campaign data aggregatation
-#     Returns: DataFrame of use case view report, contain all use case report currently support ARD and CHURN
-#     """
-#
-#     spark = get_spark_session()
-#
-#     # Get number of Freeze customer in control group
-#     current_size = cvm_prepaid_customer_groups.groupby("target_group").agg(
-#         F.countDistinct("crm_sub_id").alias("distinct_targeted_subscriber")
-#     )
-#
-#     # Group data by customer to create number of distinct customer who accept campaign
-#     campaign_group_by = [
-#         "usecase",
-#         "contact_date",
-#         "target_group",
-#     ]
-#
-#     # Create campaign features
-#     expr = [
-#         F.sum("response_integer").alias("n_campaign_accepted"),
-#         F.count("*").alias("n_campaign_sent"),
-#         F.countDistinct("analytic_id").alias("n_subscriber_targeted"),
-#         F.countDistinct(
-#             F.when(F.col("response_integer") == 1, F.col("analytic_id"))
-#         ).alias("n_subscriber_accepted"),
-#     ]
-#
-#     # Make sure that rows of usecase and target_group combination exists report generating day
-#     start_day = datetime.date(datetime.strptime(day, "%Y-%m-%d")) - timedelta(90)
-#     df_date_period = spark.sql(
-#         f"SELECT sequence("
-#         f"  to_date('{ start_day.strftime('%Y-%m-%d')}'),"
-#         f"  to_date('{day}'), interval 1 day"
-#         f") as contact_date"
-#     ).withColumn("contact_date", F.explode(F.col("contact_date")))
-#     df_usecases = (
-#         use_case_campaign_mapping.groupBy(["usecase"])
-#         .agg(F.count("*").alias("Total_campaigns"))
-#         .select("usecase")
-#     )
-#     df_groups = (
-#         cvm_prepaid_customer_groups.groupBy(["target_group"])
-#         .agg(F.count("*").alias("Total_campaigns"))
-#         .select("target_group")
-#     )
-#     df_usecases_period = df_date_period.crossJoin(df_usecases).crossJoin(df_groups)
-#     df_campaign_aggregate_input = campaign_response_input_table.groupBy(
-#         campaign_group_by
-#     ).agg(*expr)
-#     df_campaign_aggregate_input = df_usecases_period.join(
-#         df_campaign_aggregate_input, ["usecase", "target_group", "contact_date"], "left"
-#     )
-#
-#     # Aggregate window period campaign features
-#     df_campaign_aggregate_input = df_campaign_aggregate_input.withColumn(
-#         "timestamp", F.col("contact_date").astype("Timestamp").cast("long"),
-#     )
-#     columns_to_aggregate = [
-#         "n_subscriber_targeted",
-#         "n_campaign_accepted",
-#         "n_campaign_sent",
-#         "n_subscriber_accepted",
-#     ]
-#     for period in aggregate_period:
-#         window_func = (
-#             Window.partitionBy("target_group")
-#             .orderBy(F.col("timestamp"))
-#             .rangeBetween(
-#                 -((period + 1) * 86400), Window.currentRow
-#             )  # 86400 is the number of seconds in a day
-#         )
-#
-#         df_campaign_aggregate_input = df_campaign_aggregate_input.select(
-#             *(
-#                 df_campaign_aggregate_input.columns
-#                 + [
-#                     F.sum(column).over(window_func).alias(f"{column}_{period}_day")
-#                     for column in columns_to_aggregate
-#                 ]
-#             )
-#         )
-#     # Filter only the days for which we calculate report
-#     reporting_kpis_present = reporting_kpis.filter(F.col("date") == day)
-#
-#     # Group data into target group basis
-#     columns_to_sum = [
-#         c for c in reporting_kpis_present.columns if re.search(r"_[0-9]+_day$", c)
-#     ]
-#
-#     exprs = [F.sum(x).alias(x) for x in columns_to_sum]
-#     df_usage_features = reporting_kpis_present.groupBy(["target_group"]).agg(*exprs)
-#
-#     # Join Number of Freeze customer with Campaign Feature
-#     df_use_case_view_report = current_size.join(
-#         df_campaign_aggregate_input.filter(F.col("contact_date") == day),
-#         ["target_group"],
-#         "left",
-#     ).join(df_usage_features, ["target_group"], "inner")
-#
-#     # Join with ARPU Last month for uplift calculation
-#     last_month_day = (
-#         datetime.date(datetime.strptime(day, "%Y-%m-%d")) - timedelta(31)
-#     ).strftime("%Y-%m-%d")
-#     reporting_kpis_last_month = reporting_kpis.filter(F.col("date") == last_month_day)
-#     df_arpu_last_month = reporting_kpis_last_month.select(
-#         "analytic_id",
-#         "register_date",
-#         "target_group",
-#         "total_revenue_1_day",
-#         "total_revenue_7_day",
-#         "total_revenue_30_day",
-#     )
-#     columns_to_sum = [
-#         c for c in df_arpu_last_month.columns if re.search(r"_[0-9]+_day$", c)
-#     ]
-#     exprs = [F.sum(x).alias(x + "_last_month") for x in columns_to_sum]
-#     df_arpu_last_month_features = df_arpu_last_month.groupBy(["target_group"]).agg(
-#         *exprs
-#     )
-#
-#     # Calculate ARPU uplift
-#     df_use_case_view_report = (
-#         df_use_case_view_report.join(
-#             df_arpu_last_month_features, ["target_group"], "left"
-#         )
-#         .withColumn(
-#             "arpu_uplift_1_day_vs_last_month",
-#             (F.col("total_revenue_1_day") - F.col("total_revenue_1_day_last_month"))
-#             / F.col("total_revenue_1_day_last_month"),
-#         )
-#         .withColumn(
-#             "arpu_uplift_7_day_vs_last_month",
-#             (F.col("total_revenue_7_day") - F.col("total_revenue_7_day_last_month"))
-#             / F.col("total_revenue_7_day_last_month"),
-#         )
-#         .withColumn(
-#             "arpu_uplift_30_day_vs_last_month",
-#             (F.col("total_revenue_30_day") - F.col("total_revenue_30_day_last_month"))
-#             / F.col("total_revenue_30_day_last_month"),
-#         )
-#     )
-#
-#     # TODO discuss on how churn feature should be added into reporting
-#     return df_use_case_view_report
-=======
 import re
 from datetime import datetime
 from datetime import timedelta
@@ -1006,5 +529,4 @@
     campaign_mapping_master = campaign_churn_cvm_master.union(
         campaign_churn_bau_master
     ).union(campaign_ard_cvm_master)
-    return campaign_mapping_master
->>>>>>> d5c6a7ea
+    return campaign_mapping_master
from functools import partial

from kedro.pipeline import Pipeline, node

from nba.model_input.postpaid_model_input_nodes import (
    node_l5_nba_postpaid_master_table_spine,
    node_l5_nba_postpaid_master_table,
    node_l5_nba_postpaid_master_table_only_accepted,
    #node_l5_nba_master_table_chunk_debug_arpu,
    #node_l5_nba_master_table_chunk_debug_acceptance,
    node_l5_nba_postpaid_customer_profile,
    #node_prioritized_campaigns_analysis,
    node_l5_nba_postpaid_campaign_master,
    #node_l5_average_arpu_untie_lookup,
    node_l4_revenue_billcycle_postpaid_aggregation
)


def create_nba_postpaid_model_input_pipeline() -> Pipeline:
    return Pipeline(
        [
<<<<<<< HEAD
            # OK for postpaid
            node(
                node_l5_nba_postpaid_customer_profile,
                inputs={
                    "l3_customer_profile_include_1mo_non_active": "l3_customer_profile_include_1mo_non_active",
                },
                outputs="l5_nba_postpaid_customer_profile",
                name="l5_nba_postpaid_customer_profile",
                tags=["l5_nba_postpaid_customer_profile"],
            ),

            node(
                node_l4_revenue_billcycle_postpaid_aggregation,
                inputs={
                    "l0_revenue_nbo_postpaid_input_data": "l0_revenue_nbo_postpaid_input_data"
                },
                outputs="l4_revenue_postpaid_average_by_bill_cycle",
                tags=["l4_revenue_postpaid_average_by_bill_cycle"]
            ),

            node(
                node_l5_nba_postpaid_campaign_master,
                inputs={
                    "campaign_history_master_active": "campaign_history_master_active",
                },
                outputs="l5_nba_postpaid_campaign_master",
                name="l5_nba_postpaid_campaign_master",
                tags=["l5_nba_postpaid_campaign_master"],
            ),
            # TODO l0_campaign_tracking_contact_list_pre_full_load --> Post-paid, full_load ? Done
            #     l4_revenue_prepaid_daily_features --> Post-paid
            #     nba_prioritized_campaigns_child_codes --> Post-paid
            #     nba_model_group_column_prioritized, nba_model_group_column_non_prioritized <--> ?
            #     nba_model_use_cases_child_codes --> Post-paid
            #     nba_master_table_date_min, nba_master_table_date_max --> Post-paid, Maybe history features must be longer than Pre-paid
            #     nba_min_feature_days_lag --> Post-paid
=======
            # # OK for postpaid
            # node(
            #     node_l5_nba_postpaid_customer_profile,
            #     inputs={
            #         "l3_customer_profile_include_1mo_non_active": "l3_customer_profile_include_1mo_non_active",
            #     },
            #     outputs="l5_nba_postpaid_customer_profile",
            #     name="l5_nba_postpaid_customer_profile",
            #     tags=["l5_nba_postpaid_customer_profile"],
            # ),
            #
            # node(
            #     node_l4_revenue_billcycle_postpaid_aggregation,
            #     inputs={
            #         "l0_revenue_nbo_postpaid_input_data": "l0_revenue_nbo_postpaid_input_data"
            #     },
            #     outputs="l4_revenue_postpaid_average_by_bill_cycle",
            #     tags=["l4_revenue_postpaid_average_by_bill_cycle"]
            # ),
            #
            # node(
            #     node_l5_nba_postpaid_campaign_master,
            #     inputs={
            #         "campaign_history_master_active": "campaign_history_master_active",
            #     },
            #     outputs="l5_nba_postpaid_campaign_master",
            #     name="l5_nba_postpaid_campaign_master",
            #     tags=["l5_nba_postpaid_campaign_master"],
            # ),
            # # TODO l0_campaign_tracking_contact_list_pre_full_load --> Post-paid, full_load ? Done
            # #     l4_revenue_prepaid_daily_features --> Post-paid
            # #     nba_prioritized_campaigns_child_codes --> Post-paid
            # #     nba_model_group_column_prioritized, nba_model_group_column_non_prioritized <--> ?
            # #     nba_model_use_cases_child_codes --> Post-paid
            # #     nba_master_table_date_min, nba_master_table_date_max --> Post-paid, Maybe history features must be longer than Pre-paid
            # #     nba_min_feature_days_lag --> Post-paid
>>>>>>> d3caf08e
            # node(
            #     node_l5_nba_postpaid_master_table_spine,
            #     inputs={
            #         "l0_campaign_tracking_contact_list_post": "l0_campaign_tracking_contact_list_post_full_load",
            #         "l1_customer_profile_union_daily_feature_full_load": "l1_customer_profile_union_daily_feature_full_load",
            #         #"l4_revenue_postpaid_ru_f_sum_revenue_by_service_monthly": "l4_revenue_postpaid_ru_f_sum_revenue_by_service_monthly",
            #         "l4_revenue_postpaid_average_by_bill_cycle": "l4_revenue_postpaid_average_by_bill_cycle",
            #         "l5_nba_campaign_master": "l5_nba_postpaid_campaign_master",
            #         "nba_model_group_column_push_campaign": "params:nba_postpaid_model_group_column_push_campaign",
            #         "nba_model_group_column_pull_campaign": "params:nba_postpaid_model_group_column_pull_campaign",
            #         "date_min": "params:nba_postpaid_master_table_date_min",
            #         "date_max": "params:nba_postpaid_master_table_date_max",
            #         "postpaid_min_feature_days_lag": "params:nba_postpaid_min_feature_days_lag"
            #     },
            #     outputs="l5_nba_postpaid_master_table_spine",
            #     name="l5_nba_postpaid_master_table_spine",
            #     tags=["l5_nba_postpaid_master_table_spine", "nba_postpaid_masters"],
            # ),
            # # TODO All features check time range, sla, calculate time point, can predict by BC?
            # #     nba_model_input_features --> Post-paid
            # #     l4_billing_rolling_window_topup_and_volume --> Post-paid
            # #     l4_billing_rolling_window_rpu --> Post-paid
            # #     l4_billing_rolling_window_rpu_roaming --> Post-paid
            # #     l4_billing_rolling_window_before_top_up_balance --> Post-paid
            # #     l4_billing_rolling_window_top_up_channels --> Post-paid
            # #     l4_daily_feature_topup_and_volume --> Post-paid
            # #     l4_revenue_prepaid_ru_f_sum_revenue_by_service_monthly --> Post-paid
            node(
                node_l5_nba_postpaid_master_table,
                inputs={
                    "subset_features": "params:nba_postpaid_model_input_features",
                    "l5_nba_master_table_spine": "l5_nba_postpaid_master_table_spine",
                    "l3_customer_profile_include_1mo_non_active": "l3_customer_profile_include_1mo_non_active",
                    "l4_billing_rolling_window_rpu": "l4_billing_rolling_window_rpu",
                    "l4_billing_rolling_window_rpu_roaming": "l4_billing_rolling_window_rpu_roaming",
                    "l4_campaign_postpaid_prepaid_features": "l4_campaign_postpaid_prepaid_features",
                    "l4_device_summary_features": "l4_device_summary_features",
                    "l0_revenue_nbo_postpaid_input_data": "l0_revenue_nbo_postpaid_input_data",
                    # "l4_streaming_visit_count_and_download_traffic_feature": "l4_streaming_visit_count_and_download_traffic_feature",
                    "l4_usage_prepaid_postpaid_daily_features": "l4_usage_prepaid_postpaid_daily_features",
                    "l4_usage_postpaid_prepaid_weekly_features_sum": "l4_usage_postpaid_prepaid_weekly_features_sum",
                    "l4_touchpoints_to_call_center_features": "l4_touchpoints_to_call_center_features",
                },
                outputs="l5_nba_postpaid_master_table",
                name="l5_nba_postpaid_master_table",
                tags=["l5_nba_postpaid_master_table", "nba_postpaid_masters"],
            ),
            # OK for regression model (uplift)
            node(
                node_l5_nba_postpaid_master_table_only_accepted,
                inputs={"l5_nba_master_table": "l5_nba_postpaid_master_table"},
                outputs="l5_nba_postpaid_master_table_only_accepted",
                name="l5_nba_postpaid_master_table_only_accepted",
                tags=["l5_nba_postpaid_master_table_only_accepted", "nba_postpaid_masters"],
            ),
            # # TODO Not use?
            # node(
            #     node_l5_average_arpu_untie_lookup,
            #     inputs={"l5_nba_master_table_spine": "l5_nba_master_table_spine"},
            #     outputs="l5_average_arpu_untie_lookup",
            #     name="l5_average_arpu_untie_lookup",
            #     tags=["l5_average_arpu_untie_lookup"],
            # ),
            # # TODO for debug?
            # node(
            #     partial(
            #         node_l5_nba_master_table_chunk_debug_acceptance,
            #         child_code="1-86664206547",
            #         sampling_rate=1e-5,
            #     ),
            #     inputs={"l5_nba_master_table": "l5_nba_master_table",},
            #     outputs=[
            #         "l5_nba_master_table_chunk_debug_acceptance",
            #         "master_table_chunk_debug_extra_pai_metrics_acceptance",
            #     ],
            #     name="l5_nba_master_table_chunk_debug_acceptance",
            #     tags=["l5_nba_master_table_chunk_debug_acceptance",],
            # ),
            # # TODO for debug?
            # node(
            #     partial(
            #         node_l5_nba_master_table_chunk_debug_arpu,
            #         child_code="1-86664206547",
            #         sampling_rate=1e-1,
            #     ),
            #     inputs={
            #         "l5_nba_master_table_only_accepted": "l5_nba_master_table_only_accepted",
            #     },
            #     outputs=[
            #         "l5_nba_master_table_chunk_debug_arpu",
            #         "master_table_chunk_debug_extra_pai_metrics_arpu",
            #     ],
            #     name="l5_nba_master_table_chunk_debug_arpu",
            #     tags=["l5_nba_master_table_chunk_debug_arpu",],
            # ),
            # # TODO
            # node(
            #     node_prioritized_campaigns_analysis,
            #     inputs={
            #         "df_master": "l5_nba_master_table",
            #         "extra_keep_columns": "params:nba_extra_tag_columns_pai",
            #     },
            #     outputs="prioritized_campaigns_analysis",
            #     name="prioritized_campaigns_analysis",
            #     tags=["prioritized_campaigns_analysis"],
            # ),
        ],
        tags="nba_postpaid_model_input",
    )<|MERGE_RESOLUTION|>--- conflicted
+++ resolved
@@ -19,44 +19,6 @@
 def create_nba_postpaid_model_input_pipeline() -> Pipeline:
     return Pipeline(
         [
-<<<<<<< HEAD
-            # OK for postpaid
-            node(
-                node_l5_nba_postpaid_customer_profile,
-                inputs={
-                    "l3_customer_profile_include_1mo_non_active": "l3_customer_profile_include_1mo_non_active",
-                },
-                outputs="l5_nba_postpaid_customer_profile",
-                name="l5_nba_postpaid_customer_profile",
-                tags=["l5_nba_postpaid_customer_profile"],
-            ),
-
-            node(
-                node_l4_revenue_billcycle_postpaid_aggregation,
-                inputs={
-                    "l0_revenue_nbo_postpaid_input_data": "l0_revenue_nbo_postpaid_input_data"
-                },
-                outputs="l4_revenue_postpaid_average_by_bill_cycle",
-                tags=["l4_revenue_postpaid_average_by_bill_cycle"]
-            ),
-
-            node(
-                node_l5_nba_postpaid_campaign_master,
-                inputs={
-                    "campaign_history_master_active": "campaign_history_master_active",
-                },
-                outputs="l5_nba_postpaid_campaign_master",
-                name="l5_nba_postpaid_campaign_master",
-                tags=["l5_nba_postpaid_campaign_master"],
-            ),
-            # TODO l0_campaign_tracking_contact_list_pre_full_load --> Post-paid, full_load ? Done
-            #     l4_revenue_prepaid_daily_features --> Post-paid
-            #     nba_prioritized_campaigns_child_codes --> Post-paid
-            #     nba_model_group_column_prioritized, nba_model_group_column_non_prioritized <--> ?
-            #     nba_model_use_cases_child_codes --> Post-paid
-            #     nba_master_table_date_min, nba_master_table_date_max --> Post-paid, Maybe history features must be longer than Pre-paid
-            #     nba_min_feature_days_lag --> Post-paid
-=======
             # # OK for postpaid
             # node(
             #     node_l5_nba_postpaid_customer_profile,
@@ -93,7 +55,6 @@
             # #     nba_model_use_cases_child_codes --> Post-paid
             # #     nba_master_table_date_min, nba_master_table_date_max --> Post-paid, Maybe history features must be longer than Pre-paid
             # #     nba_min_feature_days_lag --> Post-paid
->>>>>>> d3caf08e
             # node(
             #     node_l5_nba_postpaid_master_table_spine,
             #     inputs={

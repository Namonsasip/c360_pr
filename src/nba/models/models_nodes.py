--- conflicted
+++ resolved
@@ -1,227 +1,15 @@
-<<<<<<< HEAD
-# from pathlib import PurePath, Path
-# from typing import List, Any, Dict
-#
-# import numpy as np
-# import pai
-# import pandas as pd
-# import pyspark
-# import pyspark.sql.functions as F
-# from lightgbm import LGBMClassifier
-# from plotnine import *
-# from pyspark.sql.types import DoubleType
-# from sklearn.model_selection import train_test_split
-#
-# from customer360.utilities.plot_roc_curve import plot_roc_curve
-#
-#
-# def calculate_extra_pai_metrics(
-#     df_master: pyspark.sql.DataFrame, target_column: str, by: str
-# ) -> pd.DataFrame:
-#     pdf_extra_pai_metrics = (
-#         df_master.groupby(F.col(by).alias("group"))
-#         .agg(
-#             F.mean(F.isnull(target_column).cast(DoubleType())).alias(
-#                 "original_perc_obs_target_null"
-#             ),
-#             F.count(target_column).alias("original_n_obs"),
-#             F.sum((F.col(target_column) == 1).cast(DoubleType())).alias(
-#                 "original_n_obs_positive_target"
-#             ),
-#             F.mean(target_column).alias("original_target_mean"),
-#         )
-#         .toPandas()
-#     )
-#     return pdf_extra_pai_metrics
-#
-#
-# def train_single_binary_model(
-#     pdf_master_chunk: pd.DataFrame,
-#     group_column: str,
-#     explanatory_features: List[str],
-#     target_column: str,
-#     train_sampling_ratio: float,
-#     model_params: Dict[str, Any],
-#     min_obs_per_class_for_model: int,
-#     pdf_extra_pai_metrics: pd.DataFrame,
-#     pai_storage_path: str,    #= "/dbfs/mnt/customer360-blob-data/NBA/mlruns",
-# ):
-#
-#     #context.load_node_inputs("debug_model_training")
-#
-#     tmp_path = Path("data/tmp")
-#     current_group = pdf_master_chunk[group_column].iloc[0]
-#
-#     pdf_extra_pai_metrics_filtered = pdf_extra_pai_metrics[
-#         pdf_extra_pai_metrics["group"] == current_group
-#     ]
-#
-#     original_perc_obs_target_null = pdf_extra_pai_metrics_filtered[
-#         "original_perc_obs_target_null"
-#     ].iloc[0]
-#     original_n_obs = pdf_extra_pai_metrics_filtered["original_n_obs"].iloc[0]
-#     original_n_obs_positive_target = pdf_extra_pai_metrics_filtered[
-#         "original_n_obs_positive_target"
-#     ].iloc[0]
-#     original_target_mean = pdf_extra_pai_metrics_filtered["original_target_mean"].iloc[
-#         0
-#     ]
-#
-#     modelling_perc_obs_target_null = np.mean(pdf_master_chunk[target_column].isna())
-#
-#     pdf_master_chunk = pdf_master_chunk[~pdf_master_chunk[target_column].isna()]
-#
-#     modelling_n_obs = len(pdf_master_chunk)
-#     modelling_n_obs_positive_target = len(
-#         pdf_master_chunk[pdf_master_chunk[target_column] == 1]
-#     )
-#     modelling_target_mean = np.mean(pdf_master_chunk[target_column])
-#
-#     pai.set_config(experiment=current_group, storage_runs=pai_storage_path)
-#
-#     pai.start_run()
-#
-#     pai.log_metrics(
-#         {
-#             "original_perc_obs_target_null": original_perc_obs_target_null,
-#             "original_n_obs": original_n_obs,
-#             "original_n_obs_positive_target": original_n_obs_positive_target,
-#             "original_target_mean": original_target_mean,
-#             "modelling_perc_obs_target_null": modelling_perc_obs_target_null,
-#             "modelling_n_obs": modelling_n_obs,
-#             "modelling_n_obs_positive_target": modelling_n_obs_positive_target,
-#             "modelling_target_mean": modelling_target_mean,
-#         }
-#     )
-#
-#     pai.log_params(
-#         {"target_column": target_column,}
-#     )
-#
-#     able_to_model_flag = True
-#
-#     if modelling_perc_obs_target_null != 0:
-#         pai.log_note("There are observations with NA target in the modelling data")
-#         able_to_model_flag = False
-#
-#     if original_perc_obs_target_null == 1:
-#         pai.log_note("The are no observations with tracked response")
-#         able_to_model_flag = False
-#
-#     if original_n_obs_positive_target == 0:
-#         pai.log_note("There are no observations with positive response")
-#         able_to_model_flag = False
-#
-#     if original_n_obs_positive_target == original_n_obs:
-#         pai.log_note("There are no observations for negative response")
-#         able_to_model_flag = False
-#
-#     if original_n_obs_positive_target < min_obs_per_class_for_model:
-#         pai.log_note(
-#             f"The number of positive responses is not enough to reliably train a model. "
-#             f"There are {original_n_obs_positive_target} observations while minimum required is {min_obs_per_class_for_model}"
-#         )
-#         able_to_model_flag = False
-#
-#     if original_n_obs - original_n_obs_positive_target < min_obs_per_class_for_model:
-#         pai.log_note(
-#             f"The number of negative responses is not enough to reliably train a model. "
-#             f"There are {original_n_obs_positive_target} observations while minimum required is {min_obs_per_class_for_model}"
-#         )
-#         able_to_model_flag = False
-#
-#     if not able_to_model_flag:
-#         pai.add_tags(["Unable to model"])
-#         pai.end_run()
-#         return
-#     else:
-#         pai.add_tags(["Able to model"])
-#
-#     pdf_train, pdf_test = train_test_split(
-#         pdf_master_chunk, train_size=train_sampling_ratio
-#     )
-#
-#     pai.log_params(
-#         {"train_sampling_ratio": train_sampling_ratio, "model_params": model_params,}
-#     )
-#
-#     model = LGBMClassifier(**model_params).fit(
-#         pdf_train[explanatory_features],
-#         pdf_train[target_column],
-#         eval_set=[
-#             (pdf_train[explanatory_features], pdf_train[target_column]),
-#             (pdf_test[explanatory_features], pdf_test[target_column]),
-#         ],
-#         eval_names=["train", "test"],
-#         eval_metric="auc",
-#     )
-#     pai.log_model(model)
-#
-#     train_auc = model.evals_result_["train"]["auc"][-1]
-#     test_auc = model.evals_result_["test"]["auc"][-1]
-#
-#     pai.log_metrics(
-#         {
-#             "train_auc": train_auc,
-#             "test_auc": test_auc,
-#             "train_test_auc_diff": train_auc - test_auc,
-#         }
-#     )
-#
-#     pai.log_features(
-#         features=explanatory_features,
-#         importance=list(model.feature_importances_ / sum(model.feature_importances_)),
-#     )
-#
-#     # Plot ROC curve
-#     plot_roc_curve(
-#         y_true=pdf_test[target_column],
-#         y_score=model.predict_proba(pdf_test[explanatory_features])[:, 1],
-#         filepath=tmp_path / "roc_curve.png",
-#     )
-#
-#     ## Calculate and plot AUC per round
-#     pdf_metrics = pd.DataFrame()
-#     for valid_set_name, metrics_dict in model.evals_result_.items():
-#         metrics_dict["set"] = valid_set_name
-#         pdf_metrics_partial = pd.DataFrame(metrics_dict)
-#         pdf_metrics_partial["round"] = range(1, pdf_metrics_partial.shape[0] + 1)
-#         pdf_metrics = pd.concat([pdf_metrics, pdf_metrics_partial])
-#     pdf_metrics_melted = pdf_metrics.melt(id_vars=["set", "round"], var_name="metric")
-#     pdf_metrics_melted.to_csv(tmp_path / "metrics_by_round.csv", index=False)
-#
-#     (  # Plot the AUC of each set in each round
-#         ggplot(
-#             pdf_metrics_melted[pdf_metrics_melted["metric"] == "auc"],
-#             aes(x="round", y="value", color="set"),
-#         )
-#         + ylab("Gini")
-#         + geom_line()
-#         + ggtitle("Gini per round (tree)")
-#     ).save(tmp_path / "auc_per_round.png")
-#
-#     pai.log_artifacts(
-#         {
-#             "roc_curve": str(tmp_path / "roc_curve.png"),
-#             "metrics_by_round": str(tmp_path / "metrics_by_round.csv"),
-#             "auc_per_round": str(tmp_path / "auc_per_round.png"),
-#         }
-#     )
-#
-#     pai.end_run()
-=======
 from pathlib import PurePath, Path
 from typing import List, Any, Dict
 
 import numpy as np
-#import pai
+import pai
 import pandas as pd
 import pyspark
 import pyspark.sql.functions as F
-#from lightgbm import LGBMClassifier
-#from plotnine import *
+from lightgbm import LGBMClassifier
+from plotnine import *
 from pyspark.sql.types import DoubleType
-#from sklearn.model_selection import train_test_split
+from sklearn.model_selection import train_test_split
 
 from customer360.utilities.plot_roc_curve import plot_roc_curve
 
@@ -419,5 +207,4 @@
         }
     )
 
-    pai.end_run()
->>>>>>> 0507ec89
+    pai.end_run()
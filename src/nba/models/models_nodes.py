--- conflicted
+++ resolved
@@ -27,13 +27,10 @@
 from sklearn.model_selection import train_test_split
 
 from customer360.utilities.spark_util import get_spark_session
-<<<<<<< HEAD
+from nba.models.ngcm import Ingester
+
 import mlflow
 from mlflow import lightgbm as mlflowlightgbm
-=======
-from nba.models.ngcm import Ingester
-
->>>>>>> bff1feba
 # Minimum observations required to reliably train a ML model
 MODELLING_N_OBS_THRESHOLD = 500
 NGCM_EXPORT_FOLDER = (

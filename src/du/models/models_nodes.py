--- conflicted
+++ resolved
@@ -1703,7 +1703,6 @@
 
 
 def score_du_models(
-<<<<<<< HEAD
     df_master: pyspark.sql.DataFrame,
     primary_key_columns: List[str],
     model_group_column: str,
@@ -1711,17 +1710,6 @@
     explanatory_features: List[str],
     mlflow_model_version: int,
     scoring_chunk_size: int = 300000,
-=======
-        df_master: pyspark.sql.DataFrame,
-        primary_key_columns: List[str],
-        model_group_column: str,
-        models_to_score: Dict[str, str],
-        pai_runs_uri: str,
-        pai_artifacts_uri: str,
-        explanatory_features: List[str],
-        mlflow_model_version: int,
-        scoring_chunk_size: int = 300000,
->>>>>>> a1fcfaf8
 ) -> pyspark.sql.DataFrame:
     spark = get_spark_session()
     # Define schema for the udf.
@@ -1757,12 +1745,12 @@
             mlflow_run = mlflow.search_runs(
                 experiment_ids=mlflow_experiment_id,
                 filter_string="params.model_objective='"
-                              + current_tag
-                              + "' AND params.Version='"
-                              + str(mlflow_model_version)
-                              + "' AND tags.mlflow.runName ='"
-                              + current_model_group
-                              + "'",
+                + current_tag
+                + "' AND params.Version='"
+                + str(mlflow_model_version)
+                + "' AND tags.mlflow.runName ='"
+                + current_model_group
+                + "'",
                 run_view_type=1,
                 max_results=1,
                 order_by=None,
@@ -1806,8 +1794,8 @@
         model_group_column,
         "partition",
         *(  # Don't add model group column twice in case it's a PK column
-                list(set(primary_key_columns) - set([model_group_column]))
-                + explanatory_features
+            list(set(primary_key_columns) - set([model_group_column]))
+            + explanatory_features
         ),
     )
 
@@ -1977,24 +1965,9 @@
             * F.rand()
         ),
     )
-<<<<<<< HEAD
-    # feature_not_found_in_binary = set(feature_importance_regression_model) - set(
-    #      feature_importance_binary_model
-    # )
-    # feature_important_list = feature_importance_binary_model + list(
-    #     feature_not_found_in_binary
-    # )
-
-    feature_important_list = list(
-        set(feature_importance_regression_model).union(
-            set(feature_importance_binary_model)
-        )
-    )
-=======
 
     feature_important_list = set(feature_importance_binary_model).union(set(feature_importance_regression_model))
 
->>>>>>> a1fcfaf8
     df_master_necessary_columns = df_master.select(
         model_group_column,
         "partition",

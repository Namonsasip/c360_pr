import os
from pathlib import Path
from typing import List, Any, Dict, Callable, Tuple

import matplotlib.pyplot as plt
import mlflow
import numpy as np
import pandas as pd
import pyspark
import seaborn as sns
from kedro.io import CSVLocalDataSet
from customer360.utilities.spark_util import get_spark_session
from lightgbm import LGBMClassifier, LGBMRegressor
from mlflow import lightgbm as mlflowlightgbm
from plotnine import *
from pyspark.sql import Window, functions as F
from pyspark.sql.functions import pandas_udf, PandasUDFType, col, when
from pyspark.sql.types import (
    DoubleType,
    StructField,
    StructType,
    IntegerType,
    FloatType,
    StringType,
    TimestampType,
    DecimalType,
    LongType,
    ShortType,
)
from sklearn.metrics import auc, roc_curve
from sklearn.model_selection import train_test_split

MODELLING_N_OBS_THRESHOLD = 500


def calculate_extra_pai_metrics(
    df_master: pyspark.sql.DataFrame, target_column: str, by: str
) -> pd.DataFrame:
    """
    Calculates some extra metrics for performance AI
    This is done in Spark separately in case sampling is required in pandas udf
    training to have info on the original metrics
    Args:
        df_master: master table
        target_column: name of the column that contains the target variable
        by: name of the column for which models will be split

    Returns:
        A pandas DataFrame with some metrics to be logged into pai
    """
    pdf_extra_pai_metrics = (
        df_master.groupby(F.col(by).alias("group"))
        .agg(
            F.mean(F.isnull(target_column).cast(DoubleType())).alias(
                "original_perc_obs_target_null"
            ),
            F.count(target_column).alias("original_n_obs"),
            F.sum((F.col(target_column) == 1).cast(DoubleType())).alias(
                "original_n_obs_positive_target"
            ),
            F.mean(target_column).alias("original_target_mean"),
            (F.stddev(target_column)).alias("original_target_stdev"),
            (F.max(target_column)).alias("original_target_max"),
            (F.min(target_column)).alias("original_target_min"),
        )
        .toPandas()
    )
    return pdf_extra_pai_metrics


def clip(df, cols, lower=0.05, upper=0.95, relativeError=0.001):
    if not isinstance(cols, (list, tuple)):
        cols = [cols]
    # Create dictionary {column-name: [lower-quantile, upper-quantile]}
    quantiles = {
        c: (
            when(col(c) < lower, lower)  # Below lower quantile
            .when(col(c) > upper, upper)  # Above upper quantile
            .otherwise(col(c))  # Between quantiles
            .alias(c)
        )
        for c, (lower, upper) in
        # Compute array of quantiles
        zip(cols, df.stat.approxQuantile(cols, [lower, upper], relativeError))
    }

    return df.select([quantiles.get(c, col(c)) for c in df.columns])


def drop_null_columns(df, thres):
    """
    This function drops all columns which contain null values.
    :param df: A PySpark DataFrame
    :param thres: If the number of null exceeds the thres, remove it.
    """

    null_counts = (
        df.select([F.count(F.when(F.col(c).isNull(), c)).alias(c) for c in df.columns])
        .collect()[0]
        .asDict()
    )

    total_length_of_data = df.count()

    to_drop = [k for k, v in null_counts.items() if v >= (total_length_of_data * thres)]
    df = df.drop(*to_drop)
    return df


def filter_valid_product(
    l5_du_master_tbl: pyspark.sql.DataFrame,
    model_type: str,
    min_obs_per_class_for_model: int,
) -> pyspark.sql.DataFrame:
    """
    Retrieve only the valid rework macro products that agree to the conditions.
    The conditions depend on the model type.
    The data checking process is required before running a model.

    :param l5_du_master_tbl: An output from model input's pipeline. It is the DataFrame that contains relevant features.
    :param model_type: binary or regression
    :param min_obs_per_class_for_model: Minimum observations within each class from the target variable.
    :return: l5_du_master_table with the rework macro products that pass all of the conditions and list of valid
    rework macro product's name
    """

    """
    The conditions are follows:

    1. Observation of data >= 500 
    2. Number of observation in both Positive and Negative class >= 200
    3. Clip the target (for the regression model only)
    """

    # Model Checking
    supported_model_types = ["binary", "regression"]
    if model_type not in supported_model_types:
        raise ValueError(
            f"Unrecognized model type {model_type}. Supported model types are: "
            f"{', '.join(supported_model_types)}"
        )

    print(f"Checking valid rework macro products for {model_type} model.")
    print("*" * 100)

    print("Check the number of observation of the rework_macro_product.")

    obs_count_in_each_rework_macro_product = l5_du_master_tbl.groupBy(
        "rework_macro_product"
    ).count()

    agree_with_the_condition_1 = (
        obs_count_in_each_rework_macro_product.filter(
            obs_count_in_each_rework_macro_product["count"] >= MODELLING_N_OBS_THRESHOLD
        )
        .select("rework_macro_product")
        .toPandas()
    )
    rework_macro_product_that_agree_the_condition_1 = agree_with_the_condition_1[
        "rework_macro_product"
    ].to_list()

    print("Check the number of observation of the positive target.")

    obs_positive_class = l5_du_master_tbl.filter(
        l5_du_master_tbl["target_response"] == 1
    ).select("rework_macro_product", "target_response")
    obs_positive_class_cnt = obs_positive_class.groupBy("rework_macro_product").count()
    agree_with_the_condition_2_positive = obs_positive_class_cnt.filter(
        obs_positive_class_cnt["count"] >= min_obs_per_class_for_model
    ).toPandas()
    rework_macro_product_that_agree_the_condition_2_positive = agree_with_the_condition_2_positive[
        "rework_macro_product"
    ].to_list()

    print("Check the number of observation of the negative target.")

    obs_negative_class = l5_du_master_tbl.filter(
        l5_du_master_tbl["target_response"] == 0
    ).select("rework_macro_product", "target_response")
    obs_negative_class_cnt = obs_negative_class.groupBy("rework_macro_product").count()
    agree_with_the_condition_2_negative = obs_negative_class_cnt.filter(
        obs_negative_class_cnt["count"] >= min_obs_per_class_for_model
    ).toPandas()
    rework_macro_product_that_agree_the_condition_2_negative = agree_with_the_condition_2_negative[
        "rework_macro_product"
    ].to_list()

    # Retrieve only the rework_macro_product that pass all of the conditions
    valid_rework_macro_product_list = list(
        set(rework_macro_product_that_agree_the_condition_1)
        .intersection(set(rework_macro_product_that_agree_the_condition_2_positive))
        .intersection(set(rework_macro_product_that_agree_the_condition_2_negative))
    )

    unused_rework_macro_product = list(
        set(obs_count_in_each_rework_macro_product.toPandas()["rework_macro_product"])
        - set(valid_rework_macro_product_list)
    )

    print(
        "Valid rework_macro_product are:"
        + ",".join(valid_rework_macro_product_list)
        + "with length = "
        + str(len(valid_rework_macro_product_list))
    )
    print(
        "Invalid rework_macro_product are:"
        + ",".join(unused_rework_macro_product)
        + "with length = "
        + str(len(unused_rework_macro_product))
    )

    l5_du_master_tbl_only_valid_rework_macro_product = l5_du_master_tbl[
        l5_du_master_tbl["rework_macro_product"].isin(valid_rework_macro_product_list)
    ]

    # Clip the target (for the regression model only)
    if model_type == "regression":

        print("Clipping target.")
        clipped_l5_du_master_tbl_only_valid_rework_macro_product = clip(
            l5_du_master_tbl_only_valid_rework_macro_product,
            "target_relative_arpu_increase_30d",
        )

        clipped_l5_du_master_tbl_only_valid_rework_macro_product = clipped_l5_du_master_tbl_only_valid_rework_macro_product.filter(
            "target_relative_arpu_increase_30d IS NOT NULL"
        )

        print(f"Successfully checked the valid products for {model_type} model.")
        print("*" * 100)

        return (
            clipped_l5_du_master_tbl_only_valid_rework_macro_product,
            valid_rework_macro_product_list,
        )

    elif model_type == "binary":

        print(f"Successfully checked the valid products for {model_type} model.")
        print("*" * 100)

        return (
            l5_du_master_tbl_only_valid_rework_macro_product,
            valid_rework_macro_product_list,
        )


def calculate_feature_importance(
    df_master: pyspark.sql.DataFrame,
    # explanatory_features: List,
    model_params: Dict[str, Any],
    binary_target_column: str,
    regression_target_column: str,
    train_sampling_ratio: float,
    model_type: str,
    min_obs_per_class_for_model: int,
    # filepath: str,
) -> None:
    """
    Retrieve the top features based on the feature importance from the LightGBM model.
    The result is saved in .csv format

    :param df_master: Master table generated from the model input's pipeline.
    :param explanatory_features: Specified list of features
    :param model_params: Model hyperparameters
    :param binary_target_column: Target column's name of a binary classification model
    :param regression_target_column: Target column's name of a regression model
    :param train_sampling_ratio: Ratio used in train_test_split function
    :param model_type: binary or regression
    :param min_obs_per_class_for_model: Minimum observations within each class from the target variable.
    :param filepath: A filepath to save the output.
    :return: None
    """
    # Get only valid rework macro product before running a model.
    (
        l5_du_master_tbl_with_valid_product,
        valid_rework_macro_product_list,
    ) = filter_valid_product(df_master, model_type, min_obs_per_class_for_model)

    print("Excluding NULL columns")
    # Remove the columns that contain many NULL, preventing the case that some columns may contain all NULL.
    l5_du_master_tbl_with_valid_product = drop_null_columns(
        l5_du_master_tbl_with_valid_product, thres=0.98
    )

    # Pre-process the feature selection of the upcoming features, especially the data type of the column.
    # Ex. We do not want the feature of type TimeStamp, StringType

    # Get only numerical columns
    valid_feature_cols = [
        col.name
        for col in l5_du_master_tbl_with_valid_product.schema.fields
        if isinstance(col.dataType, IntegerType)
        or isinstance(col.dataType, FloatType)
        or isinstance(col.dataType, DecimalType)
        or isinstance(col.dataType, DoubleType)
        or isinstance(col.dataType, LongType)
        or isinstance(col.dataType, ShortType)
    ]

    # Remove the target column from the list of valid features.
    valid_feature_cols.remove(binary_target_column)
    valid_feature_cols.remove(regression_target_column)
    valid_feature_cols.remove(
        "partition_date"
    )  # Explicitly remove this irrelevant feature as it is saved in numerical data type.
    valid_feature_cols.remove("sum_rev_arpu_total_net_rev_daily_last_thirty_day")
    valid_feature_cols.remove("sum_rev_arpu_total_net_rev_daily_last_thirty_day_after")
    valid_feature_cols.remove(
        "sum_rev_arpu_total_net_rev_daily_last_thirty_day_avg_all_subs"
    )
    valid_feature_cols.remove("sum_rev_arpu_total_net_rev_daily_last_seven_day_after")
    valid_feature_cols.remove(
        "sum_rev_arpu_total_net_rev_daily_last_seven_day_avg_all_subs"
    )
    valid_feature_cols.remove(
        "sum_rev_arpu_total_net_rev_daily_last_seven_day_after_avg_all_subs"
    )
    valid_feature_cols.remove(
        "sum_rev_arpu_total_net_rev_daily_last_thirty_day_after_avg_all_subs"
    )
    valid_feature_cols.remove("sum_rev_arpu_total_net_rev_daily_last_seven_day")
    valid_feature_cols.remove("target_relative_arpu_increase_7d")
    valid_feature_cols.remove("target_relative_arpu_increase_7d_avg_all_subs")
    valid_feature_cols.remove("target_relative_arpu_increase_30d_avg_all_subs")
    feature_cols = valid_feature_cols

    ###########
    ## MODEL ##
    ###########
    feature_cols.sort()
    # Use Window function to random maximum of 10K records for each model
    n = 10000
    w = Window.partitionBy(F.col("rework_macro_product")).orderBy(F.col("rnd_"))

    sampled_master_table = (
        l5_du_master_tbl_with_valid_product.withColumn(
            "rnd_", F.rand()
        )  # Add random numbers column
        .withColumn("rn_", F.row_number().over(w))  # Add rowNumber over window
        .where(F.col("rn_") <= n)  # Take n observations
        .drop("rn_")  # Drop helper columns
        .drop("rnd_")  # Drop helper columns
    )

    df_feature_importance_list = []

<<<<<<< HEAD
    for product in valid_rework_macro_product_list[0:1]:  # TODO Remove this index slicing!
        train_single_model_df = sampled_master_table.filter(sampled_master_table['rework_macro_product'] == product)
=======
    for product in valid_rework_macro_product_list:
        train_single_model_df = sampled_master_table.filter(
            sampled_master_table["rework_macro_product"] == product
        )
>>>>>>> 8f28f352
        train_single_model_df.persist()

        # Convert spark Dataframe to Pandas Dataframe
        train_single_model_pdf = train_single_model_df.toPandas()

        print(f"Model: {product}")

        pdf_train, pdf_test = train_test_split(
            train_single_model_pdf, train_size=train_sampling_ratio, random_state=123,
        )

        if model_type == "binary":
            target_column = binary_target_column
            model = LGBMClassifier(**model_params).fit(
                pdf_train[feature_cols],
                pdf_train[target_column],
                eval_set=[
                    (pdf_train[feature_cols], pdf_train[target_column],),
                    (pdf_test[feature_cols], pdf_test[target_column],),
                ],
                eval_names=["train", "test"],
                eval_metric="auc",
            )

            # List of important feature from model
            boost = model.booster_
            df_feature_importance = pd.DataFrame(
                {
                    "feature": boost.feature_name(),
                    "importance": boost.feature_importance(),
                    "rework_macro_product": product,
                }
            ).sort_values("importance", ascending=False)

            df_feature_importance_list.append(df_feature_importance)

        elif model_type == "regression":
            target_column = regression_target_column
            model = LGBMRegressor(**model_params).fit(
                pdf_train[feature_cols],
                pdf_train[target_column],
                eval_set=[
                    (pdf_train[feature_cols], pdf_train[target_column],),
                    (pdf_test[feature_cols], pdf_test[target_column],),
                ],
                eval_names=["train", "test"],
                eval_metric="mae",
            )

            # List of important feature from model
            boost = model.booster_
            df_feature_importance = pd.DataFrame(
                {
                    "feature": boost.feature_name(),
                    "importance": boost.feature_importance(),
                    "rework_macro_product": product,
                }
            ).sort_values("importance", ascending=False)

            df_feature_importance_list.append(df_feature_importance)

    #################################
    ## Calculate Feature Importance ##
    #################################

    print("Calculate Feature Importance")

    # Assemble feature importance dataframe
    feature_importance_df = pd.DataFrame()

    for df in df_feature_importance_list:
        feature_importance_df = pd.concat(
            [feature_importance_df, df], ignore_index=False
        )

    sum_importance = feature_importance_df["importance"].sum()
    feature_importance_df["pct"] = (
        feature_importance_df["importance"] / sum_importance
    ) * 100

    mean_feature_importance = (
        feature_importance_df.groupby("feature")["pct"]
        .mean()
        .reset_index()
        .sort_values(by="pct", ascending=False)
        .reset_index()
        .drop(columns="index")
    )

    # Get the top 100 features
    top100_feature_importance = mean_feature_importance[0:100]
    # top100_feature_importance.to_csv(filepath, index=False)
<<<<<<< HEAD

    return top100_feature_importance

def get_top_features(binary_feature_imp_filepath: str,
                     regression_feature_imp_filepath: str,
                     top_features_filepath: str,
                     feature_importance_binary_model,
                     feature_importance_regression_model) -> None:
=======
    # spark = get_spark_session()
    # top100_feature_importance_sdf = spark.createDataFrame(top100_feature_importance)
    ### return top100_feature as pandas dataframe, result will be store automatically in blob path
    ### according to catalog, so we don't need to write path manually using to_csv
    return top100_feature_importance


def get_top_features(
    binary_feature_imp_filepath: str,
    regression_feature_imp_filepath: str,
    top_features_filepath: str,
    feature_importance_binary_model,
    feature_importance_regression_model,
) -> None:
>>>>>>> 8f28f352
    """
    Read the top 100 features from binary and regression model and finalize the important features.

    :param binary_feature_imp_filepath: A filepath that save the top-100 feature importance from classification model.
    :param regression_feature_imp_filepath: A filepath that save the top-100 feature importance from regression model.
    :param top_features_filepath: A filepath to save the output.
    :return:
    """
    spark = get_spark_session()
    binary_features_csv = CSVLocalDataSet(
        filepath=binary_feature_imp_filepath,
        load_args={"sep": ","},
        save_args={"mode": "error"},
    )

    binary_features_df = binary_features_csv.load()

    regression_features_csv = CSVLocalDataSet(
        filepath=regression_feature_imp_filepath,
        load_args={"sep": ","},
        save_args={"mode": "error"},
    )

    regression_features_df = regression_features_csv.load()

<<<<<<< HEAD
    top_features = list(set(binary_features_df['feature']).intersection(regression_features_df['feature']))
    top_features_df = binary_features_df[binary_features_df['feature'].isin(top_features)]
=======
    top_features = list(
        set(binary_features_df["feature"]).intersection(
            regression_features_df["feature"]
        )
    )
    top_features_df = binary_features_df[
        binary_features_df["feature"].isin(top_features)
    ]
    # top_features_df.to_csv(top_features_filepath, index=False)
    top_features_sdf = spark.createDataFrame(top_features_df)
    return top_features_sdf
>>>>>>> 8f28f352

    return top_features_df

def create_model_function(
    as_pandas_udf: bool, **kwargs: Any,
) -> Callable[[pd.DataFrame], pd.DataFrame]:
    """
    Creates a function to train a model
    Args:
        as_pandas_udf: If True, the function returned will be a pandas udf to be
            used in a spark cluster. If False a normal python function is returned
        **kwargs: all parameters for the modelling training function, for details see
            the documentation of train_single_model inside the code of this
            function

    Returns:
        A function that trains a model from a pandas DataFrame with all parameters
        specified
    """

    schema = StructType(
        [
            StructField("able_to_model_flag", IntegerType()),
            StructField("train_set_primary_keys", StringType()),
        ]
    )

    def train_single_model_wrapper(pdf_master_chunk: pd.DataFrame,) -> pd.DataFrame:
        """
        Wrapper that allows to build a pandas udf from the model training function.
        This functions is necessary because pandas udf require just one input parameter
        which should be a pandas DataFrame but we want our modelling function to be
        parametrizable
        Args:
            pdf_master_chunk: master table for training

        Returns:
            A pandas DataFrame with information about training
        """

        def train_single_model(
            pdf_master_chunk: pd.DataFrame,
            model_type: str,
            group_column: str,
            explanatory_features_list,
            target_column: str,
            train_sampling_ratio: float,
            model_params: Dict[str, Any],
            min_obs_per_class_for_model: int,
            extra_tag_columns: List[str],
            pai_run_prefix: str,
            pdf_extra_pai_metrics: pd.DataFrame,
            pai_runs_uri: str,
            pai_artifacts_uri: str,
            mlflow_model_version: int,
            regression_clip_target_quantiles: Tuple[float, float] = None,
        ) -> pd.DataFrame:
            """
            Trains a model and logs the process in pai
            Args:
                pdf_master_chunk: pandas DataFrame with the data (master table)
                model_type: type of model to train. Supports "binary" and "regression"
                group_column: column that contains an identifier for the group of the
                    model, this is useful in case many models want to be trained
                    using a similar structure
                top_features_path: path to top features list, result from top features selection process
                model_params: model hyperparameters
                min_obs_per_class_for_model: minimum observations within each class
                    from the target variable that are required to confidently train
                    a model
                extra_tag_columns: other columns from the master table to add as a tag,
                    they should be unique
                regression_clip_target_quantiles: (only applicable for regression)
                    Tuple with the quantiles to clip the target before model training
                pai_run_prefix: prefix that the pai run will have. The name will be the
                    prefix concatenated with the group
                pdf_extra_pai_metrics: extra pai metrics to log
                pai_runs_uri: uri where pai run will be stored
                pai_artifacts_uri: uri where pai run will be stored

            Returns:
                A pandas DataFrame with some info on the execution
            """

            # We declare the function within the pandas udf to avoid having dependencies
            # that would require to export the project code as an egg file and install
            # it as a cluster library in Databricks, being a major inconvenience for
            # development
            def plot_roc_curve(
                y_true,
                y_score,
                filepath=None,
                line_width=2,
                width=10,
                height=8,
                title=None,
                colors=("#FF0000", "#000000"),
            ):
                """
                Saves a ROC curve in a file or shows it on screen.
                :param y_true: actual values of the response (list|np.array)
                :param y_score: predicted scores (list|np.array)
                :param filepath: if given, the ROC curve is saved in the desired filepath. It should point to a png file in an
                existing directory. If not specified, the curve is only shown (str)
                :param line_width: number indicating line width (float)
                :param width: number indicating the width of saved plot (float)
                :param height: number indicating the height of saved plot (float)
                :param title: if given, title to add to the top side of the plot (str)
                :param colors: color specification for ROC curve and diagonal respectively (tuple of str)
                :return: None
                """
                fpr, tpr, _ = roc_curve(y_true=y_true, y_score=y_score)
                auc_score = auc(fpr, tpr)

                sns.set_style("whitegrid")
                fig = plt.figure(figsize=(width, height))
                major_ticks = np.arange(0, 1.1, 0.1)
                minor_ticks = np.arange(0.05, 1, 0.1)
                ax = fig.add_subplot(1, 1, 1)
                ax.set_xticks(major_ticks)
                ax.set_yticks(major_ticks)
                ax.set_xticks(minor_ticks, minor=True)
                ax.set_yticks(minor_ticks, minor=True)
                ax.grid(which="both", axis="both")
                ax.grid(which="minor", alpha=0.2)
                ax.grid(which="major", alpha=0.5)
                ax.tick_params(which="major", direction="out", length=5)
                plt.plot(
                    fpr,
                    tpr,
                    color=colors[0],
                    lw=line_width,
                    label="ROC curve (AUC = {:.4f})".format(
                        auc_score
                    ),  # getting decimal points in auc roc curves
                )
                plt.plot([0, 1], [0, 1], color=colors[1], lw=line_width, linestyle="--")
                plt.xlim([-0.001, 1.001])
                plt.ylim([-0.001, 1.001])
                plt.xlabel("False positive rate", fontsize=15)
                plt.ylabel("True positive rate", fontsize=15)
                if title:
                    plt.title(title, fontsize=30, loc="left")
                plt.legend(
                    loc="lower right", frameon=True, fontsize="xx-large", fancybox=True
                )
                plt.tight_layout()
                if filepath:
                    plt.savefig(filepath, dpi=70)
                    plt.close()
                else:
                    plt.show()

            def plot_important(features, importance, filepath, max_num_features=None):
                if max_num_features is None:
                    indices = np.argsort(importance)
                else:
                    indices = np.argsort(importance)[-max_num_features:]
                features = np.array(features)[indices]
                importance = importance[indices]
                num_features = len(features)
                # If num_features > 10, increase the figure height to prevent the plot
                # from being too dense.
                w, h = [6.4, 4.8]  # matplotlib's default figure size
                h = h + 0.1 * num_features if num_features > 10 else h
                fig, ax = plt.subplots(figsize=(w, h))
                yloc = np.arange(num_features)
                ax.barh(yloc, importance, align="center", height=0.5)
                ax.set_yticks(yloc)
                ax.set_yticklabels(features)
                ax.set_xlabel("Importance")
                ax.set_title("Feature Importance")
                fig.tight_layout()
                if filepath:
                    fig.savefig(filepath, dpi=70)
                else:
                    fig.show()

            def mean_absolute_percentage_error(y_true, y_pred):
                y_true, y_pred = np.array(y_true), np.array(y_pred)
                return np.mean(np.abs((y_true - y_pred) / y_true)) * 100

            def get_metrics_by_percentile(y_true, y_pred) -> pd.DataFrame:
                """
                 Performance report generation function to check model performance at percentile level.
                :param y_true: numpy array with the real value of the target variable
                :param y_pred: numpy array with  predicted value by the model
                :return: pandas.DataFrame wit the different KPIs:
                        - percentile: Percentile of the distribution
                        - population: Number of observations al percentile level
                        - positive_cases: Number of positive cases at percentile level
                        - avg_score: Model score average per percentile
                        - cum_y_true: Cumulative positive cases
                        - cum_population: Cumulative population
                        - cum_prob: Cumulative probability
                        - cum_percentage_target: Cumulative percentage of the total positive population captured
                        - uplift: Cumulative uplift
                """
                report = pd.DataFrame(
                    {"y_true": y_true, "y_pred": y_pred,}, columns=["y_true", "y_pred"]
                )

                report["score_rank"] = report.y_pred.rank(
                    method="first", ascending=True, pct=True
                )
                report["percentile"] = np.floor((1 - report.score_rank) * 100) + 1
                report["population"] = 1
                report = (
                    report.groupby(["percentile"])
                    .agg({"y_true": "sum", "population": "sum", "y_pred": "mean"})
                    .reset_index()
                )
                report = report.rename(
                    columns={"y_pred": "avg_score", "y_true": "positive_cases"}
                )
                report = report[
                    ["percentile", "population", "positive_cases", "avg_score"]
                ]

                report["cum_y_true"] = report.positive_cases.cumsum()
                report["cum_population"] = report.population.cumsum()
                report["cum_prob"] = report.cum_y_true / report.cum_population
                report["cum_percentage_target"] = (
                    report["cum_y_true"] / report["cum_y_true"].max()
                )
                report["uplift"] = report.cum_prob / (
                    report.positive_cases.sum() / report.population.sum()
                )
                return report

            # MODEL CHECKING
            supported_model_types = ["binary", "regression"]
            if model_type not in supported_model_types:
                raise ValueError(
                    f"Unrecognized model type {model_type}. Supported model types are: "
                    f"{', '.join(supported_model_types)}"
                )

            if len(pdf_master_chunk[group_column].unique()) > 1:
                raise ValueError(
                    f"More than one group found in training table: "
                    f"{pdf_master_chunk[group_column].unique()}"
                )

            if (
                model_type == "regression"
                and regression_clip_target_quantiles is not None
            ):
                # Clip target to avoid that outliers affect the model
                pdf_master_chunk[target_column] = np.clip(
                    pdf_master_chunk[target_column],
                    a_min=pdf_master_chunk[target_column].quantile(
                        regression_clip_target_quantiles[0]
                    ),
                    a_max=pdf_master_chunk[target_column].quantile(
                        regression_clip_target_quantiles[1]
                    ),
                )

            # Sort features since MLflow does not guarantee the order
            explanatory_features_list.sort()

            current_group = pdf_master_chunk[group_column].iloc[0]

            # prefix %Y%m%d_%H%M%S_du_thanasiy_dev_{rework_macro_product}
            pai_run_name = pai_run_prefix + current_group + "_"

            pdf_extra_pai_metrics_filtered = pdf_extra_pai_metrics[
                pdf_extra_pai_metrics["group"] == current_group
            ]

            # Calculate some metrics on the data to log into pai
            pai_metrics_dict = {}

            original_metrics = [
                "original_perc_obs_target_null",
                "original_n_obs",
                "original_target_mean",
            ]
            if model_type == "binary":
                original_metrics += [
                    "original_n_obs_positive_target",
                ]
            elif model_type == "regression":
                original_metrics += [
                    "original_target_stdev",
                    "original_target_min",
                    "original_target_max",
                ]

            for metric in original_metrics:
                pai_metrics_dict[metric] = pdf_extra_pai_metrics_filtered[metric].iloc[
                    0
                ]

            modelling_perc_obs_target_null = np.mean(
                pdf_master_chunk[target_column].isna()
            )
            pai_metrics_dict[
                "modelling_perc_obs_target_null"
            ] = modelling_perc_obs_target_null

            pdf_master_chunk = pdf_master_chunk[~pdf_master_chunk[target_column].isna()]

            modelling_n_obs = len(pdf_master_chunk)
            pai_metrics_dict["modelling_n_obs"] = modelling_n_obs

            if model_type == "binary":
                modelling_n_obs_positive_target = len(
                    pdf_master_chunk[pdf_master_chunk[target_column] == 1]
                )
                pai_metrics_dict[
                    "modelling_n_obs_positive_target"
                ] = modelling_n_obs_positive_target
            elif model_type == "regression":
                modelling_target_stdev = pdf_master_chunk[target_column].std()
                pai_metrics_dict["modelling_target_stdev"] = modelling_target_stdev

            modelling_target_mean = np.mean(pdf_master_chunk[target_column])
            pai_metrics_dict["modelling_target_mean"] = modelling_target_mean

            # path for each model run
            mlflow_path = "/Shared/data_upsell/lightgbm"
            if mlflow.get_experiment_by_name(mlflow_path) is None:
                mlflow_experiment_id = mlflow.create_experiment(mlflow_path)
            else:
                mlflow_experiment_id = mlflow.get_experiment_by_name(
                    mlflow_path
                ).experiment_id
            with mlflow.start_run(
                experiment_id=mlflow_experiment_id, run_name=current_group
            ):
                run_id = mlflow.tracking.fluent._get_or_start_run().info.run_id
                tp = pai_run_name + run_id
                tmp_path = Path("data/tmp") / tp
                os.makedirs(tmp_path, exist_ok=True)

                mlflow.log_params(
                    {
                        "Version": mlflow_model_version,
                        "target_column": target_column,
                        "model_objective": model_type,
                        "regression_clip_target_quantiles": regression_clip_target_quantiles,
                    }
                )

                able_to_model_flag = True
                if modelling_perc_obs_target_null != 0:
                    able_to_model_flag = False
                    mlflow.set_tag(
                        "Unable to model",
                        "There are observations with NA target in the modelling data",
                    )

                if modelling_n_obs < MODELLING_N_OBS_THRESHOLD:
                    able_to_model_flag = False
                    mlflow.set_tag(
                        "Unable to model",
                        f"There are not enough observations to reliably train a model. "
                        f"Minimum required is {MODELLING_N_OBS_THRESHOLD}, "
                        f"found {modelling_n_obs}",
                    )

                if pai_metrics_dict["original_perc_obs_target_null"] == 1:
                    able_to_model_flag = False
                    mlflow.set_tag(
                        "Unable to model",
                        "The are no observations with non-null target",
                    )

                if len(pdf_master_chunk[target_column].unique()) <= 1:
                    able_to_model_flag = False
                    mlflow.set_tag(
                        "Unable to model", "Target variable has only one unique value"
                    )

                if model_type == "binary":
                    if (
                        pai_metrics_dict["original_n_obs_positive_target"]
                        < min_obs_per_class_for_model
                    ):
                        able_to_model_flag = False
                        mlflow.set_tag(
                            "Unable to model",
                            f"The number of positive responses is not enough to reliably train a model. "
                            f"There are {pai_metrics_dict['original_n_obs_positive_target']} "
                            f"observations while minimum required is {min_obs_per_class_for_model}",
                        )
                    if (
                        pai_metrics_dict["original_n_obs"]
                        - pai_metrics_dict["original_n_obs_positive_target"]
                        < min_obs_per_class_for_model
                    ):
                        able_to_model_flag = False
                        mlflow.set_tag(
                            "Unable to model",
                            f"The number of negative responses is not enough to reliably train a model. "
                            f"There are {pai_metrics_dict['original_n_obs_positive_target']} "
                            f"observations while minimum required is {min_obs_per_class_for_model}",
                        )

                # build the DataFrame to return
                df_to_return = pd.DataFrame(
                    {
                        "able_to_model_flag": [int(able_to_model_flag)],
                        "train_set_primary_keys": ["NULL"],
                    }
                )
                if not able_to_model_flag:
                    # Unable to train a model, end execution
                    mlflow.log_param("Able_to_model", False)
                    return df_to_return
                else:
                    mlflow.log_param("Able_to_model", True)
                    # Train the model
                    pdf_master_chunk = pdf_master_chunk.sort_values(
                        ["subscription_identifier", "contact_date"]
                    )
                    pdf_train, pdf_test = train_test_split(
                        pdf_master_chunk,
                        train_size=train_sampling_ratio,
                        random_state=123,
                    )
                    mlflow.log_params(
                        {
                            "train_sampling_ratio": train_sampling_ratio,
                            "model_params": model_params,
                        }
                    )
                    if model_type == "binary":
                        model = LGBMClassifier(**model_params).fit(
                            pdf_train[explanatory_features_list],
                            pdf_train[target_column],
                            eval_set=[
                                (
                                    pdf_train[explanatory_features_list],
                                    pdf_train[target_column],
                                ),
                                (
                                    pdf_test[explanatory_features_list],
                                    pdf_test[target_column],
                                ),
                            ],
                            eval_names=["train", "test"],
                            eval_metric="auc",
                        )

                        test_predictions = model.predict_proba(
                            pdf_test[explanatory_features_list]
                        )[:, 1]
                        plot_important(
                            explanatory_features_list,
                            model.feature_importances_,
                            filepath=tmp_path / "important_features.png",
                            max_num_features=20,
                        )
                        mlflow.log_artifact(
                            str(tmp_path / "important_features.png"), artifact_path=""
                        )
                        mlflowlightgbm.log_model(model.booster_, artifact_path="")

                        train_auc = model.evals_result_["train"]["auc"][-1]
                        test_auc = model.evals_result_["test"]["auc"][-1]
                        mlflow.log_metric("train_auc", train_auc)
                        mlflow.log_metric("test_auc", test_auc)
                        mlflow.log_metric("train_test_auc_diff", train_auc - test_auc)

                        if os.path.isfile(tmp_path / "roc_curve.png"):
                            raise AssertionError(
                                f"There is already a file in the tmp directory "
                                f"when running the {current_group} model"
                            )

                        # Plot ROC curve
                        plot_roc_curve(
                            y_true=pdf_test[target_column],
                            y_score=test_predictions,
                            filepath=tmp_path / "roc_curve.png",
                        )

                        # Calculate and plot AUC per round
                        pdf_metrics = pd.DataFrame()
                        for valid_set_name, metrics_dict in model.evals_result_.items():
                            metrics_dict["set"] = valid_set_name
                            pdf_metrics_partial = pd.DataFrame(metrics_dict)
                            pdf_metrics_partial["round"] = range(
                                1, pdf_metrics_partial.shape[0] + 1
                            )
                            pdf_metrics = pd.concat([pdf_metrics, pdf_metrics_partial])
                        pdf_metrics_melted = pdf_metrics.melt(
                            id_vars=["set", "round"], var_name="metric"
                        )
                        pdf_metrics_melted.to_csv(
                            tmp_path / "metrics_by_round.csv", index=False
                        )

                        (  # Plot the AUC of each set in each round
                            ggplot(
                                pdf_metrics_melted[
                                    pdf_metrics_melted["metric"] == "auc"
                                ],
                                aes(x="round", y="value", color="set"),
                            )
                            + ylab("AUC")
                            + geom_line()
                            + ggtitle(f"AUC per round (tree) for {current_group}")
                        ).save(tmp_path / "auc_per_round.png")

                        # Create a CSV report with percentile metrics
                        df_metrics_by_percentile = get_metrics_by_percentile(
                            y_true=pdf_test[target_column], y_pred=test_predictions
                        )
                        df_metrics_by_percentile.to_csv(
                            tmp_path / "metrics_by_percentile.csv", index=False
                        )
                        mlflow.log_artifact(
                            str(tmp_path / "roc_curve.png"), artifact_path=""
                        )
                        mlflow.log_artifact(
                            str(tmp_path / "metrics_by_round.csv"), artifact_path=""
                        )
                        mlflow.log_artifact(
                            str(tmp_path / "auc_per_round.png"), artifact_path=""
                        )
                        mlflow.log_artifact(
                            str(tmp_path / "metrics_by_percentile.csv"),
                            artifact_path="",
                        )

                    elif model_type == "regression":
                        model = LGBMRegressor(**model_params).fit(
                            pdf_train[explanatory_features_list],
                            pdf_train[target_column],
                            eval_set=[
                                (
                                    pdf_train[explanatory_features_list],
                                    pdf_train[target_column],
                                ),
                                (
                                    pdf_test[explanatory_features_list],
                                    pdf_test[target_column],
                                ),
                            ],
                            eval_names=["train", "test"],
                            eval_metric="mae",
                        )

                        test_predictions = model.predict(
                            pdf_test[explanatory_features_list]
                        )
                        train_predictions = model.predict(
                            pdf_train[explanatory_features_list]
                        )
                        mlflowlightgbm.log_model(model.booster_, artifact_path="")
                        test_mape = mean_absolute_percentage_error(
                            y_true=pdf_test[target_column], y_pred=test_predictions
                        )
                        train_mape = mean_absolute_percentage_error(
                            y_true=pdf_train[target_column], y_pred=train_predictions
                        )
                        mlflow.log_metric("train_mape", train_mape)
                        mlflow.log_metric("test_mape", test_mape)

                        train_mae = model.evals_result_["train"]["l1"][-1]
                        test_mae = model.evals_result_["test"]["l1"][-1]
                        mlflow.log_metric("train_mae", train_mae)
                        mlflow.log_metric("test_mae", test_mae)
                        mlflow.log_metric(
                            "test_benchmark_target_average",
                            np.mean(
                                np.abs(
                                    pdf_test[target_column]
                                    - pdf_test[target_column].mean()
                                )
                            ),
                        )
                        plot_important(
                            explanatory_features_list,
                            model.feature_importances_,
                            filepath=tmp_path / "important_features.png",
                            max_num_features=20,
                        )
                        boost = model.booster_
                        df_feature_importance = pd.DataFrame(
                            {
                                "feature": boost.feature_name(),
                                "importance": boost.feature_importance(),
                            }
                        ).sort_values("importance", ascending=False)

                        df_feature_importance.to_csv(
                            tmp_path / "important_features.csv", index=True
                        )
                        mlflow.log_artifact(
                            str(tmp_path / "important_features.png"), artifact_path=""
                        )
                        mlflow.log_metric("train_test_mae_diff", train_mae - test_mae)
                        # Plot target and score distributions
                        (
                            ggplot(
                                pd.DataFrame(
                                    {
                                        "Real": pdf_test[target_column],
                                        "Predicted": test_predictions,
                                    }
                                ).melt(var_name="Source", value_name="ARPU_uplift"),
                                aes(x="ARPU_uplift", fill="Source"),
                            )
                            + geom_density(alpha=0.5)
                            + ggtitle(
                                f"ARPU uplift distribution for real target and model prediction"
                            )
                        ).save(tmp_path / "ARPU_uplift_distribution.png")

                        # Calculate and plot AUC per round
                        pdf_metrics = pd.DataFrame()
                        for valid_set_name, metrics_dict in model.evals_result_.items():
                            metrics_dict["set"] = valid_set_name
                            pdf_metrics_partial = pd.DataFrame(metrics_dict)
                            pdf_metrics_partial["round"] = range(
                                1, pdf_metrics_partial.shape[0] + 1
                            )
                            pdf_metrics = pd.concat([pdf_metrics, pdf_metrics_partial])
                        pdf_metrics_melted = pdf_metrics.melt(
                            id_vars=["set", "round"], var_name="metric"
                        )
                        pdf_metrics_melted.to_csv(
                            tmp_path / "metrics_by_round.csv", index=False
                        )

                        (  # Plot the MAE of each set in each round
                            ggplot(
                                pdf_metrics_melted[
                                    pdf_metrics_melted["metric"] == "l1"
                                ],
                                aes(x="round", y="value", color="set"),
                            )
                            + ylab("MAE")
                            + geom_line()
                            + ggtitle(f"MAE per round (tree) for {current_group}")
                        ).save(tmp_path / "mae_per_round.png")

                        mlflow.log_artifact(
                            str(tmp_path / "ARPU_uplift_distribution.png"),
                            artifact_path="",
                        )
                        mlflow.log_artifact(
                            str(tmp_path / "important_features.csv"), artifact_path="",
                        )

                        mlflow.log_artifact(
                            str(tmp_path / "metrics_by_round.csv"), artifact_path=""
                        )
                        mlflow.log_artifact(
                            str(tmp_path / "mae_per_round.png"), artifact_path=""
                        )
                    df_to_return = pd.DataFrame(
                        {
                            "able_to_model_flag": int(able_to_model_flag),
                            "train_set_primary_keys": pdf_train["du_spine_primary_key"],
                        }
                    )

                return df_to_return

        return train_single_model(pdf_master_chunk=pdf_master_chunk, **kwargs)

    model_function = train_single_model_wrapper

    if as_pandas_udf:
        model_function = pandas_udf(
            model_function, schema, functionType=PandasUDFType.GROUPED_MAP
        )

    return model_function


def train_multiple_models(
    df_master: pyspark.sql.DataFrame,
    group_column: str,
    target_column: str,
    du_top_features,
    extra_keep_columns: List[str] = None,
    max_rows_per_group: int = None,
    **kwargs: Any,
) -> pyspark.sql.DataFrame:
    """
    Trains multiple models using pandas udf to distribute the training in a spark cluster
    Args:
        df_master: master table
        group_column: column name for the group, a model will be trained for each unique
            value of this column
        explanatory_features: list of features name to learn from. Must exist in
            df_master
        target_column: column with target variable
        extra_keep_columns: extra columns that will be kept in the master when doing the
            pandas UDF, should only be restricted to the ones that will be used since
            this might consume a lot of memory
        max_rows_per_group: maximum rows that the train set of the model will have.
            If for a group the number of rows is larget it will be randomly sampled down
        **kwargs: further arguments to pass to the modelling function, they are not all
            explicitly listed here for easier code maintenance but details can be found
            in the definition of train_single_model

    Returns:
        A spark DataFrame with info about the training
    """
    # explanatory_features = du_top_features.toPandas()
    ### Passing csv catalog allow kedro to load data into pandas dataframe automatically
    explanatory_features_list = du_top_features["feature"].to_list()

    explanatory_features_list.sort()

    if extra_keep_columns is None:
        extra_keep_columns = []

    # Increase number of partitions when training models to ensure data stays small
    spark = get_spark_session()
    spark.conf.set("spark.sql.shuffle.partitions", 2100)

    # To reduce the size of the pandas DataFrames only select the columns we really need
    # Also cast decimal type columns cause they don't get properly converted to pandas
    df_master_only_necessary_columns = df_master.select(
        "subscription_identifier",
        "contact_date",
        "du_spine_primary_key",
        group_column,
        target_column,
        *(
            extra_keep_columns
            + [
                F.col(column_name).cast(FloatType())
                if column_type.startswith("decimal")
                else F.col(column_name)
                for column_name, column_type in df_master.select(
                    *explanatory_features_list
                ).dtypes
            ]
        ),
    )

    pdf_extra_pai_metrics = calculate_extra_pai_metrics(
        df_master_only_necessary_columns, target_column, group_column
    )

    # Filter rows with NA target to reduce size of pandas DataFrames within pandas udf
    df_master_only_necessary_columns = df_master_only_necessary_columns.filter(
        ~F.isnull(F.col(target_column))
    )

    # Sample down if data is too large to reliably train a model
    if max_rows_per_group is not None:
        df_master_only_necessary_columns = df_master_only_necessary_columns.withColumn(
            "aux_n_rows_per_group",
            F.count(F.lit(1)).over(Window.partitionBy(group_column)),
        )
        df_master_only_necessary_columns = df_master_only_necessary_columns.filter(
            F.rand() * F.col("aux_n_rows_per_group") / max_rows_per_group <= 1
        ).drop("aux_n_rows_per_group")

    df_training_info = df_master_only_necessary_columns.groupby(group_column).apply(
        create_model_function(
            as_pandas_udf=True,
            group_column=group_column,
            explanatory_features_list=explanatory_features_list,
            target_column=target_column,
            pdf_extra_pai_metrics=pdf_extra_pai_metrics,
            extra_tag_columns=extra_keep_columns,
            **kwargs,
        )
    )
    return df_training_info


def train_single_model_call(
    df_master: pyspark.sql.DataFrame,
    group_column: str,
    explanatory_features: List[str],
    target_column: str,
    target_group,
    extra_keep_columns: List[str] = None,
    max_rows_per_group: int = None,
    **kwargs: Any,
) -> pyspark.sql.DataFrame:
    explanatory_features.sort()

    if extra_keep_columns is None:
        extra_keep_columns = []

    # Increase number of partitions when training models to ensure data stays small
    spark = get_spark_session()
    spark.conf.set("spark.sql.shuffle.partitions", 2100)
    df_master = df_master.where("rework_macro_product ='" + target_group + "'")
    # To reduce the size of the pandas DataFrames only select the columns we really need
    # Also cast decimal type columns cause they don't get properly converted to pandas
    df_master_only_necessary_columns = df_master.select(
        "subscription_identifier",
        "contact_date",
        "du_spine_primary_key",
        group_column,
        target_column,
        *(
            extra_keep_columns
            + [
                F.col(column_name).cast(FloatType())
                if column_type.startswith("decimal")
                else F.col(column_name)
                for column_name, column_type in df_master.select(
                    *explanatory_features
                ).dtypes
            ]
        ),
    )

    pdf_extra_pai_metrics = calculate_extra_pai_metrics(
        df_master_only_necessary_columns, target_column, group_column
    )

    # Filter rows with NA target to reduce size of pandas DataFrames within pandas udf
    df_master_only_necessary_columns = df_master_only_necessary_columns.filter(
        ~F.isnull(F.col(target_column))
    )

    # df_training_info = df_master_only_necessary_columns.groupby(group_column).apply(
    #     create_model_function(
    #         as_pandas_udf=False,
    #         group_column=group_column,
    #         explanatory_features=explanatory_features,
    #         target_column=target_column,
    #         pdf_extra_pai_metrics=pdf_extra_pai_metrics,
    #         extra_tag_columns=extra_keep_columns,
    #         **kwargs,
    #     )
    # )
    # Sample down if data is too large to reliably train a model
    if max_rows_per_group is not None:
        df_master_only_necessary_columns = df_master_only_necessary_columns.withColumn(
            "aux_n_rows_per_group",
            F.count(F.lit(1)).over(Window.partitionBy(group_column)),
        )
        df_master_only_necessary_columns = df_master_only_necessary_columns.filter(
            F.rand() * F.col("aux_n_rows_per_group") / max_rows_per_group <= 1
        ).drop("aux_n_rows_per_group")
    pdf_master_only_necessary_columns = df_master_only_necessary_columns.toPandas()
    df_training_info = lambda pdf_master_chunk, pdf_extra_pai_metrics: create_model_function(
        as_pandas_udf=False,
        group_column=group_column,
        explanatory_features=explanatory_features,
        target_column=target_column,
        pdf_extra_pai_metrics=pdf_extra_pai_metrics,
        extra_tag_columns=extra_keep_columns,
        pdf_master_chunk=pdf_master_only_necessary_columns,
        **kwargs,
    )(
        pdf_master_chunk
    )
    return df_training_info


#
# pai_run_prefix="dummy_acceptance_"
# df_master = catalog.load("l5_du_master_tbl")
# group_column = catalog.load("params:du_model_group_column")
# explanatory_features = catalog.load("params:du_model_explanatory_features")
# target_column= catalog.load("params:du_acceptance_model_target_column")
# train_sampling_ratio= catalog.load("params:du_model_train_sampling_ratio")
# model_params= catalog.load("params:du_model_model_params")
# max_rows_per_group= catalog.load("params:du_model_max_rows_per_group")
# min_obs_per_class_for_model= catalog.load("params:du_model_min_obs_per_class_for_model")
# extra_keep_columns= catalog.load("params:du_extra_tag_columns_pai")
# pai_runs_uri= catalog.load("params:du_pai_runs_uri")
# pai_artifacts_uri= catalog.load("params:du_pai_artifacts_uri")
# explanatory_features.sort()
#
# if extra_keep_columns is None:
#     extra_keep_columns = []
#
# # Increase number of partitions when training models to ensure data stays small
# spark = get_spark_session()
# spark.conf.set("spark.sql.shuffle.partitions", 2100)
#
# # To reduce the size of the pandas DataFrames only select the columns we really need
# # Also cast decimal type columns cause they don't get properly converted to pandas
# df_master_only_necessary_columns = df_master.select(
#     "subscription_identifier",
#     "contact_date",
#     "du_spine_primary_key",
#     group_column,
#     target_column,
#     *(
#             extra_keep_columns
#             + [
#                 F.col(column_name).cast(FloatType())
#                 if column_type.startswith("decimal")
#                 else F.col(column_name)
#                 for column_name, column_type in df_master.select(
#             *explanatory_features
#         ).dtypes
#             ]
#     ),
# )
#
# pdf_extra_pai_metrics = calculate_extra_pai_metrics(
#     df_master_only_necessary_columns, target_column, group_column
# )
#
# # Filter rows with NA target to reduce size of pandas DataFrames within pandas udf
# df_master_only_necessary_columns = df_master_only_necessary_columns.filter(
#     ~F.isnull(F.col(target_column))
# )
#
# # Sample down if data is too large to reliably train a model
# if max_rows_per_group is not None:
#     df_master_only_necessary_columns = df_master_only_necessary_columns.withColumn(
#         "aux_n_rows_per_group",
#         F.count(F.lit(1)).over(Window.partitionBy(group_column)),
#     )
#     test_df = df_master_only_necessary_columns.filter(
#         F.rand() * F.col("aux_n_rows_per_group") / max_rows_per_group <= 1
#     ).drop("aux_n_rows_per_group")
#
# pdf_extra_pai_metrics_test = calculate_extra_pai_metrics(
#     test_df, target_column, group_column
# )
#
# df_training_info = df_master_only_necessary_columns.groupby(group_column).apply(
#     create_model_function(
#         as_pandas_udf=True,
#         group_column=group_column,
#         explanatory_features=explanatory_features,
#         target_column=target_column,
#         pdf_extra_pai_metrics=pdf_extra_pai_metrics,
#         extra_tag_columns=extra_keep_columns,
#         model_type="binary",
#         pai_run_prefix=pai_run_prefix,
#         train_sampling_ratio=train_sampling_ratio,
#         model_params=model_params,
#         min_obs_per_class_for_model=min_obs_per_class_for_model,
#         pai_runs_uri=pai_runs_uri,
#         pai_artifacts_uri=pai_artifacts_uri,
#
#     ))


def score_du_models(
    df_master: pyspark.sql.DataFrame,
    primary_key_columns: List[str],
    model_group_column: str,
    models_to_score: Dict[str, str],
    pai_runs_uri: str,
    pai_artifacts_uri: str,
    explanatory_features: List[str],
    mlflow_model_version: int,
    scoring_chunk_size: int = 300000,
) -> pyspark.sql.DataFrame:
    spark = get_spark_session()
    # Define schema for the udf.
    primary_key_columns.append(model_group_column)
    schema = df_master.select(
        *(
            primary_key_columns
            + [
                F.lit(999.99).cast(DoubleType()).alias(prediction_colname)
                for prediction_colname in models_to_score.values()
            ]
        )
    ).schema

    @pandas_udf(schema, PandasUDFType.GROUPED_MAP)
    def predict_pandas_udf(pdf):
        mlflow_path = "/Shared/data_upsell/lightgbm"
        if mlflow.get_experiment_by_name(mlflow_path) is None:
            mlflow_experiment_id = mlflow.create_experiment(mlflow_path)
        else:
            mlflow_experiment_id = mlflow.get_experiment_by_name(
                mlflow_path
            ).experiment_id

        current_model_group = pdf[model_group_column].iloc[0]
        pd_results = pd.DataFrame()

        for current_tag, prediction_colname in models_to_score.items():
            # current_model_group = "Data_NonStop_4Mbps_1_ATL"
            # current_tag = "regression"
            # prediction_colname = "propensity"
            # mlflow_model_version = "2"
            mlflow_run = mlflow.search_runs(
                experiment_ids=mlflow_experiment_id,
                filter_string="params.model_objective='"
                + current_tag
                + "' AND params.Version='"
                + str(mlflow_model_version)
                + "' AND tags.mlflow.runName ='"
                + current_model_group
                + "'",
                run_view_type=1,
                max_results=1,
                order_by=None,
            )

            current_model = mlflowlightgbm.load_model(mlflow_run.artifact_uri.values[0])
            # We sort features because MLflow does not preserve feature order
            # Models should also be trained with features sorted
            explanatory_features.sort()
            X = pdf[explanatory_features]
            if "binary" == current_tag:
                pd_results[prediction_colname] = current_model.predict(
                    X, num_threads=1, n_jobs=1
                )
            elif "regression" == current_tag:
                pd_results[prediction_colname] = current_model.predict(
                    X, num_threads=1, n_jobs=1
                )
            else:
                raise ValueError(
                    "Unrecognized model type while predicting, model has"
                    "neither 'binary' or 'regression' tags"
                )
            # pd_results[model_group_column] = current_model_group
            for pk_col in primary_key_columns:
                pd_results.loc[:, pk_col] = pdf.loc[:, pk_col]

        return pd_results

    # This part of code suppose to distribute chuck of each sub required to be score
    # For each of the model
    df_master = df_master.withColumn(
        "partition",
        F.floor(
            F.count(F.lit(1)).over(Window.partitionBy(model_group_column))
            / scoring_chunk_size
            * F.rand()
        ),
    )
    df_master_necessary_columns = df_master.select(
        model_group_column,
        "partition",
        *(  # Don't add model group column twice in case it's a PK column
            list(set(primary_key_columns) - set([model_group_column]))
            + explanatory_features
        ),
    )

    df_scored = df_master_necessary_columns.groupby("model_name", "partition").apply(
        predict_pandas_udf
    )
    # df_scored = df_scored.drop("partition").join(df_master_necessary_columns.drop("model_name"),["du_spine_primary_key"],"left")
    return df_scored
    # # For Testing Purpose, Leave as comment for Later Test
    # df_master = catalog.load("l5_du_scoring_master")
    # explanatory_features = catalog.load("params:du_model_explanatory_features")
    # df_master_scored = score_du_models(
    #     df_master=df_master,
    #     primary_key_columns=["access_method_num"],
    #     model_group_column="model_name",
    #     models_to_score={"binary": "propensity", "regression": "arpu_uplift",},
    #     scoring_chunk_size=500000,
    #     mlflow_model_version=8,
    #     explanatory_features=explanatory_features,
    #     pai_runs_uri="pai_runs_uri",
    #     pai_artifacts_uri="pai_artifacts_uri",
    # )
    #
    # mlflow_path = "/Shared/data_upsell/lightgbm"
    # if mlflow.get_experiment_by_name(mlflow_path) is None:
    #     mlflow_experiment_id = mlflow.create_experiment(mlflow_path)
    # else:
    #     mlflow_experiment_id = mlflow.get_experiment_by_name(mlflow_path).experiment_id
    #
    # all_run_data = mlflow.search_runs(
    #     experiment_ids=mlflow_experiment_id,
    #     filter_string="params.model_objective='binary' AND params.Able_to_model = 'True' AND params.Version=8",
    #     run_view_type=1,
    #     max_results=200,
    #     order_by=None,
    # )
    #
    # df_master = catalog.load("l5_du_scoring_master")
    # primary_key_columns = ["access_method_num"]
    # model_group_column = "model_name"
    # explanatory_features = catalog.load("params:du_model_explanatory_features")
    # df_master.withColumn(model_group_column, F.lit("1")).withColumn(
    #     "partition", F.lit("1")
    # ).select(
    #     model_group_column,
    #     "partition",
    #     *(  # Don't add model group column twice in case it's a PK column
    #         list(set(primary_key_columns) - set([model_group_column]))
    #         + explanatory_features
    #     ),
    # )
    # current_model_group = "Data_NonStop_4Mbps_1_ATL"
    # current_tag = "regression"
    # prediction_colname = "propensity"
    # mlflow_run = mlflow.search_runs(
    #     experiment_ids=mlflow_experiment_id,
    #     filter_string="params.model_objective='"
    #                   + current_tag
    #                   + "' AND params.Version=8 AND tags.mlflow.runName ='"
    #                   + current_model_group
    #                   + "'",
    #     run_view_type=1,
    #     max_results=1,
    #     order_by=None,
    # )
    # current_model = mlflowlightgbm.load_model(mlflow_run.artifact_uri.values[0])
    #
    # df_master_verysmall = df_master.select(explanatory_features).withColumn("model_name",F.lit("Data_NonStop_4Mbps_1_ATL")).limit(300000)
    # pdf = df_master_verysmall.toPandas()
    # explanatory_features.sort()
    #
    # X = pdf[explanatory_features]
    # pd_results = pd.DataFrame()
    # pd_results[prediction_colname] = current_model.predict(
    #     X, num_threads=1, n_jobs=1
    # )


def score_du_models_new_experiment(
    df_master: pyspark.sql.DataFrame,
    primary_key_columns: List[str],
    model_group_column: str,
    models_to_score: Dict[str, str],
    explanatory_features_list,
    mlflow_model_version: int,
    scoring_chunk_size: int = 300000,
) -> pyspark.sql.DataFrame:
    spark = get_spark_session()

    # Define schema for the udf.
    primary_key_columns.append(model_group_column)
    schema = df_master.select(
        *(
            primary_key_columns
            + [
                F.lit(999.99).cast(DoubleType()).alias(prediction_colname)
                for prediction_colname in models_to_score.values()
            ]
        )
    ).schema

    @pandas_udf(schema, PandasUDFType.GROUPED_MAP)
    def predict_pandas_udf(pdf):
        mlflow_path = "/Shared/data_upsell/lightgbm"
        if mlflow.get_experiment_by_name(mlflow_path) is None:
            mlflow_experiment_id = mlflow.create_experiment(mlflow_path)
        else:
            mlflow_experiment_id = mlflow.get_experiment_by_name(
                mlflow_path
            ).experiment_id

        current_model_group = pdf[model_group_column].iloc[0]
        pd_results = pd.DataFrame()

        for current_tag, prediction_colname in models_to_score.items():
            # current_model_group = "Data_NonStop_4Mbps_1_ATL"
            # current_tag = "regression"
            # prediction_colname = "propensity"
            # mlflow_model_version = "2"
            mlflow_run = mlflow.search_runs(
                experiment_ids=mlflow_experiment_id,
                filter_string="params.model_objective='"
                + current_tag
                + "' AND params.Version='"
                + str(mlflow_model_version)
                + "' AND tags.mlflow.runName ='"
                + current_model_group
                + "'",
                run_view_type=1,
                max_results=1,
                order_by=None,
            )

            current_model = mlflowlightgbm.load_model(mlflow_run.artifact_uri.values[0])
            # We sort features because MLflow does not preserve feature order
            # Models should also be trained with features sorted

            X = pdf[explanatory_features_list]
            if "binary" == current_tag:
                pd_results[prediction_colname] = current_model.predict(
                    X, num_threads=1, n_jobs=1
                )
            elif "regression" == current_tag:
                pd_results[prediction_colname] = current_model.predict(
                    X, num_threads=1, n_jobs=1
                )
            else:
                raise ValueError(
                    "Unrecognized model type while predicting, model has"
                    "neither 'binary' or 'regression' tags"
                )
            # pd_results[model_group_column] = current_model_group
            for pk_col in primary_key_columns:
                pd_results.loc[:, pk_col] = pdf.loc[:, pk_col]

        return pd_results

    # This part of code suppose to distribute chuck of each sub required to be score
    # For each of the model
    df_master = df_master.withColumn(
        "partition",
        F.floor(
            F.count(F.lit(1)).over(Window.partitionBy(model_group_column))
            / scoring_chunk_size
            * F.rand()
        ),
    )
    df_master_necessary_columns = df_master.select(
        model_group_column,
        "partition",
        *(  # Don't add model group column twice in case it's a PK column
            list(set(primary_key_columns) - set([model_group_column]))
            + explanatory_features_list
        ),
    )

    df_scored = df_master_necessary_columns.groupby("model_name", "partition").apply(
        predict_pandas_udf
    )
    # df_scored = df_scored.drop("partition").join(df_master_necessary_columns.drop("model_name"),["du_spine_primary_key"],"left")
    return df_scored


def validate_model_scoring(df_master, explanatory_features, current_tag="regression"):
    # df_master = catalog.load("l5_du_scoring_master")
    # explanatory_features = catalog.load("params:du_model_explanatory_features")
    mlflow_path = "/Shared/data_upsell/lightgbm"
    if mlflow.get_experiment_by_name(mlflow_path) is None:
        mlflow_experiment_id = mlflow.create_experiment(mlflow_path)
    else:
        mlflow_experiment_id = mlflow.get_experiment_by_name(mlflow_path).experiment_id

    all_run_data = mlflow.search_runs(
        experiment_ids=mlflow_experiment_id,
        filter_string="params.model_objective='regression' AND params.Able_to_model = 'True' AND params.Version='9'",
        run_view_type=1,
        max_results=200,
        order_by=None,
    )
    print(all_run_data)
    primary_key_columns = ["access_method_num"]
    model_group_column = "model_name"

    df_master.withColumn(model_group_column, F.lit("1")).withColumn(
        "partition", F.lit("1")
    ).select(
        model_group_column,
        "partition",
        *(  # Don't add model group column twice in case it's a PK column
            list(set(primary_key_columns) - set([model_group_column]))
            + explanatory_features
        ),
    )
    pd_results = pd.DataFrame()
    for m in all_run_data["tags.mlflow.runName"].values:
        current_model_group = m
        prediction_colname = "propensity"
        mlflow_run = mlflow.search_runs(
            experiment_ids=mlflow_experiment_id,
            filter_string="params.model_objective='"
            + current_tag
            + "' AND params.Version='9' AND tags.mlflow.runName ='"
            + current_model_group
            + "'",
            run_view_type=1,
            max_results=1,
            order_by=None,
        )
        try:
            current_model = mlflowlightgbm.load_model(mlflow_run.artifact_uri.values[0])
            df_master_verysmall = (
                df_master.select(explanatory_features)
                .withColumn("model_name", F.lit(current_model_group))
                .limit(5000)
            )
            pdf = df_master_verysmall.toPandas()
            explanatory_features.sort()
            X = pdf[explanatory_features]
            pd_results[current_model_group] = current_model.predict(
                X, num_threads=1, n_jobs=1
            )
            print("Passed:", m)
        except:
            print("Failed:", m)
    return df_master_verysmall<|MERGE_RESOLUTION|>--- conflicted
+++ resolved
@@ -327,6 +327,32 @@
     valid_feature_cols.remove("target_relative_arpu_increase_30d_avg_all_subs")
     feature_cols = valid_feature_cols
 
+    # print("---DEBUG---")
+    # problem_cols = ['sum_campaign_total_upsell_xsell_by_call_center_sum_weekly_last_four_week_over_twelve_weeks',
+    #                 'sum_campaign_total_upsell_xsell_success_by_call_center_sum_weekly_four_week_over_twelve_weeks',
+    #                 'sum_campaign_total_upsell_xsell_eligible_by_sms_sum_weekly_four_week_over_twelve_weeks',
+    #                 'sum_campaign_total_eligible_by_call_center_sum_weekly_last_four_week_over_twelve_weeks',
+    #                 'sum_campaign_total_upsell_xsell_eligible_by_call_center_sum_weekly_four_week_over_twelve_weeks',
+    #                 'sum_usg_incoming_roaming_call_duration_sum_weekly_last_twelve_week',
+    #                 'sum_campaign_total_retention_success_by_sms_sum_weekly_four_week_over_twelve_weeks',
+    #                 'sum_campaign_total_success_by_call_center_sum_weekly_last_four_week_over_twelve_weeks',
+    #                 'sum_campaign_total_others_eligible_by_call_center_sum_weekly_four_week_over_twelve_weeks',
+    #                 'sum_campaign_total_upsell_xsell_success_by_sms_sum_weekly_four_week_over_twelve_weeks',
+    #                 'sum_campaign_total_others_success_by_call_center_sum_weekly_four_week_over_twelve_weeks',
+    #                 'sum_usg_incoming_roaming_call_duration_sum_weekly_last_week',
+    #                 'sum_campaign_total_retention_success_by_call_center_sum_weekly_four_week_over_twelve_weeks',
+    #                 'sum_campaign_total_retention_eligible_by_sms_sum_weekly_four_week_over_twelve_weeks',
+    #                 'sum_campaign_total_retention_by_call_center_sum_weekly_last_four_week_over_twelve_weeks',
+    #                 'sum_campaign_total_retention_eligible_by_call_center_sum_weekly_four_week_over_twelve_weeks']
+    #
+    # pandas_df = l5_du_master_tbl_with_valid_product.select(*problem_cols).limit(10).toPandas()
+    #
+    # for col in problem_cols:
+    #     if col in feature_cols:
+    #         print(f"YES, IT HAS {col} and column type is {pandas_df[col].dtype}")
+    #     else:
+    #         print("NO")
+
     ###########
     ## MODEL ##
     ###########
@@ -347,15 +373,10 @@
 
     df_feature_importance_list = []
 
-<<<<<<< HEAD
-    for product in valid_rework_macro_product_list[0:1]:  # TODO Remove this index slicing!
-        train_single_model_df = sampled_master_table.filter(sampled_master_table['rework_macro_product'] == product)
-=======
     for product in valid_rework_macro_product_list:
         train_single_model_df = sampled_master_table.filter(
             sampled_master_table["rework_macro_product"] == product
         )
->>>>>>> 8f28f352
         train_single_model_df.persist()
 
         # Convert spark Dataframe to Pandas Dataframe
@@ -421,8 +442,6 @@
     ## Calculate Feature Importance ##
     #################################
 
-    print("Calculate Feature Importance")
-
     # Assemble feature importance dataframe
     feature_importance_df = pd.DataFrame()
 
@@ -445,19 +464,9 @@
         .drop(columns="index")
     )
 
-    # Get the top 100 features
+    # Get the top 100
     top100_feature_importance = mean_feature_importance[0:100]
     # top100_feature_importance.to_csv(filepath, index=False)
-<<<<<<< HEAD
-
-    return top100_feature_importance
-
-def get_top_features(binary_feature_imp_filepath: str,
-                     regression_feature_imp_filepath: str,
-                     top_features_filepath: str,
-                     feature_importance_binary_model,
-                     feature_importance_regression_model) -> None:
-=======
     # spark = get_spark_session()
     # top100_feature_importance_sdf = spark.createDataFrame(top100_feature_importance)
     ### return top100_feature as pandas dataframe, result will be store automatically in blob path
@@ -472,7 +481,6 @@
     feature_importance_binary_model,
     feature_importance_regression_model,
 ) -> None:
->>>>>>> 8f28f352
     """
     Read the top 100 features from binary and regression model and finalize the important features.
 
@@ -498,10 +506,6 @@
 
     regression_features_df = regression_features_csv.load()
 
-<<<<<<< HEAD
-    top_features = list(set(binary_features_df['feature']).intersection(regression_features_df['feature']))
-    top_features_df = binary_features_df[binary_features_df['feature'].isin(top_features)]
-=======
     top_features = list(
         set(binary_features_df["feature"]).intersection(
             regression_features_df["feature"]
@@ -513,9 +517,7 @@
     # top_features_df.to_csv(top_features_filepath, index=False)
     top_features_sdf = spark.createDataFrame(top_features_df)
     return top_features_sdf
->>>>>>> 8f28f352
-
-    return top_features_df
+
 
 def create_model_function(
     as_pandas_udf: bool, **kwargs: Any,

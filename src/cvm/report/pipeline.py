# Copyright 2018-2019 QuantumBlack Visual Analytics Limited
#
# Licensed under the Apache License, Version 2.0 (the "License");
# you may not use this file except in compliance with the License.
# You may obtain a copy of the License at
#
# http://www.apache.org/licenses/LICENSE-2.0
#
# THE SOFTWARE IS PROVIDED "AS IS", WITHOUT WARRANTY OF ANY KIND,
# EXPRESS OR IMPLIED, INCLUDING BUT NOT LIMITED TO THE WARRANTIES
# OF MERCHANTABILITY, FITNESS FOR A PARTICULAR PURPOSE, AND
# NONINFRINGEMENT. IN NO EVENT WILL THE LICENSOR OR OTHER CONTRIBUTORS
# BE LIABLE FOR ANY CLAIM, DAMAGES, OR OTHER LIABILITY, WHETHER IN AN
# ACTION OF CONTRACT, TORT OR OTHERWISE, ARISING FROM, OUT OF, OR IN
# CONNECTION WITH THE SOFTWARE OR THE USE OR OTHER DEALINGS IN THE SOFTWARE.
#
# The QuantumBlack Visual Analytics Limited ("QuantumBlack") name and logo
# (either separately or in combination, "QuantumBlack Trademarks") are
# trademarks of QuantumBlack. The License does not grant you any right or
# license to the QuantumBlack Trademarks. You may not use the QuantumBlack
# Trademarks or any confusingly similar mark as a trademark for your product,
#     or use the QuantumBlack Trademarks in any other manner that might cause
# confusion in the marketplace, including but not limited to in advertising,
# on websites, or on software.
#
# See the License for the specific language governing permissions and
# limitations under the License.
<<<<<<< HEAD
from kedro.pipeline import Pipeline, node

from cvm.data_prep.nodes import create_sample_dataset, subs_date_join
=======
from cvm.data_prep.nodes import subs_date_join
>>>>>>> 849efedf
from cvm.report.nodes import (
    add_micro_macro,
    build_daily_kpis,
    filter_out_micro_macro,
    prepare_users,
)
<<<<<<< HEAD
from cvm.src.temporary_fixes.sub_id_replace import replace_sub_ids
=======
from cvm.sample_inputs.nodes import create_sample_dataset
from kedro.pipeline import Pipeline, node
>>>>>>> 849efedf


def sample_report_inputs() -> Pipeline:
    """ Creates samples for report input datasets. """

    datasets_to_sample = [
        "l3_customer_profile_include_1mo_non_active",
        "l4_revenue_prepaid_ru_f_sum_revenue_by_service_monthly",
        "l4_usage_prepaid_postpaid_daily_features",
        "l4_usage_postpaid_prepaid_weekly_features_sum",
        "l4_daily_feature_topup_and_volume",
    ]
    sample_type = "report"

    nodes_list = [
        node(
            create_sample_dataset,
            [dataset_name, "parameters", "params:" + sample_type],
            dataset_name + "_" + sample_type,
            name="sample_" + dataset_name + "_" + sample_type,
        )
        for dataset_name in datasets_to_sample
    ]

    return Pipeline(nodes_list)


def prepare_users_report() -> Pipeline:
    """Prepares users to include in report."""
    return Pipeline(
        [
            node(
                prepare_users,
                ["cvm_prepaid_customer_groups", "parameters"],
                "users_report",
                name="create_users_report",
            )
        ]
    )


def join_features() -> Pipeline:
    """Joins the features from C360 and adds microsegments / macrosegments."""
    return Pipeline(
        [
            node(
                subs_date_join,
                [
                    "parameters",
                    "users_report",
                    "l4_daily_feature_topup_and_volume_report",
                    "l3_customer_profile_include_1mo_non_active_report",
                    "l4_revenue_prepaid_ru_f_sum_revenue_by_service_monthly_report",
                    "l4_usage_prepaid_postpaid_daily_features_report",
                    "l4_usage_postpaid_prepaid_weekly_features_sum_report",
                ],
                "features_report",
                name="join_report_features",
            ),
            node(
                add_micro_macro,
                [
                    "features_report",
                    "l3_customer_profile_include_1mo_non_active_report",
                    "parameters",
                ],
                "users_micro_macro",
                name="prepare_micro_macro",
            ),
            node(
                filter_out_micro_macro,
                "users_micro_macro",
                "users_micro_macro_only",
                name="prepare_micro_macro_only",
            ),
        ]
    )


def create_kpis() -> Pipeline:
    """Creates kpis used for tracking."""
    return Pipeline(
        [
            node(
                build_daily_kpis,
                [
                    "users_micro_macro_only",
                    "l1_revenue_prepaid_pru_f_usage_multi_daily",
                    "l1_customer_profile_union_daily_feature",
                    "l4_usage_prepaid_postpaid_daily_features",
                    "parameters",
                ],
                "daily_kpis",
                name="build_daily_kpis",
            )
        ]
    )


def prepare_user_microsegments() -> Pipeline:
    """ Join above pipelines"""
    return prepare_users_report() + sample_report_inputs() + join_features()


def run_report() -> Pipeline:
    """ Prepares data and creates kpis"""
    return prepare_user_microsegments() + create_kpis()<|MERGE_RESOLUTION|>--- conflicted
+++ resolved
@@ -25,25 +25,15 @@
 #
 # See the License for the specific language governing permissions and
 # limitations under the License.
-<<<<<<< HEAD
-from kedro.pipeline import Pipeline, node
-
-from cvm.data_prep.nodes import create_sample_dataset, subs_date_join
-=======
 from cvm.data_prep.nodes import subs_date_join
->>>>>>> 849efedf
 from cvm.report.nodes import (
     add_micro_macro,
     build_daily_kpis,
     filter_out_micro_macro,
     prepare_users,
 )
-<<<<<<< HEAD
-from cvm.src.temporary_fixes.sub_id_replace import replace_sub_ids
-=======
 from cvm.sample_inputs.nodes import create_sample_dataset
 from kedro.pipeline import Pipeline, node
->>>>>>> 849efedf
 
 
 def sample_report_inputs() -> Pipeline:

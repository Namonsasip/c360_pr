# Copyright 2018-2019 QuantumBlack Visual Analytics Limited
#
# Licensed under the Apache License, Version 2.0 (the "License");
# you may not use this file except in compliance with the License.
# You may obtain a copy of the License at
#
# http://www.apache.org/licenses/LICENSE-2.0
#
# THE SOFTWARE IS PROVIDED "AS IS", WITHOUT WARRANTY OF ANY KIND,
# EXPRESS OR IMPLIED, INCLUDING BUT NOT LIMITED TO THE WARRANTIES
# OF MERCHANTABILITY, FITNESS FOR A PARTICULAR PURPOSE, AND
# NONINFRINGEMENT. IN NO EVENT WILL THE LICENSOR OR OTHER CONTRIBUTORS
# BE LIABLE FOR ANY CLAIM, DAMAGES, OR OTHER LIABILITY, WHETHER IN AN
# ACTION OF CONTRACT, TORT OR OTHERWISE, ARISING FROM, OUT OF, OR IN
# CONNECTION WITH THE SOFTWARE OR THE USE OR OTHER DEALINGS IN THE SOFTWARE.
#
# The QuantumBlack Visual Analytics Limited ("QuantumBlack") name and logo
# (either separately or in combination, "QuantumBlack Trademarks") are
# trademarks of QuantumBlack. The License does not grant you any right or
# license to the QuantumBlack Trademarks. You may not use the QuantumBlack
# Trademarks or any confusingly similar mark as a trademark for your product,
#     or use the QuantumBlack Trademarks in any other manner that might cause
# confusion in the marketplace, including but not limited to in advertising,
# on websites, or on software.
#
# See the License for the specific language governing permissions and
# limitations under the License.
import functools
import logging
from datetime import date
from typing import Any, Dict, List, Tuple

import pyspark.sql.functions as func
from cvm.src.targets.ard_targets import get_ard_targets
from cvm.src.targets.churn_targets import filter_usage, get_churn_targets
from cvm.src.utils.feature_selection import feature_selection
from cvm.src.utils.incremental_manipulation import filter_latest_date, filter_users
from cvm.src.utils.list_targets import list_targets
from cvm.src.utils.prepare_key_columns import prepare_key_columns
from cvm.src.utils.utils import get_clean_important_variables
from pyspark.sql import DataFrame


def create_users_from_cgtg(customer_groups: DataFrame) -> DataFrame:
    """ Creates users table to use during scoring using customer groups
    table.

    Args:
        customer_groups: Table with target, control and bau groups.
    """
    today = date.today().strftime("%Y-%m-%d")
    df = (
        customer_groups.filter("target_group == 'TG'")
        .select("crm_sub_id")
        .distinct()
        .withColumn("key_date", func.lit(today))
        .withColumnRenamed("crm_sub_id", "subscription_identifier")
    )
    return df


def create_users_from_active_users(
    profile: DataFrame, main_packs: DataFrame, sampling_parameters: Dict[str, Any]
) -> DataFrame:
    """Create l5_cvm_one_day_users_table - one day table of users used for
    training and validating.

    Args:
        profile: monthly customer profiles.
        main_packs: pre-paid main packages description.
        sampling_parameters: sampling parameters defined in parameters.yml.
    """

    profile = prepare_key_columns(profile)
    date_chosen = sampling_parameters["chosen_date"]
    if date_chosen == "today":
        date_chosen = None
    users = filter_latest_date(profile, date_chosen)
    users = users.filter(
        "charge_type == 'Pre-paid' \
         AND subscription_status == 'SA' \
         AND subscription_identifier is not null \
         AND subscription_identifier not in ('null', 'NA') \
         AND cust_active_this_month = 'Y'"
    )
    users = users.filter("subscriber_tenure >= 4")

    main_packs = main_packs.filter(
        "promotion_group_tariff not in ('SIM 2 Fly', \
         'Net SIM', 'Traveller SIM')"
    )
    main_packs = main_packs.select("package_id").withColumnRenamed(
        "package_id", "current_package_id"
    )
    users = users.join(main_packs, ["current_package_id"], "inner")
    columns_to_pick = ["key_date", "subscription_identifier"]
    users = users.select(columns_to_pick)

    return users.distinct()


def add_ard_targets(
    users: DataFrame,
    reve: DataFrame,
    parameters: Dict[str, Any],
    sampling_parameters: Dict[str, Any],
) -> DataFrame:
    """ Create table with ARPU drop targets.

    Args:
        users: Table with users and dates to create targets for.
        reve: Table with revenue stats.
        parameters: parameters defined in parameters.yml.
        sampling_parameters: sampling parameters defined in parameters.yml.
    Returns:
        Table with ARD targets.
    """

    local_parameters = parameters["targets"]["ard"]
    chosen_date = sampling_parameters["chosen_date"]
    users = prepare_key_columns(users)
    ard_target_tables = [
        get_ard_targets(users, reve, local_parameters[targets], chosen_date)
        for targets in local_parameters
    ]

    def join_targets(df1, df2):
        return df1.join(df2, ["key_date", "subscription_identifier"], "full")

    return functools.reduce(join_targets, ard_target_tables)


def add_churn_targets(
    users: DataFrame,
    usage: DataFrame,
    parameters: Dict[str, Any],
    sampling_parameters: Dict[str, Any],
) -> DataFrame:
    """ Create table with churn targets.

    Args:
        users: Table with users and dates to create targets for.
        usage: Table with usage stats.
        parameters: parameters defined in parameters.yml.
        sampling_parameters: sampling parameters defined in parameters.yml.
    Returns:
        Table with churn targets.
    """

    local_parameters = parameters["targets"]["churn"]
    chosen_date = sampling_parameters["chosen_date"]

    users = prepare_key_columns(users)
    usage = prepare_key_columns(usage)
    usage = filter_usage(users, usage, parameters)
    churn_target_tables = [
        get_churn_targets(users, usage, local_parameters[targets], chosen_date)
        for targets in local_parameters
    ]

    def join_targets(df1, df2):
        return df1.join(df2, ["key_date", "subscription_identifier"], "full")

    return functools.reduce(join_targets, churn_target_tables)


def train_test_split(
    targets_features: DataFrame, parameters: Dict[str, Any],
) -> Tuple[DataFrame, DataFrame]:
    """Adds train-test column to features-targets table. Train share defined in
    parameters.

    Args:
        targets_features: Table with features and targets.
        parameters: parameters defined in parameters.yml.

    Returns:
        targets_features table with extra column with train / test flag.
    """

    train_share = parameters["training"]["train_share"]

    # add train test flag
    train_test = targets_features.withColumn(
        "train_test", func.when(func.rand() <= train_share, "train").otherwise("test")
    )
    train = train_test.filter("train_test == 'train'").drop("train_test")
    test = train_test.filter("train_test == 'test'").drop("train_test")

    return train, test


def subs_date_join_important_only(
    important_param: List[Any], parameters: Dict[str, Any], *args: DataFrame,
) -> DataFrame:
    """ Left join all tables with important variables by given keys.

    Args:
        important_param: List of important columns.
        parameters: parameters defined in parameters.yml.
        *args: Tables to join.
    Returns:
        Left joined and filtered tables.
    """

    keys = parameters["key_columns"]
    segments = parameters["segment_columns"]
    must_have_features = parameters["must_have_features"]
    targets = list_targets(parameters)
    tables = [prepare_key_columns(tab) for tab in args]
    important_param = get_clean_important_variables(important_param, parameters)

    def filter_column(df, filter_list):
        cols_to_drop = [
            col_name for col_name in df.columns if col_name not in filter_list
        ]
        return df.drop(*cols_to_drop)

    tables = [
        filter_column(
            tab, important_param + keys + segments + must_have_features + targets
        )
        for tab in tables
    ]

    def join_on(df1, df2):
        cols_to_drop = [col_name for col_name in df1.columns if col_name in df2.columns]
        cols_to_drop = list(set(cols_to_drop) - set(keys))
        df2 = df2.drop(*cols_to_drop)
        return df1.join(df2, keys, "left")

    return functools.reduce(join_on, tables)


def subs_date_join(parameters: Dict[str, Any], *args: DataFrame,) -> DataFrame:
    """ Left join all tables by given keys.

    Args:
        parameters: parameters defined in parameters.yml.
        *args: Tables to join.
    Returns:
        Left joined tables.
    """

    keys = parameters["key_columns"]
    tables = [prepare_key_columns(tab) for tab in args]

    def join_on(df1, df2):
        cols_to_drop = [col_name for col_name in df1.columns if col_name in df2.columns]
        cols_to_drop = list(set(cols_to_drop) - set(keys))
        df2 = df2.drop(*cols_to_drop)
        return df1.join(df2, keys, "left")

    return functools.reduce(join_on, tables)


def create_sample_dataset(
    df: DataFrame, sampling_parameters: Dict[str, Any],
) -> DataFrame:
    """ Create sample of given table. Used to limit users and / or pick chosen date from
    data.

    Args:
        df: given table.
        sampling_parameters: sampling parameters defined in parameters.yml.
    Returns:
        Sample of table.
    """
    subscription_id_suffix = sampling_parameters["subscription_id_suffix"]
    max_date = sampling_parameters["chosen_date"]

    sampling_stages = {
        "filter_users": lambda dfx: filter_users(dfx, subscription_id_suffix),
        "take_last_date": lambda dfx: filter_latest_date(dfx, max_date),
    }

    starting_rows = df.count()
    for stage in sampling_parameters["stages"]:
        df = sampling_stages[stage](df)

    log = logging.getLogger(__name__)
    log.info(f"Sample has {df.count()} rows, down from {starting_rows} rows.")

    return df


def add_macrosegments(df: DataFrame,) -> DataFrame:
    """ Add macrosegments columns.

    Args:
        df: DataFrame with all features.
    Returns:
        Input DataFrame with extra column marking macrosegment.
    """

    df = df.withColumn(
        "ard_macrosegment",
        func.when(
            (func.col("sum_rev_arpu_total_revenue_monthly_last_month") < 50)
            & (func.col("subscriber_tenure") >= 12),
            "low_arpu_high_tenure",
        )
        .when(
            (func.col("sum_rev_arpu_total_revenue_monthly_last_month") >= 50)
            & (func.col("subscriber_tenure") < 12),
            "high_arpu_low_tenure",
        )
        .when(
            (func.col("sum_rev_arpu_total_revenue_monthly_last_month") >= 50)
            & (func.col("subscriber_tenure") >= 12),
            "high_arpu_high_tenure",
        )
        .otherwise("low_arpu_low_tenure"),
    )
    df = df.withColumn(
        "churn_macrosegment",
        func.when(
            func.col("sum_rev_arpu_total_revenue_monthly_last_month") > 0,
            "positive_arpu",
        ).otherwise("zero_arpu"),
    )
    return df


<<<<<<< HEAD
def deploy_contact(parameters: Dict[str, Any], df: DataFrame,):
    """ Copy list from df to the target path for campaign targeting

    Args:
        parameters: parameters defined in parameters.yml.
        df: DataFrame with treatment per customer.

    Returns: None

    """
    created_date = date.today()
    df = df.withColumn("data_date", func.lit(created_date))
    df = df.selectExpr("data_date", "subscription_identifier as crm_subscription_id", "campaign_code1 as dummy01")
    file_name = parameters["output_path_ard"]+"_{}".format(
        created_date.strftime("%Y%m%d080000"))
    df.repartition(1).write.option("sep", "|").option("header", "true").option("mode", "overwrite").csv(file_name)
    return 0
=======
def feature_selection_all_target(
    data: DataFrame, parameters: Dict[str, Any]
) -> List[Any]:
    """ Return list of selected features and plots for all target columns.
  Args:
      data: Spark DataFrame contain all features and all target columns.
      parameters: parameters defined in target parameters*.yml files.
  Returns:
      List of selected feature column names for all target columns.
  """

    log = logging.getLogger(__name__)
    # Get target_type from target parameter dict
    target_class = {}
    for usecase in parameters["targets"]:
        for target in parameters["targets"][usecase]:
            target_class[target] = parameters["targets"][usecase][target]["target_type"]
    # Remove black list column
    data = data.drop(*parameters["feature_selection_parameter"]["exclude_col"])
    data = data.drop(*parameters["key_columns"])
    data = data.drop(*parameters["segment_columns"])

    final_list = []
    for target in parameters["feature_selection_parameter"]["target_column"]:
        log.info(f"Looking for important features for {target}")
        exclude_target = parameters["feature_selection_parameter"]["target_column"][:]
        exclude_target.remove(target)
        res_list = feature_selection(
            data.drop(*exclude_target),
            target,
            parameters["feature_selection_parameter"]["step_size"],
            target_class[target],
        )
        final_list = list(set(final_list) | set(res_list))

    return final_list
>>>>>>> ed8e9daa
<|MERGE_RESOLUTION|>--- conflicted
+++ resolved
@@ -322,25 +322,6 @@
     return df
 
 
-<<<<<<< HEAD
-def deploy_contact(parameters: Dict[str, Any], df: DataFrame,):
-    """ Copy list from df to the target path for campaign targeting
-
-    Args:
-        parameters: parameters defined in parameters.yml.
-        df: DataFrame with treatment per customer.
-
-    Returns: None
-
-    """
-    created_date = date.today()
-    df = df.withColumn("data_date", func.lit(created_date))
-    df = df.selectExpr("data_date", "subscription_identifier as crm_subscription_id", "campaign_code1 as dummy01")
-    file_name = parameters["output_path_ard"]+"_{}".format(
-        created_date.strftime("%Y%m%d080000"))
-    df.repartition(1).write.option("sep", "|").option("header", "true").option("mode", "overwrite").csv(file_name)
-    return 0
-=======
 def feature_selection_all_target(
     data: DataFrame, parameters: Dict[str, Any]
 ) -> List[Any]:
@@ -376,5 +357,4 @@
         )
         final_list = list(set(final_list) | set(res_list))
 
-    return final_list
->>>>>>> ed8e9daa
+    return final_list
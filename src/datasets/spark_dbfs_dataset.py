import pickle
from copy import deepcopy
from fnmatch import fnmatch
from pathlib import Path, PurePosixPath, WindowsPath

from warnings import warn

from hdfs import HdfsError, InsecureClient
from pyspark.sql import DataFrame
from customer360.utilities.spark_util import get_spark_session
from pyspark.sql.utils import AnalysisException
from s3fs import S3FileSystem

from kedro.contrib.io import DefaultArgumentsMixIn
from kedro.io import AbstractVersionedDataSet, Version

from pyspark.sql import functions as F
from typing import *
import os
from pyspark.sql.types import *

import logging

log = logging.getLogger(__name__)


def _parse_glob_pattern(pattern: str) -> str:
    special = ("*", "?", "[")
    clean = []
    for part in pattern.split("/"):
        if any(char in part for char in special):
            break
        clean.append(part)
    return "/".join(clean)


def _split_filepath(filepath: str) -> Tuple[str, str]:
    split_ = filepath.split("://", 1)
    if len(split_) == 2:
        return split_[0] + "://", split_[1]
    return "", split_[0]


def _strip_dbfs_prefix(path: str) -> str:
    return path[len("/dbfs") :] if path.startswith("/dbfs") else path


class KedroHdfsInsecureClient(InsecureClient):
    """Subclasses ``hdfs.InsecureClient`` and implements ``hdfs_exists``
    and ``hdfs_glob`` methods required by ``SparkDataSet``"""

    def hdfs_exists(self, hdfs_path: str) -> bool:
        """Determines whether given ``hdfs_path`` exists in HDFS.

        Args:
            hdfs_path: Path to check.

        Returns:
            True if ``hdfs_path`` exists in HDFS, False otherwise.
        """
        return bool(self.status(hdfs_path, strict=False))

    def hdfs_glob(self, pattern: str) -> List[str]:
        """Perform a glob search in HDFS using the provided pattern.

        Args:
            pattern: Glob pattern to search for.

        Returns:
            List of HDFS paths that satisfy the glob pattern.
        """
        prefix = _parse_glob_pattern(pattern) or "/"
        matched = set()
        try:
            for dpath, _, fnames in self.walk(prefix):
                if fnmatch(dpath, pattern):
                    matched.add(dpath)
                matched |= set(
                    "{}/{}".format(dpath, fname)
                    for fname in fnames
                    if fnmatch("{}/{}".format(dpath, fname), pattern)
                )
        except HdfsError:  # pragma: no cover
            # HdfsError is raised by `self.walk()` if prefix does not exist in HDFS.
            # Ignore and return an empty list.
            pass
        return sorted(matched)


class SparkDataSet(DefaultArgumentsMixIn, AbstractVersionedDataSet):

    def _describe(self) -> Dict[str, Any]:
        return dict(
            filepath=self._fs_prefix + str(self._filepath),
            file_format=self._file_format,
            load_args=self._load_args,
            save_args=self._save_args,
            version=self._version,
        )

    def __init__(  # pylint: disable=too-many-arguments
        self,
        filepath: str,
        file_format: str = "parquet",
        load_args: Dict[str, Any] = None,
        save_args: Dict[str, Any] = None,
        version: Version = None,
        metadata_table_path: str = "",
        credentials: Dict[str, Any] = None,
    ) -> None:
        """Creates a new instance of ``SparkDataSet``.
        "/mnt/customer360-blob-data/users/saurabh/metadata_table/"
        Args:
            filepath: path to a Spark data frame. When using Databricks
                and working with data written to mount path points,
                specify ``filepath``s for (versioned) ``SparkDataSet``s
                starting with ``/dbfs/mnt``.
            file_format: file format used during load and save
                operations. These are formats supported by the running
                SparkContext include parquet, csv. For a list of supported
                formats please refer to Apache Spark documentation at
                https://spark.apache.org/docs/latest/sql-programming-guide.html
            load_args: Load args passed to Spark DataFrameReader load method.
                It is dependent on the selected file format. You can find
                a list of read options for each supported format
                in Spark DataFrame read documentation:
                https://spark.apache.org/docs/latest/api/python/pyspark.sql.html#pyspark.sql.DataFrame
            save_args: Save args passed to Spark DataFrame write options.
                Similar to load_args this is dependent on the selected file
                format. You can pass ``mode`` and ``partitionBy`` to specify
                your overwrite mode and partitioning respectively. You can find
                a list of options for each format in Spark DataFrame
                write documentation:
                https://spark.apache.org/docs/latest/api/python/pyspark.sql.html#pyspark.sql.DataFrame
            version: If specified, should be an instance of
                ``kedro.io.core.Version``. If its ``load`` attribute is
                None, the latest version will be loaded. If its ``save``
                attribute is None, save version will be autogenerated.
            credentials: Credentials to access the S3 bucket, such as
                ``aws_access_key_id``, ``aws_secret_access_key``, if ``filepath``
                prefix is ``s3a://`` or ``s3n://``. Optional keyword arguments passed to
                ``hdfs.client.InsecureClient`` if ``filepath`` prefix is ``hdfs://``.
                Ignored otherwise.
        """
        credentials = deepcopy(credentials) or {}
        fs_prefix, filepath = _split_filepath(filepath)

        if fs_prefix in ("s3a://", "s3n://"):
            if fs_prefix == "s3n://":
                warn(
                    "`s3n` filesystem has now been deprecated by Spark, "
                    "please consider switching to `s3a`",
                    DeprecationWarning,
                )
            _s3 = S3FileSystem(client_kwargs=credentials)
            exists_function = _s3.exists
            glob_function = _s3.glob
            path = PurePosixPath(filepath)

        elif fs_prefix == "hdfs://" and version:
            warn(
                "HDFS filesystem support for versioned {} is in beta and uses "
                "`hdfs.client.InsecureClient`, please use with caution".format(
                    self.__class__.__name__
                )
            )

            # default namenode address
            credentials.setdefault("url", "http://localhost:9870")
            credentials.setdefault("user", "hadoop")

            _hdfs_client = KedroHdfsInsecureClient(**credentials)
            exists_function = _hdfs_client.hdfs_exists
            glob_function = _hdfs_client.hdfs_glob
            path = PurePosixPath(filepath)

        else:
            exists_function = glob_function = None  # type: ignore
            path = Path(filepath)  # type: ignore

        super().__init__(
            load_args=load_args,
            save_args=save_args,
            filepath=path,
            version=version,
            exists_function=exists_function,
            glob_function=glob_function,
        )

        self._file_format = file_format
        self._fs_prefix = fs_prefix
        self._filepath = filepath if filepath.endswith("/") else filepath + "/"
        self._load_args = load_args if load_args is not None else {}
        self._save_args = save_args if save_args is not None else {}

        self._increment_flag_load = load_args.get("increment_flag", None) if load_args is not None else None
        self._increment_flag_save = save_args.get("increment_flag", None) if save_args is not None else None
        self._read_layer = load_args.get("read_layer", None) if load_args is not None else None
        self._target_layer = load_args.get("target_layer", None) if load_args is not None else None
        self._lookback = load_args.get("lookback", None) if load_args is not None else None
        self._lookup_table_name = load_args.get("lookup_table_name", None) if load_args is not None else None

        self._read_layer_save = save_args.get("read_layer", None) if save_args is not None else None
        self._target_layer_save = save_args.get("target_layer", None) if save_args is not None else None

        self._metadata_table_path = metadata_table_path if (metadata_table_path is not None and metadata_table_path.endswith("/")) else metadata_table_path + "/"

        self._partitionBy = save_args.get("partitionBy", None) if save_args is not None else None
        self._mode = save_args.get("mode", None) if save_args is not None else None
        self._mergeSchema = load_args.get("mergeSchema", None) if load_args is not None else None
        self._base_path = self._load_args.get("base_path", None)
        self._to_date_format = self._load_args.get("to_date_format", None)

    @staticmethod
    def _get_spark():
        spark = get_spark_session()
        return spark

    def _create_metadata_table(self, spark):

        metadata_table_path = self._metadata_table_path

        df = spark.range(1)

        metadata_table_df = df.withColumn("table_name", F.lit("metadata_table")) \
            .withColumn("table_path", F.lit(metadata_table_path)) \
            .withColumn("write_mode", F.lit("None")) \
            .withColumn("target_max_data_load_date", F.current_date()) \
            .withColumn("updated_on", F.current_date()) \
            .drop("id")

        metadata_table_df.write.partitionBy("table_name").format("parquet").mode("append").save(metadata_table_path)

    def _get_metadata_max_data_date(self, spark, table_name):

        metadata_table_path = self._metadata_table_path
        lookup_table_name = table_name

        logging.info("metadata_table_path: {}".format(metadata_table_path))
        try:
            if len(metadata_table_path) == 0 or metadata_table_path is None:
                raise ValueError("Metadata table path can't be empty in incremental mode")
            else:
                logging.info("checking whether metadata table exist or not at path : {}".format(metadata_table_path))
                metadata_table = spark.read.parquet(metadata_table_path)

                logging.info("metadata table exists at path: {}".format(metadata_table_path))

        except AnalysisException as e:
            logging.info("metadata table doesn't exist. Creating new metadata table")
            log.exception("Exception raised", str(e))

            self._create_metadata_table(spark)
            metadata_table = spark.read.parquet(metadata_table_path)

        metadata_table.createOrReplaceTempView("mdtl")

        logging.info(f"lookup_table_name: {lookup_table_name}")
        target_max_data_load_date = spark.sql(
            """select cast( to_date(nvl(max(target_max_data_load_date),'1970-01-01'),'yyyy-MM-dd') as String) as target_max_data_load_date
            from mdtl where table_name = '{0}'""".format(lookup_table_name))

        logging.info("target_max_data_load_date")
        target_max_data_load_date.show(2, False)

        try:
            if len(target_max_data_load_date.head(1)) == 0 or target_max_data_load_date is None:
                raise ValueError("Max data date of lookup table is None, Please check")

        except AnalysisException as e:
            log.exception("Exception raised", str(e))

        return target_max_data_load_date

    def _get_incremental_data(self):
        try:

            spark = self._get_spark()

            logging.info("Entered incremental load mode")
            filepath = self._filepath
            read_layer = self._read_layer
            target_layer = self._target_layer
            lookback = self._lookback
            lookup_table_name = self._lookup_table_name
            mergeSchema = self._mergeSchema

            logging.info("filepath: {}".format(filepath))
            logging.info("read_layer: {}".format(read_layer))
            logging.info("target_layer: {}".format(target_layer))
            logging.info("lookback: {}".format(lookback))
            logging.info("mergeSchema: {}".format(mergeSchema))
            logging.info("lookup_table_name: {}".format(lookup_table_name))
            logging.info("Fetching source data")

<<<<<<< HEAD
            # Old Version
            # src_data = spark.read.load(filepath, self._file_format, **self._load_args)
            # New Version: 2020-10-15
            src_data = spark.read.option("multiline", "true").option("mode", "PERMISSIVE").load(filepath, self._file_format, **self._load_args)
=======
            logging.info(f"file_format: {self._file_format}")
            logging.info(f"load_args: {self._load_args}")

            if not self._base_path:
                src_data = spark.read.load(filepath, self._file_format, **self._load_args)
            else:
                if "base_path/" not in self._base_path:
                    raise Exception("base_path has to start with base/")
                _base_path_split = self._base_path.replace("base_path/", "").split("/")
                domain = _base_path_split[0]
                table_name = _base_path_split[1]
                _splitted_filepath = filepath.split(domain)
                final_base_path = _splitted_filepath[0] + domain + "/" + table_name
                logging.info(f"base_path: {final_base_path}")
                src_data = spark.read.option(
                    "basePath", final_base_path
                ).load(filepath, self._file_format, **self._load_args)

            # convert to the given format if the existing partition_date is not in
            # the required yyyyMMdd format
            if self._to_date_format:
                src_data = src_data.withColumn(
                    "partition_date", F.date_format("partition_date", self._to_date_format).cast("int")
                )

            # create a new partition_date column if the table is not partitioned by
            # partition_date and instead partitioned by ld_year, ld_month, ld_day
            columns = src_data.columns
            if "ld_year" in columns and "ld_month" in columns and "ld_day" in columns:
                src_data = (
                    src_data
                    .withColumn("ld_month", F.substring(F.concat(F.lit("0"), "ld_month"), -2, 2))
                    .withColumn("ld_day", F.substring(F.concat(F.lit("0"), "ld_day"), -2, 2))
                    .withColumn("partition_date", F.concat("ld_year", "ld_month", "ld_day").cast("int"))
                )
>>>>>>> 7e477dc7

            logging.info("Source data is fetched")
            logging.info("Checking whether source data is empty or not")

<<<<<<< HEAD
            try:
                if len(src_data.head(1)) == 0:
                #if 1==2:
                    raise ValueError("Source dataset is empty")
                elif lookup_table_name is None or lookup_table_name == "":
                    raise ValueError("lookup table name can't be empty")
                else:
                    logging.info("Fetching max data date entry of lookup table from metadata table")
                    target_max_data_load_date = self._get_metadata_max_data_date(spark, lookup_table_name)



            #except error for year > 9999
            except Exception as e:
                if (str(e) == 'year 0 is out of range'):
                    logging.info("Fetching max data date entry of lookup table from metadata table")
                    target_max_data_load_date = self._get_metadata_max_data_date(spark, lookup_table_name)
                else:
                    raise e
=======
            if len(src_data.head(1)) == 0:
                raise ValueError("Source dataset is empty")
            elif lookup_table_name is None or lookup_table_name == "":
                raise ValueError("lookup table name can't be empty")
            else:
                logging.info("Fetching max data date entry of lookup table from metadata table")
                target_max_data_load_date = self._get_metadata_max_data_date(spark, lookup_table_name)
>>>>>>> 7e477dc7

            tgt_filter_date_temp = target_max_data_load_date.rdd.flatMap(lambda x: x).collect()

            if tgt_filter_date_temp is None or tgt_filter_date_temp == [None] or tgt_filter_date_temp == ['None']:
                raise ValueError(
                    "Please check the return date from _get_metadata_max_data_date function. It can't be empty")
            else:
                tgt_filter_date = ''.join(tgt_filter_date_temp)
                logging.info("Max data date entry of lookup table in metadata table is: {}".format(tgt_filter_date))

            src_data.createOrReplaceTempView("src_data")

            logging.info("Checking the read and write layer combination")
            if read_layer is None or read_layer == "" or target_layer is None or target_layer == "":
                raise ValueError(
                    "Please check the read_layer/target_layer can't be None or empty for incremental load")

            elif read_layer.lower() == "l0_daily" and target_layer.lower() == 'l1_daily':
                filter_col = "partition_date"
                lookback_fltr = lookback if ((lookback is not None) and (lookback != "") and (lookback != '')) else "0"
                logging.info(f"filter_col: {filter_col}")
                logging.info(f"lookback_fltr: {lookback_fltr}")
                src_incremental_data = spark.sql(
                    "select * from src_data where to_date(cast({0} as String),'yyyyMMdd') > date_sub(to_date(cast('{1}' as String)) , {2} )".format(
                     filter_col, tgt_filter_date, lookback_fltr))

            elif read_layer.lower() == "l0_monthly" and target_layer.lower() == 'l3_monthly':
                filter_col = "partition_month"
                lookback_fltr = lookback if ((lookback is not None) and (lookback != "") and (lookback != '')) else "0"
                logging.info(f"filter_col: {filter_col}")
                logging.info(f"lookback_fltr: {lookback_fltr}")
                src_incremental_data = spark.sql(
                "select * from src_data where to_date(cast({0} as String),'yyyyMM') > add_months(date(date_trunc('month',to_date(cast('{1}' as String)))),-{2})".format(
                    filter_col, tgt_filter_date, lookback_fltr))

            elif read_layer.lower() == "l0_monthly_1_month_look_back" and target_layer.lower() == 'l3_monthly':
                filter_col = "partition_month"
                lookback_fltr = lookback if ((lookback is not None) and (lookback != "") and (lookback != '')) else "1"
                logging.info(f"filter_col: {filter_col}")
                logging.info(f"lookback_fltr: {lookback_fltr}")
                new_data = spark.sql(
                    "select * from src_data where to_date(cast({0} as String),'yyyyMM') > date(date_trunc('month', to_date(cast('{1}' as String)))) ".format(filter_col, tgt_filter_date))
                if len(new_data.head(1)) == 0:
                    return new_data
                else:
                    src_incremental_data = spark.sql(
                "select * from src_data where to_date(cast({0} as String),'yyyyMM') > add_months(date(date_trunc('month',to_date(cast('{1}' as String)))),-{2})".format(
                    filter_col, tgt_filter_date, lookback_fltr))

            elif read_layer.lower() == "l0_monthly" and target_layer.lower() == 'l4_monthly':
                filter_col = "partition_month"
                lookback_fltr = lookback if ((lookback is not None) and (lookback != "") and (lookback != '')) else "0"
                logging.info(f"filter_col: {filter_col}")
                logging.info(f"lookback_fltr: {lookback_fltr}")
                new_data = spark.sql(
                    "select * from src_data where to_date(cast({0} as String),'yyyyMM') > date(date_trunc('month', to_date(cast('{1}' as String)))) ".format(
                        filter_col, tgt_filter_date))
                if len(new_data.head(1)) == 0:
                    return new_data
                else:
                    src_incremental_data = spark.sql(
                "select * from src_data where to_date(cast({0} as String),'yyyyMM') > add_months(date(date_trunc('month',to_date(cast('{1}' as String)))),-{2})".format(
                    filter_col, tgt_filter_date, lookback_fltr))

            elif read_layer.lower() == "l0_weekly" and target_layer.lower() == 'l2_weekly':
                filter_col = "partition_date"
                lookback_fltr = lookback if ((lookback is not None) and (lookback != "") and (lookback != '')) else "0"
                logging.info(f"filter_col: {filter_col}")
                logging.info(f"lookback_fltr: {lookback_fltr}")
                src_incremental_data = spark.sql(
                "select * from src_data where to_date(cast({0} as String),'yyyyMMdd') > date_sub(date(date_trunc('week', to_date(cast('{1}' as String)))), 7*({2}))".format(
                    filter_col, tgt_filter_date, lookback_fltr))

            elif read_layer.lower() == "l0_daily" and target_layer.lower() == 'l2_weekly':
                filter_col = "partition_date"
                lookback_fltr = lookback if ((lookback is not None) and (lookback != "") and (lookback != '')) else "0"
                logging.info(f"filter_col: {filter_col}")
                logging.info(f"lookback_fltr: {lookback_fltr}")
                src_incremental_data = spark.sql(
                "select * from src_data where to_date(cast({0} as String),'yyyyMMdd') > date_sub(date_sub(date_sub(date(date_trunc('week', to_date(cast('{1}' as String)))),- 7*(1)), 1), 7*({2}))".format(
                    filter_col, tgt_filter_date, lookback_fltr))

            elif read_layer.lower() == "l1_daily" and target_layer.lower() == 'l4_daily':
                filter_col = "event_partition_date"
                lookback_fltr = lookback if ((lookback is not None) and (lookback != "") and (lookback != '')) else "90"
                logging.info(f"filter_col: {filter_col}")
                logging.info(f"lookback_fltr: {lookback_fltr}")
                new_data = spark.sql("select * from src_data where {0} > to_date(cast('{1}' as String)) ".format(filter_col,tgt_filter_date))
                if len(new_data.head(1)) == 0:
                    return new_data
                else:
                    src_incremental_data = spark.sql(
                    "select * from src_data where {0} > date_sub(to_date(cast('{1}' as String)) , {2} )".format(filter_col, tgt_filter_date, lookback_fltr))

            elif read_layer.lower() == "l1_daily" and target_layer.lower() == 'l1_daily':
                filter_col = "event_partition_date"
                lookback_fltr = lookback if ((lookback is not None) and (lookback != "") and (lookback != '')) else "0"
                logging.info(f"filter_col: {filter_col}")
                logging.info(f"lookback_fltr: {lookback_fltr}")
                src_incremental_data = spark.sql(
                "select * from src_data where {0} > date_sub(to_date(cast('{1}' as String)) , {2} )".format(filter_col,
                                                                                                            tgt_filter_date,
                                                                                                            lookback_fltr))

            elif read_layer.lower() == "l1_daily" and target_layer.lower() == 'l2_weekly':
                filter_col = "event_partition_date"
                lookback_fltr = lookback if ((lookback is not None) and (lookback != "") and (lookback != '')) else "0"
                logging.info(f"filter_col: {filter_col}")
                logging.info(f"lookback_fltr: {lookback_fltr}")
                src_incremental_data = spark.sql(
                "select * from src_data where {0} > date_sub(date_sub(date_sub(date(date_trunc('week', to_date(cast('{1}' as String)))),- 7*(1)), 1), 7*({2}))".format(
                    filter_col, tgt_filter_date, lookback_fltr))

            elif read_layer.lower() == "l1_daily" and target_layer.lower() == 'l3_monthly':
                filter_col = "event_partition_date"
                lookback_fltr = lookback if ((lookback is not None) and (lookback != "") and (lookback != '')) else "0"
                logging.info(f"filter_col: {filter_col}")
                logging.info(f"lookback_fltr: {lookback_fltr}")
                new_data = spark.sql(
                    "select * from src_data where {0} > date_sub(add_months(date(date_trunc('month', to_date(cast('{1}' as String)))), 1),1) ".format(
                        filter_col,
                        tgt_filter_date))
                if len(new_data.head(1)) == 0:
                    return new_data
                # if 1==2:
                #     print("remove after first run")
                else:
                    src_incremental_data = spark.sql(
                "select * from src_data where {0} > add_months(date_sub(add_months(date(date_trunc('month', to_date(cast('{1}' as String)))), 1),1),-{2})".format(
                    filter_col, tgt_filter_date, lookback_fltr))

<<<<<<< HEAD
=======
            elif read_layer.lower() == "l1_daily_campaign" and target_layer.lower() == 'l3_monthly_campaign':
                filter_col = "event_partition_date"
                lookback_fltr = lookback if ((lookback is not None) and (lookback != "") and (lookback != '')) else "0"
                logging.info(f"filter_col: {filter_col}")
                logging.info(f"lookback_fltr: {lookback_fltr}")
                src_incremental_data = spark.sql(
                "select * from src_data where {0} > add_months(date_sub(add_months(date(date_trunc('month', to_date(cast('{1}' as String)))), 1),1),-{2})".format(
                    filter_col, tgt_filter_date, lookback_fltr))


>>>>>>> 7e477dc7
            elif read_layer.lower() == "l1_daily" and target_layer.lower() == 'l4_monthly':
                filter_col = "event_partition_date"
                lookback_fltr = lookback if ((lookback is not None) and (lookback != "") and (lookback != '')) else "0"
                logging.info(f"filter_col: {filter_col}")
                logging.info(f"lookback_fltr: {lookback_fltr}")
                new_data = spark.sql(
                    "select * from src_data where {0} > date_sub(add_months(date(date_trunc('month', to_date(cast('{1}' as String)))), 1),1) ".format(filter_col,
                                                                                                tgt_filter_date))
                if len(new_data.head(1)) == 0:
                    return new_data
                else:
                    src_incremental_data = spark.sql(
                "select * from src_data where {0} > add_months(date_sub(add_months(date(date_trunc('month', to_date(cast('{1}' as String)))), 1),1),-{2})".format(
                    filter_col, tgt_filter_date, lookback_fltr))

            elif read_layer.lower() == "l0_daily" and target_layer.lower() == 'l3_monthly':
                filter_col = "partition_date"
                lookback_fltr = lookback if ((lookback is not None) and (lookback != "") and (lookback != '')) else "0"
                logging.info(f"filter_col: {filter_col}")
                logging.info(f"lookback_fltr: {lookback_fltr}")
                new_data = spark.sql(
                    "select * from src_data where to_date(cast({0} as String),'yyyyMMdd') > date_sub(add_months(date(date_trunc('month', to_date(cast('{1}' as String)))), 1),1) ".format(
                        filter_col,
                        tgt_filter_date))
                if len(new_data.head(1)) == 0:
                    return new_data
                else:
                    src_incremental_data = spark.sql(
                "select * from src_data where to_date(cast({0} as String),'yyyyMMdd') > add_months(date_sub(add_months(date(date_trunc('month', to_date(cast('{1}' as String)))), 1),1),-{2})".format(
                    filter_col, tgt_filter_date, lookback_fltr))

            elif read_layer.lower() == "l0_daily" and target_layer.lower() == 'l4_monthly':
                filter_col = "partition_date"
                lookback_fltr = lookback if ((lookback is not None) and (lookback != "") and (lookback != '')) else "0"
                logging.info(f"filter_col: {filter_col}")
                logging.info(f"lookback_fltr: {lookback_fltr}")
                new_data = spark.sql(
                    "select * from src_data where date(cast({0} as String),'yyyyMMdd') > date_sub(add_months(date(date_trunc('month', to_date(cast('{1}' as String)))), 1),1) ".format(
                        filter_col,
                        tgt_filter_date))
                if len(new_data.head(1)) == 0:
                    return new_data
                else:
                    src_incremental_data = spark.sql(
                "select * from src_data where to_date(cast({0} as String),'yyyyMMdd') > add_months(date_sub(add_months(date(date_trunc('month', to_date(cast('{1}' as String)))), 1),1),-{2})".format(
                    filter_col, tgt_filter_date, lookback_fltr))

            elif read_layer.lower() == "l1_daily" and target_layer.lower() == 'l4_weekly':
                filter_col = "event_partition_date"
                lookback_fltr = lookback if ((lookback is not None) and (lookback != "") and (lookback != '')) else "0"
                logging.info(f"filter_col: {filter_col}")
                logging.info(f"lookback_fltr: {lookback_fltr}")
                new_data = spark.sql(
                    "select * from src_data where {0} > date_sub(date_sub(date(date_trunc('week', to_date(cast('{1}' as String)))),- 7*(1)), 1) ".format(
                        filter_col,
                        tgt_filter_date))
                if len(new_data.head(1)) == 0:
                    return new_data
                else:
                    src_incremental_data = spark.sql(
                "select * from src_data where {0} > date_sub(date_sub(date_sub(date(date_trunc('week', to_date(cast('{1}' as String)))),- 7*(1)), 1), 7*({2}))".format(
                    filter_col, tgt_filter_date, lookback_fltr))

            elif read_layer.lower() == "l2_weekly_read_custom_lookback" and target_layer.lower() == 'l4_weekly_write_custom_lookback':
                filter_col = "start_of_week"
                lookback_fltr = lookback if ((lookback is not None) and (lookback != "") and (lookback != '')) else "0"
                logging.info(f"filter_col: {filter_col}")
                logging.info(f"lookback_fltr: {lookback_fltr}")
                src_incremental_data = spark.sql(
                    "select * from src_data where {0} > date_sub(date(date_trunc('week', to_date(cast('{1}' as String)))), 7*({2}))".format(
                        filter_col, tgt_filter_date, lookback_fltr))

            elif read_layer.lower() == "l2_weekly" and target_layer.lower() == 'l4_weekly':
                filter_col = "start_of_week"
                lookback_fltr = lookback if ((lookback is not None) and (lookback != "") and (lookback != '')) else "12"
                logging.info(f"filter_col: {filter_col}")
                logging.info(f"lookback_fltr: {lookback_fltr}")
                new_data = spark.sql(
                    "select * from src_data where {0} > date(date_trunc('week', to_date(cast('{1}' as String)))) ".format(filter_col, tgt_filter_date))
                if len(new_data.head(1)) == 0:
                    return new_data
                # if 1==2:
                #     print("remove after first run")
                else:
                    src_incremental_data = spark.sql(
                    "select * from src_data where {0} > date_sub(date(date_trunc('week', to_date(cast('{1}' as String)))), 7*({2}))".format(
                    filter_col, tgt_filter_date, lookback_fltr))

            elif read_layer.lower() == "l4_weekly" and target_layer.lower() == 'l4_weekly':
                filter_col = "start_of_week"
                lookback_fltr = lookback if ((lookback is not None) and (lookback != "") and (lookback != '')) else "0"
                logging.info(f"filter_col: {filter_col}")
                logging.info(f"lookback_fltr: {lookback_fltr}")
                new_data = spark.sql(
                    "select * from src_data where {0} > date(date_trunc('week', to_date(cast('{1}' as String)))) ".format(
                        filter_col, tgt_filter_date))
                if len(new_data.head(1)) == 0:
                    return new_data
                else:
                    src_incremental_data = spark.sql(
                    "select * from src_data where {0} > date_sub(date(date_trunc('week', to_date(cast('{1}' as String)))), 7*({2}))".format(
                        filter_col, tgt_filter_date, lookback_fltr))


            elif read_layer.lower() == "l2_weekly" and target_layer.lower() == 'l2_weekly':
                filter_col = "start_of_week"
                lookback_fltr = lookback if ((lookback is not None) and (lookback != "") and (lookback != '')) else "0"
                logging.info(f"filter_col: {filter_col}")
                logging.info(f"lookback_fltr: {lookback_fltr}")
                src_incremental_data = spark.sql(
                    "select * from src_data where {0} > date_sub(date(date_trunc('week', to_date(cast('{1}' as String)))), 7*({2}))".format(
                        filter_col, tgt_filter_date, lookback_fltr))

            elif read_layer.lower() == "l3_monthly" and target_layer.lower() == 'l4_monthly':
                filter_col = "start_of_month"
                lookback_fltr = lookback if ((lookback is not None) and (lookback != "") and (lookback != '')) else "3"
                logging.info(f"filter_col: {filter_col}")
                logging.info(f"lookback_fltr: {lookback_fltr}")
                new_data = spark.sql(
                    "select * from src_data where {0} > date(date_trunc('month', to_date(cast('{1}' as String)))) ".format(filter_col, tgt_filter_date))
                if len(new_data.head(1)) == 0:
                    return new_data
                # if 1==2:
                #     print("remove after first run")
                else:
                    src_incremental_data = spark.sql(
                    "select * from src_data where {0} > add_months(date(date_trunc('month', to_date(cast('{1}' as String)))), -{2})".format(
                    filter_col, tgt_filter_date, lookback_fltr))

            elif read_layer.lower() == "l3_monthly_customer_profile" and target_layer.lower() == 'l3_monthly':
                filter_col = "partition_month"
                lookback_fltr = lookback if ((lookback is not None) and (lookback != "") and (lookback != '')) else "0"
                logging.info(f"filter_col: {filter_col}")
                logging.info(f"lookback_fltr: {lookback_fltr}")
                src_incremental_data = spark.sql(
                "select * from src_data where {0} > add_months(date(date_trunc('month', to_date(cast('{1}' as String)))), -{2})".format(
                    filter_col, tgt_filter_date, lookback_fltr))

            elif read_layer.lower() == "l3_monthly" and target_layer.lower() == 'l3_monthly':
                filter_col = "start_of_month"
                lookback_fltr = lookback if ((lookback is not None) and (lookback != "") and (lookback != '')) else "0"
                logging.info(f"filter_col: {filter_col}")
                logging.info(f"lookback_fltr: {lookback_fltr}")
                src_incremental_data = spark.sql(
                "select * from src_data where {0} > add_months(date(date_trunc('month', to_date(cast('{1}' as String)))), -{2})".format(
                    filter_col, tgt_filter_date, lookback_fltr))

            elif read_layer.lower() == "l3_monthly_customer_profile" and target_layer.lower() == 'l4_monthly':
                filter_col = "partition_month"
                lookback_fltr = lookback if ((lookback is not None) and (lookback != "") and (lookback != '')) else "0"
                logging.info(f"filter_col: {filter_col}")
                logging.info(f"lookback_fltr: {lookback_fltr}")
                src_incremental_data = spark.sql(
                "select * from src_data where {0} > add_months(date(date_trunc('month', to_date(cast('{1}' as String)))), -{2})".format(
                    filter_col, tgt_filter_date, lookback_fltr))

            else:
                raise ValueError(
                    "read_layer and target_layer combination is not valid. Please specify a valid combination.")

            logging.info("Incremental data created")
            return src_incremental_data

        except AnalysisException as e:
            log.exception("Exception raised", str(e))

    def _update_metadata_table(self, spark, metadata_table_path, target_table_name, filepath, write_mode, file_format, partitionBy, read_layer, target_layer, mergeSchema):

        if mergeSchema is not None and mergeSchema.lower() == "true":
            current_target_data = spark.read.format(file_format).option("mergeSchema", 'true').load(filepath)
        else:
            current_target_data = spark.read.format(file_format).load(filepath)

        current_target_data.createOrReplaceTempView("curr_target")

        current_target_max_data_load_date = spark.sql(
            "select cast( nvl(max({0}),'1970-01-01') as String) from curr_target".format(partitionBy))

        metadata_table_update_max_date_temp = current_target_max_data_load_date.rdd.flatMap(lambda x: x).collect()

        if metadata_table_update_max_date_temp is None or metadata_table_update_max_date_temp == [None] or metadata_table_update_max_date_temp == ['None'] or metadata_table_update_max_date_temp == '':
            raise ValueError("Please check, the current_target_max_data_load_date can't be empty")
        else:
            metadata_table_update_max_date = ''.join(metadata_table_update_max_date_temp)

        logging.info("Updating metadata table for {} dataset with date: {} ".format(target_table_name, metadata_table_update_max_date))

        metadata_table_update_df = spark.range(1)

        metadata_table_update_df = (
            metadata_table_update_df.withColumn("table_name", F.lit(target_table_name))
                .withColumn("table_path", F.lit(filepath))
                .withColumn("write_mode", F.lit(write_mode))
                .withColumn("target_max_data_load_date", F.to_date(F.lit(metadata_table_update_max_date), "yyyy-MM-dd"))
                .withColumn("updated_on", F.current_date())
                .withColumn("read_layer", F.lit(read_layer))
                .withColumn("target_layer", F.lit(target_layer))
                .drop("id")
        )

        try:
            metadata_table_update_df.write.partitionBy("table_name").format("parquet").mode("append").save(metadata_table_path)
        except AnalysisException as e:
            log.exception("Exception raised", str(e))

        logging.info("Metadata table updated for {} dataset".format(target_table_name))

    def _write_incremental_data(self, data):

        logging.info("Entered incremental save mode")
        spark = self._get_spark()
        filewritepath = self._filepath
        partitionBy = self._partitionBy
        mode = self._mode
        file_format = self._file_format
        metadata_table_path = self._metadata_table_path
        read_layer = self._read_layer_save
        target_layer = self._target_layer_save
        target_table_name = filewritepath.split('/')[-2]
        dataframe_to_write = data
        mergeSchema = self._mergeSchema

        logging.info("filewritepath: {}".format(filewritepath))
        logging.info("partitionBy: {}".format(partitionBy))
        logging.info("mode: {}".format(mode))
        logging.info("file_format: {}".format(file_format))
        logging.info("metadata_table_path: {}".format(metadata_table_path))
        logging.info("read_layer: {}".format(read_layer))
        logging.info("target_layer: {}".format(target_layer))
        logging.info("target_table_name: {}".format(target_table_name))
        logging.info("mergeSchema: {}".format(mergeSchema))

        logging.info("Checking whether the dataset to write is empty or not")
        if len(dataframe_to_write.head(1)) == 0:
        #if 1==2:
            logging.info("No new partitions to write from source")
        elif partitionBy is None or partitionBy == "" or partitionBy == '' or mode is None or mode == "" or mode == '':
            raise ValueError(
                "Please check, partitionBy and Mode value can't be None or Empty for incremental load")
        elif read_layer is None or read_layer == "" or target_layer is None or target_layer == "":
            raise ValueError(
                "Please check, read_layer and target_layer value can't be None or Empty for incremental load")
        else:
            if (read_layer.lower() == "l1_daily" and target_layer.lower() == "l4_daily") or (
                    read_layer.lower() == "l2_weekly" and target_layer.lower() == "l4_weekly") or (
                    read_layer.lower() == "l3_monthly" and target_layer.lower() == "l4_monthly") or (
                    read_layer.lower() == "l0_monthly_1_month_look_back" and target_layer.lower() == "l3_monthly") or (
                    read_layer.lower() == "l0_daily" and target_layer.lower() == "l3_monthly") or (
                    read_layer.lower() == "l1_daily" and target_layer.lower() == "l3_monthly") or (
                    read_layer.lower() == "l3_monthly" and target_layer.lower() == "l3_monthly"
            ):

                # #Remove after first run happens
                # logging.info("Writing dataframe with lookback scenario")
                # dataframe_to_write.write.partitionBy(partitionBy).mode(mode).format(
                #     file_format).save(filewritepath)
                # logging.info("Updating metadata table for lookback dataset scenario")
                # self._update_metadata_table(spark, metadata_table_path, target_table_name, filewritepath,
                #                             mode, file_format, partitionBy, read_layer, target_layer, mergeSchema)
                #
                # #Remove after first run happens

                logging.info("Selecting only new data partition to write for lookback scenario's")
                target_max_data_load_date = self._get_metadata_max_data_date(spark, target_table_name)
                tgt_filter_date_temp = target_max_data_load_date.rdd.flatMap(lambda x: x).collect()

                if tgt_filter_date_temp is None or tgt_filter_date_temp == [None] or tgt_filter_date_temp == ['None'] or tgt_filter_date_temp == '':
                    raise ValueError(
                        "Please check the return date from _get_metadata_max_data_date function. It can't be empty")
                else:
                    tgt_filter_date = ''.join(tgt_filter_date_temp)

                logging.info("Max data date entry of lookup table in metadata table is: {}".format(tgt_filter_date))
                dataframe_to_write.createOrReplaceTempView("df_to_write")
                filter_col = partitionBy

                df_with_lookback_to_write = spark.sql(
                    "select * from df_to_write where {0} > to_date(cast('{1}' as String)) ".format(filter_col,
                                                                                                   tgt_filter_date))

                logging.info("Writing dataframe with lookback scenario")
                df_with_lookback_to_write.write.partitionBy(partitionBy).mode(mode).format(
                        file_format).save(filewritepath)
                logging.info("Updating metadata table for lookback dataset scenario")
                self._update_metadata_table(spark, metadata_table_path, target_table_name, filewritepath,
                                                mode, file_format, partitionBy, read_layer, target_layer, mergeSchema)

            else:
                logging.info("Writing dataframe without lookback scenario")
                dataframe_to_write.write.partitionBy(partitionBy).mode(mode).format(file_format).save(
                    filewritepath)

                logging.info("Updating metadata table")

                self._update_metadata_table(spark, metadata_table_path, target_table_name, filewritepath, mode,
                                            file_format, partitionBy, read_layer, target_layer, mergeSchema)

    def _load(self) -> DataFrame:
        logging.info("Entering load function")

        if self._increment_flag_load is not None and self._increment_flag_load.lower() == "yes":
            logging.info("Entering incremental load mode because incremental_flag is 'yes")
            return self._get_incremental_data()

        else:
            logging.info("Skipping incremental load mode because incremental_flag is 'no")
            load_path = _strip_dbfs_prefix(self._fs_prefix + str(self._get_load_path()))
            # Old Version
            # return self._get_spark().read.load(
            #     load_path, self._file_format, **self._load_args
            #                 )
            # New Version: 2020-10-15
            return self._get_spark().read.option("multiline", "true").option("mode", "PERMISSIVE").load(
                load_path, self._file_format, **self._load_args
            )

    def _save(self, data: DataFrame) -> None:
        logging.info("Entering save function")

        if self._increment_flag_save is not None and self._increment_flag_save.lower() == "yes":
            logging.info("Entering incremental save mode because incremental_flag is 'yes")
            self._write_incremental_data(data)

        else:
            logging.info("Skipping incremental save mode because incremental_flag is 'no")
            if len(data.head(1)) == 0:
                logging.info("No new partitions to write from source")
            else:
                save_path = _strip_dbfs_prefix(self._fs_prefix + str(self._get_save_path()))
                data.write.save(save_path, self._file_format, **self._save_args)

    def _exists(self) -> bool:
        load_path = _strip_dbfs_prefix(self._fs_prefix + str(self._get_load_path()))

        try:
            self._get_spark().read.load(load_path, self._file_format)
        except AnalysisException as exception:
            if exception.desc.startswith("Path does not exist:"):
                return False
            raise
        return True

    def __getstate__(self):
        raise pickle.PicklingError("PySpark datasets can't be serialized")

class SparkDbfsDataSet(SparkDataSet):
    """
    Fixes bugs from SparkDataSet
    """

    def __init__(  # pylint: disable=too-many-arguments
        self,
        filepath: str,
        file_format: str = "parquet",
        load_args: Dict[str, Any] = None,
        save_args: Dict[str, Any] = None,
        version: Version = None,
        metadata_table_path: str = "",
        credentials: Dict[str, Any] = None,
    ) -> None:
        super().__init__(
            filepath, file_format, load_args, save_args, version, metadata_table_path, credentials,

        )

        # Fixes paths in Windows
        if isinstance(self._filepath, WindowsPath):
            self._filepath = PurePosixPath(str(self._filepath).replace("\\", "/"))
<|MERGE_RESOLUTION|>--- conflicted
+++ resolved
@@ -292,13 +292,6 @@
             logging.info("mergeSchema: {}".format(mergeSchema))
             logging.info("lookup_table_name: {}".format(lookup_table_name))
             logging.info("Fetching source data")
-
-<<<<<<< HEAD
-            # Old Version
-            # src_data = spark.read.load(filepath, self._file_format, **self._load_args)
-            # New Version: 2020-10-15
-            src_data = spark.read.option("multiline", "true").option("mode", "PERMISSIVE").load(filepath, self._file_format, **self._load_args)
-=======
             logging.info(f"file_format: {self._file_format}")
             logging.info(f"load_args: {self._load_args}")
 
@@ -334,12 +327,10 @@
                     .withColumn("ld_day", F.substring(F.concat(F.lit("0"), "ld_day"), -2, 2))
                     .withColumn("partition_date", F.concat("ld_year", "ld_month", "ld_day").cast("int"))
                 )
->>>>>>> 7e477dc7
-
+                
             logging.info("Source data is fetched")
             logging.info("Checking whether source data is empty or not")
 
-<<<<<<< HEAD
             try:
                 if len(src_data.head(1)) == 0:
                 #if 1==2:
@@ -359,15 +350,6 @@
                     target_max_data_load_date = self._get_metadata_max_data_date(spark, lookup_table_name)
                 else:
                     raise e
-=======
-            if len(src_data.head(1)) == 0:
-                raise ValueError("Source dataset is empty")
-            elif lookup_table_name is None or lookup_table_name == "":
-                raise ValueError("lookup table name can't be empty")
-            else:
-                logging.info("Fetching max data date entry of lookup table from metadata table")
-                target_max_data_load_date = self._get_metadata_max_data_date(spark, lookup_table_name)
->>>>>>> 7e477dc7
 
             tgt_filter_date_temp = target_max_data_load_date.rdd.flatMap(lambda x: x).collect()
 
@@ -499,8 +481,6 @@
                 "select * from src_data where {0} > add_months(date_sub(add_months(date(date_trunc('month', to_date(cast('{1}' as String)))), 1),1),-{2})".format(
                     filter_col, tgt_filter_date, lookback_fltr))
 
-<<<<<<< HEAD
-=======
             elif read_layer.lower() == "l1_daily_campaign" and target_layer.lower() == 'l3_monthly_campaign':
                 filter_col = "event_partition_date"
                 lookback_fltr = lookback if ((lookback is not None) and (lookback != "") and (lookback != '')) else "0"
@@ -510,8 +490,6 @@
                 "select * from src_data where {0} > add_months(date_sub(add_months(date(date_trunc('month', to_date(cast('{1}' as String)))), 1),1),-{2})".format(
                     filter_col, tgt_filter_date, lookback_fltr))
 
-
->>>>>>> 7e477dc7
             elif read_layer.lower() == "l1_daily" and target_layer.lower() == 'l4_monthly':
                 filter_col = "event_partition_date"
                 lookback_fltr = lookback if ((lookback is not None) and (lookback != "") and (lookback != '')) else "0"

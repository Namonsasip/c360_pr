--- conflicted
+++ resolved
@@ -636,11 +636,7 @@
                                 list_temp = subprocess.check_output(
                                     "hadoop fs -ls -d " + load_path + "*/*/*/ |awk -F' ' '{print $NF}' |grep /ld_ |grep =20",
                                     shell=True).splitlines()
-<<<<<<< HEAD
-                                if any(x in str(list_temp[-1]) for x in matches):
-=======
                                 if any(x in str("\n".join(str(e)[2:-1] for e in list_temp)) for x in matches):
->>>>>>> 36dfb1e0
                                     list_temp = subprocess.check_output(
                                         "hadoop fs -ls -d " + load_path + "*/ |grep C360 |awk -F' ' '{print $NF}' |grep Benz",
                                         shell=True).splitlines()
@@ -648,11 +644,7 @@
                                 list_temp = subprocess.check_output(
                                     "hadoop fs -ls -d " + load_path + "*/*/ |awk -F' ' '{print $NF}' |grep /ld_ |grep =20",
                                     shell=True).splitlines()
-<<<<<<< HEAD
-                                if any(x in str(list_temp[-1]) for x in matches):
-=======
                                 if any(x in str("\n".join(str(e)[2:-1] for e in list_temp)) for x in matches):
->>>>>>> 36dfb1e0
                                     list_temp = subprocess.check_output(
                                         "hadoop fs -ls -d " + load_path + "*/ |grep C360 |awk -F' ' '{print $NF}' |grep Benz",
                                         shell=True).splitlines()
@@ -661,11 +653,7 @@
                                 "hadoop fs -ls -d " + load_path + "*/ |awk -F' ' '{print $NF}' |grep =20",
                                 shell=True).splitlines()
 
-<<<<<<< HEAD
-                        if any(x in str(list_temp[-1]) for x in matches):
-=======
                         if any(x in str("\n".join(str(e)[2:-1] for e in list_temp)) for x in matches):
->>>>>>> 36dfb1e0
                             list_temp = subprocess.check_output(
                                 "hadoop fs -ls -d " + load_path + "*/ |grep C360 |awk -F' ' '{print $NF}' |grep Benz",
                                 shell=True).splitlines()
@@ -673,11 +661,7 @@
                         list_temp = subprocess.check_output(
                             "hadoop fs -ls -d " + load_path + "*/*/ |awk -F' ' '{print $NF}' |grep =20",
                             shell=True).splitlines()
-<<<<<<< HEAD
-                        if any(x in str(list_temp[-1]) for x in matches):
-=======
                         if any(x in str("\n".join(str(e)[2:-1] for e in list_temp)) for x in matches):
->>>>>>> 36dfb1e0
                             list_temp = subprocess.check_output(
                                 "hadoop fs -ls -d " + load_path + "*/ |grep C360 |awk -F' ' '{print $NF}' |grep Benz",
                                 shell=True).splitlines()
@@ -1365,11 +1349,7 @@
                         list_temp = subprocess.check_output(
                             "hadoop fs -ls -d " + load_path + "*/ |awk -F' ' '{print $NF}' |grep =20 |sort -u|tail -1",
                             shell=True).splitlines()
-<<<<<<< HEAD
-                        if any(x in str(list_temp[-1]) for x in matches):
-=======
                         if any(x in str("\n".join(str(e)[2:-1] for e in list_temp)) for x in matches):
->>>>>>> 36dfb1e0
                             list_temp = subprocess.check_output(
                                 "hadoop fs -ls -d " + load_path + "*/ |grep C360 |awk -F' ' '{print $NF}' |grep Benz",
                                 shell=True).splitlines()
@@ -1377,11 +1357,7 @@
                         list_temp = subprocess.check_output(
                             "hadoop fs -ls -d " + load_path + "*/*/ |awk -F' ' '{print $NF}' |grep =20 |sort -u|tail -1",
                             shell=True).splitlines()
-<<<<<<< HEAD
-                        if any(x in str(list_temp[-1]) for x in matches):
-=======
                         if any(x in str("\n".join(str(e)[2:-1] for e in list_temp)) for x in matches):
->>>>>>> 36dfb1e0
                             list_temp = subprocess.check_output(
                                 "hadoop fs -ls -d " + load_path + "*/ |grep C360 |awk -F' ' '{print $NF}' |grep Benz",
                                 shell=True).splitlines()
@@ -1524,11 +1500,7 @@
                         list_temp = subprocess.check_output(
                             "hadoop fs -ls -d " + load_path + "*/ |awk -F' ' '{print $NF}' |grep =20",
                             shell=True).splitlines()
-<<<<<<< HEAD
-                        if any(x in str(list_temp[-1]) for x in matches):
-=======
                         if any(x in str("\n".join(str(e)[2:-1] for e in list_temp)) for x in matches):
->>>>>>> 36dfb1e0
                             list_temp = subprocess.check_output(
                                 "hadoop fs -ls -d " + load_path + "*/ |grep C360 |awk -F' ' '{print $NF}' |grep Benz",
                                 shell=True).splitlines()
@@ -1536,11 +1508,7 @@
                         list_temp = subprocess.check_output(
                             "hadoop fs -ls -d " + load_path + "*/*/ |awk -F' ' '{print $NF}' |grep =20",
                             shell=True).splitlines()
-<<<<<<< HEAD
-                        if any(x in str(list_temp[-1]) for x in matches):
-=======
                         if any(x in str("\n".join(str(e)[2:-1] for e in list_temp)) for x in matches):
->>>>>>> 36dfb1e0
                             list_temp = subprocess.check_output(
                                 "hadoop fs -ls -d " + load_path + "*/ |grep C360 |awk -F' ' '{print $NF}' |grep Benz",
                                 shell=True).splitlines()
@@ -2185,7 +2153,7 @@
                             list_temp = subprocess.check_output(
                                 "hadoop fs -ls -d " + load_path + "*/  |awk -F' ' '{print $NF}' |grep =20",
                                 shell=True).splitlines()
-                            if any(x in str(list_temp[-1]) for x in matches):
+                            if (".parq" in str("\n".join(str(e)[2:-1] for e in list_temp))):
                                 list_temp = subprocess.check_output(
                                     "hadoop fs -ls -d " + load_path + "*/ |grep C360 |awk -F' ' '{print $NF}' |grep Benz",
                                     shell=True).splitlines()
@@ -2193,7 +2161,7 @@
                             list_temp = subprocess.check_output(
                                 "hadoop fs -ls -d " + load_path + "*/*/ |awk -F' ' '{print $NF}' |grep =20",
                                 shell=True).splitlines()
-                            if any(x in str(list_temp[-1]) for x in matches):
+                            if (".parq" in str("\n".join(str(e)[2:-1] for e in list_temp))):
                                 list_temp = subprocess.check_output(
                                     "hadoop fs -ls -d " + load_path + "*/ |grep C360 |awk -F' ' '{print $NF}' |grep Benz",
                                     shell=True).splitlines()
@@ -2397,11 +2365,7 @@
                                     list_temp = subprocess.check_output(
                                         "hadoop fs -ls -d " + load_path + "*/*/*/ |awk -F' ' '{print $NF}' |grep /ld_ |grep =20",
                                         shell=True).splitlines()
-<<<<<<< HEAD
-                                    if any(x in str(list_temp[-1]) for x in matches):
-=======
                                     if any(x in str("\n".join(str(e)[2:-1] for e in list_temp)) for x in matches):
->>>>>>> 36dfb1e0
                                         list_temp = subprocess.check_output(
                                             "hadoop fs -ls -d " + load_path + "*/ |grep C360 |awk -F' ' '{print $NF}' |grep Benz",
                                             shell=True).splitlines()
@@ -2409,11 +2373,7 @@
                                     list_temp = subprocess.check_output(
                                         "hadoop fs -ls -d " + load_path + "*/*/ |awk -F' ' '{print $NF}' |grep /ld_ |grep =20",
                                         shell=True).splitlines()
-<<<<<<< HEAD
-                                    if any(x in str(list_temp[-1]) for x in matches):
-=======
                                     if any(x in str("\n".join(str(e)[2:-1] for e in list_temp)) for x in matches):
->>>>>>> 36dfb1e0
                                         list_temp = subprocess.check_output(
                                             "hadoop fs -ls -d " + load_path + "*/ |grep C360 |awk -F' ' '{print $NF}' |grep Benz",
                                             shell=True).splitlines()
@@ -2421,11 +2381,7 @@
                                 list_temp = subprocess.check_output(
                                     "hadoop fs -ls -d " + load_path + "*/ |awk -F' ' '{print $NF}' |grep =20",
                                     shell=True).splitlines()
-<<<<<<< HEAD
-                                if any(x in str(list_temp[-1]) for x in matches):
-=======
                                 if any(x in str("\n".join(str(e)[2:-1] for e in list_temp)) for x in matches):
->>>>>>> 36dfb1e0
                                     list_temp = subprocess.check_output(
                                         "hadoop fs -ls -d " + load_path + "*/ |grep C360 |awk -F' ' '{print $NF}' |grep Benz",
                                         shell=True).splitlines()
@@ -2433,11 +2389,7 @@
                             list_temp = subprocess.check_output(
                                 "hadoop fs -ls -d " + load_path + "*/*/ |awk -F' ' '{print $NF}' |grep =20",
                                 shell=True).splitlines()
-<<<<<<< HEAD
-                            if any(x in str(list_temp[-1]) for x in matches):
-=======
                             if any(x in str("\n".join(str(e)[2:-1] for e in list_temp)) for x in matches):
->>>>>>> 36dfb1e0
                                 list_temp = subprocess.check_output(
                                     "hadoop fs -ls -d " + load_path + "*/ |grep C360 |awk -F' ' '{print $NF}' |grep Benz",
                                     shell=True).splitlines()

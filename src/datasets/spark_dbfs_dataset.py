--- conflicted
+++ resolved
@@ -764,11 +764,7 @@
                 logging.info("Fetching source data")
                 if ("no_partition" == list_path):
                     src_data = spark.read.option("multiline", "true").option("mode", "PERMISSIVE").option(
-<<<<<<< HEAD
-                        "basePath", base_filepath).load(filepath, self._file_format, **self._load_args)     #.load(load_path)
-=======
                         "basePath", base_filepath).load(load_path, self._file_format, **self._load_args)
->>>>>>> 4acf4771
                     if (base_source != None and base_source.lower() == "dl2"):
                         try:
                             src_data = src_data.withColumn("partition_date", F.concat(src_data.ld_year, F.when(
@@ -782,11 +778,7 @@
                                 F.col("ld_month")), F.lit("01")))
                 else:
                     src_data = spark.read.option("multiline", "true").option("mode", "PERMISSIVE").option(
-<<<<<<< HEAD
-                        "basePath", base_filepath).load(p_list_load_path, self._file_format, **self._load_args)    #.load(p_list_load_path)
-=======
                         "basePath", base_filepath).load(p_list_load_path, self._file_format, **self._load_args)
->>>>>>> 4acf4771
                     if (base_source != None and base_source.lower() == "dl2"):
                         try:
                             src_data = src_data.withColumn("partition_date", F.concat(src_data.ld_year, F.when(

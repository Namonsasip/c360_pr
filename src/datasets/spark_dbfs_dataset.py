--- conflicted
+++ resolved
@@ -591,10 +591,6 @@
 
         logging.info("Checking whether the dataset to write is empty or not")
         if dataframe_to_write.count() == 0:
-<<<<<<< HEAD
-=======
-            #if len(dataframe_to_write.head(1)) == 0
->>>>>>> 937ba0e9
             logging.info("No new partitions to write from source")
         elif partitionBy is None or partitionBy == "" or partitionBy == '' or mode is None or mode == "" or mode == '':
             raise ValueError(

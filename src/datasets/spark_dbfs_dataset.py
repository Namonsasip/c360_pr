import pickle
from copy import deepcopy
from fnmatch import fnmatch
from pathlib import Path, PurePosixPath, WindowsPath

from warnings import warn

from hdfs import HdfsError, InsecureClient
from pyspark.sql import DataFrame
from customer360.utilities.spark_util import get_spark_session
from pyspark.sql.utils import AnalysisException
from s3fs import S3FileSystem

from kedro.contrib.io import DefaultArgumentsMixIn
from kedro.io import AbstractVersionedDataSet, Version

from pyspark.sql import functions as F
from typing import *
import os
from pyspark.sql.types import *

import subprocess, ast
import datetime
from dateutil.relativedelta import relativedelta
import logging

log = logging.getLogger(__name__)

current_date = datetime.datetime.now()
cr_date = str((current_date - datetime.timedelta(days=0)).strftime('%Y%m%d'))

running_environment = str(os.getenv("RUNNING_ENVIRONMENT", "on_cloud"))
p_increment = str(os.getenv("RUN_INCREMENT", "yes"))
p_partition = str(os.getenv("RUN_PARTITION", "no_input"))
p_features = str(os.getenv("RUN_FEATURES", "feature_l1"))
p_path_output = str(os.getenv("RUN_PATH_OUTPUT", "no_input"))
path_job = str(os.getenv("RUN_PATH_JOB", "no_input"))
log_file = str(os.getenv("RUN_LOG_FILE", "no_input"))



def _parse_glob_pattern(pattern: str) -> str:
    special = ("*", "?", "[")
    clean = []
    for part in pattern.split("/"):
        if any(char in part for char in special):
            break
        clean.append(part)
    return "/".join(clean)


def _split_filepath(filepath: str) -> Tuple[str, str]:
    split_ = filepath.split("://", 1)
    if len(split_) == 2:
        return split_[0] + "://", split_[1]
    return "", split_[0]


def _strip_dbfs_prefix(path: str) -> str:
    return path[len("/dbfs"):] if path.startswith("/dbfs") else path


class KedroHdfsInsecureClient(InsecureClient):
    """Subclasses ``hdfs.InsecureClient`` and implements ``hdfs_exists``
    and ``hdfs_glob`` methods required by ``SparkDataSet``"""

    def hdfs_exists(self, hdfs_path: str) -> bool:
        """Determines whether given ``hdfs_path`` exists in HDFS.

        Args:
            hdfs_path: Path to check.

        Returns:
            True if ``hdfs_path`` exists in HDFS, False otherwise.
        """
        return bool(self.status(hdfs_path, strict=False))

    def hdfs_glob(self, pattern: str) -> List[str]:
        """Perform a glob search in HDFS using the provided pattern.

        Args:
            pattern: Glob pattern to search for.

        Returns:
            List of HDFS paths that satisfy the glob pattern.
        """
        prefix = _parse_glob_pattern(pattern) or "/"
        matched = set()
        try:
            for dpath, _, fnames in self.walk(prefix):
                if fnmatch(dpath, pattern):
                    matched.add(dpath)
                matched |= set(
                    "{}/{}".format(dpath, fname)
                    for fname in fnames
                    if fnmatch("{}/{}".format(dpath, fname), pattern)
                )
        except HdfsError:  # pragma: no cover
            # HdfsError is raised by `self.walk()` if prefix does not exist in HDFS.
            # Ignore and return an empty list.
            pass
        return sorted(matched)


class SparkDataSet(DefaultArgumentsMixIn, AbstractVersionedDataSet):

    def _describe(self) -> Dict[str, Any]:
        return dict(
            filepath=self._fs_prefix + str(self._filepath),
            file_format=self._file_format,
            load_args=self._load_args,
            save_args=self._save_args,
            version=self._version,
        )

    def __init__(  # pylint: disable=too-many-arguments
            self,
            filepath: str,
            file_format: str = "parquet",
            load_args: Dict[str, Any] = None,
            save_args: Dict[str, Any] = None,
            version: Version = None,
            metadata_table_path: str = "",
            credentials: Dict[str, Any] = None,
    ) -> None:
        """Creates a new instance of ``SparkDataSet``.
        "/mnt/customer360-blob-data/users/saurabh/metadata_table/"
        Args:
            filepath: path to a Spark data frame. When using Databricks
                and working with data written to mount path points,
                specify ``filepath``s for (versioned) ``SparkDataSet``s
                starting with ``/dbfs/mnt``.
            file_format: file format used during load and save
                operations. These are formats supported by the running
                SparkContext include parquet, csv. For a list of supported
                formats please refer to Apache Spark documentation at
                https://spark.apache.org/docs/latest/sql-programming-guide.html
            load_args: Load args passed to Spark DataFrameReader load method.
                It is dependent on the selected file format. You can find
                a list of read options for each supported format
                in Spark DataFrame read documentation:
                https://spark.apache.org/docs/latest/api/python/pyspark.sql.html#pyspark.sql.DataFrame
            save_args: Save args passed to Spark DataFrame write options.
                Similar to load_args this is dependent on the selected file
                format. You can pass ``mode`` and ``partitionBy`` to specify
                your overwrite mode and partitioning respectively. You can find
                a list of options for each format in Spark DataFrame
                write documentation:
                https://spark.apache.org/docs/latest/api/python/pyspark.sql.html#pyspark.sql.DataFrame
            version: If specified, should be an instance of
                ``kedro.io.core.Version``. If its ``load`` attribute is
                None, the latest version will be loaded. If its ``save``
                attribute is None, save version will be autogenerated.
            credentials: Credentials to access the S3 bucket, such as
                ``aws_access_key_id``, ``aws_secret_access_key``, if ``filepath``
                prefix is ``s3a://`` or ``s3n://``. Optional keyword arguments passed to
                ``hdfs.client.InsecureClient`` if ``filepath`` prefix is ``hdfs://``.
                Ignored otherwise.
        """
        credentials = deepcopy(credentials) or {}
        fs_prefix, filepath = _split_filepath(filepath)

        if fs_prefix in ("s3a://", "s3n://"):
            if fs_prefix == "s3n://":
                warn(
                    "`s3n` filesystem has now been deprecated by Spark, "
                    "please consider switching to `s3a`",
                    DeprecationWarning,
                )
            _s3 = S3FileSystem(client_kwargs=credentials)
            exists_function = _s3.exists
            glob_function = _s3.glob
            path = PurePosixPath(filepath)

        elif fs_prefix == "hdfs://" and version:
            warn(
                "HDFS filesystem support for versioned {} is in beta and uses "
                "`hdfs.client.InsecureClient`, please use with caution".format(
                    self.__class__.__name__
                )
            )

            # default namenode address
            credentials.setdefault("url", "http://localhost:9870")
            credentials.setdefault("user", "hadoop")

            _hdfs_client = KedroHdfsInsecureClient(**credentials)
            exists_function = _hdfs_client.hdfs_exists
            glob_function = _hdfs_client.hdfs_glob
            path = PurePosixPath(filepath)

        else:
            exists_function = glob_function = None  # type: ignore
            path = Path(filepath)  # type: ignore

        super().__init__(
            load_args=load_args,
            save_args=save_args,
            filepath=path,
            version=version,
            exists_function=exists_function,
            glob_function=glob_function,
        )
        self._file_format = file_format
        self._fs_prefix = fs_prefix
        self._filepath = filepath if filepath.endswith("/") else filepath + "/"
        # if (p_increment != "yes"):
        #     self._load_args = {}
        # else:
        self._load_args = load_args if load_args is not None else {}
        self._save_args = save_args if save_args is not None else {}

        self._increment_flag_load = load_args.get("increment_flag", None) if load_args is not None else None
        self._increment_flag_save = save_args.get("increment_flag", None) if save_args is not None else None
        self._read_layer = load_args.get("read_layer", None) if load_args is not None else None
        self._target_layer = load_args.get("target_layer", None) if load_args is not None else None
        self._lookback = load_args.get("lookback", None) if load_args is not None else None
        self._lookup_table_name = load_args.get("lookup_table_name", None) if load_args is not None else None

        self._read_layer_save = save_args.get("read_layer", None) if save_args is not None else None
        self._target_layer_save = save_args.get("target_layer", None) if save_args is not None else None

        self._metadata_table_path = metadata_table_path if (
                    metadata_table_path is not None and metadata_table_path.endswith(
                "/")) else metadata_table_path + "/"

        self._partitionBy = save_args.get("partitionBy", None) if save_args is not None else None
        self._mode = save_args.get("mode", None) if save_args is not None else None
        self._mergeSchema = load_args.get("mergeSchema", None) if load_args is not None else None
        self._baseSource = load_args.get("baseSource", None) if load_args is not None else None

    @staticmethod
    def _get_spark():
        spark = get_spark_session()
        return spark

    def _create_metadata_table(self, spark):

        metadata_table_path = self._metadata_table_path

        df = spark.range(1)

        metadata_table_df = df.withColumn("table_name", F.lit("metadata_table")) \
            .withColumn("table_path", F.lit(metadata_table_path)) \
            .withColumn("write_mode", F.lit("None")) \
            .withColumn("target_max_data_load_date", F.current_date()) \
            .withColumn("updated_on", F.current_date()) \
            .drop("id")

        metadata_table_df.write.partitionBy("table_name").format("parquet").mode("append").save(metadata_table_path)

    def _get_metadata_max_data_date(self, spark, table_name):

        metadata_table_path = self._metadata_table_path
        lookup_table_name = table_name

        logging.info("metadata_table_path: {}".format(metadata_table_path))
        try:
            if len(metadata_table_path) == 0 or metadata_table_path is None:
                raise ValueError("Metadata table path can't be empty in incremental mode")
            else:
                logging.info("checking whether metadata table exist or not at path : {}".format(metadata_table_path))
                metadata_table = spark.read.parquet(metadata_table_path)

                logging.info("metadata table exists at path: {}".format(metadata_table_path))

        except AnalysisException as e:
            logging.info("metadata table doesn't exist. Creating new metadata table")
            log.exception("Exception raised", str(e))

            self._create_metadata_table(spark)
            metadata_table = spark.read.parquet(metadata_table_path)

        metadata_table.createOrReplaceTempView("mdtl")

        target_max_data_load_date = spark.sql(
            """select cast( to_date(nvl(max(target_max_data_load_date),'1970-01-01'),'yyyy-MM-dd') as String) as target_max_data_load_date
            from mdtl where table_name = '{0}'""".format(lookup_table_name))

        try:
            if len(target_max_data_load_date.head(1)) == 0 or target_max_data_load_date is None:
                raise ValueError("Max data date of lookup table is None, Please check")

        except AnalysisException as e:
            log.exception("Exception raised", str(e))

        return target_max_data_load_date

    def _get_metadata_master_max_data_date(self, spark, table_name):

        metadata_table_path = self._metadata_table_path
        lookup_table_name = table_name

        logging.info("metadata_table_path: {}".format(metadata_table_path))
        try:
            if len(metadata_table_path) == 0 or metadata_table_path is None:
                raise ValueError("Metadata table path can't be empty in incremental mode")
            else:
                logging.info("checking whether metadata table exist or not at path : {}".format(metadata_table_path))
                metadata_table = spark.read.parquet(metadata_table_path)

                logging.info("metadata table exists at path: {}".format(metadata_table_path))

        except AnalysisException as e:
            logging.info("metadata table doesn't exist. Creating new metadata table")
            log.exception("Exception raised", str(e))

            self._create_metadata_table(spark)
            metadata_table = spark.read.parquet(metadata_table_path)

        metadata_table.createOrReplaceTempView("mdtl")

        target_max_data_load_date = spark.sql(
            """select cast( to_date(nvl(max(target_max_data_load_date),'1970-01-01'),'yyyy-MM-dd') as String) as target_max_data_load_date
            from mdtl where table_name = '{0}'""".format(lookup_table_name))

        try:
            if len(target_max_data_load_date.head(1)) == 0 or target_max_data_load_date is None:
                raise ValueError("Max data date of lookup table is None, Please check")

        except AnalysisException as e:
            log.exception("Exception raised", str(e))

        return target_max_data_load_date

    def _get_incremental_data_new(self):

        try:
            spark = self._get_spark()
            logging.info("Entered incremental load mode new (test)")
            filepath = self._filepath
            read_layer = self._read_layer
            target_layer = self._target_layer
            lookback = self._lookback
            lookup_table_name = self._lookup_table_name
            mergeSchema = self._mergeSchema
            base_source = self._baseSource

            logging.info("filepath: {}".format(filepath))
            logging.info("read_layer: {}".format(read_layer))
            logging.info("target_layer: {}".format(target_layer))
            logging.info("lookback: {}".format(lookback))
            logging.info("mergeSchema: {}".format(mergeSchema))
            logging.info("lookup_table_name: {}".format(lookup_table_name))
            #        logging.info("Fetching source data")

            if lookup_table_name is None or lookup_table_name == "":
                raise ValueError("lookup table name can't be empty")
            else:
                logging.info("Fetching max data date entry of lookup table from metadata table")
                target_max_data_load_date = self._get_metadata_max_data_date(spark, lookup_table_name)

            tgt_filter_date_temp = target_max_data_load_date.rdd.flatMap(lambda x: x).collect()
            if tgt_filter_date_temp is None or tgt_filter_date_temp == [None] or tgt_filter_date_temp == ['None']:
                raise ValueError(
                    "Please check the return date from _get_metadata_max_data_date function. It can't be empty")
            else:
                tgt_filter_date = ''.join(tgt_filter_date_temp)
                logging.info("Max data date entry of lookup table in metadata table is: {}".format(tgt_filter_date))

            logging.info("Checking the read and write layer combination")
            load_path = _strip_dbfs_prefix(self._fs_prefix + str(self._get_load_path()))

            if ("/" == load_path[-1:]):
                load_path = load_path
            else:
                load_path = load_path + "/"

            if read_layer is None or read_layer == "" or target_layer is None or target_layer == "":
                raise ValueError(
                    "Please check the read_layer/target_layer can't be None or empty for incremental load")

            elif read_layer.lower() == "l0_daily" and target_layer.lower() == 'l1_daily':
                filter_col = "partition_date"
                lookback_fltr = lookback if ((lookback is not None) and (lookback != "") and (lookback != '')) else "0"
                print("filter_col:", filter_col)
                print("lookback_fltr:", lookback_fltr)
                sql_min_partition = "select date_sub(to_date(cast('{0}' as String),'yyyy-MM-dd') , {1} )".format(
                    tgt_filter_date, lookback_fltr)

            elif read_layer.lower() == "l0_monthly" and target_layer.lower() == 'l3_monthly':
                filter_col = "partition_month"
                lookback_fltr = lookback if ((lookback is not None) and (lookback != "") and (lookback != '')) else "0"
                print("filter_col:", filter_col)
                print("lookback_fltr:", lookback_fltr)
                sql_min_partition = "select add_months(date(date_trunc('month',to_date(cast('{0}' as String)))),-{1})".format(
                    tgt_filter_date, lookback_fltr)

            elif read_layer.lower() == "l0_monthly_1_month_look_back" and target_layer.lower() == 'l3_monthly':
                filter_col = "partition_month"
                lookback_fltr = lookback if ((lookback is not None) and (lookback != "") and (lookback != '')) else "1"
                print("filter_col:", filter_col)
                print("lookback_fltr:", lookback_fltr)
                sql_min_partition = "select add_months(date(date_trunc('month',to_date(cast('{0}' as String)))),-{1})".format(
                            tgt_filter_date, lookback_fltr)

            elif read_layer.lower() == "l0_monthly" and target_layer.lower() == 'l4_monthly':
                filter_col = "partition_month"
                lookback_fltr = lookback if ((lookback is not None) and (lookback != "") and (lookback != '')) else "0"
                print("filter_col:", filter_col)
                print("lookback_fltr:", lookback_fltr)
                sql_min_partition = "select add_months(date(date_trunc('month',to_date(cast('{0}' as String)))),-{1})".format(
                            tgt_filter_date, lookback_fltr)

            elif read_layer.lower() == "l0_weekly" and target_layer.lower() == 'l2_weekly':
                filter_col = "partition_date"
                lookback_fltr = lookback if ((lookback is not None) and (lookback != "") and (lookback != '')) else "0"
                print("filter_col:", filter_col)
                print("lookback_fltr:", lookback_fltr)
                sql_min_partition = "select date_sub(date(date_trunc('week', to_date(cast('{0}' as String)))), 7*({1}))".format(
                           tgt_filter_date, lookback_fltr)

            elif read_layer.lower() == "l0_daily" and target_layer.lower() == 'l2_weekly':
                filter_col = "partition_date"
                lookback_fltr = lookback if ((lookback is not None) and (lookback != "") and (lookback != '')) else "0"
                print("filter_col:", filter_col)
                print("lookback_fltr:", lookback_fltr)
                sql_min_partition = "select date_sub(date_sub(date_sub(date(date_trunc('week', to_date(cast('{0}' as String)))),- 7*(1)), 1), 7*({1}))".format(
                           tgt_filter_date, lookback_fltr)

            elif read_layer.lower() == "l1_daily" and target_layer.lower() == 'l4_daily':
                filter_col = "event_partition_date"
                lookback_fltr = lookback if ((lookback is not None) and (lookback != "") and (lookback != '')) else "90"
                print("filter_col:", filter_col)
                print("lookback_fltr:", lookback_fltr)
                sql_min_partition = "select date_sub(to_date(cast('{0}' as String)) , {1} )".format(
                            tgt_filter_date, lookback_fltr)

            elif read_layer.lower() == "l1_daily" and target_layer.lower() == 'l1_daily':
                filter_col = "event_partition_date"
                lookback_fltr = lookback if ((lookback is not None) and (lookback != "") and (lookback != '')) else "0"
                print("filter_col:", filter_col)
                print("lookback_fltr:", lookback_fltr)
                sql_min_partition = "select date_sub(to_date(cast('{0}' as String)) , {1} )".format(
                            tgt_filter_date, lookback_fltr)

            elif read_layer.lower() == "l1_daily" and target_layer.lower() == 'l2_weekly':
                filter_col = "event_partition_date"
                lookback_fltr = lookback if ((lookback is not None) and (lookback != "") and (lookback != '')) else "0"
                print("filter_col:", filter_col)
                print("lookback_fltr:", lookback_fltr)
                sql_min_partition = "select date_sub(date_sub(date_sub(date(date_trunc('week', to_date(cast('{0}' as String)))),- 7*(1)), 1), 7*({1}))".format(
                            tgt_filter_date, lookback_fltr)

            elif read_layer.lower() == "l1_daily" and target_layer.lower() == 'l3_monthly':
                filter_col = "event_partition_date"
                lookback_fltr = lookback if ((lookback is not None) and (lookback != "") and (lookback != '')) else "0"
                print("filter_col:", filter_col)
                print("lookback_fltr:", lookback_fltr)
                sql_min_partition = "select add_months(date_sub(add_months(date(date_trunc('month', to_date(cast('{0}' as String)))), 1),1),-{1})".format(
                            tgt_filter_date, lookback_fltr)

            elif read_layer.lower() == "l1_daily" and target_layer.lower() == 'l4_monthly':
                filter_col = "event_partition_date"
                lookback_fltr = lookback if ((lookback is not None) and (lookback != "") and (lookback != '')) else "0"
                print("filter_col:", filter_col)
                print("lookback_fltr:", lookback_fltr)
                sql_min_partition = "select add_months(date_sub(add_months(date(date_trunc('month', to_date(cast('{0}' as String)))), 1),1),-{1})".format(
                             tgt_filter_date, lookback_fltr)

            elif read_layer.lower() == "l0_daily" and target_layer.lower() == 'l3_monthly':
                filter_col = "partition_date"
                lookback_fltr = lookback if ((lookback is not None) and (lookback != "") and (lookback != '')) else "0"
                print("filter_col:", filter_col)
                print("lookback_fltr:", lookback_fltr)
                sql_min_partition = "select add_months(date_sub(add_months(date(date_trunc('month', to_date(cast('{0}' as String)))), 1),1),-{1})".format(
                            tgt_filter_date, lookback_fltr)

            elif read_layer.lower() == "l0_daily" and target_layer.lower() == 'l4_monthly':
                filter_col = "partition_date"
                lookback_fltr = lookback if ((lookback is not None) and (lookback != "") and (lookback != '')) else "0"
                print("filter_col:", filter_col)
                print("lookback_fltr:", lookback_fltr)
                sql_min_partition = "select add_months(date_sub(add_months(date(date_trunc('month', to_date(cast('{0}' as String)))), 1),1),-{1})".format(
                             tgt_filter_date, lookback_fltr)

            elif read_layer.lower() == "l1_daily" and target_layer.lower() == 'l4_weekly':
                filter_col = "event_partition_date"
                lookback_fltr = lookback if ((lookback is not None) and (lookback != "") and (lookback != '')) else "0"
                print("filter_col:", filter_col)
                print("lookback_fltr:", lookback_fltr)
                sql_min_partition = "select date_sub(date_sub(date_sub(date(date_trunc('week', to_date(cast('{0}' as String)))),- 7*(1)), 1), 7*({1}))".format(
                            tgt_filter_date, lookback_fltr)

            elif read_layer.lower() == "l2_weekly_read_custom_lookback" and target_layer.lower() == 'l4_weekly_write_custom_lookback':
                filter_col = "start_of_week"
                lookback_fltr = lookback if ((lookback is not None) and (lookback != "") and (lookback != '')) else "0"
                print("filter_col:", filter_col)
                print("lookback_fltr:", lookback_fltr)
                sql_min_partition = "select date_sub(date(date_trunc('week', to_date(cast('{0}' as String)))), 7*({1}))".format(
                            tgt_filter_date, lookback_fltr)

            elif read_layer.lower() == "l2_weekly" and target_layer.lower() == 'l4_weekly':
                filter_col = "start_of_week"
                lookback_fltr = lookback if ((lookback is not None) and (lookback != "") and (lookback != '')) else "12"
                print("filter_col:", filter_col)
                print("lookback_fltr:", lookback_fltr)
                sql_min_partition = "select date_sub(date(date_trunc('week', to_date(cast('{0}' as String)))), 7*({1}))".format(
                            tgt_filter_date, lookback_fltr)

            elif read_layer.lower() == "l4_weekly" and target_layer.lower() == 'l4_weekly':
                filter_col = "start_of_week"
                lookback_fltr = lookback if ((lookback is not None) and (lookback != "") and (lookback != '')) else "0"
                print("filter_col:", filter_col)
                print("lookback_fltr:", lookback_fltr)
                sql_min_partition = "select  date_sub(date(date_trunc('week', to_date(cast('{0}' as String)))), 7*({1}))".format(
                            tgt_filter_date, lookback_fltr)

            elif read_layer.lower() == "l2_weekly" and target_layer.lower() == 'l2_weekly':
                filter_col = "start_of_week"
                lookback_fltr = lookback if ((lookback is not None) and (lookback != "") and (lookback != '')) else "0"
                print("filter_col:", filter_col)
                print("lookback_fltr:", lookback_fltr)
                sql_min_partition = "select date_sub(date(date_trunc('week', to_date(cast('{0}' as String)))), 7*({1}))".format(
                            tgt_filter_date, lookback_fltr)

            elif read_layer.lower() == "l3_monthly" and target_layer.lower() == 'l4_monthly':
                filter_col = "start_of_month"
                lookback_fltr = lookback if ((lookback is not None) and (lookback != "") and (lookback != '')) else "3"
                print("filter_col:", filter_col)
                print("lookback_fltr:", lookback_fltr)
                sql_min_partition = "select add_months(date(date_trunc('month', to_date(cast('{0}' as String)))), -{1})".format(
                             tgt_filter_date, lookback_fltr)

            elif read_layer.lower() == "l3_monthly_customer_profile" and target_layer.lower() == 'l3_monthly':
                filter_col = "partition_month"
                lookback_fltr = lookback if ((lookback is not None) and (lookback != "") and (lookback != '')) else "0"
                print("filter_col:", filter_col)
                print("lookback_fltr:", lookback_fltr)
                sql_min_partition = "select add_months(date(date_trunc('month', to_date(cast('{0}' as String)))), -{1})".format(
                             tgt_filter_date, lookback_fltr)

            elif read_layer.lower() == "l3_monthly" and target_layer.lower() == 'l3_monthly':
                filter_col = "start_of_month"
                lookback_fltr = lookback if ((lookback is not None) and (lookback != "") and (lookback != '')) else "0"
                print("filter_col:", filter_col)
                print("lookback_fltr:", lookback_fltr)
                sql_min_partition = "select add_months(date(date_trunc('month', to_date(cast('{0}' as String)))), -{1})".format(
                             tgt_filter_date, lookback_fltr)

            elif read_layer.lower() == "l3_monthly_customer_profile" and target_layer.lower() == 'l4_monthly':
                filter_col = "partition_month"
                lookback_fltr = lookback if ((lookback is not None) and (lookback != "") and (lookback != '')) else "0"
                print("filter_col:", filter_col)
                print("lookback_fltr:", lookback_fltr)
                sql_min_partition = "select add_months(date(date_trunc('month', to_date(cast('{0}' as String)))), -{1})".format(
                             tgt_filter_date, lookback_fltr)

            else:
                raise ValueError(
                    "read_layer and target_layer combination is not valid. Please specify a valid combination.")

            min_filter_date_temp = spark.sql(sql_min_partition)
            min_filter_date_temp = min_filter_date_temp.rdd.flatMap(lambda x: x).collect()
            min_filter_date = min_filter_date_temp[0]  ## date
            min_filter_date = datetime.datetime.combine(min_filter_date, datetime.datetime.min.time())  ## datetime
            max_tgt_filter_date = datetime.datetime.strptime(tgt_filter_date, '%Y-%m-%d')

            if (running_environment == "on_cloud"):
                if ("/" == load_path[-1:]):
                    load_path = load_path
                else:
                    load_path = load_path + "/"
                try:
                    try:
                        if (base_source != None and base_source.lower() == "dl2"):
                            try:
                                list_temp = subprocess.check_output(
                                    "ls -dl /dbfs" + load_path + "*/*/*/ |grep /dbfs |awk -F' ' '{print $NF}' |grep /ld_",
                                    shell=True).splitlines()
                                if (list_temp == []):
                                    raise ValueError("Ok")
                            except:
                                list_temp = subprocess.check_output(
                                    "ls -dl /dbfs" + load_path + "*/*/ |grep /dbfs |awk -F' ' '{print $NF}' |grep /ld_",
                                    shell=True).splitlines()
                        else:
                            list_temp = subprocess.check_output(
                                "ls -dl /dbfs" + load_path + "*/ |grep /dbfs |awk -F' ' '{print $NF}' |grep =20",
                                shell=True).splitlines()
                    except:
                        list_temp = subprocess.check_output(
                            "ls -dl /dbfs" + load_path + "*/*/ |grep /dbfs |awk -F' ' '{print $NF}' |grep =20",
                            shell=True).splitlines()
                except:
                    list_temp = ""
                list_path = []
                if (list_temp == ""):
                    list_path = "no_partition"
                else:
                    for read_path in list_temp:
                        list_path.append(str(read_path)[2:-1].split('dbfs')[1])
                r = "not"
                p_list_load_path = []
                p_new_path = []
                if (list_path != "no_partition"):
                    r = "run"
                    for line in list_path:
                        try:
                            if (base_source != None and base_source.lower() == "dl2"):
                                date_data = datetime.datetime.strptime(
                                    line.split('/')[-4].split('=')[1].replace('-', '') + line.split('/')[-3].split('=')[
                                        1].replace('-', '') + line.split('/')[-2].split('=')[1].replace('-', ''),
                                    '%Y%m%d')
                            else:
                                date_data = datetime.datetime.strptime(
                                    line.split('/')[-2].split('=')[1].replace('-', ''),
                                    '%Y%m%d')
                        except:
                            if (base_source != None and base_source.lower() == "dl2"):
                                date_data = datetime.datetime.strptime(
                                    line.split('/')[-3].split('=')[1].replace('-', '') + line.split('/')[-2].split('=')[
                                        1].replace('-', ''),
                                    '%Y%m%d')
                            else:
                                date_data = datetime.datetime.strptime(
                                    line.split('/')[-2].split('=')[1].replace('-', ''),
                                    '%Y%m')

                        if (max_tgt_filter_date < date_data):  ### check new partition
                            p_new_path.append(line)
                        if (min_filter_date < date_data):  ### list path load
                            p_list_load_path.append(line)


            else:
                if ("/" == load_path[-1:]):
                    load_path = load_path
                else:
                    load_path = load_path + "/"
                try:
                    try:
                        if (base_source != None and base_source.lower() == "dl2"):
                            try:
                                list_temp = subprocess.check_output(
                                    "hadoop fs -ls -d " + load_path + "*/*/*/ |awk -F' ' '{print $NF}' |grep /ld_ |grep =20",
                                    shell=True).splitlines()
                                if (".parq" in str("\n".join(str(e)[2:-1] for e in list_temp))):
                                    list_temp = subprocess.check_output(
                                        "hadoop fs -ls -d " + load_path + "*/ |grep C360 |awk -F' ' '{print $NF}' |grep Benz",
                                        shell=True).splitlines()
                            except:
                                list_temp = subprocess.check_output(
                                    "hadoop fs -ls -d " + load_path + "*/*/ |awk -F' ' '{print $NF}' |grep /ld_ |grep =20",
                                    shell=True).splitlines()
                                if (".parq" in str("\n".join(str(e)[2:-1] for e in list_temp))):
                                    list_temp = subprocess.check_output(
                                        "hadoop fs -ls -d " + load_path + "*/ |grep C360 |awk -F' ' '{print $NF}' |grep Benz",
                                        shell=True).splitlines()
                        else:
                            list_temp = subprocess.check_output(
                                "hadoop fs -ls -d " + load_path + "*/ |awk -F' ' '{print $NF}' |grep =20",
                                shell=True).splitlines()

                        if (".parq" in str("\n".join(str(e)[2:-1] for e in list_temp))):
                            list_temp = subprocess.check_output(
                                "hadoop fs -ls -d " + load_path + "*/ |grep C360 |awk -F' ' '{print $NF}' |grep Benz",
                                shell=True).splitlines()
                    except:
                        list_temp = subprocess.check_output(
                            "hadoop fs -ls -d " + load_path + "*/*/ |awk -F' ' '{print $NF}' |grep =20",
                            shell=True).splitlines()
                        if (".parq" in str("\n".join(str(e)[2:-1] for e in list_temp))):
                            list_temp = subprocess.check_output(
                                "hadoop fs -ls -d " + load_path + "*/ |grep C360 |awk -F' ' '{print $NF}' |grep Benz",
                                shell=True).splitlines()
                except:
                    list_temp = ""
                list_path = []
                if (list_temp == ""):
                    list_path = "no_partition"
                else:
                    for read_path in list_temp:
                        list_path.append(str(read_path)[2:-1])
                r = "not"
                p_list_load_path = []
                p_new_path = []
                if (list_path != "no_partition"):
                    r = "run"
                    for line in list_path:
                        try:
                            if (base_source != None and base_source.lower() == "dl2"):
                                date_data = datetime.datetime.strptime(
                                    line.split('/')[-3].split('=')[1].replace('-', '') + line.split('/')[-2].split('=')[
                                        1].replace('-', '') + line.split('/')[-1].split('=')[1].replace('-', ''),
                                    '%Y%m%d')
                            else:
                                date_data = datetime.datetime.strptime(
                                    line.split('/')[-1].split('=')[1].replace('-', ''),
                                    '%Y%m%d')
                        except:
                            if (base_source != None and base_source.lower() == "dl2"):
                                date_data = datetime.datetime.strptime(
                                    line.split('/')[-2].split('=')[1].replace('-', '') + line.split('/')[-1].split('=')[
                                        1].replace('-', ''),
                                    '%Y%m%d')
                            else:
                                date_data = datetime.datetime.strptime(
                                    line.split('/')[-1].split('=')[1].replace('-', ''),
                                    '%Y%m')
                        if (max_tgt_filter_date < date_data):  ### check new partition
                            p_new_path.append(line)
                        if (min_filter_date < date_data):  ### list path load
                            p_list_load_path.append(line)

            base_filepath = load_path
            if (len(p_new_path) == 0):
                p_list_load_path = []

            if (p_list_load_path == [] and r == "run"):
                logging.info("basePath: {}".format(base_filepath))
                logging.info("load_path: {}".format(list_path[-1]))
                logging.info("file_format: {}".format(self._file_format))
                logging.info("Source Data : No Update")
                src_data = spark.read.option("multiline", "true").option("mode", "PERMISSIVE").option(
                    "basePath", base_filepath).load(list_path[-1]).limit(0)

            else:
                if (running_environment == "on_cloud"):
                    try:
                        if (len(line.split('/')[-2].split('=')[1].replace('-', '')) == 6):  ### partition_date YYYYMMDD
                            date_end = datetime.datetime.strptime(line.split('/')[-2].split('=')[1].replace('-', ''),
                                                                  '%Y%m').strftime('%Y-%m-%d')
                        else:
                            date_end = datetime.datetime.strptime(line.split('/')[-2].split('=')[1].replace('-', ''),
                                                                  '%Y%m%d').strftime('%Y-%m-%d')
                    except:
                        try:
                            date_end = datetime.datetime.strptime(
                                line.split('/')[-4].split('=')[1].replace('-', '') + line.split('/')[-3].split('=')[
                                    1].replace('-', '') + line.split('/')[-2].split('=')[1].replace('-', ''),
                                '%Y%m%d').strftime('%Y-%m-%d')
                        except:
                            date_end = datetime.datetime.strptime(
                                line.split('/')[-3].split('=')[1].replace('-', '') + line.split('/')[-2].split('=')[
                                    1].replace('-', ''),
                                '%Y%m').strftime('%Y-%m-%d')
                else:
                    try:
                        if (len(line.split('/')[-1].split('=')[1].replace('-', '')) == 6):  ### partition_date YYYYMMDD
                            date_end = datetime.datetime.strptime(line.split('/')[-1].split('=')[1].replace('-', ''),
                                                                  '%Y%m').strftime('%Y-%m-%d')
                        else:
                            date_end = datetime.datetime.strptime(line.split('/')[-1].split('=')[1].replace('-', ''),
                                                                  '%Y%m%d').strftime('%Y-%m-%d')
                    except:
                        try:
                            date_end = datetime.datetime.strptime(
                                line.split('/')[-3].split('=')[1].replace('-', '') + line.split('/')[-2].split('=')[
                                    1].replace('-', '') + line.split('/')[-1].split('=')[1].replace('-', ''),
                                '%Y%m%d').strftime('%Y-%m-%d')
                        except:
                            date_end = datetime.datetime.strptime(
                                line.split('/')[-2].split('=')[1].replace('-', '') + line.split('/')[-1].split('=')[
                                    1].replace('-', ''),
                                '%Y%m').strftime('%Y-%m-%d')

                logging.info("basePath: {}".format(base_filepath))
                logging.info("load_path: {}".format(load_path))
                logging.info("read_start: {}".format(tgt_filter_date))
                logging.info("read_end: {}".format(date_end))
                logging.info("file_format: {}".format(self._file_format))
                logging.info("Fetching source data")
                if ("no_partition" == list_path):
                    src_data = spark.read.option("multiline", "true").option("mode", "PERMISSIVE").option(
                        "basePath", base_filepath).load(load_path)
                    if (base_source != None and base_source.lower() == "dl2"):
                        try:
                            src_data = src_data.withColumn("partition_date", F.concat(src_data.ld_year, F.when(
                                F.length(F.col("ld_month")) == 1, F.concat(F.lit("0"), F.col("ld_month"))).otherwise(
                                F.col("ld_month")), F.when(F.length(F.col("ld_day")) == 1,
                                                       F.concat(F.lit("0"), F.col("ld_day"))).otherwise(
                                F.col("ld_day"))))
                        except:
                            src_data = src_data.withColumn("partition_month", F.concat(src_data.ld_year, F.when(
                                F.length(F.col("ld_month")) == 1, F.concat(F.lit("0"), F.col("ld_month"))).otherwise(
                                F.col("ld_month")), F.lit("01")))
                else:
                    src_data = spark.read.option("multiline", "true").option("mode", "PERMISSIVE").option(
                        "basePath", base_filepath).load(p_list_load_path)
                    if (base_source != None and base_source.lower() == "dl2"):
                        try:
                            src_data = src_data.withColumn("partition_date", F.concat(src_data.ld_year, F.when(
                                F.length(F.col("ld_month")) == 1, F.concat(F.lit("0"), F.col("ld_month"))).otherwise(
                                F.col("ld_month")), F.when(F.length(F.col("ld_day")) == 1,
                                                           F.concat(F.lit("0"), F.col("ld_day"))).otherwise(
                                F.col("ld_day"))))
                        except:
                            src_data = src_data.withColumn("partition_month", F.concat(src_data.ld_year, F.when(
                                F.length(F.col("ld_month")) == 1, F.concat(F.lit("0"), F.col("ld_month"))).otherwise(
                                F.col("ld_month")), F.lit("01")))


            return src_data
        except AnalysisException as e:
            log.exception("Exception raised", str(e))

    def _get_incremental_data(self):
        try:

            spark = self._get_spark()
            logging.info("Entered incremental load mode")
            filepath = self._filepath
            read_layer = self._read_layer
            target_layer = self._target_layer
            lookback = self._lookback
            lookup_table_name = self._lookup_table_name
            mergeSchema = self._mergeSchema

            logging.info("filepath: {}".format(filepath))
            logging.info("read_layer: {}".format(read_layer))
            logging.info("target_layer: {}".format(target_layer))
            logging.info("lookback: {}".format(lookback))
            logging.info("mergeSchema: {}".format(mergeSchema))
            logging.info("lookup_table_name: {}".format(lookup_table_name))
            logging.info("Fetching source data")

            src_data = spark.read.option("multiline", "true").option("mode", "PERMISSIVE").load(
                filepath, self._file_format, **self._load_args)

            logging.info("Source data is fetched")
            logging.info("Checking whether source data is empty or not")

            try:
                if len(src_data.head(1)) == 0:
                    # if 1==2:
                    raise ValueError("Source dataset is empty")
                elif lookup_table_name is None or lookup_table_name == "":
                    raise ValueError("lookup table name can't be empty")
                else:
                    logging.info("Fetching max data date entry of lookup table from metadata table")
                    target_max_data_load_date = self._get_metadata_max_data_date(spark, lookup_table_name)



            # except error for year > 9999
            except Exception as e:
                if (str(e) == 'year 0 is out of range'):
                    logging.info("Fetching max data date entry of lookup table from metadata table")
                    target_max_data_load_date = self._get_metadata_max_data_date(spark, lookup_table_name)
                else:
                    raise e

            tgt_filter_date_temp = target_max_data_load_date.rdd.flatMap(lambda x: x).collect()

            if tgt_filter_date_temp is None or tgt_filter_date_temp == [None] or tgt_filter_date_temp == ['None']:
                raise ValueError(
                    "Please check the return date from _get_metadata_max_data_date function. It can't be empty")
            else:
                tgt_filter_date = ''.join(tgt_filter_date_temp)
                logging.info("Max data date entry of lookup table in metadata table is: {}".format(tgt_filter_date))

            src_data.createOrReplaceTempView("src_data")

            logging.info("Checking the read and write layer combination")
            if read_layer is None or read_layer == "" or target_layer is None or target_layer == "":
                raise ValueError(
                    "Please check the read_layer/target_layer can't be None or empty for incremental load")

            elif read_layer.lower() == "l0_daily" and target_layer.lower() == 'l1_daily':
                filter_col = "partition_date"
                lookback_fltr = lookback if ((lookback is not None) and (lookback != "") and (lookback != '')) else "0"
                print("filter_col:", filter_col)
                print("lookback_fltr:", lookback_fltr)
                src_incremental_data = spark.sql(
                    "select * from src_data where to_date(regexp_replace(cast({0} as String),'-',''),'yyyyMMdd') > date_sub(to_date(cast('{1}' as String)) , {2} )".format(
                        filter_col, tgt_filter_date, lookback_fltr))

            elif read_layer.lower() == "l0_monthly" and target_layer.lower() == 'l3_monthly':
                filter_col = "partition_month"
                lookback_fltr = lookback if ((lookback is not None) and (lookback != "") and (lookback != '')) else "0"
                print("filter_col:", filter_col)
                print("lookback_fltr:", lookback_fltr)
                src_incremental_data = spark.sql(
                    "select * from src_data where to_date(cast({0} as String),'yyyyMM') > add_months(date(date_trunc('month',to_date(cast('{1}' as String)))),-{2})".format(
                        filter_col, tgt_filter_date, lookback_fltr))

            elif read_layer.lower() == "l0_monthly_1_month_look_back" and target_layer.lower() == 'l3_monthly':
                filter_col = "partition_month"
                lookback_fltr = lookback if ((lookback is not None) and (lookback != "") and (lookback != '')) else "1"
                print("filter_col:", filter_col)
                print("lookback_fltr:", lookback_fltr)
                new_data = spark.sql(
                    "select * from src_data where to_date(cast({0} as String),'yyyyMM') > date(date_trunc('month', to_date(cast('{1}' as String)))) ".format(
                        filter_col, tgt_filter_date))
                if len(new_data.head(1)) == 0:
                    return new_data
                else:
                    src_incremental_data = spark.sql(
                        "select * from src_data where to_date(cast({0} as String),'yyyyMM') > add_months(date(date_trunc('month',to_date(cast('{1}' as String)))),-{2})".format(
                            filter_col, tgt_filter_date, lookback_fltr))

            elif read_layer.lower() == "l0_monthly" and target_layer.lower() == 'l4_monthly':
                filter_col = "partition_month"
                lookback_fltr = lookback if ((lookback is not None) and (lookback != "") and (lookback != '')) else "0"
                print("filter_col:", filter_col)
                print("lookback_fltr:", lookback_fltr)
                new_data = spark.sql(
                    "select * from src_data where to_date(cast({0} as String),'yyyyMM') > date(date_trunc('month', to_date(cast('{1}' as String)))) ".format(
                        filter_col, tgt_filter_date))
                if len(new_data.head(1)) == 0:
                    return new_data
                else:
                    src_incremental_data = spark.sql(
                        "select * from src_data where to_date(cast({0} as String),'yyyyMM') > add_months(date(date_trunc('month',to_date(cast('{1}' as String)))),-{2})".format(
                            filter_col, tgt_filter_date, lookback_fltr))

            elif read_layer.lower() == "l0_weekly" and target_layer.lower() == 'l2_weekly':
                filter_col = "partition_date"
                lookback_fltr = lookback if ((lookback is not None) and (lookback != "") and (lookback != '')) else "0"
                print("filter_col:", filter_col)
                print("lookback_fltr:", lookback_fltr)
                src_incremental_data = spark.sql(
                    "select * from src_data where to_date(cast({0} as String),'yyyyMMdd') > date_sub(date(date_trunc('week', to_date(cast('{1}' as String)))), 7*({2}))".format(
                        filter_col, tgt_filter_date, lookback_fltr))

            elif read_layer.lower() == "l0_daily" and target_layer.lower() == 'l2_weekly':
                filter_col = "partition_date"
                lookback_fltr = lookback if ((lookback is not None) and (lookback != "") and (lookback != '')) else "0"
                print("filter_col:", filter_col)
                print("lookback_fltr:", lookback_fltr)
                src_incremental_data = spark.sql(
                    "select * from src_data where to_date(cast({0} as String),'yyyyMMdd') > date_sub(date_sub(date_sub(date(date_trunc('week', to_date(cast('{1}' as String)))),- 7*(1)), 1), 7*({2}))".format(
                        filter_col, tgt_filter_date, lookback_fltr))

            elif read_layer.lower() == "l1_daily" and target_layer.lower() == 'l4_daily':
                filter_col = "event_partition_date"
                lookback_fltr = lookback if ((lookback is not None) and (lookback != "") and (lookback != '')) else "90"
                print("filter_col:", filter_col)
                print("lookback_fltr:", lookback_fltr)
                new_data = spark.sql(
                    "select * from src_data where {0} > to_date(cast('{1}' as String)) ".format(filter_col,
                                                                                                tgt_filter_date))
                if len(new_data.head(1)) == 0:
                    return new_data
                # if 1==2:
                #     print("remove after first run")
                else:
                    src_incremental_data = spark.sql(
                        "select * from src_data where {0} > date_sub(to_date(cast('{1}' as String)) , {2} )".format(
                            filter_col, tgt_filter_date, lookback_fltr))

            elif read_layer.lower() == "l1_daily" and target_layer.lower() == 'l1_daily':
                filter_col = "event_partition_date"
                lookback_fltr = lookback if ((lookback is not None) and (lookback != "") and (lookback != '')) else "0"
                print("filter_col:", filter_col)
                print("lookback_fltr:", lookback_fltr)
                src_incremental_data = spark.sql(
                    "select * from src_data where {0} > date_sub(to_date(cast('{1}' as String)) , {2} )".format(
                        filter_col,
                        tgt_filter_date,
                        lookback_fltr))

            elif read_layer.lower() == "l1_daily" and target_layer.lower() == 'l2_weekly':
                filter_col = "event_partition_date"
                lookback_fltr = lookback if ((lookback is not None) and (lookback != "") and (lookback != '')) else "0"
                print("filter_col:", filter_col)
                print("lookback_fltr:", lookback_fltr)
                src_incremental_data = spark.sql(
                    "select * from src_data where {0} > date_sub(date_sub(date_sub(date(date_trunc('week', to_date(cast('{1}' as String)))),- 7*(1)), 1), 7*({2}))".format(
                        filter_col, tgt_filter_date, lookback_fltr))

            elif read_layer.lower() == "l1_daily" and target_layer.lower() == 'l3_monthly':
                filter_col = "event_partition_date"
                lookback_fltr = lookback if ((lookback is not None) and (lookback != "") and (lookback != '')) else "0"
                print("filter_col:", filter_col)
                print("lookback_fltr:", lookback_fltr)
                new_data = spark.sql(
                    "select * from src_data where {0} > date_sub(add_months(date(date_trunc('month', to_date(cast('{1}' as String)))), 1),1) ".format(
                        filter_col,
                        tgt_filter_date))
                if len(new_data.head(1)) == 0:
                    return new_data
                # if 1==2:
                #     print("remove after first run")
                else:
                    src_incremental_data = spark.sql(
                        "select * from src_data where {0} > add_months(date_sub(add_months(date(date_trunc('month', to_date(cast('{1}' as String)))), 1),1),-{2})".format(
                            filter_col, tgt_filter_date, lookback_fltr))

            elif read_layer.lower() == "l1_daily" and target_layer.lower() == 'l4_monthly':
                filter_col = "event_partition_date"
                lookback_fltr = lookback if ((lookback is not None) and (lookback != "") and (lookback != '')) else "0"
                print("filter_col:", filter_col)
                print("lookback_fltr:", lookback_fltr)
                new_data = spark.sql(
                    "select * from src_data where {0} > date_sub(add_months(date(date_trunc('month', to_date(cast('{1}' as String)))), 1),1) ".format(
                        filter_col,
                        tgt_filter_date))
                if len(new_data.head(1)) == 0:
                    return new_data
                else:
                    src_incremental_data = spark.sql(
                        "select * from src_data where {0} > add_months(date_sub(add_months(date(date_trunc('month', to_date(cast('{1}' as String)))), 1),1),-{2})".format(
                            filter_col, tgt_filter_date, lookback_fltr))

            elif read_layer.lower() == "l0_daily" and target_layer.lower() == 'l3_monthly':
                filter_col = "partition_date"
                lookback_fltr = lookback if ((lookback is not None) and (lookback != "") and (lookback != '')) else "0"
                print("filter_col:", filter_col)
                print("lookback_fltr:", lookback_fltr)
                new_data = spark.sql(
                    "select * from src_data where to_date(cast({0} as String),'yyyyMMdd') > date_sub(add_months(date(date_trunc('month', to_date(cast('{1}' as String)))), 1),1) ".format(
                        filter_col,
                        tgt_filter_date))
                if len(new_data.head(1)) == 0:
                    return new_data
                else:
                    src_incremental_data = spark.sql(
                        "select * from src_data where to_date(cast({0} as String),'yyyyMMdd') > add_months(date_sub(add_months(date(date_trunc('month', to_date(cast('{1}' as String)))), 1),1),-{2})".format(
                            filter_col, tgt_filter_date, lookback_fltr))

            elif read_layer.lower() == "l0_daily" and target_layer.lower() == 'l4_monthly':
                filter_col = "partition_date"
                lookback_fltr = lookback if ((lookback is not None) and (lookback != "") and (lookback != '')) else "0"
                print("filter_col:", filter_col)
                print("lookback_fltr:", lookback_fltr)
                new_data = spark.sql(
                    "select * from src_data where to_date(cast({0} as String),'yyyyMMdd') > date_sub(add_months(date(date_trunc('month', to_date(cast('{1}' as String)))), 1),1) ".format(
                        filter_col,
                        tgt_filter_date))
                if len(new_data.head(1)) == 0:
                    return new_data
                else:
                    src_incremental_data = spark.sql(
                        "select * from src_data where to_date(cast({0} as String),'yyyyMMdd') > add_months(date_sub(add_months(date(date_trunc('month', to_date(cast('{1}' as String)))), 1),1),-{2})".format(
                            filter_col, tgt_filter_date, lookback_fltr))

            elif read_layer.lower() == "l1_daily" and target_layer.lower() == 'l4_weekly':
                filter_col = "event_partition_date"
                lookback_fltr = lookback if ((lookback is not None) and (lookback != "") and (lookback != '')) else "0"
                print("filter_col:", filter_col)
                print("lookback_fltr:", lookback_fltr)
                new_data = spark.sql(
                    "select * from src_data where {0} > date_sub(date_sub(date(date_trunc('week', to_date(cast('{1}' as String)))),- 7*(1)), 1) ".format(
                        filter_col,
                        tgt_filter_date))
                if len(new_data.head(1)) == 0:
                    return new_data
                else:
                    src_incremental_data = spark.sql(
                        "select * from src_data where {0} > date_sub(date_sub(date_sub(date(date_trunc('week', to_date(cast('{1}' as String)))),- 7*(1)), 1), 7*({2}))".format(
                            filter_col, tgt_filter_date, lookback_fltr))

            elif read_layer.lower() == "l2_weekly_read_custom_lookback" and target_layer.lower() == 'l4_weekly_write_custom_lookback':
                filter_col = "start_of_week"
                lookback_fltr = lookback if ((lookback is not None) and (lookback != "") and (lookback != '')) else "0"
                print("filter_col:", filter_col)
                print("lookback_fltr:", lookback_fltr)
                src_incremental_data = spark.sql(
                    "select * from src_data where {0} > date_sub(date(date_trunc('week', to_date(cast('{1}' as String)))), 7*({2}))".format(
                        filter_col, tgt_filter_date, lookback_fltr))

            elif read_layer.lower() == "l2_weekly" and target_layer.lower() == 'l4_weekly':
                filter_col = "start_of_week"
                lookback_fltr = lookback if ((lookback is not None) and (lookback != "") and (lookback != '')) else "12"
                print("filter_col:", filter_col)
                print("lookback_fltr:", lookback_fltr)
                new_data = spark.sql(
                    "select * from src_data where {0} > date(date_trunc('week', to_date(cast('{1}' as String)))) ".format(
                        filter_col, tgt_filter_date))
                if len(new_data.head(1)) == 0:
                    return new_data
                # if 1==2:
                #     print("remove after first run")
                else:
                    src_incremental_data = spark.sql(
                        "select * from src_data where {0} > date_sub(date(date_trunc('week', to_date(cast('{1}' as String)))), 7*({2}))".format(
                            filter_col, tgt_filter_date, lookback_fltr))

            elif read_layer.lower() == "l4_weekly" and target_layer.lower() == 'l4_weekly':
                filter_col = "start_of_week"
                lookback_fltr = lookback if ((lookback is not None) and (lookback != "") and (lookback != '')) else "0"
                print("filter_col:", filter_col)
                print("lookback_fltr:", lookback_fltr)
                new_data = spark.sql(
                    "select * from src_data where {0} > date(date_trunc('week', to_date(cast('{1}' as String)))) ".format(
                        filter_col, tgt_filter_date))
                if len(new_data.head(1)) == 0:
                    return new_data
                else:
                    src_incremental_data = spark.sql(
                        "select * from src_data where {0} > date_sub(date(date_trunc('week', to_date(cast('{1}' as String)))), 7*({2}))".format(
                            filter_col, tgt_filter_date, lookback_fltr))


            elif read_layer.lower() == "l2_weekly" and target_layer.lower() == 'l2_weekly':
                filter_col = "start_of_week"
                lookback_fltr = lookback if ((lookback is not None) and (lookback != "") and (lookback != '')) else "0"
                print("filter_col:", filter_col)
                print("lookback_fltr:", lookback_fltr)
                src_incremental_data = spark.sql(
                    "select * from src_data where {0} > date_sub(date(date_trunc('week', to_date(cast('{1}' as String)))), 7*({2}))".format(
                        filter_col, tgt_filter_date, lookback_fltr))

            elif read_layer.lower() == "l3_monthly" and target_layer.lower() == 'l4_monthly':
                filter_col = "start_of_month"
                lookback_fltr = lookback if ((lookback is not None) and (lookback != "") and (lookback != '')) else "3"
                print("filter_col:", filter_col)
                print("lookback_fltr:", lookback_fltr)
                new_data = spark.sql(
                    "select * from src_data where {0} > date(date_trunc('month', to_date(cast('{1}' as String)))) ".format(
                        filter_col, tgt_filter_date))
                if len(new_data.head(1)) == 0:
                    return new_data
                # if 1==2:
                #     print("remove after first run")
                else:
                    src_incremental_data = spark.sql(
                        "select * from src_data where {0} > add_months(date(date_trunc('month', to_date(cast('{1}' as String)))), -{2})".format(
                            filter_col, tgt_filter_date, lookback_fltr))

            elif read_layer.lower() == "l3_monthly_customer_profile" and target_layer.lower() == 'l3_monthly':
                filter_col = "partition_month"
                lookback_fltr = lookback if ((lookback is not None) and (lookback != "") and (lookback != '')) else "0"
                print("filter_col:", filter_col)
                print("lookback_fltr:", lookback_fltr)
                src_incremental_data = spark.sql(
                    "select * from src_data where {0} > add_months(date(date_trunc('month', to_date(cast('{1}' as String)))), -{2})".format(
                        filter_col, tgt_filter_date, lookback_fltr))

            elif read_layer.lower() == "l3_monthly" and target_layer.lower() == 'l3_monthly':
                filter_col = "start_of_month"
                lookback_fltr = lookback if ((lookback is not None) and (lookback != "") and (lookback != '')) else "0"
                print("filter_col:", filter_col)
                print("lookback_fltr:", lookback_fltr)
                src_incremental_data = spark.sql(
                    "select * from src_data where {0} > add_months(date(date_trunc('month', to_date(cast('{1}' as String)))), -{2})".format(
                        filter_col, tgt_filter_date, lookback_fltr))

            elif read_layer.lower() == "l3_monthly_customer_profile" and target_layer.lower() == 'l4_monthly':
                filter_col = "partition_month"
                lookback_fltr = lookback if ((lookback is not None) and (lookback != "") and (lookback != '')) else "0"
                print("filter_col:", filter_col)
                print("lookback_fltr:", lookback_fltr)
                src_incremental_data = spark.sql(
                    "select * from src_data where {0} > add_months(date(date_trunc('month', to_date(cast('{1}' as String)))), -{2})".format(
                        filter_col, tgt_filter_date, lookback_fltr))

            else:
                raise ValueError(
                    "read_layer and target_layer combination is not valid. Please specify a valid combination.")

            logging.info("Incremental data created")
            return src_incremental_data

        except AnalysisException as e:
            log.exception("Exception raised", str(e))

    def _update_metadata_table(self, spark, metadata_table_path, target_table_name, filepath, write_mode, file_format,
                               partitionBy, read_layer, target_layer, mergeSchema):

        if mergeSchema is not None and mergeSchema.lower() == "true":
            current_target_data = spark.read.format(file_format).option("mergeSchema", 'true').load(filepath)
        else:
            current_target_data = spark.read.format(file_format).load(filepath)

        current_target_data.createOrReplaceTempView("curr_target")

        current_target_max_data_load_date = spark.sql(
            "select cast( nvl(max({0}),'1970-01-01') as String) from curr_target".format(partitionBy))

        metadata_table_update_max_date_temp = current_target_max_data_load_date.rdd.flatMap(lambda x: x).collect()

        if metadata_table_update_max_date_temp is None or metadata_table_update_max_date_temp == [
            None] or metadata_table_update_max_date_temp == ['None'] or metadata_table_update_max_date_temp == '':
            raise ValueError("Please check, the current_target_max_data_load_date can't be empty")
        else:
            metadata_table_update_max_date = ''.join(metadata_table_update_max_date_temp)

        logging.info("Updating metadata table for {} dataset with date: {} ".format(target_table_name,
                                                                                    metadata_table_update_max_date))

        metadata_table_update_df = spark.range(1)

        metadata_table_update_df = (
            metadata_table_update_df.withColumn("table_name", F.lit(target_table_name))
                .withColumn("table_path", F.lit(filepath))
                .withColumn("write_mode", F.lit(write_mode))
                .withColumn("target_max_data_load_date", F.to_date(F.lit(metadata_table_update_max_date), "yyyy-MM-dd"))
                .withColumn("updated_on", F.current_date())
                .withColumn("read_layer", F.lit(read_layer))
                .withColumn("target_layer", F.lit(target_layer))
                .drop("id")
        )

        try:
            metadata_table_update_df.write.partitionBy("table_name").format("parquet").mode("append").save(
                metadata_table_path)
        except AnalysisException as e:
            log.exception("Exception raised", str(e))

        logging.info("Metadata table updated for {} dataset".format(target_table_name))

    def _write_incremental_data(self, data):

        logging.info("Entered incremental save mode")
        spark = self._get_spark()
        filewritepath = self._filepath
        partitionBy = self._partitionBy
        mode = self._mode
        file_format = self._file_format
        metadata_table_path = self._metadata_table_path
        read_layer = self._read_layer_save
        target_layer = self._target_layer_save
        target_table_name = filewritepath.split('/')[-2]
        dataframe_to_write = data
        mergeSchema = self._mergeSchema

        logging.info("filewritepath: {}".format(filewritepath))
        logging.info("partitionBy: {}".format(partitionBy))
        logging.info("mode: {}".format(mode))
        logging.info("file_format: {}".format(file_format))
        logging.info("metadata_table_path: {}".format(metadata_table_path))
        logging.info("read_layer: {}".format(read_layer))
        logging.info("target_layer: {}".format(target_layer))
        logging.info("target_table_name: {}".format(target_table_name))
        logging.info("mergeSchema: {}".format(mergeSchema))

        logging.info("Checking whether the dataset to write is empty or not")
        if len(dataframe_to_write.head(1)) == 0:
            # if 1==2:
            logging.info("No new partitions to write from source")
        elif partitionBy is None or partitionBy == "" or partitionBy == '' or mode is None or mode == "" or mode == '':
            raise ValueError(
                "Please check, partitionBy and Mode value can't be None or Empty for incremental load")
        elif read_layer is None or read_layer == "" or target_layer is None or target_layer == "":
            raise ValueError(
                "Please check, read_layer and target_layer value can't be None or Empty for incremental load")
        else:
            if (read_layer.lower() == "l1_daily" and target_layer.lower() == "l4_daily") or (
                    read_layer.lower() == "l2_weekly" and target_layer.lower() == "l4_weekly") or (
                    read_layer.lower() == "l3_monthly" and target_layer.lower() == "l4_monthly") or (
                    read_layer.lower() == "l0_monthly_1_month_look_back" and target_layer.lower() == "l3_monthly") or (
                    read_layer.lower() == "l0_daily" and target_layer.lower() == "l3_monthly") or (
                    read_layer.lower() == "l1_daily" and target_layer.lower() == "l3_monthly") or (
                    read_layer.lower() == "l3_monthly" and target_layer.lower() == "l3_monthly"
            ):

                # #Remove after first run happens
                # logging.info("Writing dataframe with lookback scenario")
                # dataframe_to_write.write.partitionBy(partitionBy).mode(mode).format(
                #     file_format).save(filewritepath)
                # logging.info("Updating metadata table for lookback dataset scenario")
                # self._update_metadata_table(spark, metadata_table_path, target_table_name, filewritepath,
                #                             mode, file_format, partitionBy, read_layer, target_layer, mergeSchema)
                #
                # #Remove after first run happens

                logging.info("Selecting only new data partition to write for lookback scenario's")
                target_max_data_load_date = self._get_metadata_max_data_date(spark, target_table_name)
                tgt_filter_date_temp = target_max_data_load_date.rdd.flatMap(lambda x: x).collect()

                if tgt_filter_date_temp is None or tgt_filter_date_temp == [None] or tgt_filter_date_temp == [
                    'None'] or tgt_filter_date_temp == '':
                    raise ValueError(
                        "Please check the return date from _get_metadata_max_data_date function. It can't be empty")
                else:
                    tgt_filter_date = ''.join(tgt_filter_date_temp)

                logging.info("Max data date entry of lookup table in metadata table is: {}".format(tgt_filter_date))
                dataframe_to_write.createOrReplaceTempView("df_to_write")
                filter_col = partitionBy

                df_with_lookback_to_write = spark.sql(
                    "select * from df_to_write where {0} > to_date(cast('{1}' as String)) ".format(filter_col,
                                                                                                   tgt_filter_date))

                logging.info("Writing dataframe with lookback scenario")
                df_with_lookback_to_write.write.partitionBy(partitionBy).mode(mode).format(
                    file_format).save(filewritepath)
                logging.info("Updating metadata table for lookback dataset scenario")
                self._update_metadata_table(spark, metadata_table_path, target_table_name, filewritepath,
                                            mode, file_format, partitionBy, read_layer, target_layer, mergeSchema)

            else:
                logging.info("Writing dataframe without lookback scenario")
                dataframe_to_write.write.partitionBy(partitionBy).mode(mode).format(file_format).save(
                    filewritepath)

                logging.info("Updating metadata table")

                self._update_metadata_table(spark, metadata_table_path, target_table_name, filewritepath, mode,
                                            file_format, partitionBy, read_layer, target_layer, mergeSchema)

    def _load(self) -> DataFrame:
        logging.info("Entering load function")
        logging.info("increment_flag: {}".format(self._increment_flag_load))
        # if self._increment_flag_load is not None and self._increment_flag_load.lower() == "yes" and running_environment == 'on_cloud' and p_increment.lower() == "yes":
        #     logging.info("Entering incremental load mode because incremental_flag is 'yes'")
        #     return self._get_incremental_data()
        #
        # elif self._increment_flag_load is not None and self._increment_flag_load.lower() == "yes" and running_environment != 'on_cloud' and p_increment.lower() == "yes":
        #     logging.info("Entering incremental load mode because incremental_flag is 'yes'")
        #     return self._get_incremental_data_new()

        if self._increment_flag_load is not None and self._increment_flag_load.lower() == "yes" and p_increment.lower() == "yes":
            logging.info("Entering incremental load mode because incremental_flag is 'yes'")
            return self._get_incremental_data_new()

        elif (self._increment_flag_load is not None and self._increment_flag_load.lower() == "master"):
            logging.info("Skipping incremental load mode because incremental_flag is 'master'")
            load_path = _strip_dbfs_prefix(self._fs_prefix + str(self._get_load_path()))
            p_increment_flag_load = self._increment_flag_load
            logging.info("increment_flag: {}".format(p_increment_flag_load))
            if (running_environment == "on_cloud"):
                if ("/" == load_path[-1:]):
                    load_path = load_path
                else:
                    load_path = load_path + "/"
                try:
                    try:
                        list_temp = subprocess.check_output(
                            "ls -dl /dbfs" + load_path + "*/ |grep /dbfs |awk -F' ' '{print $NF}' |grep =20 |sort -u|tail -1",
                            shell=True).splitlines()
                    except:
                        list_temp = subprocess.check_output(
                            "ls -dl /dbfs" + load_path + "*/*/ |grep /dbfs |awk -F' ' '{print $NF}' |grep =20 |sort -u|tail -1",
                            shell=True).splitlines()
                except:
                    list_temp = ""
                list_path = []
                if (list_temp == ""):
                    list_path = "no_partition"
                else:
                    for read_path in list_temp:
                        list_path = (str(read_path)[2:-1].split('dbfs')[1])

                base_filepath = load_path
                logging.info("basePath: {}".format(base_filepath))
                logging.info("load_path: {}".format(list_path))
                logging.info("file_format: {}".format(self._file_format))
                logging.info("Fetching source data")
                if ("no_partition" == list_path):
                    df = self._get_spark().read.option("multiline", "true").option("mode", "PERMISSIVE").option(
                        "inferSchema", "true").load(load_path, self._file_format)
                else:
                    df = self._get_spark().read.option("multiline", "true").option("mode", "PERMISSIVE").option(
                        "inferSchema", "true").option(
                        "basePath", base_filepath).load(list_path, self._file_format)
            else:
                if ("/" == load_path[-1:]):
                    load_path = load_path
                else:
                    load_path = load_path + "/"
                try:
                    try:
                        list_temp = subprocess.check_output(
                            "hadoop fs -ls -d " + load_path + "*/ |awk -F' ' '{print $NF}' |grep =20 |sort -u|tail -1",
                            shell=True).splitlines()
                        if (".parq" in str("\n".join(str(e)[2:-1] for e in list_temp))):
                            list_temp = subprocess.check_output(
                                "hadoop fs -ls -d " + load_path + "*/ |grep C360 |awk -F' ' '{print $NF}' |grep Benz",
                                shell=True).splitlines()
                    except:
                        list_temp = subprocess.check_output(
                            "hadoop fs -ls -d " + load_path + "*/*/ |awk -F' ' '{print $NF}' |grep =20 |sort -u|tail -1",
                            shell=True).splitlines()
                        if (".parq" in str("\n".join(str(e)[2:-1] for e in list_temp))):
                            list_temp = subprocess.check_output(
                                "hadoop fs -ls -d " + load_path + "*/ |grep C360 |awk -F' ' '{print $NF}' |grep Benz",
                                shell=True).splitlines()

                except:
                    list_temp = ""
                if (list_temp == ""):
                    list_path = ("no_partition")
                else:
                    for read_path in list_temp:
                        list_path = (str(read_path)[2:-1])

                base_filepath = load_path
                logging.info("basePath: {}".format(base_filepath))
                logging.info("load_path: {}".format(list_path))
                logging.info("file_format: {}".format(self._file_format))
                logging.info("Fetching source data")
                if ("no_partition" == list_path):
                    df = self._get_spark().read.option("multiline", "true").option("mode", "PERMISSIVE").option(
                        "inferSchema", "true").load(load_path, self._file_format)
                else:
                    df = self._get_spark().read.option("multiline", "true").option("mode", "PERMISSIVE").option(
                        "inferSchema", "true").option(
                        "basePath", base_filepath).load(list_path, self._file_format)
            return df


        elif (self._increment_flag_load is not None and self._increment_flag_load.lower() == "master_yes"):
            logging.info("Skipping incremental load mode because incremental_flag is 'master_yes'")
            load_path = _strip_dbfs_prefix(self._fs_prefix + str(self._get_load_path()))

            spark = self._get_spark()
            filepath = load_path
            read_layer = self._read_layer
            target_layer = self._target_layer
            lookup_table_name = self._lookup_table_name
            p_increment_flag_load = self._increment_flag_load
            logging.info("increment_flag: {}".format(p_increment_flag_load))
            logging.info("filepath: {}".format(filepath))
            logging.info("read_layer: {}".format(read_layer))
            logging.info("target_layer: {}".format(target_layer))
            logging.info("lookup_table_name: {}".format(lookup_table_name))
            logging.info("Fetching source data")

            try:
                if lookup_table_name is None or lookup_table_name == "":
                    raise ValueError("lookup table name can't be empty")
                else:
                    logging.info("Fetching max data date entry of lookup table from metadata table")
                    target_max_data_load_date = self._get_metadata_master_max_data_date(spark, lookup_table_name)

            # except error for year > 9999
            except Exception as e:
                if (str(e) == 'year 0 is out of range'):
                    logging.info("Fetching max data date entry of lookup table from metadata table")
                    target_max_data_load_date = self._get_metadata_master_max_data_date(spark, lookup_table_name)
                else:
                    raise e

            tgt_filter_date_temp = target_max_data_load_date.rdd.flatMap(lambda x: x).collect()
            logging.info("source data max date : {0}".format(tgt_filter_date_temp[0]))

            if tgt_filter_date_temp is None or tgt_filter_date_temp == [None] or tgt_filter_date_temp == [
                'None'] or tgt_filter_date_temp == '':
                raise ValueError(
                    "Please check the return date from _get_metadata_max_data_date function. It can't be empty")
            else:
                tgt_filter_date = tgt_filter_date_temp[0]
            if tgt_filter_date == "" or tgt_filter_date == None:

                tgt_filter_date = "1970-01-01"

            if (running_environment == "on_cloud"):
                if ("/" == load_path[-1:]):
                    load_path = load_path
                else:
                    load_path = load_path + "/"
                try:
                    try:
                        list_temp = subprocess.check_output(
                            "ls -dl /dbfs" + load_path + "*/ |grep /dbfs |awk -F' ' '{print $NF}' |grep =20",
                            shell=True).splitlines()
                    except:
                        list_temp = subprocess.check_output(
                            "ls -dl /dbfs" + load_path + "*/*/ |grep /dbfs |awk -F' ' '{print $NF}' |grep =20",
                            shell=True).splitlines()
                except:
                    list_temp = ""
                list_path = []
                if (list_temp == ""):
                    list_path = "no_partition"
                else:
                    for read_path in list_temp:
                        list_path.append(str(read_path)[2:-1].split('dbfs')[1])
                p_old_date = datetime.datetime.strptime(tgt_filter_date, '%Y-%m-%d')
                r = "not"
                p_load_path = []
                if (list_path != "no_partition"):
                    r = "run"
                    for line in list_path:
                        date_data = datetime.datetime.strptime(line.split('/')[-2].split('=')[1].replace('-', ''),
                                                                   '%Y%m%d')
                        if (p_old_date <= date_data):
                            p_load_path.append(line)

                base_filepath = load_path
                if (p_load_path == [] and r == "run"):
                    os.environ[lookup_table_name] = tgt_filter_date
                    logging.info("basePath: {}".format(base_filepath))
                    logging.info("load_path: {}".format(list_path[-1]))
                    logging.info("file_format: {}".format(self._file_format))
                    logging.info("Fetching source data")
                    df = spark.read.option("multiline", "true").option("mode", "PERMISSIVE").option(
                            "basePath", base_filepath).load(list_path[-1])
                else:
                    date_end = datetime.datetime.strptime(line.split('/')[-2].split('=')[1].replace('-', ''),
                                                          '%Y%m%d').strftime('%Y-%m-%d')
                    os.environ[lookup_table_name] = date_end
                    logging.info("basePath: {}".format(base_filepath))
                    logging.info("load_path: {}".format(load_path))
                    logging.info("read_start: {}".format(tgt_filter_date))
                    logging.info("read_end: {}".format(date_end))
                    logging.info("file_format: {}".format(self._file_format))
                    logging.info("Fetching source data")

                    if ("no_partition" == list_path):
                        df = spark.read.option("multiline", "true").option("mode", "PERMISSIVE").option(
                            "basePath", base_filepath).load(load_path)
                    else:
                        df = spark.read.option("multiline", "true").option("mode", "PERMISSIVE").option(
                            "basePath", base_filepath).load(p_load_path)

            else:
                if ("/" == load_path[-1:]):
                    load_path = load_path
                else:
                    load_path = load_path + "/"
                try:
                    try:
                        list_temp = subprocess.check_output(
                            "hadoop fs -ls -d " + load_path + "*/ |awk -F' ' '{print $NF}' |grep =20",
                            shell=True).splitlines()
                        if (".parq" in str("\n".join(str(e)[2:-1] for e in list_temp))):
                            list_temp = subprocess.check_output(
                                "hadoop fs -ls -d " + load_path + "*/ |grep C360 |awk -F' ' '{print $NF}' |grep Benz",
                                shell=True).splitlines()
                    except:
                        list_temp = subprocess.check_output(
                            "hadoop fs -ls -d " + load_path + "*/*/ |awk -F' ' '{print $NF}' |grep =20",
                            shell=True).splitlines()
                        if (".parq" in str("\n".join(str(e)[2:-1] for e in list_temp))):
                            list_temp = subprocess.check_output(
                                "hadoop fs -ls -d " + load_path + "*/ |grep C360 |awk -F' ' '{print $NF}' |grep Benz",
                                shell=True).splitlines()
                except:
                    list_temp = ""
                list_path = []
                if (list_temp == ""):
                    list_path = "no_partition"
                else:
                    for read_path in list_temp:
                        list_path.append(str(read_path)[2:-1])
                p_old_date = datetime.datetime.strptime(tgt_filter_date, '%Y-%m-%d')
                r = "not"
                p_load_path = []
                if (list_path != "no_partition"):
                    r = "run"
                    for line in list_path:
                        date_data = datetime.datetime.strptime(line.split('/')[-1].split('=')[1].replace('-', ''),
                                                               '%Y%m%d')
                        if (p_old_date < date_data):
                            p_load_path.append(line)
                base_filepath = load_path
                if (p_load_path == [] and r == "run"):
                    os.environ[lookup_table_name] = tgt_filter_date
                    logging.info("basePath: {}".format(base_filepath))
                    logging.info("load_path: {}".format(list_path[-1]))
                    logging.info("file_format: {}".format(self._file_format))
                    logging.info("Fetching source data")
                    df = spark.read.option("multiline", "true").option("mode", "PERMISSIVE").option(
                        "basePath", base_filepath).load(list_path[-1])

                else:
                    date_end = datetime.datetime.strptime(line.split('/')[-1].split('=')[1].replace('-', ''),
                                                          '%Y%m%d').strftime('%Y-%m-%d')
                    os.environ[lookup_table_name] = date_end
                    logging.info("basePath: {}".format(base_filepath))
                    logging.info("load_path: {}".format(load_path))
                    logging.info("read_start: {}".format(tgt_filter_date))
                    logging.info("read_end: {}".format(date_end))
                    logging.info("file_format: {}".format(self._file_format))
                    logging.info("Fetching source data")

                    if ("no_partition" == list_path):
                        df = spark.read.option("multiline", "true").option("mode", "PERMISSIVE").option(
                            "basePath", base_filepath).load(load_path)
                    else:
                        df = spark.read.option("multiline", "true").option("mode", "PERMISSIVE").option(
                            "basePath", base_filepath).load(p_load_path)
            return df

        elif (p_increment.lower() == "no"):
            logging.info("Skipping incremental load mode because incremental_flag is 'no'")
            load_path = _strip_dbfs_prefix(self._fs_prefix + str(self._get_load_path()))
            p_increment_flag_load = self._increment_flag_load
            logging.info("p_partition: {}".format(p_partition))
            logging.info("p_features: {}".format(p_features))
            base_source = self._baseSource
            if base_source is None:
                base_source = "default"
            logging.info("baseSource: {}".format(base_source))
            p_no = "run"
            if (running_environment == "on_cloud"):
                if ("/" == load_path[-1:]):
                    load_path = load_path
                else:
                    load_path = load_path + "/"
                if ("_features/" in load_path and p_partition != "no_input" and p_increment_flag_load == "no"):
                    try:
                        try:
                            list_temp = subprocess.check_output(
                                "ls -dl /dbfs" + load_path + "*/ |grep /dbfs |awk -F' ' '{print $NF}' |grep =20",
                                shell=True).splitlines()
                        except:
                            list_temp = subprocess.check_output(
                                "ls -dl /dbfs" + load_path + "*/*/ |grep /dbfs |awk -F' ' '{print $NF}' |grep =20",
                                shell=True).splitlines()
                    except:
                        list_temp = ""
                    list_path = []
                    if (list_temp == ""):
                        list_path.append("no_partition")
                    else:
                        for read_path in list_temp:
                            list_path.append(str(read_path)[2:-1].split('dbfs')[1])
                    if ("/event_partition_date=" in list_path[0]):
                        base_filepath = str(load_path)
                        p_partition_type = "event_partition_date="
                        if (p_features == "feature_l1"):
                            p_current_date = datetime.datetime.strptime(p_partition, '%Y%m%d')
                            p_month_a = str((p_current_date - relativedelta(days=0)).strftime('%Y%m%d'))
                            p_month1 = str(p_partition[:4] + "-" + p_partition[4:6] + "-" + p_partition[6:8])
                            p_month2 = str(p_month_a[:4] + "-" + p_month_a[4:6] + "-" + p_month_a[6:8])
                        elif (p_features == "feature_l2"):
                            p_date = datetime.datetime.strptime(p_partition, '%Y%m%d')
                            p_start = p_date - datetime.timedelta(days=p_date.weekday() % 7)
                            p_current_date = p_start + datetime.timedelta(days=6)
                            p_week = str(p_current_date.strftime('%Y%m%d'))
                            p_month_a = str((p_current_date - relativedelta(weeks=1)).strftime('%Y%m%d'))
                            p_month1 = str(p_week[:4] + "-" + p_week[4:6] + "-" + p_week[6:8])
                            p_month2 = str(p_month_a[:4] + "-" + p_month_a[4:6] + "-" + p_month_a[6:8])
                        elif (p_features == "feature_l3"):
                            p_current_date = datetime.datetime.strptime(p_partition[0:6] + "01", '%Y%m%d')
                            end_month = (p_current_date + relativedelta(months=1))
                            p_month = str((end_month - relativedelta(days=1)).strftime('%Y%m%d'))
                            p_month_a = str((p_current_date + relativedelta(months=0)).strftime('%Y%m%d'))
                            p_current_date = (end_month - relativedelta(days=1))
                            p_month1 = str(p_month[:4] + "-" + p_month[4:6] + "-" + p_month[6:8])
                            p_month2 = str(p_month_a[:4] + "-" + p_month_a[4:6] + "-" + p_month_a[6:8])
                        else:
                            p_current_date = datetime.datetime.strptime(p_partition, '%Y%m%d')
                            end_month = (p_current_date + relativedelta(months=1))
                            p_month = str((end_month - relativedelta(days=1)).strftime('%Y%m%d'))
                            p_month_a = str((p_current_date - relativedelta(days=90)).strftime('%Y%m%d'))
                            p_current_date = (end_month - relativedelta(days=1))
                            p_month1 = str(p_month[:4] + "-" + p_month[4:6] + "-" + p_month[6:8])
                            p_month2 = str(p_month_a[:4] + "-" + p_month_a[4:6] + "-" + p_month_a[6:8])
                        p_old_date = datetime.datetime.strptime(p_month2, '%Y-%m-%d')
                        p_load_path = []
                        for line in list_path:
                            date_data = datetime.datetime.strptime(line.split('/')[-2].split('=')[1], '%Y-%m-%d')
                            if (p_old_date <= date_data <= p_current_date):
                                p_load_path.append(line)

                    elif ("/start_of_week=" in list_path[0]):
                        base_filepath = str(load_path)
                        p_partition_type = "start_of_week="
                        if (p_features == "feature_l2" or p_features == "feature_l1"):
                            p_date = datetime.datetime.strptime(p_partition, '%Y%m%d')
                            p_start = p_date - datetime.timedelta(days=p_date.weekday() % 7)
                            p_current_date = p_start + datetime.timedelta(days=6)
                            p_week = str(p_current_date.strftime('%Y%m%d'))
                            p_month_a = str((p_current_date - relativedelta(weeks=1)).strftime('%Y%m%d'))
                            p_month1 = str(p_week[:4] + "-" + p_week[4:6] + "-" + p_week[6:8])
                            p_month2 = str(p_month_a[:4] + "-" + p_month_a[4:6] + "-" + p_month_a[6:8])
                        elif (p_features == "feature_l3"):
                            p_current_date = datetime.datetime.strptime(p_partition[0:6] + "01", '%Y%m%d')
                            end_month = (p_current_date + relativedelta(months=1))
                            p_month = str((end_month - relativedelta(days=1)).strftime('%Y%m%d'))
                            p_month_a = str((p_current_date + relativedelta(months=0)).strftime('%Y%m%d'))
                            p_current_date = (end_month - relativedelta(days=1))
                            p_month1 = str(p_month[:4] + "-" + p_month[4:6] + "-" + p_month[6:8])
                            p_month2 = str(p_month_a[:4] + "-" + p_month_a[4:6] + "-" + p_month_a[6:8])
                        else:
                            p_date = datetime.datetime.strptime(p_partition, '%Y%m%d')
                            p_start = p_date - datetime.timedelta(days=p_date.weekday() % 7)
                            p_current_date = p_start + datetime.timedelta(days=6)
                            p_week = str(p_current_date.strftime('%Y%m%d'))
                            p_month_a = str((p_current_date - relativedelta(weeks=12)).strftime('%Y%m%d'))
                            p_month1 = str(p_week[:4] + "-" + p_week[4:6] + "-" + p_week[6:8])
                            p_month2 = str(p_month_a[:4] + "-" + p_month_a[4:6] + "-" + p_month_a[6:8])
                        p_old_date = datetime.datetime.strptime(p_month2, '%Y-%m-%d')
                        p_load_path = []
                        for line in list_path:
                            date_data = datetime.datetime.strptime(line.split('/')[-2].split('=')[1], '%Y-%m-%d')
                            if (p_old_date <= date_data <= p_current_date):
                                p_load_path.append(line)


                    elif ("/start_of_month=" in list_path[0]):
                        base_filepath = str(load_path)
                        p_partition_type = "start_of_month="
                        if (p_features == "feature_l2" or p_features == "feature_l1" or p_features == "feature_l3"):
                            p_current_date = datetime.datetime.strptime(p_partition[0:6] + "01", '%Y%m%d')
                            end_month = (p_current_date + relativedelta(months=1))
                            p_month = str((end_month - relativedelta(days=1)).strftime('%Y%m%d'))
                            p_month_a = str((p_current_date + relativedelta(months=0)).strftime('%Y%m%d'))
                            p_current_date = (end_month - relativedelta(days=1))
                            p_month1 = str(p_month[:4] + "-" + p_month[4:6] + "-01")
                            p_month2 = str(p_month_a[:4] + "-" + p_month_a[4:6] + "-" + p_month_a[6:8])
                        else:
                            p_current_date = datetime.datetime.strptime(p_partition[0:6] + "01", '%Y%m%d')
                            p_month_a = str((p_current_date - relativedelta(months=3)).strftime('%Y%m%d'))
                            p_month1 = str(p_partition[:4] + "-" + p_partition[4:6] + "-" + p_partition[6:8])
                            p_month2 = str(p_month_a[:4] + "-" + p_month_a[4:6] + "-" + p_month_a[6:8])
                        p_old_date = datetime.datetime.strptime(p_month2, '%Y-%m-%d')
                        p_load_path = []
                        for line in list_path:
                            date_data = datetime.datetime.strptime(line.split('/')[-2].split('=')[1], '%Y-%m-%d')
                            if (p_old_date <= date_data <= p_current_date):
                                p_load_path.append(line)

                    elif ("/partition_month=" in list_path[0]):
                        base_filepath = str(load_path)
                        p_partition_type = "partition_month="
                        if (p_features == "feature_l2" or p_features == "feature_l1" or p_features == "feature_l3"):
                            p_current_date = datetime.datetime.strptime(p_partition[0:6] + "01", '%Y%m%d')
                            end_month = (p_current_date + relativedelta(months=1))
                            p_month = str((end_month - relativedelta(days=1)).strftime('%Y%m%d'))
                            p_month_a = str((p_current_date + relativedelta(months=0)).strftime('%Y%m%d'))
                            p_current_date = (end_month - relativedelta(days=1))
                            p_month1 = str(p_month[:4] + p_month[4:6])
                            p_month2 = str(p_month_a[:4] + p_month_a[4:6])
                        else:
                            p_current_date = datetime.datetime.strptime(p_partition[0:6] + "01", '%Y%m%d')
                            p_month_a = str((p_current_date - relativedelta(months=3)).strftime('%Y%m%d'))
                            p_month1 = str(p_partition[0:6])
                            p_month2 = str(p_month_a[0:6])
                        p_old_date = datetime.datetime.strptime(p_month2, '%Y%m')
                        p_load_path = []
                        for line in list_path:
                            if ("-" in line.split('/')[-2].split('=')[1]):
                                date_data = datetime.datetime.strptime(line.split('/')[-2].split('=')[1], '%Y-%m-%d')
                            else:
                                date_data = datetime.datetime.strptime(line.split('/')[-2].split('=')[1] + "01",
                                                                       '%Y%m%d')
                            if (p_old_date <= date_data <= p_current_date):
                                p_load_path.append(line)

                    elif ("/partition_date=" in list_path[0] ):
                        base_filepath = str(load_path)
                        p_partition_type = "partition_date="
                        if (p_features == "feature_l1"):
                            p_current_date = datetime.datetime.strptime(p_partition, '%Y%m%d')
                            p_month_a = str((p_current_date - relativedelta(days=0)).strftime('%Y%m%d'))
                            p_month1 = str(p_partition)
                            p_month2 = str(p_month_a)
                        elif (p_features == "feature_l2"):
                            p_date = datetime.datetime.strptime(p_partition, '%Y%m%d')
                            p_start = p_date - datetime.timedelta(days=p_date.weekday() % 7)
                            p_current_date = p_start + datetime.timedelta(days=6)
                            p_week = str(p_current_date.strftime('%Y%m%d'))
                            p_month_a = str((p_current_date - relativedelta(weeks=1)).strftime('%Y%m%d'))
                            p_month1 = str(p_week)
                            p_month2 = str(p_month_a)
                        elif (p_features == "feature_l3"):
                            p_current_date = datetime.datetime.strptime(p_partition[0:6] + "01", '%Y%m%d')
                            end_month = (p_current_date + relativedelta(months=1))
                            p_month = str((end_month - relativedelta(days=1)).strftime('%Y%m%d'))
                            p_month_a = str((p_current_date + relativedelta(months=0)).strftime('%Y%m%d'))
                            p_current_date = (end_month - relativedelta(days=1))
                            p_month1 = str(p_month)
                            p_month2 = str(p_month_a)
                        else:
                            p_current_date = datetime.datetime.strptime(p_partition, '%Y%m%d')
                            end_month = (p_current_date + relativedelta(months=1))
                            p_month = str((end_month - relativedelta(days=1)).strftime('%Y%m%d'))
                            p_month_a = str((p_current_date - relativedelta(days=90)).strftime('%Y%m%d'))
                            p_current_date = (end_month - relativedelta(days=1))
                            p_month1 = str(p_month)
                            p_month2 = str(p_month_a)
                        p_old_date = datetime.datetime.strptime(p_month2, '%Y%m%d')
                        p_load_path = []
                        for line in list_path:
                            if ("-" in line.split('/')[-2].split('=')[1]):
                                date_data = datetime.datetime.strptime(line.split('/')[-2].split('=')[1], '%Y-%m-%d')
                            else:
                                date_data = datetime.datetime.strptime(line.split('/')[-2].split('=')[1], '%Y%m%d')
                            if (p_old_date <= date_data <= p_current_date):
                                p_load_path.append(line)

                    elif ("no_partition" == list_path[0]):
                        base_filepath = str(load_path)
                        p_partition_type = ""
                        p_month1 = ""
                        p_no = "no"

                    else:
                        base_filepath = str(load_path)
                        p_partition_type = ""
                        p_month1 = ""
                        p_no = "no"

                elif (
                        "/mnt/customer360-blob-output/C360/UTILITIES/metadata_table/" == load_path and p_partition != "no_input" and p_increment_flag_load == "no"):
                    base_filepath = str(load_path)
                    p_month1 = ""
                elif (
                        "/customer360-blob-data/" in load_path and p_partition != "no_input" and p_increment_flag_load == "no"):
                    base_filepath = str(load_path)
                    list_temp = ""
                    try:
                        try:
                            if (base_source != None and base_source.lower() == "dl2"):
                                try:
                                    list_temp = subprocess.check_output(
                                        "ls -dl /dbfs" + load_path + "*/*/*/ |grep /dbfs |awk -F' ' '{print $NF}' |grep /ld_",
                                        shell=True).splitlines()
                                    if (list_temp == []):
                                        raise ValueError("Ok")
                                except:
                                    list_temp = subprocess.check_output(
                                        "ls -dl /dbfs" + load_path + "*/*/ |grep /dbfs |awk -F' ' '{print $NF}' |grep /ld_",
                                        shell=True).splitlines()
                            else:
                                list_temp = subprocess.check_output(
                                    "ls -dl /dbfs" + load_path + "*/ |grep /dbfs |awk -F' ' '{print $NF}' |grep =20",
                                    shell=True).splitlines()
                        except:
                            list_temp = subprocess.check_output(
                                "ls -dl /dbfs" + load_path + "*/*/ |grep /dbfs |awk -F' ' '{print $NF}' |grep =20",
                                shell=True).splitlines()
                    except:
                        list_temp = ""
                    list_path = []
                    if (list_temp == ""):
                        list_path.append("no_partition")
                    else:
                        for read_path in list_temp:
                            list_path.append(str(read_path)[2:-1].split('dbfs')[1])
                    if ("/ld_year=" in list_path[0] and "/ld_month=" in list_path[0] and "/ld_day=" in list_path[0]) and (base_source != None and base_source.lower() == "dl2"):
                        p_partition_type = "ld_year=|ld_month=|ld_day="
                        if (p_features == "feature_l1"):
                            p_current_date = datetime.datetime.strptime(p_partition, '%Y%m%d')
                            p_month_a = str((p_current_date - relativedelta(days=0)).strftime('%Y%m%d'))
                            if ("-" in list_path[0]):
                                p_month1 = str(p_partition[0:4] + "-" + p_partition[4:6] + "-" + p_partition[6:8])
                            else:
                                p_month1 = str(p_partition)
                            p_month2 = str(p_month_a)
                        elif (p_features == "feature_l2"):
                            p_date = datetime.datetime.strptime(p_partition, '%Y%m%d')
                            p_start = p_date - datetime.timedelta(days=p_date.weekday() % 7)
                            p_current_date = p_start + datetime.timedelta(days=6)
                            p_week = str(p_current_date.strftime('%Y%m%d'))
                            p_month_a = str((p_current_date - relativedelta(weeks=1)).strftime('%Y%m%d'))
                            p_month1 = str(p_week)
                            p_month2 = str(p_month_a)
                        elif (p_features == "feature_l3"):
                            p_current_date = datetime.datetime.strptime(p_partition[0:6] + "01", '%Y%m%d')
                            end_month = (p_current_date + relativedelta(months=1))
                            p_month = str((end_month - relativedelta(days=1)).strftime('%Y%m%d'))
                            p_month_a = str((p_current_date + relativedelta(months=0)).strftime('%Y%m%d'))
                            p_current_date = (end_month - relativedelta(days=1))
                            p_month1 = str(p_month)
                            p_month2 = str(p_month_a)
                        else:
                            p_current_date = datetime.datetime.strptime(p_partition, '%Y%m%d')
                            end_month = (p_current_date + relativedelta(months=1))
                            p_month = str((end_month - relativedelta(days=1)).strftime('%Y%m%d'))
                            p_month_a = str((p_current_date - relativedelta(days=90)).strftime('%Y%m%d'))
                            p_current_date = (end_month - relativedelta(days=1))
                            p_month1 = str(p_month)
                            p_month2 = str(p_month_a)
                        p_old_date = datetime.datetime.strptime(p_month2, '%Y%m%d')
                        p_load_path = []
                        for line in list_path:
                            try:
                                if (base_source != None and base_source.lower() == "dl2"):
                                    date_data = datetime.datetime.strptime(
                                        line.split('/')[-4].split('=')[1].replace('-', '') +
                                        line.split('/')[-3].split('=')[
                                            1].replace('-', '') + line.split('/')[-2].split('=')[1].replace('-', ''),
                                        '%Y%m%d')
                                else:
                                    date_data = datetime.datetime.strptime(
                                        line.split('/')[-2].split('=')[1].replace('-', ''),
                                        '%Y%m%d')
                            except:
                                if (base_source != None and base_source.lower() == "dl2"):
                                    date_data = datetime.datetime.strptime(
                                        line.split('/')[-3].split('=')[1].replace('-', '') +
                                        line.split('/')[-2].split('=')[
                                            1].replace('-', ''),
                                        '%Y%m%d')
                                else:
                                    date_data = datetime.datetime.strptime(
                                        line.split('/')[-2].split('=')[1].replace('-', ''),
                                        '%Y%m')
                            if (p_old_date <= date_data <= p_current_date):
                                p_load_path.append(line)

                    elif ("/ld_year=" in list_path[0] and "/ld_month=" in list_path[0] ) and (base_source != None and base_source.lower() == "dl2"):
                        p_partition_type = "ld_year=|ld_month="
                        if (p_features == "feature_l2" or p_features == "feature_l1" or p_features == "feature_l3"):
                            p_current_date = datetime.datetime.strptime(p_partition[0:6] + "01", '%Y%m%d')
                            end_month = (p_current_date + relativedelta(months=1))
                            p_month = str((end_month - relativedelta(days=1)).strftime('%Y%m%d'))
                            p_month_a = str((p_current_date + relativedelta(months=0)).strftime('%Y%m%d'))
                            p_current_date = (end_month - relativedelta(days=1))
                            p_month1 = str(p_month[:4] + p_month[4:6])
                            p_month2 = str(p_month_a[:4] + p_month_a[4:6])
                        else:
                            p_current_date = datetime.datetime.strptime(p_partition, '%Y%m%d')
                            end_month = (p_current_date + relativedelta(months=1))
                            p_month = str((end_month - relativedelta(days=1)).strftime('%Y%m%d'))
                            p_month_a = str((p_current_date - relativedelta(days=90)).strftime('%Y%m%d'))
                            p_current_date = (end_month - relativedelta(days=1))
                            p_month1 = str(p_month[0:6])
                            p_month2 = str(p_month_a[0:6])
                        p_old_date = datetime.datetime.strptime(p_month2, '%Y%m')
                        p_load_path = []
                        for line in list_path:
                            try:
                                if (base_source != None and base_source.lower() == "dl2"):
                                    date_data = datetime.datetime.strptime(
                                        line.split('/')[-4].split('=')[1].replace('-', '') +
                                        line.split('/')[-3].split('=')[
                                            1].replace('-', '') + line.split('/')[-2].split('=')[1].replace('-', ''),
                                        '%Y%m%d')
                                else:
                                    date_data = datetime.datetime.strptime(
                                        line.split('/')[-2].split('=')[1].replace('-', ''),
                                        '%Y%m%d')
                            except:
                                if (base_source != None and base_source.lower() == "dl2"):
                                    date_data = datetime.datetime.strptime(
                                        line.split('/')[-3].split('=')[1].replace('-', '') +
                                        line.split('/')[-2].split('=')[
                                            1].replace('-', ''),
                                        '%Y%m%d')
                                else:
                                    date_data = datetime.datetime.strptime(
                                        line.split('/')[-2].split('=')[1].replace('-', ''),
                                        '%Y%m')
                            if (p_old_date <= date_data <= p_current_date):
                                p_load_path.append(line)

                    elif ("/partition_month=" in list_path[0]):
                        p_partition_type = "partition_month="
                        if (p_features == "feature_l2" or p_features == "feature_l1" or p_features == "feature_l3"):
                            p_current_date = datetime.datetime.strptime(p_partition[0:6] + "01", '%Y%m%d')
                            end_month = (p_current_date + relativedelta(months=1))
                            p_month = str((end_month - relativedelta(days=1)).strftime('%Y%m%d'))
                            p_month_a = str((p_current_date + relativedelta(months=0)).strftime('%Y%m%d'))
                            p_current_date = (end_month - relativedelta(days=1))
                            p_month1 = str(p_month[:4] + p_month[4:6])
                            p_month2 = str(p_month_a[:4] + p_month_a[4:6])
                        else:
                            p_current_date = datetime.datetime.strptime(p_partition, '%Y%m%d')
                            end_month = (p_current_date + relativedelta(months=1))
                            p_month = str((end_month - relativedelta(days=1)).strftime('%Y%m%d'))
                            p_month_a = str((p_current_date - relativedelta(days=90)).strftime('%Y%m%d'))
                            p_current_date = (end_month - relativedelta(days=1))
                            p_month1 = str(p_month[0:6])
                            p_month2 = str(p_month_a[0:6])
                        p_old_date = datetime.datetime.strptime(p_month2, '%Y%m')
                        p_load_path = []
                        for line in list_path:
                            if ("-" in line.split('/')[-2].split('=')[1]):
                                date_data = datetime.datetime.strptime(line.split('/')[-2].split('=')[1], '%Y-%m-%d')
                            else:
                                date_data = datetime.datetime.strptime(line.split('/')[-2].split('=')[1] + "01",
                                                                       '%Y%m%d')
                            if (p_old_date <= date_data <= p_current_date):
                                p_load_path.append(line)

                    elif ("/partition_date=" in list_path[0] and "=" not in list_path[0].split('/')[-3]):
                        p_partition_type = "partition_date="
                        if (p_features == "feature_l1"):
                            p_current_date = datetime.datetime.strptime(p_partition, '%Y%m%d')
                            p_month_a = str((p_current_date - relativedelta(days=0)).strftime('%Y%m%d'))
                            if ("-" in list_path[0]):
                                p_month1 = str(p_partition[0:4] + "-" + p_partition[4:6] + "-" + p_partition[6:8])
                            else:
                                p_month1 = str(p_partition)
                            p_month2 = str(p_month_a)
                        elif (p_features == "feature_l2"):
                            p_date = datetime.datetime.strptime(p_partition, '%Y%m%d')
                            p_start = p_date - datetime.timedelta(days=p_date.weekday() % 7)
                            p_current_date = p_start + datetime.timedelta(days=6)
                            p_week = str(p_current_date.strftime('%Y%m%d'))
                            p_month_a = str((p_current_date - relativedelta(weeks=1)).strftime('%Y%m%d'))
                            p_month1 = str(p_week)
                            p_month2 = str(p_month_a)
                        elif (p_features == "feature_l3"):
                            p_current_date = datetime.datetime.strptime(p_partition[0:6] + "01", '%Y%m%d')
                            end_month = (p_current_date + relativedelta(months=1))
                            p_month = str((end_month - relativedelta(days=1)).strftime('%Y%m%d'))
                            p_month_a = str((p_current_date + relativedelta(months=0)).strftime('%Y%m%d'))
                            p_current_date = (end_month - relativedelta(days=1))
                            p_month1 = str(p_month)
                            p_month2 = str(p_month_a)
                        else:
                            p_current_date = datetime.datetime.strptime(p_partition, '%Y%m%d')
                            end_month = (p_current_date + relativedelta(months=1))
                            p_month = str((end_month - relativedelta(days=1)).strftime('%Y%m%d'))
                            p_month_a = str((p_current_date - relativedelta(days=90)).strftime('%Y%m%d'))
                            p_current_date = (end_month - relativedelta(days=1))
                            p_month1 = str(p_month)
                            p_month2 = str(p_month_a)
                        p_old_date = datetime.datetime.strptime(p_month2, '%Y%m%d')
                        p_load_path = []
                        for line in list_path:
                            if ("-" in line.split('/')[-2].split('=')[1]):
                                date_data = datetime.datetime.strptime(line.split('/')[-2].split('=')[1], '%Y-%m-%d')
                            else:
                                date_data = datetime.datetime.strptime(line.split('/')[-2].split('=')[1], '%Y%m%d')
                            if (p_old_date <= date_data <= p_current_date):
                                p_load_path.append(line)

                    elif ("/partition_date=" in list_path[0] and "=" in list_path[0].split('/')[-3]):
                        p_partition_type = "*=*/partition_date="
                        if (p_features == "feature_l1"):
                            p_current_date = datetime.datetime.strptime(p_partition, '%Y%m%d')
                            p_month_a = str((p_current_date - relativedelta(days=0)).strftime('%Y%m%d'))
                            if ("-" in list_path[0]):
                                p_month1 = str(p_partition[0:4] + "-" + p_partition[4:6] + "-" + p_partition[6:8])
                            else:
                                p_month1 = str(p_partition)
                            p_month2 = str(p_month_a)
                        if (p_features == "feature_l3"):
                            p_current_date = datetime.datetime.strptime(p_partition[0:6] + "01", '%Y%m%d')
                            end_month = (p_current_date + relativedelta(months=1))
                            p_month = str((end_month - relativedelta(days=1)).strftime('%Y%m%d'))
                            p_month_a = str((p_current_date + relativedelta(months=0)).strftime('%Y%m%d'))
                            p_current_date = (end_month - relativedelta(days=1))
                            p_month1 = str(p_month)
                            p_month2 = str(p_month_a)
                        p_old_date = datetime.datetime.strptime(p_month2, '%Y%m%d')
                        p_load_path = []
                        for line in list_path:
                            if ("-" in line.split('/')[-2].split('=')[1]):
                                date_data = datetime.datetime.strptime(line.split('/')[-2].split('=')[1], '%Y-%m-%d')
                            else:
                                date_data = datetime.datetime.strptime(line.split('/')[-2].split('=')[1], '%Y%m%d')
                            if (p_old_date <= date_data <= p_current_date):
                                p_load_path.append(line)

                    elif ("no_partition" == list_path[0]):
                        base_filepath = str(load_path)
                        p_partition_type = ""
                        p_month1 = ""
                        p_no = "no"

                    else:
                        base_filepath = str(load_path)
                        p_partition_type = ""
                        p_month1 = ""
                        p_no = "no"

                else:
                    base_filepath = str(load_path)
                    p_partition_type = ""
                    p_month1 = ""
                    p_no = "no"

                p_base_pass = "no"
                if ("/partition_date=" in base_filepath):
                    p_base_pass = "ok"
                    base_filepath = base_filepath.rsplit('/', 2)[0]
                if (base_source != None and base_source.lower() == "dl2"):
                    try:
                        load_path1 = str(load_path) + p_partition_type.split("|")[0] + str(p_month1)[:4] + "/" + \
                                     p_partition_type.split("|")[1] + str(p_month1)[4:6] + "/" + \
                                     p_partition_type.split("|")[2] + str(p_month1)[6:] + "/"
                    except:
                        load_path1 = str(load_path) + p_partition_type.split("|")[0] + str(p_month1)[:4] + "/" + \
                                     p_partition_type.split("|")[1] + str(p_month1)[4:6] + "/"
                else:
                    load_path1 = str(load_path) + p_partition_type + str(p_month1)
                if (p_features == "feature_l4" or p_features == "feature_l2" or p_features == "feature_l3"):
                    logging.info("basePath: {}".format(base_filepath))
                    logging.info("load_path: {}".format(load_path))
                    logging.info("file_format: {}".format(self._file_format))
                    if (p_no == "run"):
                        logging.info("partition_type: {}".format(p_partition_type.split('=')[0]))
                        logging.info("read_start: {}".format(p_month2))
                        logging.info("read_end: {}".format(p_month1))
                    logging.info("Fetching source data")
                else:
                    logging.info("basePath: {}".format(base_filepath))
                    logging.info("load_path: {}".format(load_path1))
                    logging.info("file_format: {}".format(self._file_format))
                    logging.info("Fetching source data")

                if ("/mnt/customer360-blob-output/C360/UTILITIES/metadata_table/" == load_path):
                    logging.info("load_path metadata_table: {}".format(load_path))
                    df = self._get_spark().read.option("multiline", "true").option("mode", "PERMISSIVE").load(load_path,
                                                                                                              self._file_format,
                                                                                                              **self._load_args)
                elif (p_features == "feature_l4"):
                    a = "1"
                    if ("_features/" in load_path):
                        x = []
                        try:
                            x = subprocess.check_output("ls -dl /dbfs" + load_path + " |grep .parq",
                                                        shell=True).splitlines()
                        except:
                            x.append("partitions")
                    if ("/customer360-blob-data/" in load_path):
                        x = []
                        try:
                            x = subprocess.check_output("ls -dl /dbfs" + load_path + " |grep .parq",
                                                        shell=True).splitlines()
                        except:
                            x.append("partitions")
                    if (".parquet" in str(x[0])):
                        df = self._get_spark().read.option("multiline", "true").option("mode", "PERMISSIVE").option(
                            "inferSchema", "true").load(
                            load_path, self._file_format, **self._load_args)
                    else:
                        df = self._get_spark().read.option("multiline", "true").option("mode", "PERMISSIVE").option(
                            "inferSchema", "true").option(
                            "basePath", base_filepath).load(p_load_path, self._file_format, **self._load_args)
                else:
                    if (("/mnt/customer360-blob-data/C360/" in load_path) or (
                            "/mnt/customer360-blob-output/C360/" in load_path)) and (
                            p_features == "feature_l2" or p_features == "feature_l3"):
                        try:
                            df = self._get_spark().read.option("multiline", "true").option("mode", "PERMISSIVE").option(
                                "inferSchema", "true").option(
                                "basePath", base_filepath).load(p_load_path, self._file_format, **self._load_args)
                        except:
                            try:
                                df = self._get_spark().read.option("multiline", "true").option("mode", "PERMISSIVE").option(
                                    "inferSchema", "true").option(
                                    "basePath", base_filepath).load(load_path1, self._file_format, **self._load_args)
                            except:
                                raise ValueError("Path does not exist: "+load_path1)

                    elif ("_features/" in load_path) and (p_features == "feature_l2" or p_features == "feature_l3"):
                        try:
                            df = self._get_spark().read.option("multiline", "true").option("mode", "PERMISSIVE").option(
                                "inferSchema", "true").option(
                                "basePath", base_filepath).load(p_load_path, self._file_format, **self._load_args)
                        except:
                            try:
                                df = self._get_spark().read.option("multiline", "true").option("mode",
                                                                                               "PERMISSIVE").option(
                                    "inferSchema", "true").option(
                                    "basePath", base_filepath).load(load_path1, self._file_format, **self._load_args)
                            except:
                                raise ValueError("Path does not exist: " + load_path1)
                    else:
                        try:
                            df = self._get_spark().read.option("multiline", "true").option("mode", "PERMISSIVE").option(
                                "inferSchema", "true").option(
                                "basePath", base_filepath).load(p_load_path, self._file_format)
                        except:
                            if(p_base_pass == "no"):
                                try:
                                    df = self._get_spark().read.option("multiline", "true").option("mode", "PERMISSIVE").option(
                                    "inferSchema", "true").load(load_path1, self._file_format)
                                except:
                                    raise ValueError("Path does not exist: " + load_path1)
                            else:
                                try:
                                    df = self._get_spark().read.option("multiline", "true").option("mode",
                                                                                                   "PERMISSIVE").option(
                                        "inferSchema", "true").option(
                                        "basePath", base_filepath).load(load_path1, self._file_format)
                                except:
                                    raise ValueError("Path does not exist: " + load_path1)
            else:
                if ("/" == load_path[-1:]):
                    load_path = load_path
                else:
                    load_path = load_path + "/"
                if ("_features/" in load_path and p_partition != "no_input" and p_increment_flag_load == "no"):
                    try:
                        try:
                            list_temp = subprocess.check_output(
                                "hadoop fs -ls -d " + load_path + "*/  |awk -F' ' '{print $NF}' |grep =20",
                                shell=True).splitlines()
                            if (".parq" in str("\n".join(str(e)[2:-1] for e in list_temp))):
                                list_temp = subprocess.check_output(
                                    "hadoop fs -ls -d " + load_path + "*/ |grep C360 |awk -F' ' '{print $NF}' |grep Benz",
                                    shell=True).splitlines()
                        except:
                            list_temp = subprocess.check_output(
                                "hadoop fs -ls -d " + load_path + "*/*/ |awk -F' ' '{print $NF}' |grep =20",
                                shell=True).splitlines()
                            if (".parq" in str("\n".join(str(e)[2:-1] for e in list_temp))):
                                list_temp = subprocess.check_output(
                                    "hadoop fs -ls -d " + load_path + "*/ |grep C360 |awk -F' ' '{print $NF}' |grep Benz",
                                    shell=True).splitlines()
                    except:
                        list_temp = ""
                    list_path = []
                    if (list_temp == ""):
                        list_path.append("no_partition")
                    else:
                        for read_path in list_temp:
                            list_path.append(str(read_path)[2:-1])
                    if ("/event_partition_date=" in list_path[0]):
                        base_filepath = str(load_path)
                        p_partition_type = "event_partition_date="
                        if (p_features == "feature_l1"):
                            p_current_date = datetime.datetime.strptime(p_partition, '%Y%m%d')
                            p_month_a = str((p_current_date - relativedelta(days=0)).strftime('%Y%m%d'))
                            p_month1 = str(p_partition[:4] + "-" + p_partition[4:6] + "-" + p_partition[6:8])
                            p_month2 = str(p_month_a[:4] + "-" + p_month_a[4:6] + "-" + p_month_a[6:8])
                        elif (p_features == "feature_l2"):
                            p_date = datetime.datetime.strptime(p_partition, '%Y%m%d')
                            p_start = p_date - datetime.timedelta(days=p_date.weekday() % 7)
                            p_current_date = p_start + datetime.timedelta(days=6)
                            p_week = str(p_current_date.strftime('%Y%m%d'))
                            p_month_a = str((p_current_date - relativedelta(weeks=1)).strftime('%Y%m%d'))
                            p_month1 = str(p_week[:4] + "-" + p_week[4:6] + "-" + p_week[6:8])
                            p_month2 = str(p_month_a[:4] + "-" + p_month_a[4:6] + "-" + p_month_a[6:8])
                        elif (p_features == "feature_l3"):
                            p_current_date = datetime.datetime.strptime(p_partition[0:6] + "01", '%Y%m%d')
                            end_month = (p_current_date + relativedelta(months=1))
                            p_month = str((end_month - relativedelta(days=1)).strftime('%Y%m%d'))
                            p_month_a = str((p_current_date + relativedelta(months=0)).strftime('%Y%m%d'))
                            p_current_date = (end_month - relativedelta(days=1))
                            p_month1 = str(p_month[:4] + "-" + p_month[4:6] + "-" + p_month[6:8])
                            p_month2 = str(p_month_a[:4] + "-" + p_month_a[4:6] + "-" + p_month_a[6:8])
                        else:
                            p_current_date = datetime.datetime.strptime(p_partition, '%Y%m%d')
                            end_month = (p_current_date + relativedelta(months=1))
                            p_month = str((end_month - relativedelta(days=1)).strftime('%Y%m%d'))
                            p_month_a = str((p_current_date - relativedelta(days=90)).strftime('%Y%m%d'))
                            p_current_date = (end_month - relativedelta(days=1))
                            p_month1 = str(p_month[:4] + "-" + p_month[4:6] + "-" + p_month[6:8])
                            p_month2 = str(p_month_a[:4] + "-" + p_month_a[4:6] + "-" + p_month_a[6:8])
                        p_old_date = datetime.datetime.strptime(p_month2, '%Y-%m-%d')
                        p_load_path = []
                        for line in list_path:
                            date_data = datetime.datetime.strptime(line.split('/')[-1].split('=')[1], '%Y-%m-%d')
                            if (p_old_date <= date_data <= p_current_date):
                                p_load_path.append(line)

                    elif ("/start_of_week=" in list_path[0]):
                        base_filepath = str(load_path)
                        p_partition_type = "start_of_week="
                        if (p_features == "feature_l2" or p_features == "feature_l1"):
                            p_date = datetime.datetime.strptime(p_partition, '%Y%m%d')
                            p_start = p_date - datetime.timedelta(days=p_date.weekday() % 7)
                            p_current_date = p_start + datetime.timedelta(days=6)
                            p_week = str(p_current_date.strftime('%Y%m%d'))
                            p_month_a = str((p_current_date - relativedelta(weeks=1)).strftime('%Y%m%d'))
                            p_month1 = str(p_week[:4] + "-" + p_week[4:6] + "-" + p_week[6:8])
                            p_month2 = str(p_month_a[:4] + "-" + p_month_a[4:6] + "-" + p_month_a[6:8])
                        elif (p_features == "feature_l3"):
                            p_current_date = datetime.datetime.strptime(p_partition[0:6] + "01", '%Y%m%d')
                            end_month = (p_current_date + relativedelta(months=1))
                            p_month = str((end_month - relativedelta(days=1)).strftime('%Y%m%d'))
                            p_month_a = str((p_current_date + relativedelta(months=0)).strftime('%Y%m%d'))
                            p_current_date = (end_month - relativedelta(days=1))
                            p_month1 = str(p_month[:4] + "-" + p_month[4:6] + "-" + p_month[6:8])
                            p_month2 = str(p_month_a[:4] + "-" + p_month_a[4:6] + "-" + p_month_a[6:8])
                        else:
                            p_date = datetime.datetime.strptime(p_partition, '%Y%m%d')
                            p_start = p_date - datetime.timedelta(days=p_date.weekday() % 7)
                            p_current_date = p_start + datetime.timedelta(days=6)
                            p_week = str(p_current_date.strftime('%Y%m%d'))
                            p_month_a = str((p_current_date - relativedelta(weeks=12)).strftime('%Y%m%d'))
                            p_month1 = str(p_week[:4] + "-" + p_week[4:6] + "-" + p_week[6:8])
                            p_month2 = str(p_month_a[:4] + "-" + p_month_a[4:6] + "-" + p_month_a[6:8])
                        p_old_date = datetime.datetime.strptime(p_month2, '%Y-%m-%d')
                        p_load_path = []
                        for line in list_path:
                            date_data = datetime.datetime.strptime(line.split('/')[-1].split('=')[1], '%Y-%m-%d')
                            if (p_old_date <= date_data <= p_current_date):
                                p_load_path.append(line)

                    elif ("/start_of_month=" in list_path[0]):
                        base_filepath = str(load_path)
                        p_partition_type = "start_of_month="
                        if (p_features == "feature_l2" or p_features == "feature_l1" or p_features == "feature_l3"):
                            p_current_date = datetime.datetime.strptime(p_partition[0:6] + "01", '%Y%m%d')
                            end_month = (p_current_date + relativedelta(months=1))
                            p_month = str((end_month - relativedelta(days=1)).strftime('%Y%m%d'))
                            p_month_a = str((p_current_date + relativedelta(months=0)).strftime('%Y%m%d'))
                            p_current_date = (end_month - relativedelta(days=1))
                            p_month1 = str(p_month[:4] + "-" + p_month[4:6] + "-01")
                            p_month2 = str(p_month_a[:4] + "-" + p_month_a[4:6] + "-" + p_month_a[6:8])
                        else:
                            p_current_date = datetime.datetime.strptime(p_partition[0:6] + "01", '%Y%m%d')
                            p_month_a = str((p_current_date - relativedelta(months=3)).strftime('%Y%m%d'))
                            p_month1 = str(p_partition[:4] + "-" + p_partition[4:6] + "-" + p_partition[6:8])
                            p_month2 = str(p_month_a[:4] + "-" + p_month_a[4:6] + "-" + p_month_a[6:8])
                        p_old_date = datetime.datetime.strptime(p_month2, '%Y-%m-%d')
                        p_load_path = []
                        for line in list_path:
                            date_data = datetime.datetime.strptime(line.split('/')[-1].split('=')[1], '%Y-%m-%d')
                            if (p_old_date <= date_data <= p_current_date):
                                p_load_path.append(line)

                    elif ("/partition_month=" in list_path[0]):
                        base_filepath = str(load_path)
                        p_partition_type = "partition_month="
                        if (p_features == "feature_l2" or p_features == "feature_l1" or p_features == "feature_l3"):
                            p_current_date = datetime.datetime.strptime(p_partition[0:6] + "01", '%Y%m%d')
                            end_month = (p_current_date + relativedelta(months=1))
                            p_month = str((end_month - relativedelta(days=1)).strftime('%Y%m%d'))
                            p_month_a = str((p_current_date + relativedelta(months=0)).strftime('%Y%m%d'))
                            p_current_date = (end_month - relativedelta(days=1))
                            p_month1 = str(p_month[:4] + p_month[4:6])
                            p_month2 = str(p_month_a[:4] + p_month_a[4:6])
                        else:
                            p_current_date = datetime.datetime.strptime(p_partition[0:6] + "01", '%Y%m%d')
                            p_month_a = str((p_current_date - relativedelta(months=3)).strftime('%Y%m%d'))
                            p_month1 = str(p_partition[0:6])
                            p_month2 = str(p_month_a[0:6])
                        p_old_date = datetime.datetime.strptime(p_month2, '%Y%m')
                        p_load_path = []
                        for line in list_path:
                            if ("-" in line.split('/')[-1].split('=')[1]):
                                date_data = datetime.datetime.strptime(line.split('/')[-1].split('=')[1], '%Y-%m-%d')
                            else:
                                date_data = datetime.datetime.strptime(line.split('/')[-1].split('=')[1] + "01",
                                                                       '%Y%m%d')
                            if (p_old_date <= date_data <= p_current_date):
                                p_load_path.append(line)

                    elif ("/partition_date=" in list_path[0]):
                        base_filepath = str(load_path)
                        p_partition_type = "partition_date="
                        if (p_features == "feature_l1"):
                            p_current_date = datetime.datetime.strptime(p_partition, '%Y%m%d')
                            p_month_a = str((p_current_date - relativedelta(days=0)).strftime('%Y%m%d'))
                            p_month1 = str(p_partition)
                            p_month2 = str(p_month_a)
                        elif (p_features == "feature_l2"):
                            p_date = datetime.datetime.strptime(p_partition, '%Y%m%d')
                            p_start = p_date - datetime.timedelta(days=p_date.weekday() % 7)
                            p_current_date = p_start + datetime.timedelta(days=6)
                            p_week = str(p_current_date.strftime('%Y%m%d'))
                            p_month_a = str((p_current_date - relativedelta(weeks=1)).strftime('%Y%m%d'))
                            p_month1 = str(p_week)
                            p_month2 = str(p_month_a)
                        elif (p_features == "feature_l3"):
                            p_current_date = datetime.datetime.strptime(p_partition[0:6] + "01", '%Y%m%d')
                            end_month = (p_current_date + relativedelta(months=1))
                            p_month = str((end_month - relativedelta(days=1)).strftime('%Y%m%d'))
                            p_month_a = str((p_current_date + relativedelta(months=0)).strftime('%Y%m%d'))
                            p_current_date = (end_month - relativedelta(days=1))
                            p_month1 = str(p_month)
                            p_month2 = str(p_month_a)
                        else:
                            p_current_date = datetime.datetime.strptime(p_partition, '%Y%m%d')
                            end_month = (p_current_date + relativedelta(months=1))
                            p_month = str((end_month - relativedelta(days=1)).strftime('%Y%m%d'))
                            p_month_a = str((p_current_date - relativedelta(days=90)).strftime('%Y%m%d'))
                            p_current_date = (end_month - relativedelta(days=1))
                            p_month1 = str(p_month)
                            p_month2 = str(p_month_a)
                        p_old_date = datetime.datetime.strptime(p_month2, '%Y%m%d')
                        p_load_path = []
                        for line in list_path:
                            if ("-" in line.split('/')[-1].split('=')[1]):
                                date_data = datetime.datetime.strptime(line.split('/')[-1].split('=')[1], '%Y-%m-%d')
                            else:
                                date_data = datetime.datetime.strptime(line.split('/')[-1].split('=')[1], '%Y%m%d')
                            if (p_old_date <= date_data <= p_current_date):
                                p_load_path.append(line)

                    elif ("no_partition" == list_path[0]):
                        base_filepath = str(load_path)
                        p_partition_type = ""
                        p_month1 = ""
                        p_no = "no"

                    else:
                        base_filepath = str(load_path)
                        p_partition_type = ""
                        p_month1 = ""
                        p_no = "no"

                elif (
                        "/projects/prod/c360/data/UTILITIES/metadata_table/" == load_path and p_partition != "no_input" and p_increment_flag_load == "no"):
                    base_filepath = str(load_path)
                    p_month1 = ""
                elif (
                        "hdfs://10.237.82.9:8020/" in load_path and p_partition != "no_input" and p_increment_flag_load == "no"):
                    base_filepath = str(load_path)
                    list_temp = ""
                    try:
                        try:
                            if (base_source != None and base_source.lower() == "dl2"):
                                try:
                                    list_temp = subprocess.check_output(
                                        "hadoop fs -ls -d " + load_path + "*/*/*/ |awk -F' ' '{print $NF}' |grep /ld_ |grep =20",
                                        shell=True).splitlines()
                                    if (".parq" in str("\n".join(str(e)[2:-1] for e in list_temp))):
                                        list_temp = subprocess.check_output(
                                            "hadoop fs -ls -d " + load_path + "*/ |grep C360 |awk -F' ' '{print $NF}' |grep Benz",
                                            shell=True).splitlines()
                                except:
                                    list_temp = subprocess.check_output(
                                        "hadoop fs -ls -d " + load_path + "*/*/ |awk -F' ' '{print $NF}' |grep /ld_ |grep =20",
                                        shell=True).splitlines()
                                    if (".parq" in str("\n".join(str(e)[2:-1] for e in list_temp))):
                                        list_temp = subprocess.check_output(
                                            "hadoop fs -ls -d " + load_path + "*/ |grep C360 |awk -F' ' '{print $NF}' |grep Benz",
                                            shell=True).splitlines()
                            else:
                                list_temp = subprocess.check_output(
                                    "hadoop fs -ls -d " + load_path + "*/ |awk -F' ' '{print $NF}' |grep =20",
                                    shell=True).splitlines()
                                if (".parq" in str("\n".join(str(e)[2:-1] for e in list_temp))):
                                    list_temp = subprocess.check_output(
                                        "hadoop fs -ls -d " + load_path + "*/ |grep C360 |awk -F' ' '{print $NF}' |grep Benz",
                                        shell=True).splitlines()
                        except:
                            list_temp = subprocess.check_output(
                                "hadoop fs -ls -d " + load_path + "*/*/ |awk -F' ' '{print $NF}' |grep =20",
                                shell=True).splitlines()
                            if (".parq" in str("\n".join(str(e)[2:-1] for e in list_temp))):
                                list_temp = subprocess.check_output(
                                    "hadoop fs -ls -d " + load_path + "*/ |grep C360 |awk -F' ' '{print $NF}' |grep Benz",
                                    shell=True).splitlines()
                    except:
                        list_temp = ""
                    list_path = []
                    if (list_temp == ""):
                        list_path.append("no_partition")
                    else:
                        for read_path in list_temp:
                            list_path.append(str(read_path)[2:-1])
<<<<<<< HEAD
                        if ("/ld_year=" in list_path[0] and "/ld_month=" in list_path[0] and "/ld_day=" in list_path[
                            0]) and (base_source != None and base_source.lower() == "dl2"):
                            p_partition_type = "ld_year=|ld_month=|ld_day="
                            if (p_features == "feature_l1"):
                                p_current_date = datetime.datetime.strptime(p_partition, '%Y%m%d')
                                p_month_a = str((p_current_date - relativedelta(days=0)).strftime('%Y%m%d'))
                                if ("-" in list_path[0]):
                                    p_month1 = str(p_partition[0:4] + "-" + p_partition[4:6] + "-" + p_partition[6:8])
                                else:
                                    p_month1 = str(p_partition)
                                p_month2 = str(p_month_a)
                            elif (p_features == "feature_l2"):
                                p_date = datetime.datetime.strptime(p_partition, '%Y%m%d')
                                p_start = p_date - datetime.timedelta(days=p_date.weekday() % 7)
                                p_current_date = p_start + datetime.timedelta(days=6)
                                p_week = str(p_current_date.strftime('%Y%m%d'))
                                p_month_a = str((p_current_date - relativedelta(weeks=1)).strftime('%Y%m%d'))
                                p_month1 = str(p_week)
                                p_month2 = str(p_month_a)
                            elif (p_features == "feature_l3"):
                                p_current_date = datetime.datetime.strptime(p_partition[0:6] + "01", '%Y%m%d')
                                end_month = (p_current_date + relativedelta(months=1))
                                p_month = str((end_month - relativedelta(days=1)).strftime('%Y%m%d'))
                                p_month_a = str((p_current_date + relativedelta(months=0)).strftime('%Y%m%d'))
                                p_current_date = (end_month - relativedelta(days=1))
                                p_month1 = str(p_month)
                                p_month2 = str(p_month_a)
                            else:
                                p_current_date = datetime.datetime.strptime(p_partition, '%Y%m%d')
                                end_month = (p_current_date + relativedelta(months=1))
                                p_month = str((end_month - relativedelta(days=1)).strftime('%Y%m%d'))
                                p_month_a = str((p_current_date - relativedelta(days=90)).strftime('%Y%m%d'))
                                p_current_date = (end_month - relativedelta(days=1))
                                p_month1 = str(p_month)
                                p_month2 = str(p_month_a)
                            p_old_date = datetime.datetime.strptime(p_month2, '%Y%m%d')
                            p_load_path = []
                            for line in list_path:
                                try:
                                    if (base_source != None and base_source.lower() == "dl2"):
                                        date_data = datetime.datetime.strptime(
                                            line.split('/')[-3].split('=')[1].replace('-', '') +
                                            line.split('/')[-2].split('=')[
                                                1].replace('-', '') + line.split('/')[-1].split('=')[1].replace('-',
                                                                                                                ''),
                                            '%Y%m%d')
                                    else:
                                        date_data = datetime.datetime.strptime(
                                            line.split('/')[-1].split('=')[1].replace('-', ''),
                                            '%Y%m%d')
                                except:
                                    if (base_source != None and base_source.lower() == "dl2"):
                                        date_data = datetime.datetime.strptime(
                                            line.split('/')[-2].split('=')[1].replace('-', '') +
                                            line.split('/')[-1].split('=')[
                                                1].replace('-', ''),
                                            '%Y%m%d')
                                    else:
                                        date_data = datetime.datetime.strptime(
                                            line.split('/')[-1].split('=')[1].replace('-', ''),
                                            '%Y%m')
                                if (p_old_date <= date_data <= p_current_date):
                                    p_load_path.append(line)

                        elif ("/ld_year=" in list_path[0] and "/ld_month=" in list_path[0]) and (base_source != None and base_source.lower() == "dl2"):
                            p_partition_type = "ld_year=|ld_month="
                            if (p_features == "feature_l2" or p_features == "feature_l1" or p_features == "feature_l3"):
                                p_current_date = datetime.datetime.strptime(p_partition[0:6] + "01", '%Y%m%d')
                                end_month = (p_current_date + relativedelta(months=1))
                                p_month = str((end_month - relativedelta(days=1)).strftime('%Y%m%d'))
                                p_month_a = str((p_current_date + relativedelta(months=0)).strftime('%Y%m%d'))
                                p_current_date = (end_month - relativedelta(days=1))
                                p_month1 = str(p_month[:4] + p_month[4:6])
                                p_month2 = str(p_month_a[:4] + p_month_a[4:6])
                            else:
                                p_current_date = datetime.datetime.strptime(p_partition, '%Y%m%d')
                                end_month = (p_current_date + relativedelta(months=1))
                                p_month = str((end_month - relativedelta(days=1)).strftime('%Y%m%d'))
                                p_month_a = str((p_current_date - relativedelta(days=90)).strftime('%Y%m%d'))
                                p_current_date = (end_month - relativedelta(days=1))
                                p_month1 = str(p_month[0:6])
                                p_month2 = str(p_month_a[0:6])
                            p_old_date = datetime.datetime.strptime(p_month2, '%Y%m')
                            p_load_path = []
                            for line in list_path:
                                try:
                                    if (base_source != None and base_source.lower() == "dl2"):
                                        date_data = datetime.datetime.strptime(
                                            line.split('/')[-3].split('=')[1].replace('-', '') +
                                            line.split('/')[-2].split('=')[
                                                1].replace('-', '') + line.split('/')[-1].split('=')[1].replace('-',
                                                                                                                ''),
                                            '%Y%m%d')
                                    else:
                                        date_data = datetime.datetime.strptime(
                                            line.split('/')[-1].split('=')[1].replace('-', ''),
                                            '%Y%m%d')
                                except:
                                    if (base_source != None and base_source.lower() == "dl2"):
                                        date_data = datetime.datetime.strptime(
                                            line.split('/')[-2].split('=')[1].replace('-', '') +
                                            line.split('/')[-1].split('=')[
                                                1].replace('-', ''),
                                            '%Y%m%d')
                                    else:
                                        date_data = datetime.datetime.strptime(
                                            line.split('/')[-1].split('=')[1].replace('-', ''),
                                            '%Y%m')
                                if (p_old_date <= date_data <= p_current_date):
                                    p_load_path.append(line)

                        elif ("/partition_month=" in list_path[0]):
                            p_partition_type = "partition_month="
                            if (p_features == "feature_l2" or p_features == "feature_l1" or p_features == "feature_l3"):
                                p_current_date = datetime.datetime.strptime(p_partition[0:6] + "01", '%Y%m%d')
                                end_month = (p_current_date + relativedelta(months=1))
                                p_month = str((end_month - relativedelta(days=1)).strftime('%Y%m%d'))
                                p_month_a = str((p_current_date + relativedelta(months=0)).strftime('%Y%m%d'))
                                p_current_date = (end_month - relativedelta(days=1))
                                p_month1 = str(p_month[:4] + p_month[4:6])
                                p_month2 = str(p_month_a[:4] + p_month_a[4:6])
=======

                    if ("/ld_year=" in list_path[0] and "/ld_month=" in list_path[0] and "/ld_day=" in list_path[
                        0]) and (base_source != None and base_source.lower() == "dl2"):
                        p_partition_type = "ld_year=|ld_month=|ld_day="
                        if (p_features == "feature_l1"):
                            p_current_date = datetime.datetime.strptime(p_partition, '%Y%m%d')
                            p_month_a = str((p_current_date - relativedelta(days=0)).strftime('%Y%m%d'))
                            if ("-" in list_path[0]):
                                p_month1 = str(p_partition[0:4] + "-" + p_partition[4:6] + "-" + p_partition[6:8])
>>>>>>> f1e58f1c
                            else:
                                p_month1 = str(p_partition)
                            p_month2 = str(p_month_a)
                        elif (p_features == "feature_l2"):
                            p_date = datetime.datetime.strptime(p_partition, '%Y%m%d')
                            p_start = p_date - datetime.timedelta(days=p_date.weekday() % 7)
                            p_current_date = p_start + datetime.timedelta(days=6)
                            p_week = str(p_current_date.strftime('%Y%m%d'))
                            p_month_a = str((p_current_date - relativedelta(weeks=1)).strftime('%Y%m%d'))
                            p_month1 = str(p_week)
                            p_month2 = str(p_month_a)
                        elif (p_features == "feature_l3"):
                            p_current_date = datetime.datetime.strptime(p_partition[0:6] + "01", '%Y%m%d')
                            end_month = (p_current_date + relativedelta(months=1))
                            p_month = str((end_month - relativedelta(days=1)).strftime('%Y%m%d'))
                            p_month_a = str((p_current_date + relativedelta(months=0)).strftime('%Y%m%d'))
                            p_current_date = (end_month - relativedelta(days=1))
                            p_month1 = str(p_month)
                            p_month2 = str(p_month_a)
                        else:
                            p_current_date = datetime.datetime.strptime(p_partition, '%Y%m%d')
                            end_month = (p_current_date + relativedelta(months=1))
                            p_month = str((end_month - relativedelta(days=1)).strftime('%Y%m%d'))
                            p_month_a = str((p_current_date - relativedelta(days=90)).strftime('%Y%m%d'))
                            p_current_date = (end_month - relativedelta(days=1))
                            p_month1 = str(p_month)
                            p_month2 = str(p_month_a)
                        p_old_date = datetime.datetime.strptime(p_month2, '%Y%m%d')
                        p_load_path = []
                        for line in list_path:
                            try:
                                if (base_source != None and base_source.lower() == "dl2"):
                                    date_data = datetime.datetime.strptime(
                                        line.split('/')[-3].split('=')[1].replace('-', '') +
                                        line.split('/')[-2].split('=')[
                                            1].replace('-', '') + line.split('/')[-1].split('=')[1].replace('-',
                                                                                                            ''),
                                        '%Y%m%d')
                                else:
                                    date_data = datetime.datetime.strptime(
                                        line.split('/')[-1].split('=')[1].replace('-', ''),
                                        '%Y%m%d')
                            except:
                                if (base_source != None and base_source.lower() == "dl2"):
                                    date_data = datetime.datetime.strptime(
                                        line.split('/')[-2].split('=')[1].replace('-', '') +
                                        line.split('/')[-1].split('=')[
                                            1].replace('-', ''),
                                        '%Y%m%d')
                                else:
                                    date_data = datetime.datetime.strptime(
                                        line.split('/')[-1].split('=')[1].replace('-', ''),
                                        '%Y%m')
                            if (p_old_date <= date_data <= p_current_date):
                                p_load_path.append(line)

                    elif ("/ld_year=" in list_path[0] and "/ld_month=" in list_path[0]) and (
                            base_source != None and base_source.lower() == "dl2"):
                        p_partition_type = "ld_year=|ld_month="
                        if (p_features == "feature_l2" or p_features == "feature_l1" or p_features == "feature_l3"):
                            p_current_date = datetime.datetime.strptime(p_partition[0:6] + "01", '%Y%m%d')
                            end_month = (p_current_date + relativedelta(months=1))
                            p_month = str((end_month - relativedelta(days=1)).strftime('%Y%m%d'))
                            p_month_a = str((p_current_date + relativedelta(months=0)).strftime('%Y%m%d'))
                            p_current_date = (end_month - relativedelta(days=1))
                            p_month1 = str(p_month[:4] + p_month[4:6])
                            p_month2 = str(p_month_a[:4] + p_month_a[4:6])
                        else:
                            p_current_date = datetime.datetime.strptime(p_partition, '%Y%m%d')
                            end_month = (p_current_date + relativedelta(months=1))
                            p_month = str((end_month - relativedelta(days=1)).strftime('%Y%m%d'))
                            p_month_a = str((p_current_date - relativedelta(days=90)).strftime('%Y%m%d'))
                            p_current_date = (end_month - relativedelta(days=1))
                            p_month1 = str(p_month[0:6])
                            p_month2 = str(p_month_a[0:6])
                        p_old_date = datetime.datetime.strptime(p_month2, '%Y%m')
                        p_load_path = []
                        for line in list_path:
                            try:
                                if (base_source != None and base_source.lower() == "dl2"):
                                    date_data = datetime.datetime.strptime(
                                        line.split('/')[-3].split('=')[1].replace('-', '') +
                                        line.split('/')[-2].split('=')[
                                            1].replace('-', '') + line.split('/')[-1].split('=')[1].replace('-',
                                                                                                            ''),
                                        '%Y%m%d')
                                else:
                                    date_data = datetime.datetime.strptime(
                                        line.split('/')[-1].split('=')[1].replace('-', ''),
                                        '%Y%m%d')
                            except:
                                if (base_source != None and base_source.lower() == "dl2"):
                                    date_data = datetime.datetime.strptime(
                                        line.split('/')[-2].split('=')[1].replace('-', '') +
                                        line.split('/')[-1].split('=')[
                                            1].replace('-', ''),
                                        '%Y%m%d')
                                else:
                                    date_data = datetime.datetime.strptime(
                                        line.split('/')[-1].split('=')[1].replace('-', ''),
                                        '%Y%m')
                            if (p_old_date <= date_data <= p_current_date):
                                p_load_path.append(line)

                    elif ("/partition_month=" in list_path[0]):
                        p_partition_type = "partition_month="
                        if (p_features == "feature_l2" or p_features == "feature_l1" or p_features == "feature_l3"):
                            p_current_date = datetime.datetime.strptime(p_partition[0:6] + "01", '%Y%m%d')
                            end_month = (p_current_date + relativedelta(months=1))
                            p_month = str((end_month - relativedelta(days=1)).strftime('%Y%m%d'))
                            p_month_a = str((p_current_date + relativedelta(months=0)).strftime('%Y%m%d'))
                            p_current_date = (end_month - relativedelta(days=1))
                            p_month1 = str(p_month[:4] + p_month[4:6])
                            p_month2 = str(p_month_a[:4] + p_month_a[4:6])
                        else:
                            p_current_date = datetime.datetime.strptime(p_partition, '%Y%m%d')
                            end_month = (p_current_date + relativedelta(months=1))
                            p_month = str((end_month - relativedelta(days=1)).strftime('%Y%m%d'))
                            p_month_a = str((p_current_date - relativedelta(days=90)).strftime('%Y%m%d'))
                            p_current_date = (end_month - relativedelta(days=1))
                            p_month1 = str(p_month[0:6])
                            p_month2 = str(p_month_a[0:6])
                        p_old_date = datetime.datetime.strptime(p_month2, '%Y%m')
                        p_load_path = []
                        for line in list_path:
                            if ("-" in line.split('/')[-1].split('=')[1]):
                                date_data = datetime.datetime.strptime(line.split('/')[-1].split('=')[1], '%Y-%m-%d')
                            else:
                                date_data = datetime.datetime.strptime(line.split('/')[-1].split('=')[1] + "01",
                                                                       '%Y%m%d')
                            if (p_old_date <= date_data <= p_current_date):
                                p_load_path.append(line)

                    elif ("/partition_date=" in list_path[0] and "=" not in list_path[0].split('/')[-2]):
                        p_partition_type = "partition_date="
                        if (p_features == "feature_l1"):
                            p_current_date = datetime.datetime.strptime(p_partition, '%Y%m%d')
                            p_month_a = str((p_current_date - relativedelta(days=0)).strftime('%Y%m%d'))
                            if ("-" in list_path[0]):
                                p_month1 = str(p_partition[0:4] + "-" + p_partition[4:6] + "-" + p_partition[6:8])
                            else:
                                p_month1 = str(p_partition)
                            p_month2 = str(p_month_a)
                        elif (p_features == "feature_l2"):
                            p_date = datetime.datetime.strptime(p_partition, '%Y%m%d')
                            p_start = p_date - datetime.timedelta(days=p_date.weekday() % 7)
                            p_current_date = p_start + datetime.timedelta(days=6)
                            p_week = str(p_current_date.strftime('%Y%m%d'))
                            p_month_a = str((p_current_date - relativedelta(weeks=1)).strftime('%Y%m%d'))
                            p_month1 = str(p_week)
                            p_month2 = str(p_month_a)
                        elif (p_features == "feature_l3"):
                            p_current_date = datetime.datetime.strptime(p_partition[0:6] + "01", '%Y%m%d')
                            end_month = (p_current_date + relativedelta(months=1))
                            p_month = str((end_month - relativedelta(days=1)).strftime('%Y%m%d'))
                            p_month_a = str((p_current_date + relativedelta(months=0)).strftime('%Y%m%d'))
                            p_current_date = (end_month - relativedelta(days=1))
                            p_month1 = str(p_month)
                            p_month2 = str(p_month_a)
                        else:
                            p_current_date = datetime.datetime.strptime(p_partition, '%Y%m%d')
                            end_month = (p_current_date + relativedelta(months=1))
                            p_month = str((end_month - relativedelta(days=1)).strftime('%Y%m%d'))
                            p_month_a = str((p_current_date - relativedelta(days=90)).strftime('%Y%m%d'))
                            p_current_date = (end_month - relativedelta(days=1))
                            p_month1 = str(p_month)
                            p_month2 = str(p_month_a)
                        p_old_date = datetime.datetime.strptime(p_month2, '%Y%m%d')
                        p_load_path = []
                        for line in list_path:
                            if ("-" in line.split('/')[-1].split('=')[1]):
                                date_data = datetime.datetime.strptime(line.split('/')[-1].split('=')[1], '%Y-%m-%d')
                            else:
                                date_data = datetime.datetime.strptime(line.split('/')[-1].split('=')[1], '%Y%m%d')
                            if (p_old_date <= date_data <= p_current_date):
                                p_load_path.append(line)

                    elif ("/partition_date=" in list_path[0] and "=" in list_path[0].split('/')[-2]):
                        p_partition_type = "*=*/partition_date="
                        if (p_features == "feature_l1"):
                            p_current_date = datetime.datetime.strptime(p_partition, '%Y%m%d')
                            p_month_a = str((p_current_date - relativedelta(days=0)).strftime('%Y%m%d'))
                            if ("-" in list_path[0]):
                                p_month1 = str(p_partition[0:4] + "-" + p_partition[4:6] + "-" + p_partition[6:8])
                            else:
                                p_month1 = str(p_partition)
                            p_month2 = str(p_month_a)
                        if (p_features == "feature_l3"):
                            p_current_date = datetime.datetime.strptime(p_partition[0:6] + "01", '%Y%m%d')
                            end_month = (p_current_date + relativedelta(months=1))
                            p_month = str((end_month - relativedelta(days=1)).strftime('%Y%m%d'))
                            p_month_a = str((p_current_date + relativedelta(months=0)).strftime('%Y%m%d'))
                            p_current_date = (end_month - relativedelta(days=1))
                            p_month1 = str(p_month)
                            p_month2 = str(p_month_a)
                        p_old_date = datetime.datetime.strptime(p_month2, '%Y%m%d')
                        p_load_path = []
                        for line in list_path:
                            if ("-" in line.split('/')[-1].split('=')[1]):
                                date_data = datetime.datetime.strptime(line.split('/')[-1].split('=')[1], '%Y-%m-%d')
                            else:
                                date_data = datetime.datetime.strptime(line.split('/')[-1].split('=')[1], '%Y%m%d')
                            if (p_old_date <= date_data <= p_current_date):
                                p_load_path.append(line)

                    elif ("no_partition" == list_path[0]):
                        base_filepath = str(load_path)
                        p_partition_type = ""
                        p_month1 = ""
                        p_no = "no"

                    else:
                        base_filepath = str(load_path)
                        p_partition_type = ""
                        p_month1 = ""
                        p_no = "no"

                else:
                    base_filepath = str(load_path)
                    p_partition_type = ""
                    p_month1 = ""
                    p_no = "no"

                p_base_pass = "no"
                if ("/partition_date=" in base_filepath):
                    p_base_pass = "ok"
                    base_filepath = base_filepath.rsplit('/', 2)[0]
                if (base_source != None and base_source.lower() == "dl2"):
                    try:
                        load_path1 = str(load_path) + p_partition_type.split("|")[0] + str(p_month1)[:4] + "/" + \
                                     p_partition_type.split("|")[1] + str(p_month1)[4:6] + "/" + \
                                     p_partition_type.split("|")[2] + str(p_month1)[6:] + "/"
                    except:
                        load_path1 = str(load_path) + p_partition_type.split("|")[0] + str(p_month1)[:4] + "/" + \
                                     p_partition_type.split("|")[1] + str(p_month1)[4:6] + "/"
                else:
                    load_path1 = str(load_path) + p_partition_type + str(p_month1)
                if (p_features == "feature_l4" or p_features == "feature_l2" or p_features == "feature_l3"):
                    logging.info("basePath: {}".format(base_filepath))
                    logging.info("load_path: {}".format(load_path))
                    logging.info("file_format: {}".format(self._file_format))
                    if (p_no == "run"):
                        logging.info("partition_type: {}".format(p_partition_type.split('=')[0]))
                        logging.info("read_start: {}".format(p_month2))
                        logging.info("read_end: {}".format(p_month1))
                    logging.info("Fetching source data")
                else:
                    logging.info("basePath: {}".format(base_filepath))
                    logging.info("load_path: {}".format(load_path1))
                    logging.info("file_format: {}".format(self._file_format))
                    logging.info("Fetching source data")

                if ("/projects/prod/c360/data/UTILITIES/metadata_table/" == load_path):
                    logging.info("load_path metadata_table: {}".format(load_path))
                    df = self._get_spark().read.option("multiline", "true").option("mode", "PERMISSIVE").load(load_path,
                                                                                                              self._file_format,
                                                                                                              **self._load_args)
                elif (p_features == "feature_l4"):
                    a = "1"
                    if ("_features/" in load_path):
                        x = []
                        try:
                            x = subprocess.check_output("hadoop fs -ls hdfs://datalake" + load_path + " |grep .parq",
                                                        shell=True).splitlines()
                        except:
                            x.append("partitions")
                    if ("hdfs://10.237.82.9:8020/" in load_path):
                        x = []
                        try:
                            x = subprocess.check_output("hadoop fs -ls " + load_path + " |grep .parq",
                                                        shell=True).splitlines()
                        except:
                            x.append("partitions")
                    if (".parquet" in str(x[0])):
                        df = self._get_spark().read.option("multiline", "true").option("mode", "PERMISSIVE").option(
                            "inferSchema", "true").load(
                            load_path, self._file_format, **self._load_args)
                    else:
                        df = self._get_spark().read.option("multiline", "true").option("mode", "PERMISSIVE").option(
                            "inferSchema", "true").option(
                            "basePath", base_filepath).load(p_load_path, self._file_format, **self._load_args)
                else:
                    if (p_features == "feature_l2" or p_features == "feature_l3"):
                        try:
                            df = self._get_spark().read.option("multiline", "true").option("mode", "PERMISSIVE").option(
                                "inferSchema", "true").option(
                                "basePath", base_filepath).load(p_load_path, self._file_format, **self._load_args)
                        except:
                            try:
                                df = self._get_spark().read.option("multiline", "true").option("mode", "PERMISSIVE").option(
                                "inferSchema", "true").option(
                                "basePath", base_filepath).load(load_path1, self._file_format, **self._load_args)
                            except:
                                raise ValueError("Path does not exist: " + load_path1)
                    elif ("_features/" in load_path) and (p_features == "feature_l2" or p_features == "feature_l3"):
                        try:
                            df = self._get_spark().read.option("multiline", "true").option("mode", "PERMISSIVE").option(
                                "inferSchema", "true").option(
                                "basePath", base_filepath).load(p_load_path, self._file_format, **self._load_args)
                        except:
                            try:
                                df = self._get_spark().read.option("multiline", "true").option("mode", "PERMISSIVE").option(
                                "inferSchema", "true").option(
                                "basePath", base_filepath).load(load_path1, self._file_format, **self._load_args)
                            except:
                                raise ValueError("Path does not exist: " + load_path1)
                    else:
                        try:
                            df = self._get_spark().read.option("multiline", "true").option("mode", "PERMISSIVE").option(
                                "inferSchema", "true").option("basePath", base_filepath).load(p_load_path, self._file_format)
                        except:
                            if (p_base_pass == "no"):
                                try:
                                    df = self._get_spark().read.option("multiline", "true").option("mode",
                                                                                                   "PERMISSIVE").option(
                                        "inferSchema", "true").load(load_path1, self._file_format)
                                except:
                                    raise ValueError("Path does not exist: " + load_path1)
                            else:
                                try:
                                    df = self._get_spark().read.option("multiline", "true").option("mode",
                                                                                                   "PERMISSIVE").option(
                                        "inferSchema", "true").option(
                                        "basePath", base_filepath).load(load_path1, self._file_format)
                                except:
                                    raise ValueError("Path does not exist: " + load_path1)

            if (base_source != None and base_source.lower() == "dl2"):
                try:
                    df = df.withColumn("partition_date", F.concat(df.ld_year, F.when(
                        F.length(F.col("ld_month")) == 1, F.concat(F.lit("0"), F.col("ld_month"))).otherwise(
                        F.col("ld_month")), F.when(F.length(F.col("ld_day")) == 1,
                                                   F.concat(F.lit("0"), F.col("ld_day"))).otherwise(F.col("ld_day"))))
                except:
                    df = df.withColumn("partition_month", F.concat(df.ld_year, F.when(
                        F.length(F.col("ld_month")) == 1, F.concat(F.lit("0"), F.col("ld_month"))).otherwise(
                        F.col("ld_month")), F.lit("01")))
            return df
        else:
            logging.info("Skipping incremental load mode because incremental_flag is 'default'")
            load_path = _strip_dbfs_prefix(self._fs_prefix + str(self._get_load_path()))
            # Old Version
            # return self._get_spark().read.load(
            #     load_path, self._file_format, **self._load_args
            #                 )
            # New Version: 2020-10-15
            return self._get_spark().read.option("multiline", "true").option("mode", "PERMISSIVE").load(
                load_path, self._file_format, **self._load_args
            )

    def _save(self, data: DataFrame) -> None:
        logging.info("Entering save function")

        if self._increment_flag_save is not None and self._increment_flag_save.lower() == "yes" and p_increment.lower() == "yes":
            logging.info("Entering incremental save mode because incremental_flag is 'yes")
            self._write_incremental_data(data)

        elif (self._increment_flag_save is not None and self._increment_flag_save.lower() == "master_yes"):
            logging.info("Entering incremental save mode because incremental_flag is 'master_yes")
            save_path = _strip_dbfs_prefix(self._fs_prefix + str(self._get_save_path()))


            spark = self._get_spark()
            filewritepath = save_path
            partitionBy = self._partitionBy
            if(partitionBy == None):
                partitionBy = "master"
            mode = self._mode
            file_format = self._file_format
            metadata_table_path = self._metadata_table_path
            read_layer = self._read_layer_save
            target_layer = self._target_layer_save
            target_table_name = filewritepath.split('/')[-2]
            dataframe_to_write = data
            mergeSchema = self._mergeSchema
            max_data_date = str(os.getenv(target_table_name, "2020-01-01"))

            logging.info("filewritepath: {}".format(filewritepath))
            logging.info("partitionBy: {}".format(partitionBy))
            logging.info("mode: {}".format(mode))
            logging.info("file_format: {}".format(file_format))
            logging.info("metadata_table_path: {}".format(metadata_table_path))
            logging.info("read_layer: {}".format(read_layer))
            logging.info("target_layer: {}".format(target_layer))
            logging.info("target_table_name: {}".format(target_table_name))
            logging.info("mergeSchema: {}".format(mergeSchema))

            def update_metadata_table(metadata_table_path, target_table_name, filepath, write_mode, file_format,
                                      partitionBy, read_layer, target_layer, mergeSchema, max_data_date):
                metadata_table_update_max_date_temp = max_data_date
                if metadata_table_update_max_date_temp is None or metadata_table_update_max_date_temp == [
                    None] or metadata_table_update_max_date_temp == [
                    'None'] or metadata_table_update_max_date_temp == '':
                    raise ValueError("Please check, the current_target_max_data_load_date can't be empty")
                else:
                    metadata_table_update_max_date = ''.join(metadata_table_update_max_date_temp)
                print("Updating metadata table for {} dataset with date: {} ".format(target_table_name,
                                                                                     metadata_table_update_max_date))
                metadata_table_update_df = spark.range(1)
                metadata_table_update_df = (
                    metadata_table_update_df.withColumn("table_name", F.lit(target_table_name))
                        .withColumn("table_path", F.lit(filepath))
                        .withColumn("write_mode", F.lit(write_mode))
                        .withColumn("target_max_data_load_date",
                                    F.to_date(F.lit(metadata_table_update_max_date), "yyyy-MM-dd"))
                        .withColumn("updated_on", F.current_date())
                        .withColumn("read_layer", F.lit(read_layer))
                        .withColumn("target_layer", F.lit(target_layer))
                        .drop("id")
                )
                try:
                    metadata_table_update_df.write.partitionBy("table_name").format("parquet").mode("append").save(
                        metadata_table_path)
                #         metadata_table_update_df.show(10)
                except AnalysisException as e:
                    log.exception("Exception raised", str(e))
                print("Metadata table updated for {} dataset".format(target_table_name))

            logging.info("Selecting only new data partition to write for lookback scenario's")
            target_max_data_load_date = self._get_metadata_max_data_date(spark, target_table_name)
            tgt_filter_date_temp = target_max_data_load_date.rdd.flatMap(lambda x: x).collect()

            if tgt_filter_date_temp is None or tgt_filter_date_temp == [None] or tgt_filter_date_temp == [
                'None'] or tgt_filter_date_temp == '':
                raise ValueError(
                    "Please check the return date from _get_metadata_max_data_date function. It can't be empty")
            else:
                tgt_filter_date = tgt_filter_date_temp[0]

            if(max_data_date == tgt_filter_date):
                logging.info("No data update")
            # elif partitionBy is None or partitionBy == "" or partitionBy == '' or mode is None or mode == "" or mode == '':
            #     raise ValueError(
            #         "Please check, partitionBy and Mode value can't be None or Empty for incremental load")
            elif read_layer is None or read_layer == "" or target_layer is None or target_layer == "":
                raise ValueError(
                    "Please check, read_layer and target_layer value can't be None or Empty for incremental load")
            else:
                logging.info("Writing dataframe with lookback scenario")
                dataframe_to_write.write.mode(mode).format(
                    file_format).save(filewritepath)
                logging.info("Updating metadata master table")
                update_metadata_table(metadata_table_path, target_table_name, filewritepath, mode, file_format,
                                      partitionBy, read_layer, target_layer, mergeSchema, max_data_date)

        else:
            logging.info("Skipping incremental save mode because incremental_flag is 'no'")
            # if data.count() == 0:
            if (data.limit(1).rdd.count() == 0):
                logging.info("No new partitions to write from source")
            else:
                save_path1 = _strip_dbfs_prefix(self._fs_prefix + str(self._get_save_path()))
                if (p_path_output == "no_input"):
                    save_path = save_path1
                else:
                    save_path = p_path_output+save_path1.split('C360/')[1]
                logging.info("save_path: {}".format(save_path))
                logging.info("target_table_name: {}".format(str(self._filepath).split('/')[-2]))
                logging.info("partitionBy: {}".format(str(self._partitionBy)))
                logging.info("mode: {}".format(self._mode))
                logging.info("file_format: {}".format(self._file_format))
                p_partitionBy = str(self._partitionBy)
                if (p_increment == "yes"):
                    logging.info("Save_Data: Default Kedro")
                    data.write.save(save_path, self._file_format, **self._save_args)
                else:
                    if (p_partitionBy == "None"):
                        logging.info("Save_Data: No_Partition")
                        if(self._mode != None) :
                            data.write.mode(self._mode).save(save_path, self._file_format, **self._save_args)
                        else:
                            data.write.save(save_path, self._file_format, **self._save_args)
                    else:
                        if (p_increment == "yes"):
                            data.write.save(save_path, self._file_format, **self._save_args)
                        elif (p_partition != "no_input"):
                            if (p_partitionBy == "event_partition_date"):
                                p_current_date = datetime.datetime.strptime(p_partition, '%Y%m%d')
                                p_month = str(p_current_date.strftime('%Y-%m-%d'))
                            if (p_partitionBy == "start_of_week"):
                                p_date = datetime.datetime.strptime(p_partition, '%Y%m%d')
                                p_current_date = p_date - datetime.timedelta(days=p_date.weekday() % 7)
                                p_month = str(p_current_date.strftime('%Y-%m-%d'))
                            if (p_partitionBy == "start_of_month"):
                                p_current_date = datetime.datetime.strptime(p_partition[0:6] + "01", '%Y%m%d')
                                p_month = str(p_current_date.strftime('%Y-%m-%d'))
                            if (p_partitionBy == "partition_date"):
                                p_current_date = datetime.datetime.strptime(p_partition, '%Y%m%d')
                                p_month = str(p_current_date.strftime('%Y-%m-%d'))
                            if (p_partitionBy == "partition_month"):
                                p_current_date = datetime.datetime.strptime(p_partition[0:6] + "01", '%Y%m%d')
                                p_month = str(p_current_date.strftime('%Y-%m-%d'))
                            logging.info("Save_Data: {}".format(p_month))
                            data = data.where("regexp_replace(cast(" + p_partitionBy + " as string),'-','') = regexp_replace('" + p_month + "','-','')")
                            data.write.save(save_path, self._file_format, **self._save_args)
                        else:
                            data.write.save(save_path, self._file_format, **self._save_args)

    def _exists(self) -> bool:
        load_path = _strip_dbfs_prefix(self._fs_prefix + str(self._get_load_path()))

        try:
            self._get_spark().read.load(load_path, self._file_format)
        except AnalysisException as exception:
            if exception.desc.startswith("Path does not exist:"):
                return False
            raise
        return True

    def __getstate__(self):
        raise pickle.PicklingError("PySpark datasets can't be serialized")


class SparkDbfsDataSet(SparkDataSet):
    """
    Fixes bugs from SparkDataSet
    """

    def __init__(  # pylint: disable=too-many-arguments
            self,
            filepath: str,
            file_format: str = "parquet",
            load_args: Dict[str, Any] = None,
            save_args: Dict[str, Any] = None,
            version: Version = None,
            metadata_table_path: str = "",
            credentials: Dict[str, Any] = None,
    ) -> None:
        super().__init__(
            filepath, file_format, load_args, save_args, version, metadata_table_path, credentials,
        )

        # Fixes paths in Windows
        if isinstance(self._filepath, WindowsPath):
            self._filepath = PurePosixPath(str(self._filepath).replace("\\", "/"))<|MERGE_RESOLUTION|>--- conflicted
+++ resolved
@@ -2400,7 +2400,6 @@
                     else:
                         for read_path in list_temp:
                             list_path.append(str(read_path)[2:-1])
-<<<<<<< HEAD
                         if ("/ld_year=" in list_path[0] and "/ld_month=" in list_path[0] and "/ld_day=" in list_path[
                             0]) and (base_source != None and base_source.lower() == "dl2"):
                             p_partition_type = "ld_year=|ld_month=|ld_day="
@@ -2522,17 +2521,6 @@
                                 p_current_date = (end_month - relativedelta(days=1))
                                 p_month1 = str(p_month[:4] + p_month[4:6])
                                 p_month2 = str(p_month_a[:4] + p_month_a[4:6])
-=======
-
-                    if ("/ld_year=" in list_path[0] and "/ld_month=" in list_path[0] and "/ld_day=" in list_path[
-                        0]) and (base_source != None and base_source.lower() == "dl2"):
-                        p_partition_type = "ld_year=|ld_month=|ld_day="
-                        if (p_features == "feature_l1"):
-                            p_current_date = datetime.datetime.strptime(p_partition, '%Y%m%d')
-                            p_month_a = str((p_current_date - relativedelta(days=0)).strftime('%Y%m%d'))
-                            if ("-" in list_path[0]):
-                                p_month1 = str(p_partition[0:4] + "-" + p_partition[4:6] + "-" + p_partition[6:8])
->>>>>>> f1e58f1c
                             else:
                                 p_month1 = str(p_partition)
                             p_month2 = str(p_month_a)

import pickle
from copy import deepcopy
from fnmatch import fnmatch
from pathlib import Path, PurePosixPath, WindowsPath

from warnings import warn

from hdfs import HdfsError, InsecureClient
from pyspark.sql import DataFrame
from customer360.utilities.spark_util import get_spark_session
from pyspark.sql.utils import AnalysisException
from s3fs import S3FileSystem

from kedro.contrib.io import DefaultArgumentsMixIn
from kedro.io import AbstractVersionedDataSet, Version

from pyspark.sql import functions as F
from typing import *
import os
from pyspark.sql.types import *

import subprocess, ast
import datetime
from dateutil.relativedelta import relativedelta
import logging

log = logging.getLogger(__name__)

current_date = datetime.datetime.now()
cr_date = str((current_date - datetime.timedelta(days=0)).strftime('%Y%m%d'))

running_environment = str(os.getenv("RUNNING_ENVIRONMENT", "on_cloud"))
p_increment = str(os.getenv("RUN_INCREMENT", "yes"))
p_partition = str(os.getenv("RUN_PARTITION", "no_input"))
p_features = str(os.getenv("RUN_FEATURES", "feature_l1"))
p_path_output = str(os.getenv("RUN_PATH_OUTPUT", "no_input"))
path_job = str(os.getenv("RUN_PATH_JOB", "no_input"))
log_file = str(os.getenv("RUN_LOG_FILE", "no_input"))



def _parse_glob_pattern(pattern: str) -> str:
    special = ("*", "?", "[")
    clean = []
    for part in pattern.split("/"):
        if any(char in part for char in special):
            break
        clean.append(part)
    return "/".join(clean)


def _split_filepath(filepath: str) -> Tuple[str, str]:
    split_ = filepath.split("://", 1)
    if len(split_) == 2:
        return split_[0] + "://", split_[1]
    return "", split_[0]


def _strip_dbfs_prefix(path: str) -> str:
    return path[len("/dbfs"):] if path.startswith("/dbfs") else path


class KedroHdfsInsecureClient(InsecureClient):
    """Subclasses ``hdfs.InsecureClient`` and implements ``hdfs_exists``
    and ``hdfs_glob`` methods required by ``SparkDataSet``"""

    def hdfs_exists(self, hdfs_path: str) -> bool:
        """Determines whether given ``hdfs_path`` exists in HDFS.

        Args:
            hdfs_path: Path to check.

        Returns:
            True if ``hdfs_path`` exists in HDFS, False otherwise.
        """
        return bool(self.status(hdfs_path, strict=False))

    def hdfs_glob(self, pattern: str) -> List[str]:
        """Perform a glob search in HDFS using the provided pattern.

        Args:
            pattern: Glob pattern to search for.

        Returns:
            List of HDFS paths that satisfy the glob pattern.
        """
        prefix = _parse_glob_pattern(pattern) or "/"
        matched = set()
        try:
            for dpath, _, fnames in self.walk(prefix):
                if fnmatch(dpath, pattern):
                    matched.add(dpath)
                matched |= set(
                    "{}/{}".format(dpath, fname)
                    for fname in fnames
                    if fnmatch("{}/{}".format(dpath, fname), pattern)
                )
        except HdfsError:  # pragma: no cover
            # HdfsError is raised by `self.walk()` if prefix does not exist in HDFS.
            # Ignore and return an empty list.
            pass
        return sorted(matched)


class SparkDataSet(DefaultArgumentsMixIn, AbstractVersionedDataSet):

    def _describe(self) -> Dict[str, Any]:
        return dict(
            filepath=self._fs_prefix + str(self._filepath),
            file_format=self._file_format,
            load_args=self._load_args,
            save_args=self._save_args,
            version=self._version,
        )

    def __init__(  # pylint: disable=too-many-arguments
            self,
            filepath: str,
            file_format: str = "parquet",
            load_args: Dict[str, Any] = None,
            save_args: Dict[str, Any] = None,
            version: Version = None,
            metadata_table_path: str = "",
            credentials: Dict[str, Any] = None,
    ) -> None:
        """Creates a new instance of ``SparkDataSet``.
        "/mnt/customer360-blob-data/users/saurabh/metadata_table/"
        Args:
            filepath: path to a Spark data frame. When using Databricks
                and working with data written to mount path points,
                specify ``filepath``s for (versioned) ``SparkDataSet``s
                starting with ``/dbfs/mnt``.
            file_format: file format used during load and save
                operations. These are formats supported by the running
                SparkContext include parquet, csv. For a list of supported
                formats please refer to Apache Spark documentation at
                https://spark.apache.org/docs/latest/sql-programming-guide.html
            load_args: Load args passed to Spark DataFrameReader load method.
                It is dependent on the selected file format. You can find
                a list of read options for each supported format
                in Spark DataFrame read documentation:
                https://spark.apache.org/docs/latest/api/python/pyspark.sql.html#pyspark.sql.DataFrame
            save_args: Save args passed to Spark DataFrame write options.
                Similar to load_args this is dependent on the selected file
                format. You can pass ``mode`` and ``partitionBy`` to specify
                your overwrite mode and partitioning respectively. You can find
                a list of options for each format in Spark DataFrame
                write documentation:
                https://spark.apache.org/docs/latest/api/python/pyspark.sql.html#pyspark.sql.DataFrame
            version: If specified, should be an instance of
                ``kedro.io.core.Version``. If its ``load`` attribute is
                None, the latest version will be loaded. If its ``save``
                attribute is None, save version will be autogenerated.
            credentials: Credentials to access the S3 bucket, such as
                ``aws_access_key_id``, ``aws_secret_access_key``, if ``filepath``
                prefix is ``s3a://`` or ``s3n://``. Optional keyword arguments passed to
                ``hdfs.client.InsecureClient`` if ``filepath`` prefix is ``hdfs://``.
                Ignored otherwise.
        """
        credentials = deepcopy(credentials) or {}
        fs_prefix, filepath = _split_filepath(filepath)

        if fs_prefix in ("s3a://", "s3n://"):
            if fs_prefix == "s3n://":
                warn(
                    "`s3n` filesystem has now been deprecated by Spark, "
                    "please consider switching to `s3a`",
                    DeprecationWarning,
                )
            _s3 = S3FileSystem(client_kwargs=credentials)
            exists_function = _s3.exists
            glob_function = _s3.glob
            path = PurePosixPath(filepath)

        elif fs_prefix == "hdfs://" and version:
            warn(
                "HDFS filesystem support for versioned {} is in beta and uses "
                "`hdfs.client.InsecureClient`, please use with caution".format(
                    self.__class__.__name__
                )
            )

            # default namenode address
            credentials.setdefault("url", "http://localhost:9870")
            credentials.setdefault("user", "hadoop")

            _hdfs_client = KedroHdfsInsecureClient(**credentials)
            exists_function = _hdfs_client.hdfs_exists
            glob_function = _hdfs_client.hdfs_glob
            path = PurePosixPath(filepath)

        else:
            exists_function = glob_function = None  # type: ignore
            path = Path(filepath)  # type: ignore

        super().__init__(
            load_args=load_args,
            save_args=save_args,
            filepath=path,
            version=version,
            exists_function=exists_function,
            glob_function=glob_function,
        )
        self._file_format = file_format
        self._fs_prefix = fs_prefix
        self._filepath = filepath if filepath.endswith("/") else filepath + "/"
        # if (p_increment != "yes"):
        #     self._load_args = {}
        # else:
        self._load_args = load_args if load_args is not None else {}
        self._save_args = save_args if save_args is not None else {}

        self._increment_flag_load = load_args.get("increment_flag", None) if load_args is not None else None
        self._increment_flag_save = save_args.get("increment_flag", None) if save_args is not None else None
        self._read_layer = load_args.get("read_layer", None) if load_args is not None else None
        self._target_layer = load_args.get("target_layer", None) if load_args is not None else None
        self._lookback = load_args.get("lookback", None) if load_args is not None else None
        self._lookup_table_name = load_args.get("lookup_table_name", None) if load_args is not None else None

        self._read_layer_save = save_args.get("read_layer", None) if save_args is not None else None
        self._target_layer_save = save_args.get("target_layer", None) if save_args is not None else None

        self._metadata_table_path = metadata_table_path if (
                    metadata_table_path is not None and metadata_table_path.endswith(
                "/")) else metadata_table_path + "/"

        self._partitionBy = save_args.get("partitionBy", None) if save_args is not None else None
        self._mode = save_args.get("mode", None) if save_args is not None else None
        self._mergeSchema = load_args.get("mergeSchema", None) if load_args is not None else None

    @staticmethod
    def _get_spark():
        spark = get_spark_session()
        return spark

    def _create_metadata_table(self, spark):

        metadata_table_path = self._metadata_table_path

        df = spark.range(1)

        metadata_table_df = df.withColumn("table_name", F.lit("metadata_table")) \
            .withColumn("table_path", F.lit(metadata_table_path)) \
            .withColumn("write_mode", F.lit("None")) \
            .withColumn("target_max_data_load_date", F.current_date()) \
            .withColumn("updated_on", F.current_date()) \
            .drop("id")

        metadata_table_df.write.partitionBy("table_name").format("parquet").mode("append").save(metadata_table_path)

    def _get_metadata_max_data_date(self, spark, table_name):

        metadata_table_path = self._metadata_table_path
        lookup_table_name = table_name

        logging.info("metadata_table_path: {}".format(metadata_table_path))
        try:
            if len(metadata_table_path) == 0 or metadata_table_path is None:
                raise ValueError("Metadata table path can't be empty in incremental mode")
            else:
                logging.info("checking whether metadata table exist or not at path : {}".format(metadata_table_path))
                metadata_table = spark.read.parquet(metadata_table_path)

                logging.info("metadata table exists at path: {}".format(metadata_table_path))

        except AnalysisException as e:
            logging.info("metadata table doesn't exist. Creating new metadata table")
            log.exception("Exception raised", str(e))

            self._create_metadata_table(spark)
            metadata_table = spark.read.parquet(metadata_table_path)

        metadata_table.createOrReplaceTempView("mdtl")

        target_max_data_load_date = spark.sql(
            """select cast( to_date(nvl(max(target_max_data_load_date),'1970-01-01'),'yyyy-MM-dd') as String) as target_max_data_load_date
            from mdtl where table_name = '{0}'""".format(lookup_table_name))

        try:
            if len(target_max_data_load_date.head(1)) == 0 or target_max_data_load_date is None:
                raise ValueError("Max data date of lookup table is None, Please check")

        except AnalysisException as e:
            log.exception("Exception raised", str(e))

        return target_max_data_load_date

    def _get_metadata_master_max_data_date(self, spark, table_name):

        metadata_table_path = self._metadata_table_path
        lookup_table_name = table_name

        logging.info("metadata_table_path: {}".format(metadata_table_path))
        try:
            if len(metadata_table_path) == 0 or metadata_table_path is None:
                raise ValueError("Metadata table path can't be empty in incremental mode")
            else:
                logging.info("checking whether metadata table exist or not at path : {}".format(metadata_table_path))
                metadata_table = spark.read.parquet(metadata_table_path)

                logging.info("metadata table exists at path: {}".format(metadata_table_path))

        except AnalysisException as e:
            logging.info("metadata table doesn't exist. Creating new metadata table")
            log.exception("Exception raised", str(e))

            self._create_metadata_table(spark)
            metadata_table = spark.read.parquet(metadata_table_path)

        metadata_table.createOrReplaceTempView("mdtl")

        target_max_data_load_date = spark.sql(
            """select cast( to_date(nvl(max(target_max_data_load_date),'1970-01-01'),'yyyy-MM-dd') as String) as target_max_data_load_date
            from mdtl where table_name = '{0}'""".format(lookup_table_name))

        try:
            if len(target_max_data_load_date.head(1)) == 0 or target_max_data_load_date is None:
                raise ValueError("Max data date of lookup table is None, Please check")

        except AnalysisException as e:
            log.exception("Exception raised", str(e))

        return target_max_data_load_date


    def _get_incremental_data(self):
        try:

            spark = self._get_spark()
            logging.info("Entered incremental load mode")
            filepath = self._filepath
            read_layer = self._read_layer
            target_layer = self._target_layer
            lookback = self._lookback
            lookup_table_name = self._lookup_table_name
            mergeSchema = self._mergeSchema

            logging.info("filepath: {}".format(filepath))
            logging.info("read_layer: {}".format(read_layer))
            logging.info("target_layer: {}".format(target_layer))
            logging.info("lookback: {}".format(lookback))
            logging.info("mergeSchema: {}".format(mergeSchema))
            logging.info("lookup_table_name: {}".format(lookup_table_name))
            logging.info("Fetching source data")

            src_data = spark.read.option("multiline", "true").option("mode", "PERMISSIVE").load(
                filepath, self._file_format, **self._load_args)

            logging.info("Source data is fetched")
            logging.info("Checking whether source data is empty or not")

            try:
                if len(src_data.head(1)) == 0:
                    # if 1==2:
                    raise ValueError("Source dataset is empty")
                elif lookup_table_name is None or lookup_table_name == "":
                    raise ValueError("lookup table name can't be empty")
                else:
                    logging.info("Fetching max data date entry of lookup table from metadata table")
                    target_max_data_load_date = self._get_metadata_max_data_date(spark, lookup_table_name)



            # except error for year > 9999
            except Exception as e:
                if (str(e) == 'year 0 is out of range'):
                    logging.info("Fetching max data date entry of lookup table from metadata table")
                    target_max_data_load_date = self._get_metadata_max_data_date(spark, lookup_table_name)
                else:
                    raise e

            tgt_filter_date_temp = target_max_data_load_date.rdd.flatMap(lambda x: x).collect()

            if tgt_filter_date_temp is None or tgt_filter_date_temp == [None] or tgt_filter_date_temp == ['None']:
                raise ValueError(
                    "Please check the return date from _get_metadata_max_data_date function. It can't be empty")
            else:
                tgt_filter_date = ''.join(tgt_filter_date_temp)
                logging.info("Max data date entry of lookup table in metadata table is: {}".format(tgt_filter_date))

            src_data.createOrReplaceTempView("src_data")

            logging.info("Checking the read and write layer combination")
            if read_layer is None or read_layer == "" or target_layer is None or target_layer == "":
                raise ValueError(
                    "Please check the read_layer/target_layer can't be None or empty for incremental load")

            elif read_layer.lower() == "l0_daily" and target_layer.lower() == 'l1_daily':
                filter_col = "partition_date"
                lookback_fltr = lookback if ((lookback is not None) and (lookback != "") and (lookback != '')) else "0"
                print("filter_col:", filter_col)
                print("lookback_fltr:", lookback_fltr)
                src_incremental_data = spark.sql(
                    "select * from src_data where to_date(regexp_replace(cast({0} as String),'-',''),'yyyyMMdd') > date_sub(to_date(cast('{1}' as String)) , {2} )".format(
                        filter_col, tgt_filter_date, lookback_fltr))

            elif read_layer.lower() == "l0_monthly" and target_layer.lower() == 'l3_monthly':
                filter_col = "partition_month"
                lookback_fltr = lookback if ((lookback is not None) and (lookback != "") and (lookback != '')) else "0"
                print("filter_col:", filter_col)
                print("lookback_fltr:", lookback_fltr)
                src_incremental_data = spark.sql(
                    "select * from src_data where to_date(cast({0} as String),'yyyyMM') > add_months(date(date_trunc('month',to_date(cast('{1}' as String)))),-{2})".format(
                        filter_col, tgt_filter_date, lookback_fltr))

            elif read_layer.lower() == "l0_monthly_1_month_look_back" and target_layer.lower() == 'l3_monthly':
                filter_col = "partition_month"
                lookback_fltr = lookback if ((lookback is not None) and (lookback != "") and (lookback != '')) else "1"
                print("filter_col:", filter_col)
                print("lookback_fltr:", lookback_fltr)
                new_data = spark.sql(
                    "select * from src_data where to_date(cast({0} as String),'yyyyMM') > date(date_trunc('month', to_date(cast('{1}' as String)))) ".format(
                        filter_col, tgt_filter_date))
                if len(new_data.head(1)) == 0:
                    return new_data
                else:
                    src_incremental_data = spark.sql(
                        "select * from src_data where to_date(cast({0} as String),'yyyyMM') > add_months(date(date_trunc('month',to_date(cast('{1}' as String)))),-{2})".format(
                            filter_col, tgt_filter_date, lookback_fltr))

            elif read_layer.lower() == "l0_monthly" and target_layer.lower() == 'l4_monthly':
                filter_col = "partition_month"
                lookback_fltr = lookback if ((lookback is not None) and (lookback != "") and (lookback != '')) else "0"
                print("filter_col:", filter_col)
                print("lookback_fltr:", lookback_fltr)
                new_data = spark.sql(
                    "select * from src_data where to_date(cast({0} as String),'yyyyMM') > date(date_trunc('month', to_date(cast('{1}' as String)))) ".format(
                        filter_col, tgt_filter_date))
                if len(new_data.head(1)) == 0:
                    return new_data
                else:
                    src_incremental_data = spark.sql(
                        "select * from src_data where to_date(cast({0} as String),'yyyyMM') > add_months(date(date_trunc('month',to_date(cast('{1}' as String)))),-{2})".format(
                            filter_col, tgt_filter_date, lookback_fltr))

            elif read_layer.lower() == "l0_weekly" and target_layer.lower() == 'l2_weekly':
                filter_col = "partition_date"
                lookback_fltr = lookback if ((lookback is not None) and (lookback != "") and (lookback != '')) else "0"
                print("filter_col:", filter_col)
                print("lookback_fltr:", lookback_fltr)
                src_incremental_data = spark.sql(
                    "select * from src_data where to_date(cast({0} as String),'yyyyMMdd') > date_sub(date(date_trunc('week', to_date(cast('{1}' as String)))), 7*({2}))".format(
                        filter_col, tgt_filter_date, lookback_fltr))

            elif read_layer.lower() == "l0_daily" and target_layer.lower() == 'l2_weekly':
                filter_col = "partition_date"
                lookback_fltr = lookback if ((lookback is not None) and (lookback != "") and (lookback != '')) else "0"
                print("filter_col:", filter_col)
                print("lookback_fltr:", lookback_fltr)
                src_incremental_data = spark.sql(
                    "select * from src_data where to_date(cast({0} as String),'yyyyMMdd') > date_sub(date_sub(date_sub(date(date_trunc('week', to_date(cast('{1}' as String)))),- 7*(1)), 1), 7*({2}))".format(
                        filter_col, tgt_filter_date, lookback_fltr))

            elif read_layer.lower() == "l1_daily" and target_layer.lower() == 'l4_daily':
                filter_col = "event_partition_date"
                lookback_fltr = lookback if ((lookback is not None) and (lookback != "") and (lookback != '')) else "90"
                print("filter_col:", filter_col)
                print("lookback_fltr:", lookback_fltr)
                new_data = spark.sql(
                    "select * from src_data where {0} > to_date(cast('{1}' as String)) ".format(filter_col,
                                                                                                tgt_filter_date))
                if len(new_data.head(1)) == 0:
                    return new_data
                # if 1==2:
                #     print("remove after first run")
                else:
                    src_incremental_data = spark.sql(
                        "select * from src_data where {0} > date_sub(to_date(cast('{1}' as String)) , {2} )".format(
                            filter_col, tgt_filter_date, lookback_fltr))

            elif read_layer.lower() == "l1_daily" and target_layer.lower() == 'l1_daily':
                filter_col = "event_partition_date"
                lookback_fltr = lookback if ((lookback is not None) and (lookback != "") and (lookback != '')) else "0"
                print("filter_col:", filter_col)
                print("lookback_fltr:", lookback_fltr)
                src_incremental_data = spark.sql(
                    "select * from src_data where {0} > date_sub(to_date(cast('{1}' as String)) , {2} )".format(
                        filter_col,
                        tgt_filter_date,
                        lookback_fltr))

            elif read_layer.lower() == "l1_daily" and target_layer.lower() == 'l2_weekly':
                filter_col = "event_partition_date"
                lookback_fltr = lookback if ((lookback is not None) and (lookback != "") and (lookback != '')) else "0"
                print("filter_col:", filter_col)
                print("lookback_fltr:", lookback_fltr)
                src_incremental_data = spark.sql(
                    "select * from src_data where {0} > date_sub(date_sub(date_sub(date(date_trunc('week', to_date(cast('{1}' as String)))),- 7*(1)), 1), 7*({2}))".format(
                        filter_col, tgt_filter_date, lookback_fltr))

            elif read_layer.lower() == "l1_daily" and target_layer.lower() == 'l3_monthly':
                filter_col = "event_partition_date"
                lookback_fltr = lookback if ((lookback is not None) and (lookback != "") and (lookback != '')) else "0"
                print("filter_col:", filter_col)
                print("lookback_fltr:", lookback_fltr)
                new_data = spark.sql(
                    "select * from src_data where {0} > date_sub(add_months(date(date_trunc('month', to_date(cast('{1}' as String)))), 1),1) ".format(
                        filter_col,
                        tgt_filter_date))
                if len(new_data.head(1)) == 0:
                    return new_data
                # if 1==2:
                #     print("remove after first run")
                else:
                    src_incremental_data = spark.sql(
                        "select * from src_data where {0} > add_months(date_sub(add_months(date(date_trunc('month', to_date(cast('{1}' as String)))), 1),1),-{2})".format(
                            filter_col, tgt_filter_date, lookback_fltr))

            elif read_layer.lower() == "l1_daily" and target_layer.lower() == 'l4_monthly':
                filter_col = "event_partition_date"
                lookback_fltr = lookback if ((lookback is not None) and (lookback != "") and (lookback != '')) else "0"
                print("filter_col:", filter_col)
                print("lookback_fltr:", lookback_fltr)
                new_data = spark.sql(
                    "select * from src_data where {0} > date_sub(add_months(date(date_trunc('month', to_date(cast('{1}' as String)))), 1),1) ".format(
                        filter_col,
                        tgt_filter_date))
                if len(new_data.head(1)) == 0:
                    return new_data
                else:
                    src_incremental_data = spark.sql(
                        "select * from src_data where {0} > add_months(date_sub(add_months(date(date_trunc('month', to_date(cast('{1}' as String)))), 1),1),-{2})".format(
                            filter_col, tgt_filter_date, lookback_fltr))

            elif read_layer.lower() == "l0_daily" and target_layer.lower() == 'l3_monthly':
                filter_col = "partition_date"
                lookback_fltr = lookback if ((lookback is not None) and (lookback != "") and (lookback != '')) else "0"
                print("filter_col:", filter_col)
                print("lookback_fltr:", lookback_fltr)
                new_data = spark.sql(
                    "select * from src_data where to_date(cast({0} as String),'yyyyMMdd') > date_sub(add_months(date(date_trunc('month', to_date(cast('{1}' as String)))), 1),1) ".format(
                        filter_col,
                        tgt_filter_date))
                if len(new_data.head(1)) == 0:
                    return new_data
                else:
                    src_incremental_data = spark.sql(
                        "select * from src_data where to_date(cast({0} as String),'yyyyMMdd') > add_months(date_sub(add_months(date(date_trunc('month', to_date(cast('{1}' as String)))), 1),1),-{2})".format(
                            filter_col, tgt_filter_date, lookback_fltr))

            elif read_layer.lower() == "l0_daily" and target_layer.lower() == 'l4_monthly':
                filter_col = "partition_date"
                lookback_fltr = lookback if ((lookback is not None) and (lookback != "") and (lookback != '')) else "0"
                print("filter_col:", filter_col)
                print("lookback_fltr:", lookback_fltr)
                new_data = spark.sql(
                    "select * from src_data where to_date(cast({0} as String),'yyyyMMdd') > date_sub(add_months(date(date_trunc('month', to_date(cast('{1}' as String)))), 1),1) ".format(
                        filter_col,
                        tgt_filter_date))
                if len(new_data.head(1)) == 0:
                    return new_data
                else:
                    src_incremental_data = spark.sql(
                        "select * from src_data where to_date(cast({0} as String),'yyyyMMdd') > add_months(date_sub(add_months(date(date_trunc('month', to_date(cast('{1}' as String)))), 1),1),-{2})".format(
                            filter_col, tgt_filter_date, lookback_fltr))

            elif read_layer.lower() == "l1_daily" and target_layer.lower() == 'l4_weekly':
                filter_col = "event_partition_date"
                lookback_fltr = lookback if ((lookback is not None) and (lookback != "") and (lookback != '')) else "0"
                print("filter_col:", filter_col)
                print("lookback_fltr:", lookback_fltr)
                new_data = spark.sql(
                    "select * from src_data where {0} > date_sub(date_sub(date(date_trunc('week', to_date(cast('{1}' as String)))),- 7*(1)), 1) ".format(
                        filter_col,
                        tgt_filter_date))
                if len(new_data.head(1)) == 0:
                    return new_data
                else:
                    src_incremental_data = spark.sql(
                        "select * from src_data where {0} > date_sub(date_sub(date_sub(date(date_trunc('week', to_date(cast('{1}' as String)))),- 7*(1)), 1), 7*({2}))".format(
                            filter_col, tgt_filter_date, lookback_fltr))

            elif read_layer.lower() == "l2_weekly_read_custom_lookback" and target_layer.lower() == 'l4_weekly_write_custom_lookback':
                filter_col = "start_of_week"
                lookback_fltr = lookback if ((lookback is not None) and (lookback != "") and (lookback != '')) else "0"
                print("filter_col:", filter_col)
                print("lookback_fltr:", lookback_fltr)
                src_incremental_data = spark.sql(
                    "select * from src_data where {0} > date_sub(date(date_trunc('week', to_date(cast('{1}' as String)))), 7*({2}))".format(
                        filter_col, tgt_filter_date, lookback_fltr))

            elif read_layer.lower() == "l2_weekly" and target_layer.lower() == 'l4_weekly':
                filter_col = "start_of_week"
                lookback_fltr = lookback if ((lookback is not None) and (lookback != "") and (lookback != '')) else "12"
                print("filter_col:", filter_col)
                print("lookback_fltr:", lookback_fltr)
                new_data = spark.sql(
                    "select * from src_data where {0} > date(date_trunc('week', to_date(cast('{1}' as String)))) ".format(
                        filter_col, tgt_filter_date))
                if len(new_data.head(1)) == 0:
                    return new_data
                # if 1==2:
                #     print("remove after first run")
                else:
                    src_incremental_data = spark.sql(
                        "select * from src_data where {0} > date_sub(date(date_trunc('week', to_date(cast('{1}' as String)))), 7*({2}))".format(
                            filter_col, tgt_filter_date, lookback_fltr))

            elif read_layer.lower() == "l4_weekly" and target_layer.lower() == 'l4_weekly':
                filter_col = "start_of_week"
                lookback_fltr = lookback if ((lookback is not None) and (lookback != "") and (lookback != '')) else "0"
                print("filter_col:", filter_col)
                print("lookback_fltr:", lookback_fltr)
                new_data = spark.sql(
                    "select * from src_data where {0} > date(date_trunc('week', to_date(cast('{1}' as String)))) ".format(
                        filter_col, tgt_filter_date))
                if len(new_data.head(1)) == 0:
                    return new_data
                else:
                    src_incremental_data = spark.sql(
                        "select * from src_data where {0} > date_sub(date(date_trunc('week', to_date(cast('{1}' as String)))), 7*({2}))".format(
                            filter_col, tgt_filter_date, lookback_fltr))


            elif read_layer.lower() == "l2_weekly" and target_layer.lower() == 'l2_weekly':
                filter_col = "start_of_week"
                lookback_fltr = lookback if ((lookback is not None) and (lookback != "") and (lookback != '')) else "0"
                print("filter_col:", filter_col)
                print("lookback_fltr:", lookback_fltr)
                src_incremental_data = spark.sql(
                    "select * from src_data where {0} > date_sub(date(date_trunc('week', to_date(cast('{1}' as String)))), 7*({2}))".format(
                        filter_col, tgt_filter_date, lookback_fltr))

            elif read_layer.lower() == "l3_monthly" and target_layer.lower() == 'l4_monthly':
                filter_col = "start_of_month"
                lookback_fltr = lookback if ((lookback is not None) and (lookback != "") and (lookback != '')) else "3"
                print("filter_col:", filter_col)
                print("lookback_fltr:", lookback_fltr)
                new_data = spark.sql(
                    "select * from src_data where {0} > date(date_trunc('month', to_date(cast('{1}' as String)))) ".format(
                        filter_col, tgt_filter_date))
                if len(new_data.head(1)) == 0:
                    return new_data
                # if 1==2:
                #     print("remove after first run")
                else:
                    src_incremental_data = spark.sql(
                        "select * from src_data where {0} > add_months(date(date_trunc('month', to_date(cast('{1}' as String)))), -{2})".format(
                            filter_col, tgt_filter_date, lookback_fltr))

            elif read_layer.lower() == "l3_monthly_customer_profile" and target_layer.lower() == 'l3_monthly':
                filter_col = "partition_month"
                lookback_fltr = lookback if ((lookback is not None) and (lookback != "") and (lookback != '')) else "0"
                print("filter_col:", filter_col)
                print("lookback_fltr:", lookback_fltr)
                src_incremental_data = spark.sql(
                    "select * from src_data where {0} > add_months(date(date_trunc('month', to_date(cast('{1}' as String)))), -{2})".format(
                        filter_col, tgt_filter_date, lookback_fltr))

            elif read_layer.lower() == "l3_monthly" and target_layer.lower() == 'l3_monthly':
                filter_col = "start_of_month"
                lookback_fltr = lookback if ((lookback is not None) and (lookback != "") and (lookback != '')) else "0"
                print("filter_col:", filter_col)
                print("lookback_fltr:", lookback_fltr)
                src_incremental_data = spark.sql(
                    "select * from src_data where {0} > add_months(date(date_trunc('month', to_date(cast('{1}' as String)))), -{2})".format(
                        filter_col, tgt_filter_date, lookback_fltr))

            elif read_layer.lower() == "l3_monthly_customer_profile" and target_layer.lower() == 'l4_monthly':
                filter_col = "partition_month"
                lookback_fltr = lookback if ((lookback is not None) and (lookback != "") and (lookback != '')) else "0"
                print("filter_col:", filter_col)
                print("lookback_fltr:", lookback_fltr)
                src_incremental_data = spark.sql(
                    "select * from src_data where {0} > add_months(date(date_trunc('month', to_date(cast('{1}' as String)))), -{2})".format(
                        filter_col, tgt_filter_date, lookback_fltr))

            else:
                raise ValueError(
                    "read_layer and target_layer combination is not valid. Please specify a valid combination.")

            logging.info("Incremental data created")
            return src_incremental_data

        except AnalysisException as e:
            log.exception("Exception raised", str(e))

    def _update_metadata_table(self, spark, metadata_table_path, target_table_name, filepath, write_mode, file_format,
                               partitionBy, read_layer, target_layer, mergeSchema):

        if mergeSchema is not None and mergeSchema.lower() == "true":
            current_target_data = spark.read.format(file_format).option("mergeSchema", 'true').load(filepath)
        else:
            current_target_data = spark.read.format(file_format).load(filepath)

        current_target_data.createOrReplaceTempView("curr_target")

        current_target_max_data_load_date = spark.sql(
            "select cast( nvl(max({0}),'1970-01-01') as String) from curr_target".format(partitionBy))

        metadata_table_update_max_date_temp = current_target_max_data_load_date.rdd.flatMap(lambda x: x).collect()

        if metadata_table_update_max_date_temp is None or metadata_table_update_max_date_temp == [
            None] or metadata_table_update_max_date_temp == ['None'] or metadata_table_update_max_date_temp == '':
            raise ValueError("Please check, the current_target_max_data_load_date can't be empty")
        else:
            metadata_table_update_max_date = ''.join(metadata_table_update_max_date_temp)

        logging.info("Updating metadata table for {} dataset with date: {} ".format(target_table_name,
                                                                                    metadata_table_update_max_date))

        metadata_table_update_df = spark.range(1)

        metadata_table_update_df = (
            metadata_table_update_df.withColumn("table_name", F.lit(target_table_name))
                .withColumn("table_path", F.lit(filepath))
                .withColumn("write_mode", F.lit(write_mode))
                .withColumn("target_max_data_load_date", F.to_date(F.lit(metadata_table_update_max_date), "yyyy-MM-dd"))
                .withColumn("updated_on", F.current_date())
                .withColumn("read_layer", F.lit(read_layer))
                .withColumn("target_layer", F.lit(target_layer))
                .drop("id")
        )

        try:
            metadata_table_update_df.write.partitionBy("table_name").format("parquet").mode("append").save(
                metadata_table_path)
        except AnalysisException as e:
            log.exception("Exception raised", str(e))

        logging.info("Metadata table updated for {} dataset".format(target_table_name))

    def _write_incremental_data(self, data):

        logging.info("Entered incremental save mode")
        spark = self._get_spark()
        filewritepath = self._filepath
        partitionBy = self._partitionBy
        mode = self._mode
        file_format = self._file_format
        metadata_table_path = self._metadata_table_path
        read_layer = self._read_layer_save
        target_layer = self._target_layer_save
        target_table_name = filewritepath.split('/')[-2]
        dataframe_to_write = data
        mergeSchema = self._mergeSchema

        logging.info("filewritepath: {}".format(filewritepath))
        logging.info("partitionBy: {}".format(partitionBy))
        logging.info("mode: {}".format(mode))
        logging.info("file_format: {}".format(file_format))
        logging.info("metadata_table_path: {}".format(metadata_table_path))
        logging.info("read_layer: {}".format(read_layer))
        logging.info("target_layer: {}".format(target_layer))
        logging.info("target_table_name: {}".format(target_table_name))
        logging.info("mergeSchema: {}".format(mergeSchema))

        logging.info("Checking whether the dataset to write is empty or not")
        if len(dataframe_to_write.head(1)) == 0:
            # if 1==2:
            logging.info("No new partitions to write from source")
        elif partitionBy is None or partitionBy == "" or partitionBy == '' or mode is None or mode == "" or mode == '':
            raise ValueError(
                "Please check, partitionBy and Mode value can't be None or Empty for incremental load")
        elif read_layer is None or read_layer == "" or target_layer is None or target_layer == "":
            raise ValueError(
                "Please check, read_layer and target_layer value can't be None or Empty for incremental load")
        else:
            if (read_layer.lower() == "l1_daily" and target_layer.lower() == "l4_daily") or (
                    read_layer.lower() == "l2_weekly" and target_layer.lower() == "l4_weekly") or (
                    read_layer.lower() == "l3_monthly" and target_layer.lower() == "l4_monthly") or (
                    read_layer.lower() == "l0_monthly_1_month_look_back" and target_layer.lower() == "l3_monthly") or (
                    read_layer.lower() == "l0_daily" and target_layer.lower() == "l3_monthly") or (
                    read_layer.lower() == "l1_daily" and target_layer.lower() == "l3_monthly") or (
                    read_layer.lower() == "l3_monthly" and target_layer.lower() == "l3_monthly"
            ):

                # #Remove after first run happens
                # logging.info("Writing dataframe with lookback scenario")
                # dataframe_to_write.write.partitionBy(partitionBy).mode(mode).format(
                #     file_format).save(filewritepath)
                # logging.info("Updating metadata table for lookback dataset scenario")
                # self._update_metadata_table(spark, metadata_table_path, target_table_name, filewritepath,
                #                             mode, file_format, partitionBy, read_layer, target_layer, mergeSchema)
                #
                # #Remove after first run happens

                logging.info("Selecting only new data partition to write for lookback scenario's")
                target_max_data_load_date = self._get_metadata_max_data_date(spark, target_table_name)
                tgt_filter_date_temp = target_max_data_load_date.rdd.flatMap(lambda x: x).collect()

                if tgt_filter_date_temp is None or tgt_filter_date_temp == [None] or tgt_filter_date_temp == [
                    'None'] or tgt_filter_date_temp == '':
                    raise ValueError(
                        "Please check the return date from _get_metadata_max_data_date function. It can't be empty")
                else:
                    tgt_filter_date = ''.join(tgt_filter_date_temp)

                logging.info("Max data date entry of lookup table in metadata table is: {}".format(tgt_filter_date))
                dataframe_to_write.createOrReplaceTempView("df_to_write")
                filter_col = partitionBy

                df_with_lookback_to_write = spark.sql(
                    "select * from df_to_write where {0} > to_date(cast('{1}' as String)) ".format(filter_col,
                                                                                                   tgt_filter_date))

                logging.info("Writing dataframe with lookback scenario")
                df_with_lookback_to_write.write.partitionBy(partitionBy).mode(mode).format(
                    file_format).save(filewritepath)
                logging.info("Updating metadata table for lookback dataset scenario")
                self._update_metadata_table(spark, metadata_table_path, target_table_name, filewritepath,
                                            mode, file_format, partitionBy, read_layer, target_layer, mergeSchema)

            else:
                logging.info("Writing dataframe without lookback scenario")
                dataframe_to_write.write.partitionBy(partitionBy).mode(mode).format(file_format).save(
                    filewritepath)

                logging.info("Updating metadata table")

                self._update_metadata_table(spark, metadata_table_path, target_table_name, filewritepath, mode,
                                            file_format, partitionBy, read_layer, target_layer, mergeSchema)

    def _load(self) -> DataFrame:
        logging.info("Entering load function")
        logging.info("increment_flag: {}".format(self._increment_flag_load))
        if self._increment_flag_load is not None and self._increment_flag_load.lower() == "yes" and p_increment.lower() == "yes":
            logging.info("Entering incremental load mode because incremental_flag is 'yes'")
            return self._get_incremental_data()

        elif (self._increment_flag_load is not None and self._increment_flag_load.lower() == "master"):
            logging.info("Skipping incremental load mode because incremental_flag is 'master'")
            load_path = _strip_dbfs_prefix(self._fs_prefix + str(self._get_load_path()))
            p_increment_flag_load = self._increment_flag_load
            logging.info("increment_flag: {}".format(p_increment_flag_load))
            if (running_environment == "on_cloud"):
                if ("/" == load_path[-1:]):
                    load_path = load_path
                else:
                    load_path = load_path + "/"
                try:
                    try:
                        list_temp = subprocess.check_output(
                            "ls -dl /dbfs" + load_path + "*/ |grep /dbfs |awk -F' ' '{print $NF}' |grep =20 |sort -u|tail -1",
                            shell=True).splitlines()
                    except:
                        list_temp = subprocess.check_output(
                            "ls -dl /dbfs" + load_path + "*/*/ |grep /dbfs |awk -F' ' '{print $NF}' |grep =20 |sort -u|tail -1",
                            shell=True).splitlines()
                except:
                    list_temp = ""
                list_path = []
                if (list_temp == ""):
                    list_path = "no_partition"
                else:
                    for read_path in list_temp:
                        list_path = (str(read_path)[2:-1].split('dbfs')[1])

                base_filepath = load_path
                logging.info("basePath: {}".format(base_filepath))
                logging.info("load_path: {}".format(list_path))
                logging.info("file_format: {}".format(self._file_format))
                logging.info("Fetching source data")
                if ("no_partition" == list_path):
                    df = self._get_spark().read.option("multiline", "true").option("mode", "PERMISSIVE").option(
                        "inferSchema", "true").load(load_path, self._file_format)
                else:
                    df = self._get_spark().read.option("multiline", "true").option("mode", "PERMISSIVE").option(
                        "inferSchema", "true").option(
                        "basePath", base_filepath).load(list_path, self._file_format)
            else:
                if ("/" == load_path[-1:]):
                    load_path = load_path
                else:
                    load_path = load_path + "/"
                try:
                    try:
                        list_temp = subprocess.check_output(
                            "hadoop fs -ls -d " + load_path + "*/ |awk -F' ' '{print $NF}' |grep =20 |sort -u|tail -1",
                            shell=True).splitlines()
                        if (".parq" in str("\n".join(str(e)[2:-1] for e in list_temp))):
                            list_temp = subprocess.check_output(
                                "hadoop fs -ls -d " + load_path + "*/ |grep C360 |awk -F' ' '{print $NF}' |grep Benz",
                                shell=True).splitlines()
                    except:
                        list_temp = subprocess.check_output(
                            "hadoop fs -ls -d " + load_path + "*/*/ |awk -F' ' '{print $NF}' |grep =20 |sort -u|tail -1",
                            shell=True).splitlines()
                        if (".parq" in str("\n".join(str(e)[2:-1] for e in list_temp))):
                            list_temp = subprocess.check_output(
                                "hadoop fs -ls -d " + load_path + "*/ |grep C360 |awk -F' ' '{print $NF}' |grep Benz",
                                shell=True).splitlines()

                except:
                    list_temp = ""
                if (list_temp == ""):
                    list_path = ("no_partition")
                else:
                    for read_path in list_temp:
                        list_path = (str(read_path)[2:-1])

                base_filepath = load_path
                logging.info("basePath: {}".format(base_filepath))
                logging.info("load_path: {}".format(list_path))
                logging.info("file_format: {}".format(self._file_format))
                logging.info("Fetching source data")
                if ("no_partition" == list_path):
                    df = self._get_spark().read.option("multiline", "true").option("mode", "PERMISSIVE").option(
                        "inferSchema", "true").load(load_path, self._file_format)
                else:
                    df = self._get_spark().read.option("multiline", "true").option("mode", "PERMISSIVE").option(
                        "inferSchema", "true").option(
                        "basePath", base_filepath).load(list_path, self._file_format)
            return df


        elif (self._increment_flag_load is not None and self._increment_flag_load.lower() == "master_yes"):
            logging.info("Skipping incremental load mode because incremental_flag is 'master_yes'")
            load_path = _strip_dbfs_prefix(self._fs_prefix + str(self._get_load_path()))

            spark = self._get_spark()
            filepath = load_path
            read_layer = self._read_layer
            target_layer = self._target_layer
            lookup_table_name = self._lookup_table_name
            p_increment_flag_load = self._increment_flag_load
            logging.info("increment_flag: {}".format(p_increment_flag_load))
            logging.info("filepath: {}".format(filepath))
            logging.info("read_layer: {}".format(read_layer))
            logging.info("target_layer: {}".format(target_layer))
            logging.info("lookup_table_name: {}".format(lookup_table_name))
            logging.info("Fetching source data")

            try:
                if lookup_table_name is None or lookup_table_name == "":
                    raise ValueError("lookup table name can't be empty")
                else:
                    logging.info("Fetching max data date entry of lookup table from metadata table")
                    target_max_data_load_date = self._get_metadata_master_max_data_date(spark, lookup_table_name)

            # except error for year > 9999
            except Exception as e:
                if (str(e) == 'year 0 is out of range'):
                    logging.info("Fetching max data date entry of lookup table from metadata table")
                    target_max_data_load_date = self._get_metadata_master_max_data_date(spark, lookup_table_name)
                else:
                    raise e

            tgt_filter_date_temp = target_max_data_load_date.rdd.flatMap(lambda x: x).collect()
            logging.info("source data max date : {0}".format(tgt_filter_date_temp[0]))

            if tgt_filter_date_temp is None or tgt_filter_date_temp == [None] or tgt_filter_date_temp == [
                'None'] or tgt_filter_date_temp == '':
                raise ValueError(
                    "Please check the return date from _get_metadata_max_data_date function. It can't be empty")
            else:
                tgt_filter_date = tgt_filter_date_temp[0]
            if tgt_filter_date == "" or tgt_filter_date == None:
                tgt_filter_date = "1970-01-01"

            if (running_environment == "on_cloud"):
                if ("/" == load_path[-1:]):
                    load_path = load_path
                else:
                    load_path = load_path + "/"
                try:
                    try:
                        list_temp = subprocess.check_output(
                            "ls -dl /dbfs" + load_path + "*/ |grep /dbfs |awk -F' ' '{print $NF}' |grep =20",
                            shell=True).splitlines()
                    except:
                        list_temp = subprocess.check_output(
                            "ls -dl /dbfs" + load_path + "*/*/ |grep /dbfs |awk -F' ' '{print $NF}' |grep =20",
                            shell=True).splitlines()
                except:
                    list_temp = ""
                list_path = []
                if (list_temp == ""):
                    list_path = "no_partition"
                else:
                    for read_path in list_temp:
                        list_path.append(str(read_path)[2:-1].split('dbfs')[1])
                p_old_date = datetime.datetime.strptime(tgt_filter_date, '%Y-%m-%d')
                r = "not"
                p_load_path = []
                if (list_path != "no_partition"):
                    r = "run"
                    for line in list_path:
                        date_data = datetime.datetime.strptime(line.split('/')[-2].split('=')[1].replace('-', ''),
                                                                   '%Y%m%d')
                        if (p_old_date <= date_data):
                            p_load_path.append(line)

                base_filepath = load_path
                if (p_load_path == [] and r == "run"):
                    os.environ[lookup_table_name] = tgt_filter_date
                    logging.info("basePath: {}".format(base_filepath))
                    logging.info("load_path: {}".format(list_path[-1]))
                    logging.info("file_format: {}".format(self._file_format))
                    logging.info("Fetching source data")
                    df = spark.read.option("multiline", "true").option("mode", "PERMISSIVE").option(
                            "basePath", base_filepath).load(list_path[-1])
                else:
                    date_end = datetime.datetime.strptime(line.split('/')[-2].split('=')[1].replace('-', ''),
                                                          '%Y%m%d').strftime('%Y-%m-%d')
                    os.environ[lookup_table_name] = date_end
                    logging.info("basePath: {}".format(base_filepath))
                    logging.info("load_path: {}".format(load_path))
                    logging.info("read_start: {}".format(tgt_filter_date))
                    logging.info("read_end: {}".format(date_end))
                    logging.info("file_format: {}".format(self._file_format))
                    logging.info("Fetching source data")

                    if ("no_partition" == list_path):
                        df = spark.read.option("multiline", "true").option("mode", "PERMISSIVE").option(
                            "basePath", base_filepath).load(load_path)
                    else:
                        df = spark.read.option("multiline", "true").option("mode", "PERMISSIVE").option(
                            "basePath", base_filepath).load(p_load_path)

            else:
                if ("/" == load_path[-1:]):
                    load_path = load_path
                else:
                    load_path = load_path + "/"
                try:
                    try:
                        list_temp = subprocess.check_output(
                            "hadoop fs -ls -d " + load_path + "*/ |awk -F' ' '{print $NF}' |grep =20",
                            shell=True).splitlines()
                        if (".parq" in str("\n".join(str(e)[2:-1] for e in list_temp))):
                            list_temp = subprocess.check_output(
                                "hadoop fs -ls -d " + load_path + "*/ |grep C360 |awk -F' ' '{print $NF}' |grep Benz",
                                shell=True).splitlines()
                    except:
                        list_temp = subprocess.check_output(
                            "hadoop fs -ls -d " + load_path + "*/*/ |awk -F' ' '{print $NF}' |grep =20",
                            shell=True).splitlines()
                        if (".parq" in str("\n".join(str(e)[2:-1] for e in list_temp))):
                            list_temp = subprocess.check_output(
                                "hadoop fs -ls -d " + load_path + "*/ |grep C360 |awk -F' ' '{print $NF}' |grep Benz",
                                shell=True).splitlines()
                except:
                    list_temp = ""
                list_path = []
                if (list_temp == ""):
                    list_path = "no_partition"
                else:
                    for read_path in list_temp:
                        list_path.append(str(read_path)[2:-1])
                p_old_date = datetime.datetime.strptime(tgt_filter_date, '%Y-%m-%d')
                r = "not"
                p_load_path = []
                if (list_path != "no_partition"):
                    r = "run"
                    for line in list_path:
                        date_data = datetime.datetime.strptime(line.split('/')[-1].split('=')[1].replace('-', ''),
                                                               '%Y%m%d')
                        if (p_old_date < date_data):
                            p_load_path.append(line)
                base_filepath = load_path
                if (p_load_path == [] and r == "run"):
                    os.environ[lookup_table_name] = tgt_filter_date
                    logging.info("basePath: {}".format(base_filepath))
                    logging.info("load_path: {}".format(list_path[-1]))
                    logging.info("file_format: {}".format(self._file_format))
                    logging.info("Fetching source data")
                    df = spark.read.option("multiline", "true").option("mode", "PERMISSIVE").option(
                        "basePath", base_filepath).load(list_path[-1])

                else:

                    date_end = datetime.datetime.strptime(line.split('/')[-1].split('=')[1].replace('-', ''),
                                                          '%Y%m%d').strftime('%Y-%m-%d')
                    os.environ[lookup_table_name] = date_end
                    logging.info("basePath: {}".format(base_filepath))
                    logging.info("load_path: {}".format(load_path))
                    logging.info("read_start: {}".format(tgt_filter_date))
                    logging.info("read_end: {}".format(date_end))
                    logging.info("file_format: {}".format(self._file_format))
                    logging.info("Fetching source data")

                    if ("no_partition" == list_path):
                        df = spark.read.option("multiline", "true").option("mode", "PERMISSIVE").option(
                            "basePath", base_filepath).load(load_path)
                    else:
                        df = spark.read.option("multiline", "true").option("mode", "PERMISSIVE").option(
                            "basePath", base_filepath).load(p_load_path)
            return df

        else:
            logging.info("Skipping incremental load mode because incremental_flag is 'no")
            load_path = _strip_dbfs_prefix(self._fs_prefix + str(self._get_load_path()))
            p_increment_flag_load = self._increment_flag_load
            logging.info("p_partition: {}".format(p_partition))
            logging.info("p_features: {}".format(p_features))
            # logging.info("increment_flag: {}".format(p_increment_flag_load))
            p_no = "run"
            if (running_environment == "on_cloud"):
                if ("/" == load_path[-1:]):
                    load_path = load_path
                else:
                    load_path = load_path + "/"
                if ("_features/" in load_path and p_partition != "no_input" and p_increment_flag_load == "no"):
                    try:
                        try:
                            list_temp = subprocess.check_output(
                                "ls -dl /dbfs" + load_path + "*/ |grep /dbfs |awk -F' ' '{print $NF}' |grep =20",
                                shell=True).splitlines()
                        except:
                            list_temp = subprocess.check_output(
                                "ls -dl /dbfs" + load_path + "*/*/ |grep /dbfs |awk -F' ' '{print $NF}' |grep =20",
                                shell=True).splitlines()
                    except:
                        list_temp = ""
                    list_path = []
                    if (list_temp == ""):
                        list_path.append("no_partition")
                    else:
                        for read_path in list_temp:
                            list_path.append(str(read_path)[2:-1].split('dbfs')[1])
                    if ("/event_partition_date=" in list_path[0]):
                        base_filepath = str(load_path)
                        p_partition_type = "event_partition_date="
                        if (p_features == "feature_l1"):
                            p_current_date = datetime.datetime.strptime(p_partition, '%Y%m%d')
                            p_month_a = str((p_current_date - relativedelta(days=0)).strftime('%Y%m%d'))
                            p_month1 = str(p_partition[:4] + "-" + p_partition[4:6] + "-" + p_partition[6:8])
                            p_month2 = str(p_month_a[:4] + "-" + p_month_a[4:6] + "-" + p_month_a[6:8])
                        elif (p_features == "feature_l2"):
                            p_date = datetime.datetime.strptime(p_partition, '%Y%m%d')
                            p_start = p_date - datetime.timedelta(days=p_date.weekday() % 7)
                            p_current_date = p_start + datetime.timedelta(days=6)
                            p_week = str(p_current_date.strftime('%Y%m%d'))
                            p_month_a = str((p_current_date - relativedelta(weeks=1)).strftime('%Y%m%d'))
                            p_month1 = str(p_week[:4] + "-" + p_week[4:6] + "-" + p_week[6:8])
                            p_month2 = str(p_month_a[:4] + "-" + p_month_a[4:6] + "-" + p_month_a[6:8])
                        elif (p_features == "feature_l3"):
                            p_current_date = datetime.datetime.strptime(p_partition[0:6] + "01", '%Y%m%d')
                            end_month = (p_current_date + relativedelta(months=1))
                            p_month = str((end_month - relativedelta(days=1)).strftime('%Y%m%d'))
                            p_month_a = str((p_current_date + relativedelta(months=0)).strftime('%Y%m%d'))
                            p_current_date = (end_month - relativedelta(days=1))
                            p_month1 = str(p_month[:4] + "-" + p_month[4:6] + "-" + p_month[6:8])
                            p_month2 = str(p_month_a[:4] + "-" + p_month_a[4:6] + "-" + p_month_a[6:8])
                        else:
                            p_current_date = datetime.datetime.strptime(p_partition, '%Y%m%d')
                            end_month = (p_current_date + relativedelta(months=1))
                            p_month = str((end_month - relativedelta(days=1)).strftime('%Y%m%d'))
                            p_month_a = str((p_current_date - relativedelta(days=90)).strftime('%Y%m%d'))
                            p_current_date = (end_month - relativedelta(days=1))
                            p_month1 = str(p_month[:4] + "-" + p_month[4:6] + "-" + p_month[6:8])
                            p_month2 = str(p_month_a[:4] + "-" + p_month_a[4:6] + "-" + p_month_a[6:8])
                        p_old_date = datetime.datetime.strptime(p_month2, '%Y-%m-%d')
                        p_load_path = []
                        for line in list_path:
                            date_data = datetime.datetime.strptime(line.split('/')[-1].split('=')[1], '%Y-%m-%d')
                            if (p_old_date <= date_data <= p_current_date):
                                p_load_path.append(line)

                    if ("/start_of_week=" in list_path[0]):
                        base_filepath = str(load_path)
                        p_partition_type = "start_of_week="
                        if (p_features == "feature_l2" or p_features == "feature_l1"):
                            p_date = datetime.datetime.strptime(p_partition, '%Y%m%d')
                            p_start = p_date - datetime.timedelta(days=p_date.weekday() % 7)
                            p_current_date = p_start + datetime.timedelta(days=6)
                            p_week = str(p_current_date.strftime('%Y%m%d'))
                            p_month_a = str((p_current_date - relativedelta(weeks=1)).strftime('%Y%m%d'))
                            p_month1 = str(p_week[:4] + "-" + p_week[4:6] + "-" + p_week[6:8])
                            p_month2 = str(p_month_a[:4] + "-" + p_month_a[4:6] + "-" + p_month_a[6:8])
                        elif (p_features == "feature_l3"):
                            p_current_date = datetime.datetime.strptime(p_partition[0:6] + "01", '%Y%m%d')
                            end_month = (p_current_date + relativedelta(months=1))
                            p_month = str((end_month - relativedelta(days=1)).strftime('%Y%m%d'))
                            p_month_a = str((p_current_date + relativedelta(months=0)).strftime('%Y%m%d'))
                            p_current_date = (end_month - relativedelta(days=1))
                            p_month1 = str(p_month[:4] + "-" + p_month[4:6] + "-" + p_month[6:8])
                            p_month2 = str(p_month_a[:4] + "-" + p_month_a[4:6] + "-" + p_month_a[6:8])
                        else:
                            p_date = datetime.datetime.strptime(p_partition, '%Y%m%d')
                            p_start = p_date - datetime.timedelta(days=p_date.weekday() % 7)
                            p_current_date = p_start + datetime.timedelta(days=6)
                            p_week = str(p_current_date.strftime('%Y%m%d'))
                            p_month_a = str((p_current_date - relativedelta(weeks=12)).strftime('%Y%m%d'))
                            p_month1 = str(p_week[:4] + "-" + p_week[4:6] + "-" + p_week[6:8])
                            p_month2 = str(p_month_a[:4] + "-" + p_month_a[4:6] + "-" + p_month_a[6:8])
                        p_old_date = datetime.datetime.strptime(p_month2, '%Y-%m-%d')
                        p_load_path = []
                        for line in list_path:
                            date_data = datetime.datetime.strptime(line.split('/')[-1].split('=')[1], '%Y-%m-%d')
                            if (p_old_date <= date_data <= p_current_date):
                                p_load_path.append(line)

                    if ("/start_of_month=" in list_path[0]):
                        base_filepath = str(load_path)
                        p_partition_type = "start_of_month="
                        if (p_features == "feature_l2" or p_features == "feature_l1" or p_features == "feature_l3"):
                            p_current_date = datetime.datetime.strptime(p_partition[0:6] + "01", '%Y%m%d')
                            end_month = (p_current_date + relativedelta(months=1))
                            p_month = str((end_month - relativedelta(days=1)).strftime('%Y%m%d'))
                            p_month_a = str((p_current_date + relativedelta(months=0)).strftime('%Y%m%d'))
                            p_current_date = (end_month - relativedelta(days=1))
                            p_month1 = str(p_month[:4] + "-" + p_month[4:6] + "-01")
                            p_month2 = str(p_month_a[:4] + "-" + p_month_a[4:6] + "-" + p_month_a[6:8])
                        else:
                            p_current_date = datetime.datetime.strptime(p_partition[0:6] + "01", '%Y%m%d')
                            p_month_a = str((p_current_date - relativedelta(months=3)).strftime('%Y%m%d'))
                            p_month1 = str(p_partition[:4] + "-" + p_partition[4:6] + "-" + p_partition[6:8])
                            p_month2 = str(p_month_a[:4] + "-" + p_month_a[4:6] + "-" + p_month_a[6:8])
                        p_old_date = datetime.datetime.strptime(p_month2, '%Y-%m-%d')
                        p_load_path = []
                        for line in list_path:
                            date_data = datetime.datetime.strptime(line.split('/')[-1].split('=')[1], '%Y-%m-%d')
                            if (p_old_date <= date_data <= p_current_date):
                                p_load_path.append(line)

                    if ("/partition_month=" in list_path[0]):
                        base_filepath = str(load_path)
                        p_partition_type = "partition_month="
                        if (p_features == "feature_l2" or p_features == "feature_l1" or p_features == "feature_l3"):
                            p_current_date = datetime.datetime.strptime(p_partition[0:6] + "01", '%Y%m%d')
                            end_month = (p_current_date + relativedelta(months=1))
                            p_month = str((end_month - relativedelta(days=1)).strftime('%Y%m%d'))
                            p_month_a = str((p_current_date + relativedelta(months=0)).strftime('%Y%m%d'))
                            p_current_date = (end_month - relativedelta(days=1))
                            p_month1 = str(p_month[:4] + p_month[4:6])
                            p_month2 = str(p_month_a[:4] + p_month_a[4:6])
                        else:
                            p_current_date = datetime.datetime.strptime(p_partition[0:6] + "01", '%Y%m%d')
                            p_month_a = str((p_current_date - relativedelta(months=3)).strftime('%Y%m%d'))
                            p_month1 = str(p_partition[0:6])
                            p_month2 = str(p_month_a[0:6])
                        p_old_date = datetime.datetime.strptime(p_month2, '%Y%m')
                        p_load_path = []
                        for line in list_path:
                            if ("-" in line.split('/')[-1].split('=')[1]):
                                date_data = datetime.datetime.strptime(line.split('/')[-1].split('=')[1], '%Y-%m-%d')
                            else:
                                date_data = datetime.datetime.strptime(line.split('/')[-1].split('=')[1] + "01",
                                                                       '%Y%m%d')
                            if (p_old_date <= date_data <= p_current_date):
                                p_load_path.append(line)

<<<<<<< HEAD
                    if ("/partition_date=" in list_path[0]):
=======
                    elif ("/partition_date=" in list_path[0] ):
>>>>>>> 77729e98
                        base_filepath = str(load_path)
                        p_partition_type = "partition_date="
                        if (p_features == "feature_l1"):
                            p_current_date = datetime.datetime.strptime(p_partition, '%Y%m%d')
                            p_month_a = str((p_current_date - relativedelta(days=0)).strftime('%Y%m%d'))
                            p_month1 = str(p_partition)
                            p_month2 = str(p_month_a)
                        elif (p_features == "feature_l2"):
                            p_date = datetime.datetime.strptime(p_partition, '%Y%m%d')
                            p_start = p_date - datetime.timedelta(days=p_date.weekday() % 7)
                            p_current_date = p_start + datetime.timedelta(days=6)
                            p_week = str(p_current_date.strftime('%Y%m%d'))
                            p_month_a = str((p_current_date - relativedelta(weeks=1)).strftime('%Y%m%d'))
                            p_month1 = str(p_week)
                            p_month2 = str(p_month_a)
                        elif (p_features == "feature_l3"):
                            p_current_date = datetime.datetime.strptime(p_partition[0:6] + "01", '%Y%m%d')
                            end_month = (p_current_date + relativedelta(months=1))
                            p_month = str((end_month - relativedelta(days=1)).strftime('%Y%m%d'))
                            p_month_a = str((p_current_date + relativedelta(months=0)).strftime('%Y%m%d'))
                            p_current_date = (end_month - relativedelta(days=1))
                            p_month1 = str(p_month)
                            p_month2 = str(p_month_a)
                        else:
                            p_current_date = datetime.datetime.strptime(p_partition, '%Y%m%d')
                            end_month = (p_current_date + relativedelta(months=1))
                            p_month = str((end_month - relativedelta(days=1)).strftime('%Y%m%d'))
                            p_month_a = str((p_current_date - relativedelta(days=90)).strftime('%Y%m%d'))
                            p_current_date = (end_month - relativedelta(days=1))
                            p_month1 = str(p_month)
                            p_month2 = str(p_month_a)
                        p_old_date = datetime.datetime.strptime(p_month2, '%Y%m%d')
                        p_load_path = []
                        for line in list_path:
                            if ("-" in line.split('/')[-1].split('=')[1]):
                                date_data = datetime.datetime.strptime(line.split('/')[-1].split('=')[1], '%Y-%m-%d')
                            else:
                                date_data = datetime.datetime.strptime(line.split('/')[-1].split('=')[1], '%Y%m%d')
                            if (p_old_date <= date_data <= p_current_date):
                                p_load_path.append(line)

<<<<<<< HEAD
                    if ("no_partition" == list_path[0]):
=======
                    elif ("no_partition" == list_path[0]):
                        base_filepath = str(load_path)
                        p_partition_type = ""
                        p_month1 = ""
                        p_no = "no"

                    else:
>>>>>>> 77729e98
                        base_filepath = str(load_path)
                        p_partition_type = ""
                        p_month1 = ""
                        p_no = "no"

                elif (
                        "/mnt/customer360-blob-output/C360/UTILITIES/metadata_table/" == load_path and p_partition != "no_input" and p_increment_flag_load == "no"):
                    base_filepath = str(load_path)
                    p_month1 = ""
                elif (
                        "/customer360-blob-data/" in load_path and p_partition != "no_input" and p_increment_flag_load == "no"):
                    base_filepath = str(load_path)
                    list_temp = ""
                    try:
                        try:
                            list_temp = subprocess.check_output(
                                "ls -dl /dbfs" + load_path + "*/ |grep /dbfs |awk -F' ' '{print $NF}' |grep =20",
                                shell=True).splitlines()
                        except:
                            list_temp = subprocess.check_output(
                                "ls -dl /dbfs" + load_path + "*/*/ |grep /dbfs |awk -F' ' '{print $NF}' |grep =20",
                                shell=True).splitlines()
                    except:
                        list_temp = ""
                    list_path = []
                    if (list_temp == ""):
                        list_path.append("no_partition")
                    else:
                        for read_path in list_temp:
                            list_path.append(str(read_path)[2:-1].split('dbfs')[1])
                    if ("/partition_month=" in list_path[0]):
                        p_partition_type = "partition_month="
                        if (p_features == "feature_l2" or p_features == "feature_l1" or p_features == "feature_l3"):
                            p_current_date = datetime.datetime.strptime(p_partition[0:6] + "01", '%Y%m%d')
                            end_month = (p_current_date + relativedelta(months=1))
                            p_month = str((end_month - relativedelta(days=1)).strftime('%Y%m%d'))
                            p_month_a = str((p_current_date + relativedelta(months=0)).strftime('%Y%m%d'))
                            p_current_date = (end_month - relativedelta(days=1))
                            p_month1 = str(p_month[:4] + p_month[4:6])
                            p_month2 = str(p_month_a[:4] + p_month_a[4:6])
                        else:
                            p_current_date = datetime.datetime.strptime(p_partition, '%Y%m%d')
                            end_month = (p_current_date + relativedelta(months=1))
                            p_month = str((end_month - relativedelta(days=1)).strftime('%Y%m%d'))
                            p_month_a = str((p_current_date - relativedelta(days=90)).strftime('%Y%m%d'))
                            p_current_date = (end_month - relativedelta(days=1))
                            p_month1 = str(p_month[0:6])
                            p_month2 = str(p_month_a[0:6])
                        p_old_date = datetime.datetime.strptime(p_month2, '%Y%m')
                        p_load_path = []
                        for line in list_path:
                            if ("-" in line.split('/')[-1].split('=')[1]):
                                date_data = datetime.datetime.strptime(line.split('/')[-1].split('=')[1], '%Y-%m-%d')
                            else:
                                date_data = datetime.datetime.strptime(line.split('/')[-1].split('=')[1] + "01",
                                                                       '%Y%m%d')
                            if (p_old_date <= date_data <= p_current_date):
                                p_load_path.append(line)

                    if ("/partition_date=" in list_path[0] and "=" not in list_path[0].split('/')[-2]):
                        p_partition_type = "partition_date="
                        if (p_features == "feature_l1"):
                            p_current_date = datetime.datetime.strptime(p_partition, '%Y%m%d')
                            p_month_a = str((p_current_date - relativedelta(days=0)).strftime('%Y%m%d'))
                            if ("-" in list_path[0]):
                                p_month1 = str(p_partition[0:4] + "-" + p_partition[4:6] + "-" + p_partition[6:8])
                            else:
                                p_month1 = str(p_partition)
                            p_month2 = str(p_month_a)
                        elif (p_features == "feature_l2"):
                            p_date = datetime.datetime.strptime(p_partition, '%Y%m%d')
                            p_start = p_date - datetime.timedelta(days=p_date.weekday() % 7)
                            p_current_date = p_start + datetime.timedelta(days=6)
                            p_week = str(p_current_date.strftime('%Y%m%d'))
                            p_month_a = str((p_current_date - relativedelta(weeks=1)).strftime('%Y%m%d'))
                            p_month1 = str(p_week)
                            p_month2 = str(p_month_a)
                        elif (p_features == "feature_l3"):
                            p_current_date = datetime.datetime.strptime(p_partition[0:6] + "01", '%Y%m%d')
                            end_month = (p_current_date + relativedelta(months=1))
                            p_month = str((end_month - relativedelta(days=1)).strftime('%Y%m%d'))
                            p_month_a = str((p_current_date + relativedelta(months=0)).strftime('%Y%m%d'))
                            p_current_date = (end_month - relativedelta(days=1))
                            p_month1 = str(p_month)
                            p_month2 = str(p_month_a)
                        else:
                            p_current_date = datetime.datetime.strptime(p_partition, '%Y%m%d')
                            end_month = (p_current_date + relativedelta(months=1))
                            p_month = str((end_month - relativedelta(days=1)).strftime('%Y%m%d'))
                            p_month_a = str((p_current_date - relativedelta(days=90)).strftime('%Y%m%d'))
                            p_current_date = (end_month - relativedelta(days=1))
                            p_month1 = str(p_month)
                            p_month2 = str(p_month_a)
                        p_old_date = datetime.datetime.strptime(p_month2, '%Y%m%d')
                        p_load_path = []
                        for line in list_path:
                            if ("-" in line.split('/')[-1].split('=')[1]):
                                date_data = datetime.datetime.strptime(line.split('/')[-1].split('=')[1], '%Y-%m-%d')
                            else:
                                date_data = datetime.datetime.strptime(line.split('/')[-1].split('=')[1], '%Y%m%d')
                            if (p_old_date <= date_data <= p_current_date):
                                p_load_path.append(line)

                    if ("/partition_date=" in list_path[0] and "=" in list_path[0].split('/')[-2]):
                        p_partition_type = "*=*/partition_date="
                        if (p_features == "feature_l1"):
                            p_current_date = datetime.datetime.strptime(p_partition, '%Y%m%d')
                            p_month_a = str((p_current_date - relativedelta(days=0)).strftime('%Y%m%d'))
                            if ("-" in list_path[0]):
                                p_month1 = str(p_partition[0:4] + "-" + p_partition[4:6] + "-" + p_partition[6:8])
                            else:
                                p_month1 = str(p_partition)
                            p_month2 = str(p_month_a)
                        if (p_features == "feature_l3"):
                            p_current_date = datetime.datetime.strptime(p_partition[0:6] + "01", '%Y%m%d')
                            end_month = (p_current_date + relativedelta(months=1))
                            p_month = str((end_month - relativedelta(days=1)).strftime('%Y%m%d'))
                            p_month_a = str((p_current_date + relativedelta(months=0)).strftime('%Y%m%d'))
                            p_current_date = (end_month - relativedelta(days=1))
                            p_month1 = str(p_month)
                            p_month2 = str(p_month_a)
                        p_old_date = datetime.datetime.strptime(p_month2, '%Y%m%d')
                        p_load_path = []
                        for line in list_path:
                            if ("-" in line.split('/')[-1].split('=')[1]):
                                date_data = datetime.datetime.strptime(line.split('/')[-1].split('=')[1], '%Y-%m-%d')
                            else:
                                date_data = datetime.datetime.strptime(line.split('/')[-1].split('=')[1], '%Y%m%d')
                            if (p_old_date <= date_data <= p_current_date):
                                p_load_path.append(line)

<<<<<<< HEAD
                    if ("no_partition" == list_path[0]):
=======
                    elif ("no_partition" == list_path[0]):
                        base_filepath = str(load_path)
                        p_partition_type = ""
                        p_month1 = ""
                        p_no = "no"

                    else:
>>>>>>> 77729e98
                        base_filepath = str(load_path)
                        p_partition_type = ""
                        p_month1 = ""
                        p_no = "no"

                else:
                    base_filepath = str(load_path)
                    p_partition_type = ""
                    p_month1 = ""
                    p_no = "no"

                p_base_pass = "no"
                if ("/partition_date=" in base_filepath):
                    p_base_pass = "ok"
                    base_filepath = base_filepath.rsplit('/', 2)[0]
                load_path1 = str(load_path) + p_partition_type + str(p_month1)
                if (p_features == "feature_l4" or p_features == "feature_l2" or p_features == "feature_l3"):
                    logging.info("basePath: {}".format(base_filepath))
                    logging.info("load_path: {}".format(load_path))
                    logging.info("file_format: {}".format(self._file_format))
                    if (p_no == "run"):
                        logging.info("partition_type: {}".format(p_partition_type.split('=')[0]))
                        logging.info("read_start: {}".format(p_month2))
                        logging.info("read_end: {}".format(p_month1))
                    logging.info("Fetching source data")
                else:
                    logging.info("basePath: {}".format(base_filepath))
                    logging.info("load_path: {}".format(load_path1))
                    logging.info("file_format: {}".format(self._file_format))
                    logging.info("Fetching source data")

                if ("/mnt/customer360-blob-output/C360/UTILITIES/metadata_table/" == load_path):
                    logging.info("load_path metadata_table: {}".format(load_path))
                    df = self._get_spark().read.option("multiline", "true").option("mode", "PERMISSIVE").load(load_path,
                                                                                                              self._file_format,
                                                                                                              **self._load_args)
                elif (p_features == "feature_l4"):
                    a = "1"
                    if ("_features/" in load_path):
                        x = []
                        try:
                            x = subprocess.check_output("ls -dl /dbfs" + load_path + " |grep .parq",
                                                        shell=True).splitlines()
                        except:
                            x.append("partitions")
                    if ("/customer360-blob-data/" in load_path):
                        x = []
                        try:
                            x = subprocess.check_output("ls -dl /dbfs" + load_path + " |grep .parq",
                                                        shell=True).splitlines()
                        except:
                            x.append("partitions")
                    if (".parquet" in str(x[0])):
                        df = self._get_spark().read.option("multiline", "true").option("mode", "PERMISSIVE").option(
                            "inferSchema", "true").load(
                            load_path, self._file_format, **self._load_args)
                    else:
                        df = self._get_spark().read.option("multiline", "true").option("mode", "PERMISSIVE").option(
                            "inferSchema", "true").option(
                            "basePath", base_filepath).load(p_load_path, self._file_format, **self._load_args)
                else:
                    if (("/mnt/customer360-blob-data/C360/" in load_path) or (
                            "/mnt/customer360-blob-output/C360/" in load_path)) and (
                            p_features == "feature_l2" or p_features == "feature_l3"):
                        try:
                            df = self._get_spark().read.option("multiline", "true").option("mode", "PERMISSIVE").option(
                                "inferSchema", "true").option(
                                "basePath", base_filepath).load(p_load_path, self._file_format, **self._load_args)
                        except:
                            df = self._get_spark().read.option("multiline", "true").option("mode", "PERMISSIVE").option(
                                "inferSchema", "true").option(
                                "basePath", base_filepath).load(load_path1, self._file_format, **self._load_args)
                    elif ("_features/" in load_path) and (p_features == "feature_l2" or p_features == "feature_l3"):
                        try:
                            df = self._get_spark().read.option("multiline", "true").option("mode", "PERMISSIVE").option(
                                "inferSchema", "true").option(
                                "basePath", base_filepath).load(p_load_path, self._file_format, **self._load_args)
                        except:
                            df = self._get_spark().read.option("multiline", "true").option("mode", "PERMISSIVE").option(
                                "inferSchema", "true").option(
                                "basePath", base_filepath).load(load_path1, self._file_format, **self._load_args)
                    else:
                        try:
                            df = self._get_spark().read.option("multiline", "true").option("mode", "PERMISSIVE").option(
                                "inferSchema", "true").option(
                                "basePath", base_filepath).load(p_load_path, self._file_format)
                        except:
                            if(p_base_pass == "no"):
                                df = self._get_spark().read.option("multiline", "true").option("mode", "PERMISSIVE").option(
                                    "inferSchema", "true").load(load_path1, self._file_format)
                            else:
                                df = self._get_spark().read.option("multiline", "true").option("mode",
                                                                                               "PERMISSIVE").option(
                                    "inferSchema", "true").option(
                                    "basePath", base_filepath).load(load_path1, self._file_format)
            else:
                if ("/" == load_path[-1:]):
                    load_path = load_path
                else:
                    load_path = load_path + "/"
                if ("_features/" in load_path and p_partition != "no_input" and p_increment_flag_load == "no"):
                    try:
                        try:
                            list_temp = subprocess.check_output(
                                "hadoop fs -ls -d " + load_path + "*/  |awk -F' ' '{print $NF}' |grep =20",
                                shell=True).splitlines()
                            if (".parq" in str("\n".join(str(e)[2:-1] for e in list_temp))):
                                list_temp = subprocess.check_output(
                                    "hadoop fs -ls -d " + load_path + "*/ |grep C360 |awk -F' ' '{print $NF}' |grep Benz",
                                    shell=True).splitlines()
                        except:
                            list_temp = subprocess.check_output(
                                "hadoop fs -ls -d " + load_path + "*/*/ |awk -F' ' '{print $NF}' |grep =20",
                                shell=True).splitlines()
                            if (".parq" in str("\n".join(str(e)[2:-1] for e in list_temp))):
                                list_temp = subprocess.check_output(
                                    "hadoop fs -ls -d " + load_path + "*/ |grep C360 |awk -F' ' '{print $NF}' |grep Benz",
                                    shell=True).splitlines()
                    except:
                        list_temp = ""
                    list_path = []
                    if (list_temp == ""):
                        list_path.append("no_partition")
                    else:
                        for read_path in list_temp:
                            list_path.append(str(read_path)[2:-1])
                    if ("/event_partition_date=" in list_path[0]):
                        base_filepath = str(load_path)
                        p_partition_type = "event_partition_date="
                        if (p_features == "feature_l1"):
                            p_current_date = datetime.datetime.strptime(p_partition, '%Y%m%d')
                            p_month_a = str((p_current_date - relativedelta(days=0)).strftime('%Y%m%d'))
                            p_month1 = str(p_partition[:4] + "-" + p_partition[4:6] + "-" + p_partition[6:8])
                            p_month2 = str(p_month_a[:4] + "-" + p_month_a[4:6] + "-" + p_month_a[6:8])
                        elif (p_features == "feature_l2"):
                            p_date = datetime.datetime.strptime(p_partition, '%Y%m%d')
                            p_start = p_date - datetime.timedelta(days=p_date.weekday() % 7)
                            p_current_date = p_start + datetime.timedelta(days=6)
                            p_week = str(p_current_date.strftime('%Y%m%d'))
                            p_month_a = str((p_current_date - relativedelta(weeks=1)).strftime('%Y%m%d'))
                            p_month1 = str(p_week[:4] + "-" + p_week[4:6] + "-" + p_week[6:8])
                            p_month2 = str(p_month_a[:4] + "-" + p_month_a[4:6] + "-" + p_month_a[6:8])
                        elif (p_features == "feature_l3"):
                            p_current_date = datetime.datetime.strptime(p_partition[0:6] + "01", '%Y%m%d')
                            end_month = (p_current_date + relativedelta(months=1))
                            p_month = str((end_month - relativedelta(days=1)).strftime('%Y%m%d'))
                            p_month_a = str((p_current_date + relativedelta(months=0)).strftime('%Y%m%d'))
                            p_current_date = (end_month - relativedelta(days=1))
                            p_month1 = str(p_month[:4] + "-" + p_month[4:6] + "-" + p_month[6:8])
                            p_month2 = str(p_month_a[:4] + "-" + p_month_a[4:6] + "-" + p_month_a[6:8])
                        else:
                            p_current_date = datetime.datetime.strptime(p_partition, '%Y%m%d')
                            end_month = (p_current_date + relativedelta(months=1))
                            p_month = str((end_month - relativedelta(days=1)).strftime('%Y%m%d'))
                            p_month_a = str((p_current_date - relativedelta(days=90)).strftime('%Y%m%d'))
                            p_current_date = (end_month - relativedelta(days=1))
                            p_month1 = str(p_month[:4] + "-" + p_month[4:6] + "-" + p_month[6:8])
                            p_month2 = str(p_month_a[:4] + "-" + p_month_a[4:6] + "-" + p_month_a[6:8])
                        p_old_date = datetime.datetime.strptime(p_month2, '%Y-%m-%d')
                        p_load_path = []
                        for line in list_path:
                            date_data = datetime.datetime.strptime(line.split('/')[-1].split('=')[1], '%Y-%m-%d')
                            if (p_old_date <= date_data <= p_current_date):
                                p_load_path.append(line)

                    if ("/start_of_week=" in list_path[0]):
                        base_filepath = str(load_path)
                        p_partition_type = "start_of_week="
                        if (p_features == "feature_l2" or p_features == "feature_l1"):
                            p_date = datetime.datetime.strptime(p_partition, '%Y%m%d')
                            p_start = p_date - datetime.timedelta(days=p_date.weekday() % 7)
                            p_current_date = p_start + datetime.timedelta(days=6)
                            p_week = str(p_current_date.strftime('%Y%m%d'))
                            p_month_a = str((p_current_date - relativedelta(weeks=1)).strftime('%Y%m%d'))
                            p_month1 = str(p_week[:4] + "-" + p_week[4:6] + "-" + p_week[6:8])
                            p_month2 = str(p_month_a[:4] + "-" + p_month_a[4:6] + "-" + p_month_a[6:8])
                        elif (p_features == "feature_l3"):
                            p_current_date = datetime.datetime.strptime(p_partition[0:6] + "01", '%Y%m%d')
                            end_month = (p_current_date + relativedelta(months=1))
                            p_month = str((end_month - relativedelta(days=1)).strftime('%Y%m%d'))
                            p_month_a = str((p_current_date + relativedelta(months=0)).strftime('%Y%m%d'))
                            p_current_date = (end_month - relativedelta(days=1))
                            p_month1 = str(p_month[:4] + "-" + p_month[4:6] + "-" + p_month[6:8])
                            p_month2 = str(p_month_a[:4] + "-" + p_month_a[4:6] + "-" + p_month_a[6:8])
                        else:
                            p_date = datetime.datetime.strptime(p_partition, '%Y%m%d')
                            p_start = p_date - datetime.timedelta(days=p_date.weekday() % 7)
                            p_current_date = p_start + datetime.timedelta(days=6)
                            p_week = str(p_current_date.strftime('%Y%m%d'))
                            p_month_a = str((p_current_date - relativedelta(weeks=12)).strftime('%Y%m%d'))
                            p_month1 = str(p_week[:4] + "-" + p_week[4:6] + "-" + p_week[6:8])
                            p_month2 = str(p_month_a[:4] + "-" + p_month_a[4:6] + "-" + p_month_a[6:8])
                        p_old_date = datetime.datetime.strptime(p_month2, '%Y-%m-%d')
                        p_load_path = []
                        for line in list_path:
                            date_data = datetime.datetime.strptime(line.split('/')[-1].split('=')[1], '%Y-%m-%d')
                            if (p_old_date <= date_data <= p_current_date):
                                p_load_path.append(line)

                    if ("/start_of_month=" in list_path[0]):
                        base_filepath = str(load_path)
                        p_partition_type = "start_of_month="
                        if (p_features == "feature_l2" or p_features == "feature_l1" or p_features == "feature_l3"):
                            p_current_date = datetime.datetime.strptime(p_partition[0:6] + "01", '%Y%m%d')
                            end_month = (p_current_date + relativedelta(months=1))
                            p_month = str((end_month - relativedelta(days=1)).strftime('%Y%m%d'))
                            p_month_a = str((p_current_date + relativedelta(months=0)).strftime('%Y%m%d'))
                            p_current_date = (end_month - relativedelta(days=1))
                            p_month1 = str(p_month[:4] + "-" + p_month[4:6] + "-01")
                            p_month2 = str(p_month_a[:4] + "-" + p_month_a[4:6] + "-" + p_month_a[6:8])
                        else:
                            p_current_date = datetime.datetime.strptime(p_partition[0:6] + "01", '%Y%m%d')
                            p_month_a = str((p_current_date - relativedelta(months=3)).strftime('%Y%m%d'))
                            p_month1 = str(p_partition[:4] + "-" + p_partition[4:6] + "-" + p_partition[6:8])
                            p_month2 = str(p_month_a[:4] + "-" + p_month_a[4:6] + "-" + p_month_a[6:8])
                        p_old_date = datetime.datetime.strptime(p_month2, '%Y-%m-%d')
                        p_load_path = []
                        for line in list_path:
                            date_data = datetime.datetime.strptime(line.split('/')[-1].split('=')[1], '%Y-%m-%d')
                            if (p_old_date <= date_data <= p_current_date):
                                p_load_path.append(line)

                    if ("/partition_month=" in list_path[0]):
                        base_filepath = str(load_path)
                        p_partition_type = "partition_month="
                        if (p_features == "feature_l2" or p_features == "feature_l1" or p_features == "feature_l3"):
                            p_current_date = datetime.datetime.strptime(p_partition[0:6] + "01", '%Y%m%d')
                            end_month = (p_current_date + relativedelta(months=1))
                            p_month = str((end_month - relativedelta(days=1)).strftime('%Y%m%d'))
                            p_month_a = str((p_current_date + relativedelta(months=0)).strftime('%Y%m%d'))
                            p_current_date = (end_month - relativedelta(days=1))
                            p_month1 = str(p_month[:4] + p_month[4:6])
                            p_month2 = str(p_month_a[:4] + p_month_a[4:6])
                        else:
                            p_current_date = datetime.datetime.strptime(p_partition[0:6] + "01", '%Y%m%d')
                            p_month_a = str((p_current_date - relativedelta(months=3)).strftime('%Y%m%d'))
                            p_month1 = str(p_partition[0:6])
                            p_month2 = str(p_month_a[0:6])
                        p_old_date = datetime.datetime.strptime(p_month2, '%Y%m')
                        p_load_path = []
                        for line in list_path:
                            if ("-" in line.split('/')[-1].split('=')[1]):
                                date_data = datetime.datetime.strptime(line.split('/')[-1].split('=')[1], '%Y-%m-%d')
                            else:
                                date_data = datetime.datetime.strptime(line.split('/')[-1].split('=')[1] + "01",
                                                                       '%Y%m%d')
                            if (p_old_date <= date_data <= p_current_date):
                                p_load_path.append(line)

                    if ("/partition_date=" in list_path[0]):
                        base_filepath = str(load_path)
                        p_partition_type = "partition_date="
                        if (p_features == "feature_l1"):
                            p_current_date = datetime.datetime.strptime(p_partition, '%Y%m%d')
                            p_month_a = str((p_current_date - relativedelta(days=0)).strftime('%Y%m%d'))
                            p_month1 = str(p_partition)
                            p_month2 = str(p_month_a)
                        elif (p_features == "feature_l2"):
                            p_date = datetime.datetime.strptime(p_partition, '%Y%m%d')
                            p_start = p_date - datetime.timedelta(days=p_date.weekday() % 7)
                            p_current_date = p_start + datetime.timedelta(days=6)
                            p_week = str(p_current_date.strftime('%Y%m%d'))
                            p_month_a = str((p_current_date - relativedelta(weeks=1)).strftime('%Y%m%d'))
                            p_month1 = str(p_week)
                            p_month2 = str(p_month_a)
                        elif (p_features == "feature_l3"):
                            p_current_date = datetime.datetime.strptime(p_partition[0:6] + "01", '%Y%m%d')
                            end_month = (p_current_date + relativedelta(months=1))
                            p_month = str((end_month - relativedelta(days=1)).strftime('%Y%m%d'))
                            p_month_a = str((p_current_date + relativedelta(months=0)).strftime('%Y%m%d'))
                            p_current_date = (end_month - relativedelta(days=1))
                            p_month1 = str(p_month)
                            p_month2 = str(p_month_a)
                        else:
                            p_current_date = datetime.datetime.strptime(p_partition, '%Y%m%d')
                            end_month = (p_current_date + relativedelta(months=1))
                            p_month = str((end_month - relativedelta(days=1)).strftime('%Y%m%d'))
                            p_month_a = str((p_current_date - relativedelta(days=90)).strftime('%Y%m%d'))
                            p_current_date = (end_month - relativedelta(days=1))
                            p_month1 = str(p_month)
                            p_month2 = str(p_month_a)
                        p_old_date = datetime.datetime.strptime(p_month2, '%Y%m%d')
                        p_load_path = []
                        for line in list_path:
                            if ("-" in line.split('/')[-1].split('=')[1]):
                                date_data = datetime.datetime.strptime(line.split('/')[-1].split('=')[1], '%Y-%m-%d')
                            else:
                                date_data = datetime.datetime.strptime(line.split('/')[-1].split('=')[1], '%Y%m%d')
                            if (p_old_date <= date_data <= p_current_date):
                                p_load_path.append(line)

<<<<<<< HEAD
                    if ("no_partition" == list_path[0]):
=======
                    elif ("no_partition" == list_path[0]):
                        base_filepath = str(load_path)
                        p_partition_type = ""
                        p_month1 = ""
                        p_no = "no"

                    else:
>>>>>>> 77729e98
                        base_filepath = str(load_path)
                        p_partition_type = ""
                        p_month1 = ""
                        p_no = "no"

                elif (
                        "/projects/prod/c360/data/UTILITIES/metadata_table/" == load_path and p_partition != "no_input" and p_increment_flag_load == "no"):
                    base_filepath = str(load_path)
                    p_month1 = ""
                elif (
                        "hdfs://10.237.82.9:8020/" in load_path and p_partition != "no_input" and p_increment_flag_load == "no"):
                    base_filepath = str(load_path)
                    list_temp = ""
                    try:
                        try:
                            list_temp = subprocess.check_output(
                                "hadoop fs -ls -d " + load_path + "*/ |awk -F' ' '{print $NF}' |grep =20",
                                shell=True).splitlines()
                            if (".parq" in str("\n".join(str(e)[2:-1] for e in list_temp))):
                                list_temp = subprocess.check_output(
                                    "hadoop fs -ls -d " + load_path + "*/ |grep C360 |awk -F' ' '{print $NF}' |grep Benz",
                                    shell=True).splitlines()
                        except:
                            list_temp = subprocess.check_output(
                                "hadoop fs -ls -d " + load_path + "*/*/ |awk -F' ' '{print $NF}' |grep =20",
                                shell=True).splitlines()
                            if (".parq" in str("\n".join(str(e)[2:-1] for e in list_temp))):
                                list_temp = subprocess.check_output(
                                    "hadoop fs -ls -d " + load_path + "*/ |grep C360 |awk -F' ' '{print $NF}' |grep Benz",
                                    shell=True).splitlines()
                    except:
                        list_temp = ""
                    list_path = []
                    if (list_temp == ""):
                        list_path.append("no_partition")
                    else:
                        for read_path in list_temp:
                            list_path.append(str(read_path)[2:-1])
                    if ("/partition_month=" in list_path[0]):
                        p_partition_type = "partition_month="
                        if (p_features == "feature_l2" or p_features == "feature_l1" or p_features == "feature_l3"):
                            p_current_date = datetime.datetime.strptime(p_partition[0:6] + "01", '%Y%m%d')
                            end_month = (p_current_date + relativedelta(months=1))
                            p_month = str((end_month - relativedelta(days=1)).strftime('%Y%m%d'))
                            p_month_a = str((p_current_date + relativedelta(months=0)).strftime('%Y%m%d'))
                            p_current_date = (end_month - relativedelta(days=1))
                            p_month1 = str(p_month[:4] + p_month[4:6])
                            p_month2 = str(p_month_a[:4] + p_month_a[4:6])
                        else:
                            p_current_date = datetime.datetime.strptime(p_partition, '%Y%m%d')
                            end_month = (p_current_date + relativedelta(months=1))
                            p_month = str((end_month - relativedelta(days=1)).strftime('%Y%m%d'))
                            p_month_a = str((p_current_date - relativedelta(days=90)).strftime('%Y%m%d'))
                            p_current_date = (end_month - relativedelta(days=1))
                            p_month1 = str(p_month[0:6])
                            p_month2 = str(p_month_a[0:6])
                        p_old_date = datetime.datetime.strptime(p_month2, '%Y%m')
                        p_load_path = []
                        for line in list_path:
                            if ("-" in line.split('/')[-1].split('=')[1]):
                                date_data = datetime.datetime.strptime(line.split('/')[-1].split('=')[1], '%Y-%m-%d')
                            else:
                                date_data = datetime.datetime.strptime(line.split('/')[-1].split('=')[1] + "01",
                                                                       '%Y%m%d')
                            if (p_old_date <= date_data <= p_current_date):
                                p_load_path.append(line)

                    if ("/partition_date=" in list_path[0] and "=" not in list_path[0].split('/')[-2]):
                        p_partition_type = "partition_date="
                        if (p_features == "feature_l1"):
                            p_current_date = datetime.datetime.strptime(p_partition, '%Y%m%d')
                            p_month_a = str((p_current_date - relativedelta(days=0)).strftime('%Y%m%d'))
                            if ("-" in list_path[0]):
                                p_month1 = str(p_partition[0:4] + "-" + p_partition[4:6] + "-" + p_partition[6:8])
                            else:
                                p_month1 = str(p_partition)
                            p_month2 = str(p_month_a)
                        elif (p_features == "feature_l2"):
                            p_date = datetime.datetime.strptime(p_partition, '%Y%m%d')
                            p_start = p_date - datetime.timedelta(days=p_date.weekday() % 7)
                            p_current_date = p_start + datetime.timedelta(days=6)
                            p_week = str(p_current_date.strftime('%Y%m%d'))
                            p_month_a = str((p_current_date - relativedelta(weeks=1)).strftime('%Y%m%d'))
                            p_month1 = str(p_week)
                            p_month2 = str(p_month_a)
                        elif (p_features == "feature_l3"):
                            p_current_date = datetime.datetime.strptime(p_partition[0:6] + "01", '%Y%m%d')
                            end_month = (p_current_date + relativedelta(months=1))
                            p_month = str((end_month - relativedelta(days=1)).strftime('%Y%m%d'))
                            p_month_a = str((p_current_date + relativedelta(months=0)).strftime('%Y%m%d'))
                            p_current_date = (end_month - relativedelta(days=1))
                            p_month1 = str(p_month)
                            p_month2 = str(p_month_a)
                        else:
                            p_current_date = datetime.datetime.strptime(p_partition, '%Y%m%d')
                            end_month = (p_current_date + relativedelta(months=1))
                            p_month = str((end_month - relativedelta(days=1)).strftime('%Y%m%d'))
                            p_month_a = str((p_current_date - relativedelta(days=90)).strftime('%Y%m%d'))
                            p_current_date = (end_month - relativedelta(days=1))
                            p_month1 = str(p_month)
                            p_month2 = str(p_month_a)
                        p_old_date = datetime.datetime.strptime(p_month2, '%Y%m%d')
                        p_load_path = []
                        for line in list_path:
                            if ("-" in line.split('/')[-1].split('=')[1]):
                                date_data = datetime.datetime.strptime(line.split('/')[-1].split('=')[1], '%Y-%m-%d')
                            else:
                                date_data = datetime.datetime.strptime(line.split('/')[-1].split('=')[1], '%Y%m%d')
                            if (p_old_date <= date_data <= p_current_date):
                                p_load_path.append(line)

                    if ("/partition_date=" in list_path[0] and "=" in list_path[0].split('/')[-2]):
                        p_partition_type = "*=*/partition_date="
                        if (p_features == "feature_l1"):
                            p_current_date = datetime.datetime.strptime(p_partition, '%Y%m%d')
                            p_month_a = str((p_current_date - relativedelta(days=0)).strftime('%Y%m%d'))
                            if ("-" in list_path[0]):
                                p_month1 = str(p_partition[0:4] + "-" + p_partition[4:6] + "-" + p_partition[6:8])
                            else:
                                p_month1 = str(p_partition)
                            p_month2 = str(p_month_a)
                        if (p_features == "feature_l3"):
                            p_current_date = datetime.datetime.strptime(p_partition[0:6] + "01", '%Y%m%d')
                            end_month = (p_current_date + relativedelta(months=1))
                            p_month = str((end_month - relativedelta(days=1)).strftime('%Y%m%d'))
                            p_month_a = str((p_current_date + relativedelta(months=0)).strftime('%Y%m%d'))
                            p_current_date = (end_month - relativedelta(days=1))
                            p_month1 = str(p_month)
                            p_month2 = str(p_month_a)
                        p_old_date = datetime.datetime.strptime(p_month2, '%Y%m%d')
                        p_load_path = []
                        for line in list_path:
                            if ("-" in line.split('/')[-1].split('=')[1]):
                                date_data = datetime.datetime.strptime(line.split('/')[-1].split('=')[1], '%Y-%m-%d')
                            else:
                                date_data = datetime.datetime.strptime(line.split('/')[-1].split('=')[1], '%Y%m%d')
                            if (p_old_date <= date_data <= p_current_date):
                                p_load_path.append(line)

<<<<<<< HEAD
                    if ("no_partition" == list_path[0]):
=======
                    elif ("no_partition" == list_path[0]):
                        base_filepath = str(load_path)
                        p_partition_type = ""
                        p_month1 = ""
                        p_no = "no"

                    else:
>>>>>>> 77729e98
                        base_filepath = str(load_path)
                        p_partition_type = ""
                        p_month1 = ""
                        p_no = "no"

                else:
                    base_filepath = str(load_path)
                    p_partition_type = ""
                    p_month1 = ""
                    p_no = "no"

                p_base_pass = "no"
                if ("/partition_date=" in base_filepath):
                    p_base_pass = "ok"
                    base_filepath = base_filepath.rsplit('/', 2)[0]
                load_path1 = str(load_path) + p_partition_type + str(p_month1)
                if (p_features == "feature_l4" or p_features == "feature_l2" or p_features == "feature_l3"):
                    logging.info("basePath: {}".format(base_filepath))
                    logging.info("load_path: {}".format(load_path))
                    logging.info("file_format: {}".format(self._file_format))
                    if (p_no == "run"):
                        logging.info("partition_type: {}".format(p_partition_type.split('=')[0]))
                        logging.info("read_start: {}".format(p_month2))
                        logging.info("read_end: {}".format(p_month1))
                    logging.info("Fetching source data")
                else:
                    logging.info("basePath: {}".format(base_filepath))
                    logging.info("load_path: {}".format(load_path1))
                    logging.info("file_format: {}".format(self._file_format))
                    logging.info("Fetching source data")

                if ("/projects/prod/c360/data/UTILITIES/metadata_table/" == load_path):
                    logging.info("load_path metadata_table: {}".format(load_path))
                    df = self._get_spark().read.option("multiline", "true").option("mode", "PERMISSIVE").load(load_path,
                                                                                                              self._file_format,
                                                                                                              **self._load_args)
                elif (p_features == "feature_l4"):
                    a = "1"
                    if ("_features/" in load_path):
                        x = []
                        try:
                            x = subprocess.check_output("hadoop fs -ls hdfs://datalake" + load_path + " |grep .parq",
                                                        shell=True).splitlines()
                        except:
                            x.append("partitions")
                    if ("hdfs://10.237.82.9:8020/" in load_path):
                        x = []
                        try:
                            x = subprocess.check_output("hadoop fs -ls " + load_path + " |grep .parq",
                                                        shell=True).splitlines()
                        except:
                            x.append("partitions")
                    if (".parquet" in str(x[0])):
                        df = self._get_spark().read.option("multiline", "true").option("mode", "PERMISSIVE").option(
                            "inferSchema", "true").load(
                            load_path, self._file_format, **self._load_args)
                    else:
                        df = self._get_spark().read.option("multiline", "true").option("mode", "PERMISSIVE").option(
                            "inferSchema", "true").option(
                            "basePath", base_filepath).load(p_load_path, self._file_format, **self._load_args)
                else:
                    if (p_features == "feature_l2" or p_features == "feature_l3"):
                        try:
                            df = self._get_spark().read.option("multiline", "true").option("mode", "PERMISSIVE").option(
                                "inferSchema", "true").option(
                                "basePath", base_filepath).load(p_load_path, self._file_format, **self._load_args)
                        except:
                            df = self._get_spark().read.option("multiline", "true").option("mode", "PERMISSIVE").option(
                                "inferSchema", "true").option(
                                "basePath", base_filepath).load(load_path1, self._file_format, **self._load_args)
                    elif ("_features/" in load_path) and (p_features == "feature_l2" or p_features == "feature_l3"):
                        try:
                            df = self._get_spark().read.option("multiline", "true").option("mode", "PERMISSIVE").option(
                                "inferSchema", "true").option(
                                "basePath", base_filepath).load(p_load_path, self._file_format, **self._load_args)
                        except:
                            df = self._get_spark().read.option("multiline", "true").option("mode", "PERMISSIVE").option(
                                "inferSchema", "true").option(
                                "basePath", base_filepath).load(load_path1, self._file_format, **self._load_args)
                    else:
                        try:
                            df = self._get_spark().read.option("multiline", "true").option("mode", "PERMISSIVE").option(
                                "inferSchema", "true").option("basePath", base_filepath).load(p_load_path, self._file_format)
                        except:
                            if (p_base_pass == "no"):
                                df = self._get_spark().read.option("multiline", "true").option("mode","PERMISSIVE").option(
                                    "inferSchema", "true").load(load_path1, self._file_format)
                            else:
                                df = self._get_spark().read.option("multiline", "true").option("mode","PERMISSIVE").option("inferSchema", "true").option(
                                    "basePath", base_filepath).load(load_path1, self._file_format)

            return df

    def _save(self, data: DataFrame) -> None:
        logging.info("Entering save function")

        if self._increment_flag_save is not None and self._increment_flag_save.lower() == "yes" and p_increment.lower() == "yes":
            logging.info("Entering incremental save mode because incremental_flag is 'yes")
            self._write_incremental_data(data)

        elif (self._increment_flag_save is not None and self._increment_flag_save.lower() == "master_yes"):
            logging.info("Entering incremental save mode because incremental_flag is 'master_yes")
            save_path = _strip_dbfs_prefix(self._fs_prefix + str(self._get_save_path()))


            spark = self._get_spark()
            filewritepath = save_path
            partitionBy = self._partitionBy
            if(partitionBy == None):
                partitionBy = "master"
            mode = self._mode
            file_format = self._file_format
            metadata_table_path = self._metadata_table_path
            read_layer = self._read_layer_save
            target_layer = self._target_layer_save
            target_table_name = filewritepath.split('/')[-2]
            dataframe_to_write = data
            mergeSchema = self._mergeSchema
            max_data_date = str(os.getenv(target_table_name, "2020-01-01"))

            logging.info("filewritepath: {}".format(filewritepath))
            logging.info("partitionBy: {}".format(partitionBy))
            logging.info("mode: {}".format(mode))
            logging.info("file_format: {}".format(file_format))
            logging.info("metadata_table_path: {}".format(metadata_table_path))
            logging.info("read_layer: {}".format(read_layer))
            logging.info("target_layer: {}".format(target_layer))
            logging.info("target_table_name: {}".format(target_table_name))
            logging.info("mergeSchema: {}".format(mergeSchema))

            def update_metadata_table(metadata_table_path, target_table_name, filepath, write_mode, file_format,
                                      partitionBy, read_layer, target_layer, mergeSchema, max_data_date):
                metadata_table_update_max_date_temp = max_data_date
                if metadata_table_update_max_date_temp is None or metadata_table_update_max_date_temp == [
                    None] or metadata_table_update_max_date_temp == [
                    'None'] or metadata_table_update_max_date_temp == '':
                    raise ValueError("Please check, the current_target_max_data_load_date can't be empty")
                else:
                    metadata_table_update_max_date = ''.join(metadata_table_update_max_date_temp)
                print("Updating metadata table for {} dataset with date: {} ".format(target_table_name,
                                                                                     metadata_table_update_max_date))
                metadata_table_update_df = spark.range(1)
                metadata_table_update_df = (
                    metadata_table_update_df.withColumn("table_name", F.lit(target_table_name))
                        .withColumn("table_path", F.lit(filepath))
                        .withColumn("write_mode", F.lit(write_mode))
                        .withColumn("target_max_data_load_date",
                                    F.to_date(F.lit(metadata_table_update_max_date), "yyyy-MM-dd"))
                        .withColumn("updated_on", F.current_date())
                        .withColumn("read_layer", F.lit(read_layer))
                        .withColumn("target_layer", F.lit(target_layer))
                        .drop("id")
                )
                try:
                    metadata_table_update_df.write.partitionBy("table_name").format("parquet").mode("append").save(
                        metadata_table_path)
                #         metadata_table_update_df.show(10)
                except AnalysisException as e:
                    log.exception("Exception raised", str(e))
                print("Metadata table updated for {} dataset".format(target_table_name))

            logging.info("Selecting only new data partition to write for lookback scenario's")
            target_max_data_load_date = self._get_metadata_max_data_date(spark, target_table_name)
            tgt_filter_date_temp = target_max_data_load_date.rdd.flatMap(lambda x: x).collect()

            if tgt_filter_date_temp is None or tgt_filter_date_temp == [None] or tgt_filter_date_temp == [
                'None'] or tgt_filter_date_temp == '':
                raise ValueError(
                    "Please check the return date from _get_metadata_max_data_date function. It can't be empty")
            else:
                tgt_filter_date = tgt_filter_date_temp[0]

            if(max_data_date == tgt_filter_date):
                logging.info("No data update")
            # elif partitionBy is None or partitionBy == "" or partitionBy == '' or mode is None or mode == "" or mode == '':
            #     raise ValueError(
            #         "Please check, partitionBy and Mode value can't be None or Empty for incremental load")
            elif read_layer is None or read_layer == "" or target_layer is None or target_layer == "":
                raise ValueError(
                    "Please check, read_layer and target_layer value can't be None or Empty for incremental load")
            else:
                logging.info("Writing dataframe with lookback scenario")
                dataframe_to_write.write.mode(mode).format(
                    file_format).save(filewritepath)
                logging.info("Updating metadata master table")
                update_metadata_table(metadata_table_path, target_table_name, filewritepath, mode, file_format,
                                      partitionBy, read_layer, target_layer, mergeSchema, max_data_date)

        else:
            logging.info("Skipping incremental save mode because incremental_flag is 'no'")
            # if len(data.head(1)) == 0:
            if (data.select((data.columns)[-1]).limit(1).rdd.count() == 0):
                logging.info("No new partitions to write from source")
            else:
                save_path1 = _strip_dbfs_prefix(self._fs_prefix + str(self._get_save_path()))
                if (p_path_output == "no_input"):
                    save_path = save_path1
                else:
                    save_path = p_path_output+save_path1.split('C360/')[1]
                logging.info("save_path: {}".format(save_path))
                logging.info("target_table_name: {}".format(str(self._filepath).split('/')[-2]))
                logging.info("partitionBy: {}".format(str(self._partitionBy)))
                logging.info("mode: {}".format(self._mode))
                logging.info("file_format: {}".format(self._file_format))
                p_partitionBy = str(self._partitionBy)
                if (p_increment == "yes"):
                    logging.info("Save_Data: Default Kedro")
                    data.write.save(save_path, self._file_format, **self._save_args)
                else:
                    if (p_partitionBy == "None"):
                        logging.info("Save_Data: No_Partition")
                        if(self._mode != None) :
                            data.write.mode(self._mode).save(save_path, self._file_format, **self._save_args)
                        else:
                            data.write.save(save_path, self._file_format, **self._save_args)
                    else:
                        if (p_increment == "yes"):
                            data.write.save(save_path, self._file_format, **self._save_args)
                        elif (p_partition != "no_input"):
                            if (p_partitionBy == "event_partition_date"):
                                p_current_date = datetime.datetime.strptime(p_partition, '%Y%m%d')
                                p_month = str(p_current_date.strftime('%Y-%m-%d'))
                            if (p_partitionBy == "start_of_week"):
                                p_date = datetime.datetime.strptime(p_partition, '%Y%m%d')
                                p_current_date = p_date - datetime.timedelta(days=p_date.weekday() % 7)
                                p_month = str(p_current_date.strftime('%Y-%m-%d'))
                            if (p_partitionBy == "start_of_month"):
                                p_current_date = datetime.datetime.strptime(p_partition[0:6] + "01", '%Y%m%d')
                                p_month = str(p_current_date.strftime('%Y-%m-%d'))
                            if (p_partitionBy == "partition_date"):
                                p_current_date = datetime.datetime.strptime(p_partition, '%Y%m%d')
                                p_month = str(p_current_date.strftime('%Y-%m-%d'))
                            if (p_partitionBy == "partition_month"):
                                p_current_date = datetime.datetime.strptime(p_partition[0:6] + "01", '%Y%m%d')
                                p_month = str(p_current_date.strftime('%Y-%m-%d'))
                            logging.info("Save_Data: {}".format(p_month))
                            data = data.where("regexp_replace(cast(" + p_partitionBy + " as string),'-','') = regexp_replace('" + p_month + "','-','')")
                            data.write.save(save_path, self._file_format, **self._save_args)
                        else:
                            data.write.save(save_path, self._file_format, **self._save_args)

    def _exists(self) -> bool:
        load_path = _strip_dbfs_prefix(self._fs_prefix + str(self._get_load_path()))

        try:
            self._get_spark().read.load(load_path, self._file_format)
        except AnalysisException as exception:
            if exception.desc.startswith("Path does not exist:"):
                return False
            raise
        return True

    def __getstate__(self):
        raise pickle.PicklingError("PySpark datasets can't be serialized")


class SparkDbfsDataSet(SparkDataSet):
    """
    Fixes bugs from SparkDataSet
    """

    def __init__(  # pylint: disable=too-many-arguments
            self,
            filepath: str,
            file_format: str = "parquet",
            load_args: Dict[str, Any] = None,
            save_args: Dict[str, Any] = None,
            version: Version = None,
            metadata_table_path: str = "",
            credentials: Dict[str, Any] = None,
    ) -> None:
        super().__init__(
            filepath, file_format, load_args, save_args, version, metadata_table_path, credentials,
        )

        # Fixes paths in Windows
        if isinstance(self._filepath, WindowsPath):
            self._filepath = PurePosixPath(str(self._filepath).replace("\\", "/"))<|MERGE_RESOLUTION|>--- conflicted
+++ resolved
@@ -1144,11 +1144,11 @@
                         p_old_date = datetime.datetime.strptime(p_month2, '%Y-%m-%d')
                         p_load_path = []
                         for line in list_path:
-                            date_data = datetime.datetime.strptime(line.split('/')[-1].split('=')[1], '%Y-%m-%d')
+                            date_data = datetime.datetime.strptime(line.split('/')[-2].split('=')[1], '%Y-%m-%d')
                             if (p_old_date <= date_data <= p_current_date):
                                 p_load_path.append(line)
 
-                    if ("/start_of_week=" in list_path[0]):
+                    elif ("/start_of_week=" in list_path[0]):
                         base_filepath = str(load_path)
                         p_partition_type = "start_of_week="
                         if (p_features == "feature_l2" or p_features == "feature_l1"):
@@ -1178,11 +1178,12 @@
                         p_old_date = datetime.datetime.strptime(p_month2, '%Y-%m-%d')
                         p_load_path = []
                         for line in list_path:
-                            date_data = datetime.datetime.strptime(line.split('/')[-1].split('=')[1], '%Y-%m-%d')
+                            date_data = datetime.datetime.strptime(line.split('/')[-2].split('=')[1], '%Y-%m-%d')
                             if (p_old_date <= date_data <= p_current_date):
                                 p_load_path.append(line)
 
-                    if ("/start_of_month=" in list_path[0]):
+
+                    elif ("/start_of_month=" in list_path[0]):
                         base_filepath = str(load_path)
                         p_partition_type = "start_of_month="
                         if (p_features == "feature_l2" or p_features == "feature_l1" or p_features == "feature_l3"):
@@ -1201,11 +1202,11 @@
                         p_old_date = datetime.datetime.strptime(p_month2, '%Y-%m-%d')
                         p_load_path = []
                         for line in list_path:
-                            date_data = datetime.datetime.strptime(line.split('/')[-1].split('=')[1], '%Y-%m-%d')
+                            date_data = datetime.datetime.strptime(line.split('/')[-2].split('=')[1], '%Y-%m-%d')
                             if (p_old_date <= date_data <= p_current_date):
                                 p_load_path.append(line)
 
-                    if ("/partition_month=" in list_path[0]):
+                    elif ("/partition_month=" in list_path[0]):
                         base_filepath = str(load_path)
                         p_partition_type = "partition_month="
                         if (p_features == "feature_l2" or p_features == "feature_l1" or p_features == "feature_l3"):
@@ -1224,19 +1225,15 @@
                         p_old_date = datetime.datetime.strptime(p_month2, '%Y%m')
                         p_load_path = []
                         for line in list_path:
-                            if ("-" in line.split('/')[-1].split('=')[1]):
-                                date_data = datetime.datetime.strptime(line.split('/')[-1].split('=')[1], '%Y-%m-%d')
+                            if ("-" in line.split('/')[-2].split('=')[1]):
+                                date_data = datetime.datetime.strptime(line.split('/')[-2].split('=')[1], '%Y-%m-%d')
                             else:
-                                date_data = datetime.datetime.strptime(line.split('/')[-1].split('=')[1] + "01",
+                                date_data = datetime.datetime.strptime(line.split('/')[-2].split('=')[1] + "01",
                                                                        '%Y%m%d')
                             if (p_old_date <= date_data <= p_current_date):
                                 p_load_path.append(line)
 
-<<<<<<< HEAD
-                    if ("/partition_date=" in list_path[0]):
-=======
                     elif ("/partition_date=" in list_path[0] ):
->>>>>>> 77729e98
                         base_filepath = str(load_path)
                         p_partition_type = "partition_date="
                         if (p_features == "feature_l1"):
@@ -1271,16 +1268,13 @@
                         p_old_date = datetime.datetime.strptime(p_month2, '%Y%m%d')
                         p_load_path = []
                         for line in list_path:
-                            if ("-" in line.split('/')[-1].split('=')[1]):
-                                date_data = datetime.datetime.strptime(line.split('/')[-1].split('=')[1], '%Y-%m-%d')
+                            if ("-" in line.split('/')[-2].split('=')[1]):
+                                date_data = datetime.datetime.strptime(line.split('/')[-2].split('=')[1], '%Y-%m-%d')
                             else:
-                                date_data = datetime.datetime.strptime(line.split('/')[-1].split('=')[1], '%Y%m%d')
+                                date_data = datetime.datetime.strptime(line.split('/')[-2].split('=')[1], '%Y%m%d')
                             if (p_old_date <= date_data <= p_current_date):
                                 p_load_path.append(line)
 
-<<<<<<< HEAD
-                    if ("no_partition" == list_path[0]):
-=======
                     elif ("no_partition" == list_path[0]):
                         base_filepath = str(load_path)
                         p_partition_type = ""
@@ -1288,7 +1282,6 @@
                         p_no = "no"
 
                     else:
->>>>>>> 77729e98
                         base_filepath = str(load_path)
                         p_partition_type = ""
                         p_month1 = ""
@@ -1340,15 +1333,15 @@
                         p_old_date = datetime.datetime.strptime(p_month2, '%Y%m')
                         p_load_path = []
                         for line in list_path:
-                            if ("-" in line.split('/')[-1].split('=')[1]):
-                                date_data = datetime.datetime.strptime(line.split('/')[-1].split('=')[1], '%Y-%m-%d')
+                            if ("-" in line.split('/')[-2].split('=')[1]):
+                                date_data = datetime.datetime.strptime(line.split('/')[-2].split('=')[1], '%Y-%m-%d')
                             else:
-                                date_data = datetime.datetime.strptime(line.split('/')[-1].split('=')[1] + "01",
+                                date_data = datetime.datetime.strptime(line.split('/')[-2].split('=')[1] + "01",
                                                                        '%Y%m%d')
                             if (p_old_date <= date_data <= p_current_date):
                                 p_load_path.append(line)
 
-                    if ("/partition_date=" in list_path[0] and "=" not in list_path[0].split('/')[-2]):
+                    elif ("/partition_date=" in list_path[0] and "=" not in list_path[0].split('/')[-3]):
                         p_partition_type = "partition_date="
                         if (p_features == "feature_l1"):
                             p_current_date = datetime.datetime.strptime(p_partition, '%Y%m%d')
@@ -1385,14 +1378,14 @@
                         p_old_date = datetime.datetime.strptime(p_month2, '%Y%m%d')
                         p_load_path = []
                         for line in list_path:
-                            if ("-" in line.split('/')[-1].split('=')[1]):
-                                date_data = datetime.datetime.strptime(line.split('/')[-1].split('=')[1], '%Y-%m-%d')
+                            if ("-" in line.split('/')[-2].split('=')[1]):
+                                date_data = datetime.datetime.strptime(line.split('/')[-2].split('=')[1], '%Y-%m-%d')
                             else:
-                                date_data = datetime.datetime.strptime(line.split('/')[-1].split('=')[1], '%Y%m%d')
+                                date_data = datetime.datetime.strptime(line.split('/')[-2].split('=')[1], '%Y%m%d')
                             if (p_old_date <= date_data <= p_current_date):
                                 p_load_path.append(line)
 
-                    if ("/partition_date=" in list_path[0] and "=" in list_path[0].split('/')[-2]):
+                    elif ("/partition_date=" in list_path[0] and "=" in list_path[0].split('/')[-3]):
                         p_partition_type = "*=*/partition_date="
                         if (p_features == "feature_l1"):
                             p_current_date = datetime.datetime.strptime(p_partition, '%Y%m%d')
@@ -1413,16 +1406,13 @@
                         p_old_date = datetime.datetime.strptime(p_month2, '%Y%m%d')
                         p_load_path = []
                         for line in list_path:
-                            if ("-" in line.split('/')[-1].split('=')[1]):
-                                date_data = datetime.datetime.strptime(line.split('/')[-1].split('=')[1], '%Y-%m-%d')
+                            if ("-" in line.split('/')[-2].split('=')[1]):
+                                date_data = datetime.datetime.strptime(line.split('/')[-2].split('=')[1], '%Y-%m-%d')
                             else:
-                                date_data = datetime.datetime.strptime(line.split('/')[-1].split('=')[1], '%Y%m%d')
+                                date_data = datetime.datetime.strptime(line.split('/')[-2].split('=')[1], '%Y%m%d')
                             if (p_old_date <= date_data <= p_current_date):
                                 p_load_path.append(line)
 
-<<<<<<< HEAD
-                    if ("no_partition" == list_path[0]):
-=======
                     elif ("no_partition" == list_path[0]):
                         base_filepath = str(load_path)
                         p_partition_type = ""
@@ -1430,7 +1420,6 @@
                         p_no = "no"
 
                     else:
->>>>>>> 77729e98
                         base_filepath = str(load_path)
                         p_partition_type = ""
                         p_month1 = ""
@@ -1596,7 +1585,7 @@
                             if (p_old_date <= date_data <= p_current_date):
                                 p_load_path.append(line)
 
-                    if ("/start_of_week=" in list_path[0]):
+                    elif ("/start_of_week=" in list_path[0]):
                         base_filepath = str(load_path)
                         p_partition_type = "start_of_week="
                         if (p_features == "feature_l2" or p_features == "feature_l1"):
@@ -1630,7 +1619,7 @@
                             if (p_old_date <= date_data <= p_current_date):
                                 p_load_path.append(line)
 
-                    if ("/start_of_month=" in list_path[0]):
+                    elif ("/start_of_month=" in list_path[0]):
                         base_filepath = str(load_path)
                         p_partition_type = "start_of_month="
                         if (p_features == "feature_l2" or p_features == "feature_l1" or p_features == "feature_l3"):
@@ -1653,7 +1642,7 @@
                             if (p_old_date <= date_data <= p_current_date):
                                 p_load_path.append(line)
 
-                    if ("/partition_month=" in list_path[0]):
+                    elif ("/partition_month=" in list_path[0]):
                         base_filepath = str(load_path)
                         p_partition_type = "partition_month="
                         if (p_features == "feature_l2" or p_features == "feature_l1" or p_features == "feature_l3"):
@@ -1680,7 +1669,7 @@
                             if (p_old_date <= date_data <= p_current_date):
                                 p_load_path.append(line)
 
-                    if ("/partition_date=" in list_path[0]):
+                    elif ("/partition_date=" in list_path[0]):
                         base_filepath = str(load_path)
                         p_partition_type = "partition_date="
                         if (p_features == "feature_l1"):
@@ -1722,9 +1711,6 @@
                             if (p_old_date <= date_data <= p_current_date):
                                 p_load_path.append(line)
 
-<<<<<<< HEAD
-                    if ("no_partition" == list_path[0]):
-=======
                     elif ("no_partition" == list_path[0]):
                         base_filepath = str(load_path)
                         p_partition_type = ""
@@ -1732,7 +1718,6 @@
                         p_no = "no"
 
                     else:
->>>>>>> 77729e98
                         base_filepath = str(load_path)
                         p_partition_type = ""
                         p_month1 = ""
@@ -1800,7 +1785,7 @@
                             if (p_old_date <= date_data <= p_current_date):
                                 p_load_path.append(line)
 
-                    if ("/partition_date=" in list_path[0] and "=" not in list_path[0].split('/')[-2]):
+                    elif ("/partition_date=" in list_path[0] and "=" not in list_path[0].split('/')[-2]):
                         p_partition_type = "partition_date="
                         if (p_features == "feature_l1"):
                             p_current_date = datetime.datetime.strptime(p_partition, '%Y%m%d')
@@ -1844,7 +1829,7 @@
                             if (p_old_date <= date_data <= p_current_date):
                                 p_load_path.append(line)
 
-                    if ("/partition_date=" in list_path[0] and "=" in list_path[0].split('/')[-2]):
+                    elif ("/partition_date=" in list_path[0] and "=" in list_path[0].split('/')[-2]):
                         p_partition_type = "*=*/partition_date="
                         if (p_features == "feature_l1"):
                             p_current_date = datetime.datetime.strptime(p_partition, '%Y%m%d')
@@ -1872,9 +1857,6 @@
                             if (p_old_date <= date_data <= p_current_date):
                                 p_load_path.append(line)
 
-<<<<<<< HEAD
-                    if ("no_partition" == list_path[0]):
-=======
                     elif ("no_partition" == list_path[0]):
                         base_filepath = str(load_path)
                         p_partition_type = ""
@@ -1882,7 +1864,6 @@
                         p_no = "no"
 
                     else:
->>>>>>> 77729e98
                         base_filepath = str(load_path)
                         p_partition_type = ""
                         p_month1 = ""

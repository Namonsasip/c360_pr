--- conflicted
+++ resolved
@@ -334,10 +334,7 @@
             lookback = self._lookback
             lookup_table_name = self._lookup_table_name
             mergeSchema = self._mergeSchema
-<<<<<<< HEAD
             base_source = self._baseSource
-=======
->>>>>>> b1174783
 
             logging.info("filepath: {}".format(filepath))
             logging.info("read_layer: {}".format(read_layer))
@@ -506,13 +503,8 @@
                 lookback_fltr = lookback if ((lookback is not None) and (lookback != "") and (lookback != '')) else "0"
                 print("filter_col:", filter_col)
                 print("lookback_fltr:", lookback_fltr)
-<<<<<<< HEAD
                 sql_min_partition = "select  date_sub(date(date_trunc('week', to_date(cast('{0}' as String)))), 7*({1}))".format(
-=======
-                sql_min_partition = "select * from src_data where {0} > date_sub(date(date_trunc('week', to_date(cast('{0}' as String)))), 7*({1}))".format(
->>>>>>> b1174783
-                             tgt_filter_date, lookback_fltr)
-
+                            tgt_filter_date, lookback_fltr)
 
             elif read_layer.lower() == "l2_weekly" and target_layer.lower() == 'l2_weekly':
                 filter_col = "start_of_week"
@@ -571,7 +563,6 @@
                     load_path = load_path + "/"
                 try:
                     try:
-<<<<<<< HEAD
                         if (base_source != None and base_source.lower() == "dl2"):
                             try:
                                 list_temp = subprocess.check_output(
@@ -587,11 +578,6 @@
                             list_temp = subprocess.check_output(
                                 "ls -dl /dbfs" + load_path + "*/ |grep /dbfs |awk -F' ' '{print $NF}' |grep =20",
                                 shell=True).splitlines()
-=======
-                        list_temp = subprocess.check_output(
-                            "ls -dl /dbfs" + load_path + "*/ |grep /dbfs |awk -F' ' '{print $NF}' |grep =20",
-                            shell=True).splitlines()
->>>>>>> b1174783
                     except:
                         list_temp = subprocess.check_output(
                             "ls -dl /dbfs" + load_path + "*/*/ |grep /dbfs |awk -F' ' '{print $NF}' |grep =20",
@@ -611,7 +597,6 @@
                     r = "run"
                     for line in list_path:
                         try:
-<<<<<<< HEAD
                             if (base_source != None and base_source.lower() == "dl2"):
                                 date_data = datetime.datetime.strptime(
                                     line.split('/')[-4].split('=')[1].replace('-', '') + line.split('/')[-3].split('=')[
@@ -631,14 +616,7 @@
                                 date_data = datetime.datetime.strptime(
                                     line.split('/')[-2].split('=')[1].replace('-', ''),
                                     '%Y%m')
-=======
-                            date_data = datetime.datetime.strptime(
-                                    line.split('/')[-2].split('=')[1].replace('-', ''),
-                                    '%Y%m%d')
-                        except:
-                            date_data = datetime.datetime.strptime(line.split('/')[-2].split('=')[1].replace('-', ''),
-                                                                   '%Y%m')
->>>>>>> b1174783
+
                         if (max_tgt_filter_date < date_data):  ### check new partition
                             p_new_path.append(line)
                         if (min_filter_date < date_data):  ### list path load
@@ -652,7 +630,6 @@
                     load_path = load_path + "/"
                 try:
                     try:
-<<<<<<< HEAD
                         if (base_source != None and base_source.lower() == "dl2"):
                             try:
                                 list_temp = subprocess.check_output(
@@ -674,11 +651,7 @@
                             list_temp = subprocess.check_output(
                                 "hadoop fs -ls -d " + load_path + "*/ |awk -F' ' '{print $NF}' |grep =20",
                                 shell=True).splitlines()
-=======
-                        list_temp = subprocess.check_output(
-                            "hadoop fs -ls -d " + load_path + "*/ |awk -F' ' '{print $NF}' |grep =20",
-                            shell=True).splitlines()
->>>>>>> b1174783
+
                         if (".parq" in str("\n".join(str(e)[2:-1] for e in list_temp))):
                             list_temp = subprocess.check_output(
                                 "hadoop fs -ls -d " + load_path + "*/ |grep C360 |awk -F' ' '{print $NF}' |grep Benz",
@@ -706,7 +679,6 @@
                     r = "run"
                     for line in list_path:
                         try:
-<<<<<<< HEAD
                             if (base_source != None and base_source.lower() == "dl2"):
                                 date_data = datetime.datetime.strptime(
                                     line.split('/')[-3].split('=')[1].replace('-', '') + line.split('/')[-2].split('=')[
@@ -731,49 +703,6 @@
                         if (min_filter_date < date_data):  ### list path load
                             p_list_load_path.append(line)
 
-
-=======
-                            date_data = datetime.datetime.strptime(
-                                    line.split('/')[-1].split('=')[1].replace('-', ''),
-                                    '%Y%m%d')
-                        except:
-                            date_data = datetime.datetime.strptime(line.split('/')[-1].split('=')[1].replace('-', ''),
-                                                                   '%Y%m')
-                        if (max_tgt_filter_date < date_data):   ### check new partition
-                            p_new_path.append(line)
-                        if (min_filter_date < date_data):    ### list path load
-                            p_list_load_path.append(line)
-
-            # try:
-            #     list_temp = subprocess.check_output(
-            #         "hadoop fs -ls -d " + load_path + "*/ |awk -F' ' '{print $NF}' |grep =20",
-            #         shell=True).splitlines()
-            # except:
-            #     logging.info("cannot list filepath: {}".format(load_path))
-            #     list_temp = ""
-            # list_path = []
-            # if (list_temp == ""):
-            #     list_path = "no_partition"
-            # else:
-            #     for read_path in list_temp:
-            #         list_path.append(str(read_path)[2:-1])
-            # r = "not"
-            # p_list_load_path = []
-            # p_new_path = []
-            # if (list_path != "no_partition"):
-            #     r = "run"
-            #     for line in list_path:
-            #         if (len(line.split('/')[-1].split('=')[1].replace('-', '')) == 6):  ### partition_date YYYYMMDD
-            #             date_data = datetime.datetime.strptime(line.split('/')[-1].split('=')[1].replace('-', '')
-            #                                                    , '%Y%m')
-            #         else:  ### partition_month YYYYMM
-            #             date_data = datetime.datetime.strptime(line.split('/')[-1].split('=')[1].replace('-', '')
-            #                                                    , '%Y%m%d')
-            #         if (max_tgt_filter_date < date_data):   ### check new partition
-            #             p_new_path.append(line)
-            #         if (min_filter_date < date_data):    ### list path load
-            #             p_list_load_path.append(line)
->>>>>>> b1174783
             base_filepath = load_path
             if (len(p_new_path) == 0):
                 p_list_load_path = []
@@ -782,16 +711,11 @@
                 logging.info("basePath: {}".format(base_filepath))
                 logging.info("load_path: {}".format(list_path[-1]))
                 logging.info("file_format: {}".format(self._file_format))
-<<<<<<< HEAD
                 logging.info("Source Data : No Update")
-=======
-                logging.info("Fetching source data")
->>>>>>> b1174783
                 src_data = spark.read.option("multiline", "true").option("mode", "PERMISSIVE").option(
                     "basePath", base_filepath).load(list_path[-1]).limit(0)
 
             else:
-<<<<<<< HEAD
                 if (running_environment == "on_cloud"):
                     try:
                         if (len(line.split('/')[-1].split('=')[1].replace('-', '')) == 6):  ### partition_date YYYYMMDD
@@ -830,14 +754,7 @@
                                 line.split('/')[-2].split('=')[1].replace('-', '') + line.split('/')[-1].split('=')[
                                     1].replace('-', ''),
                                 '%Y%m').strftime('%Y-%m-%d')
-=======
-                if (len(line.split('/')[-1].split('=')[1].replace('-', '')) == 6):  ### partition_date YYYYMMDD
-                    date_end = datetime.datetime.strptime(line.split('/')[-1].split('=')[1].replace('-', ''),
-                                                  '%Y%m').strftime('%Y-%m-%d')
-                else:
-                    date_end = datetime.datetime.strptime(line.split('/')[-1].split('=')[1].replace('-', ''),
-                                                  '%Y%m%d').strftime('%Y-%m-%d')
->>>>>>> b1174783
+
                 logging.info("basePath: {}".format(base_filepath))
                 logging.info("load_path: {}".format(load_path))
                 logging.info("read_start: {}".format(tgt_filter_date))
@@ -847,13 +764,12 @@
                 if ("no_partition" == list_path):
                     src_data = spark.read.option("multiline", "true").option("mode", "PERMISSIVE").option(
                         "basePath", base_filepath).load(load_path)
-<<<<<<< HEAD
                     if (base_source != None and base_source.lower() == "dl2"):
                         try:
                             src_data = src_data.withColumn("partition_date", F.concat(src_data.ld_year, F.when(
                                 F.length(F.col("ld_month")) == 1, F.concat(F.lit("0"), F.col("ld_month"))).otherwise(
                                 F.col("ld_month")), F.when(F.length(F.col("ld_day")) == 1,
-                                                           F.concat(F.lit("0"), F.col("ld_day"))).otherwise(
+                                                       F.concat(F.lit("0"), F.col("ld_day"))).otherwise(
                                 F.col("ld_day"))))
                         except:
                             src_data = src_data.withColumn("partition_month", F.concat(src_data.ld_year, F.when(
@@ -873,11 +789,7 @@
                             src_data = src_data.withColumn("partition_month", F.concat(src_data.ld_year, F.when(
                                 F.length(F.col("ld_month")) == 1, F.concat(F.lit("0"), F.col("ld_month"))).otherwise(
                                 F.col("ld_month")), F.lit("01")))
-=======
-                else:
-                    src_data = spark.read.option("multiline", "true").option("mode", "PERMISSIVE").option(
-                        "basePath", base_filepath).load(p_list_load_path)
->>>>>>> b1174783
+
 
             return src_data
         except AnalysisException as e:

--- conflicted
+++ resolved
@@ -881,12 +881,7 @@
                             if (p_old_date <= date_data <= p_current_date):
                                 p_load_path.append(line)
 
-<<<<<<< HEAD
                     if ("/start_of_month=" in list_path[0]):
-=======
-
-                    elif ("/start_of_month=" in list_path[0]):
->>>>>>> cf1f3ea8
                         base_filepath = str(load_path)
                         p_partition_type = "start_of_month="
                         if (p_features == "feature_l2" or p_features == "feature_l1" or p_features == "feature_l3"):
@@ -1042,11 +1037,7 @@
                             if (p_old_date <= date_data <= p_current_date):
                                 p_load_path.append(line)
 
-<<<<<<< HEAD
                     if ("/partition_date=" in list_path[0] and "=" not in list_path[0].split('/')[-2]):
-=======
-                    elif ("/partition_date=" in list_path[0] and "=" not in list_path[0].split('/')[-3]):
->>>>>>> cf1f3ea8
                         p_partition_type = "partition_date="
                         if (p_features == "feature_l1"):
                             p_current_date = datetime.datetime.strptime(p_partition, '%Y%m%d')
@@ -1110,7 +1101,6 @@
                             if (p_old_date <= date_data <= p_current_date):
                                 p_load_path.append(line)
 
-<<<<<<< HEAD
                     if ("/partition_date=" in list_path[0] and "=" in list_path[0].split('/')[-2]):
                         p_partition_type = "*=*/partition_date="
                         if (p_features == "feature_l1"):
@@ -1132,14 +1122,6 @@
                                 p_load_path.append(line)
 
                     if ("no_partition" == list_path[0]):
-=======
-                    elif ("no_partition" == list_path[0]):
-                        base_filepath = str(load_path)
-                        p_partition_type = ""
-                        p_month1 = ""
-
-                    else:
->>>>>>> cf1f3ea8
                         base_filepath = str(load_path)
                         p_partition_type = ""
                         p_month1 = ""
@@ -1412,11 +1394,6 @@
                                 p_load_path.append(line)
 
                     elif ("no_partition" == list_path[0]):
-                        base_filepath = str(load_path)
-                        p_partition_type = ""
-                        p_month1 = ""
-
-                    else:
                         base_filepath = str(load_path)
                         p_partition_type = ""
                         p_month1 = ""
@@ -1483,11 +1460,7 @@
                             if (p_old_date <= date_data <= p_current_date):
                                 p_load_path.append(line)
 
-<<<<<<< HEAD
                     if ("/partition_date=" in list_path[0] and "=" not in list_path[0].split('/')[-2]):
-=======
-                    elif ("/partition_date=" in list_path[0] and "=" not in list_path[0].split('/')[-2]):
->>>>>>> cf1f3ea8
                         p_partition_type = "partition_date="
                         if (p_features == "feature_l1"):
                             p_current_date = datetime.datetime.strptime(p_partition, '%Y%m%d')
@@ -1531,11 +1504,7 @@
                             if (p_old_date <= date_data <= p_current_date):
                                 p_load_path.append(line)
 
-<<<<<<< HEAD
                     if ("/partition_date=" in list_path[0] and "=" in list_path[0].split('/')[-2]):
-=======
-                    elif ("/partition_date=" in list_path[0] and "=" in list_path[0].split('/')[-2]):
->>>>>>> cf1f3ea8
                         p_partition_type = "*=*/partition_date="
                         if (p_features == "feature_l1"):
                             p_current_date = datetime.datetime.strptime(p_partition, '%Y%m%d')
@@ -1555,16 +1524,7 @@
                             if (p_old_date <= date_data <= p_current_date):
                                 p_load_path.append(line)
 
-<<<<<<< HEAD
                     if ("no_partition" == list_path[0]):
-=======
-                    elif ("no_partition" == list_path[0]):
-                        base_filepath = str(load_path)
-                        p_partition_type = ""
-                        p_month1 = ""
-
-                    else:
->>>>>>> cf1f3ea8
                         base_filepath = str(load_path)
                         p_partition_type = ""
                         p_month1 = ""

import pickle
from copy import deepcopy
from fnmatch import fnmatch
from pathlib import Path, PurePosixPath, WindowsPath

from warnings import warn

from hdfs import HdfsError, InsecureClient
from pyspark.sql import DataFrame
from customer360.utilities.spark_util import get_spark_session
from pyspark.sql.utils import AnalysisException
from s3fs import S3FileSystem

from kedro.contrib.io import DefaultArgumentsMixIn
from kedro.io import AbstractVersionedDataSet, Version

from pyspark.sql import functions as F
from typing import *
import os
from pyspark.sql.types import *

import logging

log = logging.getLogger(__name__)


def _parse_glob_pattern(pattern: str) -> str:
    special = ("*", "?", "[")
    clean = []
    for part in pattern.split("/"):
        if any(char in part for char in special):
            break
        clean.append(part)
    return "/".join(clean)


def _split_filepath(filepath: str) -> Tuple[str, str]:
    split_ = filepath.split("://", 1)
    if len(split_) == 2:
        return split_[0] + "://", split_[1]
    return "", split_[0]


def _strip_dbfs_prefix(path: str) -> str:
    return path[len("/dbfs") :] if path.startswith("/dbfs") else path


class KedroHdfsInsecureClient(InsecureClient):
    """Subclasses ``hdfs.InsecureClient`` and implements ``hdfs_exists``
    and ``hdfs_glob`` methods required by ``SparkDataSet``"""

    def hdfs_exists(self, hdfs_path: str) -> bool:
        """Determines whether given ``hdfs_path`` exists in HDFS.

        Args:
            hdfs_path: Path to check.

        Returns:
            True if ``hdfs_path`` exists in HDFS, False otherwise.
        """
        return bool(self.status(hdfs_path, strict=False))

    def hdfs_glob(self, pattern: str) -> List[str]:
        """Perform a glob search in HDFS using the provided pattern.

        Args:
            pattern: Glob pattern to search for.

        Returns:
            List of HDFS paths that satisfy the glob pattern.
        """
        prefix = _parse_glob_pattern(pattern) or "/"
        matched = set()
        try:
            for dpath, _, fnames in self.walk(prefix):
                if fnmatch(dpath, pattern):
                    matched.add(dpath)
                matched |= set(
                    "{}/{}".format(dpath, fname)
                    for fname in fnames
                    if fnmatch("{}/{}".format(dpath, fname), pattern)
                )
        except HdfsError:  # pragma: no cover
            # HdfsError is raised by `self.walk()` if prefix does not exist in HDFS.
            # Ignore and return an empty list.
            pass
        return sorted(matched)


class SparkDataSet(DefaultArgumentsMixIn, AbstractVersionedDataSet):
    def _describe(self) -> Dict[str, Any]:
        return dict(
            filepath=self._fs_prefix + str(self._filepath),
            file_format=self._file_format,
            load_args=self._load_args,
            save_args=self._save_args,
            version=self._version,
        )

    def __init__(  # pylint: disable=too-many-arguments
        self,
        filepath: str,
        file_format: str = "parquet",
        load_args: Dict[str, Any] = None,
        save_args: Dict[str, Any] = None,
        version: Version = None,
        metadata_table_path: str = "",
        credentials: Dict[str, Any] = None,
    ) -> None:
        """Creates a new instance of ``SparkDataSet``.
        "/mnt/customer360-blob-data/users/saurabh/metadata_table/"
        Args:
            filepath: path to a Spark data frame. When using Databricks
                and working with data written to mount path points,
                specify ``filepath``s for (versioned) ``SparkDataSet``s
                starting with ``/dbfs/mnt``.
            file_format: file format used during load and save
                operations. These are formats supported by the running
                SparkContext include parquet, csv. For a list of supported
                formats please refer to Apache Spark documentation at
                https://spark.apache.org/docs/latest/sql-programming-guide.html
            load_args: Load args passed to Spark DataFrameReader load method.
                It is dependent on the selected file format. You can find
                a list of read options for each supported format
                in Spark DataFrame read documentation:
                https://spark.apache.org/docs/latest/api/python/pyspark.sql.html#pyspark.sql.DataFrame
            save_args: Save args passed to Spark DataFrame write options.
                Similar to load_args this is dependent on the selected file
                format. You can pass ``mode`` and ``partitionBy`` to specify
                your overwrite mode and partitioning respectively. You can find
                a list of options for each format in Spark DataFrame
                write documentation:
                https://spark.apache.org/docs/latest/api/python/pyspark.sql.html#pyspark.sql.DataFrame
            version: If specified, should be an instance of
                ``kedro.io.core.Version``. If its ``load`` attribute is
                None, the latest version will be loaded. If its ``save``
                attribute is None, save version will be autogenerated.
            credentials: Credentials to access the S3 bucket, such as
                ``aws_access_key_id``, ``aws_secret_access_key``, if ``filepath``
                prefix is ``s3a://`` or ``s3n://``. Optional keyword arguments passed to
                ``hdfs.client.InsecureClient`` if ``filepath`` prefix is ``hdfs://``.
                Ignored otherwise.
        """
        credentials = deepcopy(credentials) or {}
        fs_prefix, filepath = _split_filepath(filepath)

        if fs_prefix in ("s3a://", "s3n://"):
            if fs_prefix == "s3n://":
                warn(
                    "`s3n` filesystem has now been deprecated by Spark, "
                    "please consider switching to `s3a`",
                    DeprecationWarning,
                )
            _s3 = S3FileSystem(client_kwargs=credentials)
            exists_function = _s3.exists
            glob_function = _s3.glob
            path = PurePosixPath(filepath)

        elif fs_prefix == "hdfs://" and version:
            warn(
                "HDFS filesystem support for versioned {} is in beta and uses "
                "`hdfs.client.InsecureClient`, please use with caution".format(
                    self.__class__.__name__
                )
            )

            # default namenode address
            credentials.setdefault("url", "http://localhost:9870")
            credentials.setdefault("user", "hadoop")

            _hdfs_client = KedroHdfsInsecureClient(**credentials)
            exists_function = _hdfs_client.hdfs_exists
            glob_function = _hdfs_client.hdfs_glob
            path = PurePosixPath(filepath)

        else:
            exists_function = glob_function = None  # type: ignore
            path = Path(filepath)  # type: ignore

        super().__init__(
            load_args=load_args,
            save_args=save_args,
            filepath=path,
            version=version,
            exists_function=exists_function,
            glob_function=glob_function,
        )

        self._file_format = file_format
        self._fs_prefix = fs_prefix
        self._filepath = filepath if filepath.endswith("/") else filepath + "/"
        self._load_args = load_args if load_args is not None else {}
        self._save_args = save_args if save_args is not None else {}

        self._increment_flag_load = (
            load_args.get("increment_flag", None) if load_args is not None else None
        )
        self._increment_flag_save = (
            save_args.get("increment_flag", None) if save_args is not None else None
        )
        self._read_layer = (
            load_args.get("read_layer", None) if load_args is not None else None
        )
        self._target_layer = (
            load_args.get("target_layer", None) if load_args is not None else None
        )
        self._lookback = (
            load_args.get("lookback", None) if load_args is not None else None
        )
        self._lookup_table_name = (
            load_args.get("lookup_table_name", None) if load_args is not None else None
        )

        self._read_layer_save = (
            save_args.get("read_layer", None) if save_args is not None else None
        )
        self._target_layer_save = (
            save_args.get("target_layer", None) if save_args is not None else None
        )

        self._metadata_table_path = (
            metadata_table_path
            if (metadata_table_path is not None and metadata_table_path.endswith("/"))
            else metadata_table_path + "/"
        )

        self._partitionBy = (
            save_args.get("partitionBy", None) if save_args is not None else None
        )
        self._mode = save_args.get("mode", None) if save_args is not None else None
        self._mergeSchema = (
            load_args.get("mergeSchema", None) if load_args is not None else None
        )
        self._base_path = self._load_args.get("base_path", None)
        self._to_date_format = self._load_args.get("to_date_format", None)
        self._partition_column = self._load_args.get("partition_column", None)

    @staticmethod
    def _get_spark():
        spark = get_spark_session()
        return spark

    def _create_metadata_table(self, spark):

        metadata_table_path = self._metadata_table_path

        df = spark.range(1)

        metadata_table_df = (
            df.withColumn("table_name", F.lit("metadata_table"))
            .withColumn("table_path", F.lit(metadata_table_path))
            .withColumn("write_mode", F.lit("None"))
            .withColumn("target_max_data_load_date", F.current_date())
            .withColumn("updated_on", F.current_date())
            .drop("id")
        )

        metadata_table_df.write.partitionBy("table_name").format("parquet").mode(
            "append"
        ).save(metadata_table_path)

    def _get_metadata_max_data_date(self, spark, table_name):

        metadata_table_path = self._metadata_table_path
        lookup_table_name = table_name

        logging.info("metadata_table_path: {}".format(metadata_table_path))
        try:
            if len(metadata_table_path) == 0 or metadata_table_path is None:
                raise ValueError(
                    "Metadata table path can't be empty in incremental mode"
                )
            else:
                logging.info(
                    "checking whether metadata table exist or not at path : {}".format(
                        metadata_table_path
                    )
                )
                metadata_table = spark.read.parquet(metadata_table_path)

                logging.info(
                    "metadata table exists at path: {}".format(metadata_table_path)
                )

        except AnalysisException as e:
            logging.info("metadata table doesn't exist. Creating new metadata table")
            log.exception("Exception raised", str(e))

            self._create_metadata_table(spark)
            metadata_table = spark.read.parquet(metadata_table_path)

        metadata_table.createOrReplaceTempView("mdtl")

        logging.info(f"lookup_table_name: {lookup_table_name}")
        target_max_data_load_date = spark.sql(
            """select cast( to_date(nvl(max(target_max_data_load_date),'1970-01-01'),'yyyy-MM-dd') as String) as target_max_data_load_date
            from mdtl where table_name = '{0}'""".format(
                lookup_table_name
            )
        )

        logging.info("target_max_data_load_date")
        target_max_data_load_date.show(2, False)

        try:
            if (
                len(target_max_data_load_date.head(1)) == 0
                or target_max_data_load_date is None
            ):
                raise ValueError("Max data date of lookup table is None, Please check")

        except AnalysisException as e:
            log.exception("Exception raised", str(e))

        return target_max_data_load_date

    def _get_incremental_data(self):
        try:

            spark = self._get_spark()

            logging.info("Entered incremental load mode")
            filepath = self._filepath
            read_layer = self._read_layer
            target_layer = self._target_layer
            lookback = self._lookback
            lookup_table_name = self._lookup_table_name
            mergeSchema = self._mergeSchema

            logging.info("filepath: {}".format(filepath))
            logging.info("read_layer: {}".format(read_layer))
            logging.info("target_layer: {}".format(target_layer))
            logging.info("lookback: {}".format(lookback))
            logging.info("mergeSchema: {}".format(mergeSchema))
            logging.info("lookup_table_name: {}".format(lookup_table_name))
            logging.info("Fetching source data")
            logging.info(f"file_format: {self._file_format}")
            logging.info(f"load_args: {self._load_args}")

            if not self._base_path:
                src_data = spark.read.load(
                    filepath, self._file_format, **self._load_args
                )
            else:
                if "base_path/" not in self._base_path:
                    raise Exception("base_path has to start with base/")
                _base_path_split = self._base_path.replace("base_path/", "").split("/")
                domain = _base_path_split[0]
                table_name = _base_path_split[1]
                _splitted_filepath = filepath.split(domain)
                final_base_path = _splitted_filepath[0] + domain + "/" + table_name
                logging.info(f"base_path: {final_base_path}")
                src_data = spark.read.option("basePath", final_base_path).load(
                    filepath, self._file_format, **self._load_args
                )

            # convert to the given format if the existing partition_date is not in
            # the required yyyyMMdd format
            if self._to_date_format:
                src_data = src_data.withColumn(
                    "partition_date",
                    F.date_format("partition_date", self._to_date_format).cast("int"),
                )

            # create a new partition_date column if the table is not partitioned by
            # partition_date and instead partitioned by ld_year, ld_month, ld_day
            columns = src_data.columns
            if "ld_year" in columns and "ld_month" in columns and "ld_day" in columns:
                src_data = (
                    src_data.withColumn(
                        "ld_month", F.substring(F.concat(F.lit("0"), "ld_month"), -2, 2)
                    )
                    .withColumn(
                        "ld_day", F.substring(F.concat(F.lit("0"), "ld_day"), -2, 2)
                    )
                    .withColumn(
                        "partition_date",
                        F.concat("ld_year", "ld_month", "ld_day").cast("int"),
                    )
                )
                
            logging.info("Source data is fetched")
            logging.info("Checking whether source data is empty or not")

<<<<<<< HEAD
            try:
                if len(src_data.head(1)) == 0:
                #if 1==2:
                    raise ValueError("Source dataset is empty")
                elif lookup_table_name is None or lookup_table_name == "":
                    raise ValueError("lookup table name can't be empty")
                else:
                    logging.info("Fetching max data date entry of lookup table from metadata table")
                    target_max_data_load_date = self._get_metadata_max_data_date(spark, lookup_table_name)



            #except error for year > 9999
            except Exception as e:
                if (str(e) == 'year 0 is out of range'):
                    logging.info("Fetching max data date entry of lookup table from metadata table")
                    target_max_data_load_date = self._get_metadata_max_data_date(spark, lookup_table_name)
                else:
                    raise e
=======
            if len(src_data.head(1)) == 0:
                raise ValueError("Source dataset is empty")
            elif lookup_table_name is None or lookup_table_name == "":
                raise ValueError("lookup table name can't be empty")
            else:
                logging.info(
                    "Fetching max data date entry of lookup table from metadata table"
                )
                target_max_data_load_date = self._get_metadata_max_data_date(
                    spark, lookup_table_name
                )
>>>>>>> 971c1a7c

            tgt_filter_date_temp = target_max_data_load_date.rdd.flatMap(
                lambda x: x
            ).collect()

            if (
                tgt_filter_date_temp is None
                or tgt_filter_date_temp == [None]
                or tgt_filter_date_temp == ["None"]
            ):
                raise ValueError(
                    "Please check the return date from _get_metadata_max_data_date function. It can't be empty"
                )
            else:
                tgt_filter_date = "".join(tgt_filter_date_temp)
                logging.info(
                    "Max data date entry of lookup table in metadata table is: {}".format(
                        tgt_filter_date
                    )
                )

            src_data.createOrReplaceTempView("src_data")
            user_specified_partition_column = self._partition_column

            logging.info("Checking the read and write layer combination")
            if (
                read_layer is None
                or read_layer == ""
                or target_layer is None
                or target_layer == ""
            ):
                raise ValueError(
                    "Please check the read_layer/target_layer can't be None or empty for incremental load"
                )

            elif (
                read_layer.lower() == "l0_daily" and target_layer.lower() == "l1_daily"
            ):
                filter_col = "partition_date"
                # if the user has another partition column in the catalog
                # pick up that partition column
                if user_specified_partition_column:
                    filter_col = user_specified_partition_column
                lookback_fltr = (
                    lookback
                    if (
                        (lookback is not None) and (lookback != "") and (lookback != "")
                    )
                    else "0"
                )
                logging.info(f"filter_col: {filter_col}")
                logging.info(f"lookback_fltr: {lookback_fltr}")
                src_incremental_data = spark.sql(
                    "select * from src_data where to_date(cast({0} as String),'yyyyMMdd') > date_sub(to_date(cast('{1}' as String)) , {2} )".format(
                        filter_col, tgt_filter_date, lookback_fltr
                    )
                )

            elif (
                read_layer.lower() == "l0_monthly"
                and target_layer.lower() == "l3_monthly"
            ):
                filter_col = "partition_month"
                # if the user has another partition column in the catalog
                # pick up that partition column
                if user_specified_partition_column:
                    filter_col = user_specified_partition_column
                lookback_fltr = (
                    lookback
                    if (
                        (lookback is not None) and (lookback != "") and (lookback != "")
                    )
                    else "0"
                )
                logging.info(f"filter_col: {filter_col}")
                logging.info(f"lookback_fltr: {lookback_fltr}")
                src_incremental_data = spark.sql(
                    "select * from src_data where to_date(cast({0} as String),'yyyyMM') > add_months(date(date_trunc('month',to_date(cast('{1}' as String)))),-{2})".format(
                        filter_col, tgt_filter_date, lookback_fltr
                    )
                )

            elif (
                read_layer.lower() == "l0_monthly_1_month_look_back"
                and target_layer.lower() == "l3_monthly"
            ):
                filter_col = "partition_month"
                # if the user has another partition column in the catalog
                # pick up that partition column
                if user_specified_partition_column:
                    filter_col = user_specified_partition_column
                lookback_fltr = (
                    lookback
                    if (
                        (lookback is not None) and (lookback != "") and (lookback != "")
                    )
                    else "1"
                )
                logging.info(f"filter_col: {filter_col}")
                logging.info(f"lookback_fltr: {lookback_fltr}")
                new_data = spark.sql(
                    "select * from src_data where to_date(cast({0} as String),'yyyyMM') > date(date_trunc('month', to_date(cast('{1}' as String)))) ".format(
                        filter_col, tgt_filter_date
                    )
                )
                if len(new_data.head(1)) == 0:
                    return new_data
                else:
                    src_incremental_data = spark.sql(
                        "select * from src_data where to_date(cast({0} as String),'yyyyMM') > add_months(date(date_trunc('month',to_date(cast('{1}' as String)))),-{2})".format(
                            filter_col, tgt_filter_date, lookback_fltr
                        )
                    )

            elif (
                read_layer.lower() == "l0_monthly"
                and target_layer.lower() == "l4_monthly"
            ):
                filter_col = "partition_month"
                # if the user has another partition column in the catalog
                # pick up that partition column
                if user_specified_partition_column:
                    filter_col = user_specified_partition_column
                lookback_fltr = (
                    lookback
                    if (
                        (lookback is not None) and (lookback != "") and (lookback != "")
                    )
                    else "0"
                )
                logging.info(f"filter_col: {filter_col}")
                logging.info(f"lookback_fltr: {lookback_fltr}")
                new_data = spark.sql(
                    "select * from src_data where to_date(cast({0} as String),'yyyyMM') > date(date_trunc('month', to_date(cast('{1}' as String)))) ".format(
                        filter_col, tgt_filter_date
                    )
                )
                if len(new_data.head(1)) == 0:
                    return new_data
                else:
                    src_incremental_data = spark.sql(
                        "select * from src_data where to_date(cast({0} as String),'yyyyMM') > add_months(date(date_trunc('month',to_date(cast('{1}' as String)))),-{2})".format(
                            filter_col, tgt_filter_date, lookback_fltr
                        )
                    )

            elif (
                read_layer.lower() == "l0_weekly"
                and target_layer.lower() == "l2_weekly"
            ):
                filter_col = "partition_date"
                # if the user has another partition column in the catalog
                # pick up that partition column
                if user_specified_partition_column:
                    filter_col = user_specified_partition_column
                lookback_fltr = (
                    lookback
                    if (
                        (lookback is not None) and (lookback != "") and (lookback != "")
                    )
                    else "0"
                )
                logging.info(f"filter_col: {filter_col}")
                logging.info(f"lookback_fltr: {lookback_fltr}")
                src_incremental_data = spark.sql(
                    "select * from src_data where to_date(cast({0} as String),'yyyyMMdd') > date_sub(date(date_trunc('week', to_date(cast('{1}' as String)))), 7*({2}))".format(
                        filter_col, tgt_filter_date, lookback_fltr
                    )
                )

            elif (
                read_layer.lower() == "l0_daily" and target_layer.lower() == "l2_weekly"
            ):
                filter_col = "partition_date"
                # if the user has another partition column in the catalog
                # pick up that partition column
                if user_specified_partition_column:
                    filter_col = user_specified_partition_column
                lookback_fltr = (
                    lookback
                    if (
                        (lookback is not None) and (lookback != "") and (lookback != "")
                    )
                    else "0"
                )
                logging.info(f"filter_col: {filter_col}")
                logging.info(f"lookback_fltr: {lookback_fltr}")
                src_incremental_data = spark.sql(
                    "select * from src_data where to_date(cast({0} as String),'yyyyMMdd') > date_sub(date_sub(date_sub(date(date_trunc('week', to_date(cast('{1}' as String)))),- 7*(1)), 1), 7*({2}))".format(
                        filter_col, tgt_filter_date, lookback_fltr
                    )
                )

            elif (
                read_layer.lower() == "l1_daily" and target_layer.lower() == "l4_daily"
            ):
                filter_col = "event_partition_date"
                # if the user has another partition column in the catalog
                # pick up that partition column
                if user_specified_partition_column:
                    filter_col = user_specified_partition_column
                lookback_fltr = (
                    lookback
                    if (
                        (lookback is not None) and (lookback != "") and (lookback != "")
                    )
                    else "90"
                )
                logging.info(f"filter_col: {filter_col}")
                logging.info(f"lookback_fltr: {lookback_fltr}")
                new_data = spark.sql(
                    "select * from src_data where {0} > to_date(cast('{1}' as String)) ".format(
                        filter_col, tgt_filter_date
                    )
                )
                if len(new_data.head(1)) == 0:
                    return new_data
                else:
                    src_incremental_data = spark.sql(
                        "select * from src_data where {0} > date_sub(to_date(cast('{1}' as String)) , {2} )".format(
                            filter_col, tgt_filter_date, lookback_fltr
                        )
                    )

            elif (
                read_layer.lower() == "l1_daily" and target_layer.lower() == "l1_daily"
            ):
                filter_col = "event_partition_date"
                # if the user has another partition column in the catalog
                # pick up that partition column
                if user_specified_partition_column:
                    filter_col = user_specified_partition_column
                lookback_fltr = (
                    lookback
                    if (
                        (lookback is not None) and (lookback != "") and (lookback != "")
                    )
                    else "0"
                )
                logging.info(f"filter_col: {filter_col}")
                logging.info(f"lookback_fltr: {lookback_fltr}")
                src_incremental_data = spark.sql(
                    "select * from src_data where {0} > date_sub(to_date(cast('{1}' as String)) , {2} )".format(
                        filter_col, tgt_filter_date, lookback_fltr
                    )
                )

            elif (
                read_layer.lower() == "l1_daily" and target_layer.lower() == "l2_weekly"
            ):
                filter_col = "event_partition_date"
                # if the user has another partition column in the catalog
                # pick up that partition column
                if user_specified_partition_column:
                    filter_col = user_specified_partition_column
                lookback_fltr = (
                    lookback
                    if (
                        (lookback is not None) and (lookback != "") and (lookback != "")
                    )
                    else "0"
                )
                logging.info(f"filter_col: {filter_col}")
                logging.info(f"lookback_fltr: {lookback_fltr}")
                src_incremental_data = spark.sql(
                    "select * from src_data where {0} > date_sub(date_sub(date_sub(date(date_trunc('week', to_date(cast('{1}' as String)))),- 7*(1)), 1), 7*({2}))".format(
                        filter_col, tgt_filter_date, lookback_fltr
                    )
                )

            elif (
                read_layer.lower() == "l1_daily"
                and target_layer.lower() == "l3_monthly"
            ):
                filter_col = "event_partition_date"
                # if the user has another partition column in the catalog
                # pick up that partition column
                if user_specified_partition_column:
                    filter_col = user_specified_partition_column
                lookback_fltr = (
                    lookback
                    if (
                        (lookback is not None) and (lookback != "") and (lookback != "")
                    )
                    else "0"
                )
                logging.info(f"filter_col: {filter_col}")
                logging.info(f"lookback_fltr: {lookback_fltr}")

                if user_specified_partition_column:
                    new_data = spark.sql(
                        "select * from src_data where to_date(cast({0} as String),'yyyyMMdd') > date_sub(add_months(date(date_trunc('month', to_date(cast('{1}' as String)))), 1),1) ".format(
                            filter_col, tgt_filter_date
                        )
                    )
                else:
                    new_data = spark.sql(
                        "select * from src_data where {0} > date_sub(add_months(date(date_trunc('month', to_date(cast('{1}' as String)))), 1),1) ".format(
                            filter_col, tgt_filter_date
                        )
                    )

                if len(new_data.head(1)) == 0:
                    return new_data
                else:
                    if user_specified_partition_column:
                        src_incremental_data = spark.sql(
                            "select * from src_data where to_date(cast({0} as String),'yyyyMMdd') > add_months(date_sub(add_months(date(date_trunc('month', to_date(cast('{1}' as String)))), 1),1),-{2})".format(
                                filter_col, tgt_filter_date, lookback_fltr
                            )
                        )
                    else:
                        src_incremental_data = spark.sql(
                            "select * from src_data where {0} > add_months(date_sub(add_months(date(date_trunc('month', to_date(cast('{1}' as String)))), 1),1),-{2})".format(
                                filter_col, tgt_filter_date, lookback_fltr
                            )
                        )

            elif (
                read_layer.lower() == "l1_daily_campaign"
                and target_layer.lower() == "l3_monthly_campaign"
            ):
                filter_col = "event_partition_date"
                # if the user has another partition column in the catalog
                # pick up that partition column
                if user_specified_partition_column:
                    filter_col = user_specified_partition_column
                lookback_fltr = (
                    lookback
                    if (
                        (lookback is not None) and (lookback != "") and (lookback != "")
                    )
                    else "0"
                )
                logging.info(f"filter_col: {filter_col}")
                logging.info(f"lookback_fltr: {lookback_fltr}")
                src_incremental_data = spark.sql(
<<<<<<< HEAD
                "select * from src_data where {0} > add_months(date_sub(add_months(date(date_trunc('month', to_date(cast('{1}' as String)))), 1),1),-{2})".format(
                    filter_col, tgt_filter_date, lookback_fltr))

            elif read_layer.lower() == "l1_daily" and target_layer.lower() == 'l4_monthly':
=======
                    "select * from src_data where {0} > add_months(date_sub(add_months(date(date_trunc('month', to_date(cast('{1}' as String)))), 1),1),-{2})".format(
                        filter_col, tgt_filter_date, lookback_fltr
                    )
                )

            elif (
                read_layer.lower() == "l1_daily"
                and target_layer.lower() == "l4_monthly"
            ):
>>>>>>> 971c1a7c
                filter_col = "event_partition_date"
                # if the user has another partition column in the catalog
                # pick up that partition column
                if user_specified_partition_column:
                    filter_col = user_specified_partition_column
                lookback_fltr = (
                    lookback
                    if (
                        (lookback is not None) and (lookback != "") and (lookback != "")
                    )
                    else "0"
                )
                logging.info(f"filter_col: {filter_col}")
                logging.info(f"lookback_fltr: {lookback_fltr}")
                new_data = spark.sql(
                    "select * from src_data where {0} > date_sub(add_months(date(date_trunc('month', to_date(cast('{1}' as String)))), 1),1) ".format(
                        filter_col, tgt_filter_date
                    )
                )
                if len(new_data.head(1)) == 0:
                    return new_data
                else:
                    src_incremental_data = spark.sql(
                        "select * from src_data where {0} > add_months(date_sub(add_months(date(date_trunc('month', to_date(cast('{1}' as String)))), 1),1),-{2})".format(
                            filter_col, tgt_filter_date, lookback_fltr
                        )
                    )

            elif (
                read_layer.lower() == "l0_daily"
                and target_layer.lower() == "l3_monthly"
            ):
                filter_col = "partition_date"
                # if the user has another partition column in the catalog
                # pick up that partition column
                if user_specified_partition_column:
                    filter_col = user_specified_partition_column
                lookback_fltr = (
                    lookback
                    if (
                        (lookback is not None) and (lookback != "") and (lookback != "")
                    )
                    else "0"
                )
                logging.info(f"filter_col: {filter_col}")
                logging.info(f"lookback_fltr: {lookback_fltr}")
                new_data = spark.sql(
                    "select * from src_data where to_date(cast({0} as String),'yyyyMMdd') > date_sub(add_months(date(date_trunc('month', to_date(cast('{1}' as String)))), 1),1) ".format(
                        filter_col, tgt_filter_date
                    )
                )
                if len(new_data.head(1)) == 0:
                    return new_data
                else:
                    src_incremental_data = spark.sql(
                        "select * from src_data where to_date(cast({0} as String),'yyyyMMdd') > add_months(date_sub(add_months(date(date_trunc('month', to_date(cast('{1}' as String)))), 1),1),-{2})".format(
                            filter_col, tgt_filter_date, lookback_fltr
                        )
                    )

            elif (
                read_layer.lower() == "l0_daily"
                and target_layer.lower() == "l4_monthly"
            ):
                filter_col = "partition_date"
                # if the user has another partition column in the catalog
                # pick up that partition column
                if user_specified_partition_column:
                    filter_col = user_specified_partition_column
                lookback_fltr = (
                    lookback
                    if (
                        (lookback is not None) and (lookback != "") and (lookback != "")
                    )
                    else "0"
                )
                logging.info(f"filter_col: {filter_col}")
                logging.info(f"lookback_fltr: {lookback_fltr}")
                new_data = spark.sql(
                    "select * from src_data where date(cast({0} as String),'yyyyMMdd') > date_sub(add_months(date(date_trunc('month', to_date(cast('{1}' as String)))), 1),1) ".format(
                        filter_col, tgt_filter_date
                    )
                )
                if len(new_data.head(1)) == 0:
                    return new_data
                else:
                    src_incremental_data = spark.sql(
                        "select * from src_data where to_date(cast({0} as String),'yyyyMMdd') > add_months(date_sub(add_months(date(date_trunc('month', to_date(cast('{1}' as String)))), 1),1),-{2})".format(
                            filter_col, tgt_filter_date, lookback_fltr
                        )
                    )

            elif (
                read_layer.lower() == "l1_daily" and target_layer.lower() == "l4_weekly"
            ):
                filter_col = "event_partition_date"
                # if the user has another partition column in the catalog
                # pick up that partition column
                if user_specified_partition_column:
                    filter_col = user_specified_partition_column
                lookback_fltr = (
                    lookback
                    if (
                        (lookback is not None) and (lookback != "") and (lookback != "")
                    )
                    else "0"
                )
                logging.info(f"filter_col: {filter_col}")
                logging.info(f"lookback_fltr: {lookback_fltr}")
                new_data = spark.sql(
                    "select * from src_data where {0} > date_sub(date_sub(date(date_trunc('week', to_date(cast('{1}' as String)))),- 7*(1)), 1) ".format(
                        filter_col, tgt_filter_date
                    )
                )
                if len(new_data.head(1)) == 0:
                    return new_data
                else:
                    src_incremental_data = spark.sql(
                        "select * from src_data where {0} > date_sub(date_sub(date_sub(date(date_trunc('week', to_date(cast('{1}' as String)))),- 7*(1)), 1), 7*({2}))".format(
                            filter_col, tgt_filter_date, lookback_fltr
                        )
                    )

            elif (
                read_layer.lower() == "l2_weekly_read_custom_lookback"
                and target_layer.lower() == "l4_weekly_write_custom_lookback"
            ):
                filter_col = "start_of_week"
                # if the user has another partition column in the catalog
                # pick up that partition column
                if user_specified_partition_column:
                    filter_col = user_specified_partition_column
                lookback_fltr = (
                    lookback
                    if (
                        (lookback is not None) and (lookback != "") and (lookback != "")
                    )
                    else "0"
                )
                logging.info(f"filter_col: {filter_col}")
                logging.info(f"lookback_fltr: {lookback_fltr}")
                src_incremental_data = spark.sql(
                    "select * from src_data where {0} > date_sub(date(date_trunc('week', to_date(cast('{1}' as String)))), 7*({2}))".format(
                        filter_col, tgt_filter_date, lookback_fltr
                    )
                )

            elif (
                read_layer.lower() == "l2_weekly"
                and target_layer.lower() == "l4_weekly"
            ):
                filter_col = "start_of_week"
                # if the user has another partition column in the catalog
                # pick up that partition column
                if user_specified_partition_column:
                    filter_col = user_specified_partition_column
                lookback_fltr = (
                    lookback
                    if (
                        (lookback is not None) and (lookback != "") and (lookback != "")
                    )
                    else "12"
                )
                logging.info(f"filter_col: {filter_col}")
                logging.info(f"lookback_fltr: {lookback_fltr}")
                new_data = spark.sql(
                    "select * from src_data where {0} > date(date_trunc('week', to_date(cast('{1}' as String)))) ".format(
                        filter_col, tgt_filter_date
                    )
                )
                if len(new_data.head(1)) == 0:
                    return new_data
                else:
                    src_incremental_data = spark.sql(
                        "select * from src_data where {0} > date_sub(date(date_trunc('week', to_date(cast('{1}' as String)))), 7*({2}))".format(
                            filter_col, tgt_filter_date, lookback_fltr
                        )
                    )

            elif (
                read_layer.lower() == "l4_weekly"
                and target_layer.lower() == "l4_weekly"
            ):
                filter_col = "start_of_week"
                # if the user has another partition column in the catalog
                # pick up that partition column
                if user_specified_partition_column:
                    filter_col = user_specified_partition_column
                lookback_fltr = (
                    lookback
                    if (
                        (lookback is not None) and (lookback != "") and (lookback != "")
                    )
                    else "0"
                )
                logging.info(f"filter_col: {filter_col}")
                logging.info(f"lookback_fltr: {lookback_fltr}")
                new_data = spark.sql(
                    "select * from src_data where {0} > date(date_trunc('week', to_date(cast('{1}' as String)))) ".format(
                        filter_col, tgt_filter_date
                    )
                )
                if len(new_data.head(1)) == 0:
                    return new_data
                else:
                    src_incremental_data = spark.sql(
                        "select * from src_data where {0} > date_sub(date(date_trunc('week', to_date(cast('{1}' as String)))), 7*({2}))".format(
                            filter_col, tgt_filter_date, lookback_fltr
                        )
                    )

            elif (
                read_layer.lower() == "l2_weekly"
                and target_layer.lower() == "l2_weekly"
            ):
                filter_col = "start_of_week"
                # if the user has another partition column in the catalog
                # pick up that partition column
                if user_specified_partition_column:
                    filter_col = user_specified_partition_column
                lookback_fltr = (
                    lookback
                    if (
                        (lookback is not None) and (lookback != "") and (lookback != "")
                    )
                    else "0"
                )
                logging.info(f"filter_col: {filter_col}")
                logging.info(f"lookback_fltr: {lookback_fltr}")
                src_incremental_data = spark.sql(
                    "select * from src_data where {0} > date_sub(date(date_trunc('week', to_date(cast('{1}' as String)))), 7*({2}))".format(
                        filter_col, tgt_filter_date, lookback_fltr
                    )
                )

            elif (
                read_layer.lower() == "l3_monthly"
                and target_layer.lower() == "l4_monthly"
            ):
                filter_col = "start_of_month"
                # if the user has another partition column in the catalog
                # pick up that partition column
                if user_specified_partition_column:
                    filter_col = user_specified_partition_column
                lookback_fltr = (
                    lookback
                    if (
                        (lookback is not None) and (lookback != "") and (lookback != "")
                    )
                    else "3"
                )
                logging.info(f"filter_col: {filter_col}")
                logging.info(f"lookback_fltr: {lookback_fltr}")
                new_data = spark.sql(
                    "select * from src_data where {0} > date(date_trunc('month', to_date(cast('{1}' as String)))) ".format(
                        filter_col, tgt_filter_date
                    )
                )
                if len(new_data.head(1)) == 0:
                    return new_data
                # if 1==2:
                #     print("remove after first run")
                else:
                    src_incremental_data = spark.sql(
                        "select * from src_data where {0} > add_months(date(date_trunc('month', to_date(cast('{1}' as String)))), -{2})".format(
                            filter_col, tgt_filter_date, lookback_fltr
                        )
                    )

            elif (
                read_layer.lower() == "l3_monthly_customer_profile"
                and target_layer.lower() == "l3_monthly"
            ):
                filter_col = "partition_month"
                # if the user has another partition column in the catalog
                # pick up that partition column
                if user_specified_partition_column:
                    filter_col = user_specified_partition_column
                lookback_fltr = (
                    lookback
                    if (
                        (lookback is not None) and (lookback != "") and (lookback != "")
                    )
                    else "0"
                )
                logging.info(f"filter_col: {filter_col}")
                logging.info(f"lookback_fltr: {lookback_fltr}")
                src_incremental_data = spark.sql(
                    "select * from src_data where {0} > add_months(date(date_trunc('month', to_date(cast('{1}' as String)))), -{2})".format(
                        filter_col, tgt_filter_date, lookback_fltr
                    )
                )

            elif (
                read_layer.lower() == "l3_monthly"
                and target_layer.lower() == "l3_monthly"
            ):
                filter_col = "start_of_month"
                # if the user has another partition column in the catalog
                # pick up that partition column
                if user_specified_partition_column:
                    filter_col = user_specified_partition_column
                lookback_fltr = (
                    lookback
                    if (
                        (lookback is not None) and (lookback != "") and (lookback != "")
                    )
                    else "0"
                )
                logging.info(f"filter_col: {filter_col}")
                logging.info(f"lookback_fltr: {lookback_fltr}")
                if user_specified_partition_column:
                    src_incremental_data = spark.sql(
                        "select * from src_data where to_date(cast({0} as String),'yyyyMMdd') > add_months(date(date_trunc('month', to_date(cast('{1}' as String)))), -{2})".format(
                            filter_col, tgt_filter_date, lookback_fltr
                        )
                    )
                else:
                    src_incremental_data = spark.sql(
                        "select * from src_data where {0} > add_months(date(date_trunc('month', to_date(cast('{1}' as String)))), -{2})".format(
                            filter_col, tgt_filter_date, lookback_fltr
                        )
                    )

            elif (
                read_layer.lower() == "l3_monthly_customer_profile"
                and target_layer.lower() == "l4_monthly"
            ):
                filter_col = "partition_month"
                # if the user has another partition column in the catalog
                # pick up that partition column
                if user_specified_partition_column:
                    filter_col = user_specified_partition_column
                lookback_fltr = (
                    lookback
                    if (
                        (lookback is not None) and (lookback != "") and (lookback != "")
                    )
                    else "0"
                )
                logging.info(f"filter_col: {filter_col}")
                logging.info(f"lookback_fltr: {lookback_fltr}")
                src_incremental_data = spark.sql(
                    "select * from src_data where {0} > add_months(date(date_trunc('month', to_date(cast('{1}' as String)))), -{2})".format(
                        filter_col, tgt_filter_date, lookback_fltr
                    )
                )

            else:
                raise ValueError(
                    "read_layer and target_layer combination is not valid. Please specify a valid combination."
                )

            logging.info("Incremental data created")
            return src_incremental_data

        except AnalysisException as e:
            log.exception("Exception raised", str(e))

    def _update_metadata_table(
        self,
        spark,
        metadata_table_path,
        target_table_name,
        filepath,
        write_mode,
        file_format,
        partitionBy,
        read_layer,
        target_layer,
        mergeSchema,
    ):

        if mergeSchema is not None and mergeSchema.lower() == "true":
            current_target_data = (
                spark.read.format(file_format)
                .option("mergeSchema", "true")
                .load(filepath)
            )
        else:
            current_target_data = spark.read.format(file_format).load(filepath)

        current_target_data.createOrReplaceTempView("curr_target")

        current_target_max_data_load_date = spark.sql(
            "select cast( nvl(max({0}),'1970-01-01') as String) from curr_target".format(
                partitionBy
            )
        )

        metadata_table_update_max_date_temp = (
            current_target_max_data_load_date.rdd.flatMap(lambda x: x).collect()
        )

        if (
            metadata_table_update_max_date_temp is None
            or metadata_table_update_max_date_temp == [None]
            or metadata_table_update_max_date_temp == ["None"]
            or metadata_table_update_max_date_temp == ""
        ):
            raise ValueError(
                "Please check, the current_target_max_data_load_date can't be empty"
            )
        else:
            metadata_table_update_max_date = "".join(
                metadata_table_update_max_date_temp
            )

        logging.info(
            "Updating metadata table for {} dataset with date: {} ".format(
                target_table_name, metadata_table_update_max_date
            )
        )

        metadata_table_update_df = spark.range(1)

        metadata_table_update_df = (
            metadata_table_update_df.withColumn("table_name", F.lit(target_table_name))
            .withColumn("table_path", F.lit(filepath))
            .withColumn("write_mode", F.lit(write_mode))
            .withColumn(
                "target_max_data_load_date",
                F.to_date(F.lit(metadata_table_update_max_date), "yyyy-MM-dd"),
            )
            .withColumn("updated_on", F.current_date())
            .withColumn("read_layer", F.lit(read_layer))
            .withColumn("target_layer", F.lit(target_layer))
            .drop("id")
        )

        try:
            metadata_table_update_df.write.partitionBy("table_name").format(
                "parquet"
            ).mode("append").save(metadata_table_path)
        except AnalysisException as e:
            log.exception("Exception raised", str(e))

        logging.info("Metadata table updated for {} dataset".format(target_table_name))

    def _write_incremental_data(self, data):

        logging.info("Entered incremental save mode")
        spark = self._get_spark()
        filewritepath = self._filepath
        partitionBy = self._partitionBy
        mode = self._mode
        file_format = self._file_format
        metadata_table_path = self._metadata_table_path
        read_layer = self._read_layer_save
        target_layer = self._target_layer_save
        target_table_name = filewritepath.split("/")[-2]
        dataframe_to_write = data
        mergeSchema = self._mergeSchema

        logging.info("filewritepath: {}".format(filewritepath))
        logging.info("partitionBy: {}".format(partitionBy))
        logging.info("mode: {}".format(mode))
        logging.info("file_format: {}".format(file_format))
        logging.info("metadata_table_path: {}".format(metadata_table_path))
        logging.info("read_layer: {}".format(read_layer))
        logging.info("target_layer: {}".format(target_layer))
        logging.info("target_table_name: {}".format(target_table_name))
        logging.info("mergeSchema: {}".format(mergeSchema))

        logging.info("Checking whether the dataset to write is empty or not")
        if len(dataframe_to_write.head(1)) == 0:
            # if 1==2:
            logging.info("No new partitions to write from source")
        elif (
            partitionBy is None
            or partitionBy == ""
            or partitionBy == ""
            or mode is None
            or mode == ""
            or mode == ""
        ):
            raise ValueError(
                "Please check, partitionBy and Mode value can't be None or Empty for incremental load"
            )
        elif (
            read_layer is None
            or read_layer == ""
            or target_layer is None
            or target_layer == ""
        ):
            raise ValueError(
                "Please check, read_layer and target_layer value can't be None or Empty for incremental load"
            )
        else:
            if (
                (
                    read_layer.lower() == "l1_daily"
                    and target_layer.lower() == "l4_daily"
                )
                or (
                    read_layer.lower() == "l2_weekly"
                    and target_layer.lower() == "l4_weekly"
                )
                or (
                    read_layer.lower() == "l3_monthly"
                    and target_layer.lower() == "l4_monthly"
                )
                or (
                    read_layer.lower() == "l0_monthly_1_month_look_back"
                    and target_layer.lower() == "l3_monthly"
                )
                or (
                    read_layer.lower() == "l0_daily"
                    and target_layer.lower() == "l3_monthly"
                )
                or (
                    read_layer.lower() == "l1_daily"
                    and target_layer.lower() == "l3_monthly"
                )
                or (
                    read_layer.lower() == "l3_monthly"
                    and target_layer.lower() == "l3_monthly"
                )
            ):

                # #Remove after first run happens
                # logging.info("Writing dataframe with lookback scenario")
                # dataframe_to_write.write.partitionBy(partitionBy).mode(mode).format(
                #     file_format).save(filewritepath)
                # logging.info("Updating metadata table for lookback dataset scenario")
                # self._update_metadata_table(spark, metadata_table_path, target_table_name, filewritepath,
                #                             mode, file_format, partitionBy, read_layer, target_layer, mergeSchema)
                #
                # #Remove after first run happens

                logging.info(
                    "Selecting only new data partition to write for lookback scenario's"
                )
                target_max_data_load_date = self._get_metadata_max_data_date(
                    spark, target_table_name
                )
                tgt_filter_date_temp = target_max_data_load_date.rdd.flatMap(
                    lambda x: x
                ).collect()

                if (
                    tgt_filter_date_temp is None
                    or tgt_filter_date_temp == [None]
                    or tgt_filter_date_temp == ["None"]
                    or tgt_filter_date_temp == ""
                ):
                    raise ValueError(
                        "Please check the return date from _get_metadata_max_data_date function. It can't be empty"
                    )
                else:
                    tgt_filter_date = "".join(tgt_filter_date_temp)

                logging.info(
                    "Max data date entry of lookup table in metadata table is: {}".format(
                        tgt_filter_date
                    )
                )
                dataframe_to_write.createOrReplaceTempView("df_to_write")
                filter_col = partitionBy

                df_with_lookback_to_write = spark.sql(
                    "select * from df_to_write where {0} > to_date(cast('{1}' as String)) ".format(
                        filter_col, tgt_filter_date
                    )
                )

                logging.info("Writing dataframe with lookback scenario")
                df_with_lookback_to_write.write.partitionBy(partitionBy).mode(
                    mode
                ).format(file_format).save(filewritepath)
                logging.info("Updating metadata table for lookback dataset scenario")
                self._update_metadata_table(
                    spark,
                    metadata_table_path,
                    target_table_name,
                    filewritepath,
                    mode,
                    file_format,
                    partitionBy,
                    read_layer,
                    target_layer,
                    mergeSchema,
                )

            else:
                logging.info("Writing dataframe without lookback scenario")
                dataframe_to_write.write.partitionBy(partitionBy).mode(mode).format(
                    file_format
                ).save(filewritepath)

                logging.info("Updating metadata table")

                self._update_metadata_table(
                    spark,
                    metadata_table_path,
                    target_table_name,
                    filewritepath,
                    mode,
                    file_format,
                    partitionBy,
                    read_layer,
                    target_layer,
                    mergeSchema,
                )

    def _load(self) -> DataFrame:
        logging.info("Entering load function")

        if (
            self._increment_flag_load is not None
            and self._increment_flag_load.lower() == "yes"
        ):
            logging.info(
                "Entering incremental load mode because incremental_flag is 'yes"
            )
            return self._get_incremental_data()

        else:
            logging.info(
                "Skipping incremental load mode because incremental_flag is 'no"
            )
            load_path = _strip_dbfs_prefix(self._fs_prefix + str(self._get_load_path()))
            # Old Version
            # return self._get_spark().read.load(
            #     load_path, self._file_format, **self._load_args
            #                 )
            # New Version: 2020-10-15
            return self._get_spark().read.option("multiline", "true").option("mode", "PERMISSIVE").load(
                load_path, self._file_format, **self._load_args
            )

    def _save(self, data: DataFrame) -> None:
        logging.info("Entering save function")

        if (
            self._increment_flag_save is not None
            and self._increment_flag_save.lower() == "yes"
        ):
            logging.info(
                "Entering incremental save mode because incremental_flag is 'yes"
            )
            self._write_incremental_data(data)

        else:
<<<<<<< HEAD
            logging.info("Skipping incremental save mode because incremental_flag is 'no")
            if len(data.head(1)) == 0:
                logging.info("No new partitions to write from source")
            else:
                save_path = _strip_dbfs_prefix(self._fs_prefix + str(self._get_save_path()))
                data.write.save(save_path, self._file_format, **self._save_args)
=======
            logging.info(
                "Skipping incremental save mode because incremental_flag is 'no"
            )
            save_path = _strip_dbfs_prefix(self._fs_prefix + str(self._get_save_path()))
            data.write.save(save_path, self._file_format, **self._save_args)
>>>>>>> 971c1a7c

    def _exists(self) -> bool:
        load_path = _strip_dbfs_prefix(self._fs_prefix + str(self._get_load_path()))

        try:
            self._get_spark().read.load(load_path, self._file_format)
        except AnalysisException as exception:
            if exception.desc.startswith("Path does not exist:"):
                return False
            raise
        return True

    def __getstate__(self):
        raise pickle.PicklingError("PySpark datasets can't be serialized")


class SparkDbfsDataSet(SparkDataSet):
    """
    Fixes bugs from SparkDataSet
    """

    def __init__(  # pylint: disable=too-many-arguments
        self,
        filepath: str,
        file_format: str = "parquet",
        load_args: Dict[str, Any] = None,
        save_args: Dict[str, Any] = None,
        version: Version = None,
        metadata_table_path: str = "",
        credentials: Dict[str, Any] = None,
    ) -> None:
        super().__init__(
            filepath,
            file_format,
            load_args,
            save_args,
            version,
            metadata_table_path,
            credentials,
        )

        # Fixes paths in Windows
        if isinstance(self._filepath, WindowsPath):
            self._filepath = PurePosixPath(str(self._filepath).replace("\\", "/"))<|MERGE_RESOLUTION|>--- conflicted
+++ resolved
@@ -378,11 +378,10 @@
                         F.concat("ld_year", "ld_month", "ld_day").cast("int"),
                     )
                 )
-                
+
             logging.info("Source data is fetched")
             logging.info("Checking whether source data is empty or not")
 
-<<<<<<< HEAD
             try:
                 if len(src_data.head(1)) == 0:
                 #if 1==2:
@@ -402,19 +401,6 @@
                     target_max_data_load_date = self._get_metadata_max_data_date(spark, lookup_table_name)
                 else:
                     raise e
-=======
-            if len(src_data.head(1)) == 0:
-                raise ValueError("Source dataset is empty")
-            elif lookup_table_name is None or lookup_table_name == "":
-                raise ValueError("lookup table name can't be empty")
-            else:
-                logging.info(
-                    "Fetching max data date entry of lookup table from metadata table"
-                )
-                target_max_data_load_date = self._get_metadata_max_data_date(
-                    spark, lookup_table_name
-                )
->>>>>>> 971c1a7c
 
             tgt_filter_date_temp = target_max_data_load_date.rdd.flatMap(
                 lambda x: x
@@ -752,22 +738,10 @@
                 logging.info(f"filter_col: {filter_col}")
                 logging.info(f"lookback_fltr: {lookback_fltr}")
                 src_incremental_data = spark.sql(
-<<<<<<< HEAD
                 "select * from src_data where {0} > add_months(date_sub(add_months(date(date_trunc('month', to_date(cast('{1}' as String)))), 1),1),-{2})".format(
                     filter_col, tgt_filter_date, lookback_fltr))
 
             elif read_layer.lower() == "l1_daily" and target_layer.lower() == 'l4_monthly':
-=======
-                    "select * from src_data where {0} > add_months(date_sub(add_months(date(date_trunc('month', to_date(cast('{1}' as String)))), 1),1),-{2})".format(
-                        filter_col, tgt_filter_date, lookback_fltr
-                    )
-                )
-
-            elif (
-                read_layer.lower() == "l1_daily"
-                and target_layer.lower() == "l4_monthly"
-            ):
->>>>>>> 971c1a7c
                 filter_col = "event_partition_date"
                 # if the user has another partition column in the catalog
                 # pick up that partition column
@@ -1412,20 +1386,12 @@
             self._write_incremental_data(data)
 
         else:
-<<<<<<< HEAD
             logging.info("Skipping incremental save mode because incremental_flag is 'no")
             if len(data.head(1)) == 0:
                 logging.info("No new partitions to write from source")
             else:
                 save_path = _strip_dbfs_prefix(self._fs_prefix + str(self._get_save_path()))
                 data.write.save(save_path, self._file_format, **self._save_args)
-=======
-            logging.info(
-                "Skipping incremental save mode because incremental_flag is 'no"
-            )
-            save_path = _strip_dbfs_prefix(self._fs_prefix + str(self._get_save_path()))
-            data.write.save(save_path, self._file_format, **self._save_args)
->>>>>>> 971c1a7c
 
     def _exists(self) -> bool:
         load_path = _strip_dbfs_prefix(self._fs_prefix + str(self._get_load_path()))

# Copyright 2018-2019 QuantumBlack Visual Analytics Limited
#
# Licensed under the Apache License, Version 2.0 (the "License");
# you may not use this file except in compliance with the License.
# You may obtain a copy of the License at
#
# http://www.apache.org/licenses/LICENSE-2.0
#
# THE SOFTWARE IS PROVIDED "AS IS", WITHOUT WARRANTY OF ANY KIND,
# EXPRESS OR IMPLIED, INCLUDING BUT NOT LIMITED TO THE WARRANTIES
# OF MERCHANTABILITY, FITNESS FOR A PARTICULAR PURPOSE, AND
# NONINFRINGEMENT. IN NO EVENT WILL THE LICENSOR OR OTHER CONTRIBUTORS
# BE LIABLE FOR ANY CLAIM, DAMAGES, OR OTHER LIABILITY, WHETHER IN AN
# ACTION OF CONTRACT, TORT OR OTHERWISE, ARISING FROM, OUT OF, OR IN
# CONNECTION WITH THE SOFTWARE OR THE USE OR OTHER DEALINGS IN THE SOFTWARE.
#
# The QuantumBlack Visual Analytics Limited ("QuantumBlack") name and logo
# (either separately or in combination, "QuantumBlack Trademarks") are
# trademarks of QuantumBlack. The License does not grant you any right or
# license to the QuantumBlack Trademarks. You may not use the QuantumBlack
# Trademarks or any confusingly similar mark as a trademark for your product,
#     or use the QuantumBlack Trademarks in any other manner that might cause
# confusion in the marketplace, including but not limited to in advertising,
# on websites, or on software.
#
# See the License for the specific language governing permissions and
# limitations under the License.

"""
This module contains an example test.

Tests should be placed in ``src/tests``, in modules that mirror your
project's structure, and in files named test_*.py. They are simply functions
named ``test_*`` which test a unit of logic.

To run the tests, run ``kedro test``.
"""
from pathlib import Path

import pytest, os

from customer360.run import ProjectContext
from src.customer360.utilities.spark_util import get_spark_session

conf = os.getenv("CONF", None)


@pytest.fixture(scope="module")
def project_context():
<<<<<<< HEAD
    spark = SparkSession.builder.getOrCreate()
    spark.conf.set("spark.sql.session.timeZone", "UTC+7")
    return {'ProjectContext': ProjectContext(str(Path.cwd()), env=conf), 'Spark': spark}
=======
    spark = get_spark_session()
    return {'ProjectContext': ProjectContext(str(Path.cwd()), env=conf), 'Spark': spark}
>>>>>>> 24fd9cdb
<|MERGE_RESOLUTION|>--- conflicted
+++ resolved
@@ -47,11 +47,7 @@
 
 @pytest.fixture(scope="module")
 def project_context():
-<<<<<<< HEAD
-    spark = SparkSession.builder.getOrCreate()
-    spark.conf.set("spark.sql.session.timeZone", "UTC+7")
+
+    spark = get_spark_session()
+
     return {'ProjectContext': ProjectContext(str(Path.cwd()), env=conf), 'Spark': spark}
-=======
-    spark = get_spark_session()
-    return {'ProjectContext': ProjectContext(str(Path.cwd()), env=conf), 'Spark': spark}
->>>>>>> 24fd9cdb

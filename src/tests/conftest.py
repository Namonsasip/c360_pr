# Copyright 2018-2019 QuantumBlack Visual Analytics Limited
#
# Licensed under the Apache License, Version 2.0 (the "License");
# you may not use this file except in compliance with the License.
# You may obtain a copy of the License at
#
# http://www.apache.org/licenses/LICENSE-2.0
#
# THE SOFTWARE IS PROVIDED "AS IS", WITHOUT WARRANTY OF ANY KIND,
# EXPRESS OR IMPLIED, INCLUDING BUT NOT LIMITED TO THE WARRANTIES
# OF MERCHANTABILITY, FITNESS FOR A PARTICULAR PURPOSE, AND
# NONINFRINGEMENT. IN NO EVENT WILL THE LICENSOR OR OTHER CONTRIBUTORS
# BE LIABLE FOR ANY CLAIM, DAMAGES, OR OTHER LIABILITY, WHETHER IN AN
# ACTION OF CONTRACT, TORT OR OTHERWISE, ARISING FROM, OUT OF, OR IN
# CONNECTION WITH THE SOFTWARE OR THE USE OR OTHER DEALINGS IN THE SOFTWARE.
#
# The QuantumBlack Visual Analytics Limited ("QuantumBlack") name and logo
# (either separately or in combination, "QuantumBlack Trademarks") are
# trademarks of QuantumBlack. The License does not grant you any right or
# license to the QuantumBlack Trademarks. You may not use the QuantumBlack
# Trademarks or any confusingly similar mark as a trademark for your product,
#     or use the QuantumBlack Trademarks in any other manner that might cause
# confusion in the marketplace, including but not limited to in advertising,
# on websites, or on software.
#
# See the License for the specific language governing permissions and
# limitations under the License.

"""
This module contains an example test.

Tests should be placed in ``src/tests``, in modules that mirror your
project's structure, and in files named test_*.py. They are simply functions
named ``test_*`` which test a unit of logic.

To run the tests, run ``kedro test``.
"""
from pathlib import Path

import pytest, os

from customer360.run import ProjectContext
<<<<<<< HEAD
from src.customer360.utilities.spark_util import get_spark_session
conf = os.environ["CONF"]
=======
>>>>>>> 95af84dc

from pyspark.sql import SparkSession
conf = os.getenv("CONF", None)

@pytest.fixture(scope="module")
def project_context():
    spark = get_spark_session()
    return {'ProjectContext': ProjectContext(str(Path.cwd()), env=conf), 'Spark': spark}<|MERGE_RESOLUTION|>--- conflicted
+++ resolved
@@ -40,14 +40,9 @@
 import pytest, os
 
 from customer360.run import ProjectContext
-<<<<<<< HEAD
 from src.customer360.utilities.spark_util import get_spark_session
-conf = os.environ["CONF"]
-=======
->>>>>>> 95af84dc
+conf = os.getenv("CONF", None)
 
-from pyspark.sql import SparkSession
-conf = os.getenv("CONF", None)
 
 @pytest.fixture(scope="module")
 def project_context():

# Copyright 2018-2019 QuantumBlack Visual Analytics Limited
#
# Licensed under the Apache License, Version 2.0 (the "License");
# you may not use this file except in compliance with the License.
# You may obtain a copy of the License at
#
# http://www.apache.org/licenses/LICENSE-2.0
#
# THE SOFTWARE IS PROVIDED "AS IS", WITHOUT WARRANTY OF ANY KIND,
# EXPRESS OR IMPLIED, INCLUDING BUT NOT LIMITED TO THE WARRANTIES
# OF MERCHANTABILITY, FITNESS FOR A PARTICULAR PURPOSE, AND
# NONINFRINGEMENT. IN NO EVENT WILL THE LICENSOR OR OTHER CONTRIBUTORS
# BE LIABLE FOR ANY CLAIM, DAMAGES, OR OTHER LIABILITY, WHETHER IN AN
# ACTION OF CONTRACT, TORT OR OTHERWISE, ARISING FROM, OUT OF, OR IN
# CONNECTION WITH THE SOFTWARE OR THE USE OR OTHER DEALINGS IN THE SOFTWARE.
#
# The QuantumBlack Visual Analytics Limited ("QuantumBlack") name and logo
# (either separately or in combination, "QuantumBlack Trademarks") are
# trademarks of QuantumBlack. The License does not grant you any right or
# license to the QuantumBlack Trademarks. You may not use the QuantumBlack
# Trademarks or any confusingly similar mark as a trademark for your product,
#     or use the QuantumBlack Trademarks in any other manner that might cause
# confusion in the marketplace, including but not limited to in advertising,
# on websites, or on software.
#
# See the License for the specific language governing permissions and
# limitations under the License.

"""
This module contains an example test.

Tests should be placed in ``src/tests``, in modules that mirror your
project's structure, and in files named test_*.py. They are simply functions
named ``test_*`` which test a unit of logic.

To run the tests, run ``kedro test``.
"""

from customer360.pipelines.data_engineering.nodes.stream_nodes import *
from customer360.utilities.config_parser import node_from_config, expansion, l4_rolling_window
from customer360.utilities.re_usable_functions import *
import pandas as pd
import random
from pyspark.sql.types import *
from pyspark.sql import functions as F
import datetime

global temp_l0_streaming_ida_mobile_domain_summary_daily
temp_l0_streaming_ida_mobile_domain_summary_daily = [
    [datetime.datetime.strptime('2020-01-06', '%Y-%m-%d'), 'test', 'mdh-pa.googleapis.com', '1', '1', '1', '2',
     '20200101'],
    [datetime.datetime.strptime('2020-01-07', '%Y-%m-%d'), 'test', 'mdh-pa.googleapis.com', '1', '1', '1', '2',
     '20200101'],
    [datetime.datetime.strptime('2020-01-13', '%Y-%m-%d'), 'test', 'mdh-pa.googleapis.com', '1', '1', '1', '2',
     '20200101'],
    [datetime.datetime.strptime('2020-01-14', '%Y-%m-%d'), 'tset', 'mdh-pa.googleapis.com', '1', '1', '1', '2',
     '20200101'],
    [datetime.datetime.strptime('2020-01-20', '%Y-%m-%d'), 'test', 'mdh-pa.googleapis.com', '1', '1', '1', '2',
     '20200101'],
    [datetime.datetime.strptime('2020-01-21', '%Y-%m-%d'), 'test', 'mdh-pa.googleapis.com', '1', '1', '1', '2',
     '20200101'],
    [datetime.datetime.strptime('2020-01-27', '%Y-%m-%d'), 'test', 'mdh-pa.googleapis.com', '1', '1', '1', '2',
     '20200101'],
    [datetime.datetime.strptime('2020-01-28', '%Y-%m-%d'), 'test', 'mdh-pa.googleapis.com', '1', '1', '1', '2',
     '20200101']
]

global temp_l0_streaming_ida_mobile_search_daily
temp_l0_streaming_ida_mobile_search_daily = [
    [datetime.datetime.strptime('2020-01-06', '%Y-%m-%d'), 'test', 'google', 'word_search', '1', '20200101'],
    [datetime.datetime.strptime('2020-01-07', '%Y-%m-%d'), 'test', 'google', 'word_search', '1', '20200101'],
    [datetime.datetime.strptime('2020-01-13', '%Y-%m-%d'), 'test', 'google', 'word_search', '1', '20200101'],
    [datetime.datetime.strptime('2020-01-14', '%Y-%m-%d'), 'test', 'google', 'word_search', '1', '20200101'],
    [datetime.datetime.strptime('2020-01-20', '%Y-%m-%d'), 'test', 'google', 'word_search', '1', '20200101'],
    [datetime.datetime.strptime('2020-01-21', '%Y-%m-%d'), 'test', 'google', 'word_search', '1', '20200101'],
    [datetime.datetime.strptime('2020-01-27', '%Y-%m-%d'), 'test', 'google', 'word_search', '1', '20200101'],
    [datetime.datetime.strptime('2020-01-28', '%Y-%m-%d'), 'test', 'google', 'word_search', '1', '20200101']
]

global temp_l0_streaming_ru_a_onair_vimmi_usage_daily_old
temp_l0_streaming_ru_a_onair_vimmi_usage_daily_old = [
    [datetime.datetime.strptime('2020-01-06', '%Y-%m-%d'), 9, "user_test", "test",
     datetime.datetime.strptime('2020-01-01', '%Y-%m-%d'), "", "NA", "ethernet", "STB", "ipbs9210", "AIS-STB", "Stream",
     "Channel", "content_id", "", "title", "", "", "", "", "", "", "", "", "product_name",
     datetime.datetime.strptime('2020-01-01', '%Y-%m-%d'), "20200101", "category_channal", "1", "epg_title", "", "N",
     "Y", "2", datetime.datetime.strptime('2020-01-30', '%Y-%m-%d'), "20200101",
     datetime.datetime.strptime('2020-01-06', '%Y-%m-%d'), datetime.datetime.strptime('2020-01-01', '%Y-%m-%d'),
     datetime.datetime.strptime('2020-01-01', '%Y-%m-%d')],
    [datetime.datetime.strptime('2020-01-07', '%Y-%m-%d'), 18, "user_test", "test",
     datetime.datetime.strptime('2020-01-01', '%Y-%m-%d'), "", "NA", "ethernet", "STB", "ipbs9210", "AIS-STB", "Stream",
     "Channel", "content_id", "", "title", "", "", "", "", "", "", "", "", "product_name",
     datetime.datetime.strptime('2020-01-01', '%Y-%m-%d'), "20200101", "category_channal", "1", "epg_title", "", "N",
     "Y", "2", datetime.datetime.strptime('2020-01-30', '%Y-%m-%d'), "20200101",
     datetime.datetime.strptime('2020-01-06', '%Y-%m-%d'), datetime.datetime.strptime('2020-01-01', '%Y-%m-%d'),
     datetime.datetime.strptime('2020-01-01', '%Y-%m-%d')],
    [datetime.datetime.strptime('2020-01-13', '%Y-%m-%d'), 9, "user_test", "test",
     datetime.datetime.strptime('2020-01-01', '%Y-%m-%d'), "", "NA", "ethernet", "STB", "ipbs9210", "AIS-STB", "Stream",
     "Channel", "content_id", "", "title", "", "", "", "", "", "", "", "", "product_name",
     datetime.datetime.strptime('2020-01-01', '%Y-%m-%d'), "20200101", "category_channal", "1", "epg_title", "", "N",
     "Y", "2", datetime.datetime.strptime('2020-01-30', '%Y-%m-%d'), "20200101",
     datetime.datetime.strptime('2020-01-13', '%Y-%m-%d'), datetime.datetime.strptime('2020-01-01', '%Y-%m-%d'),
     datetime.datetime.strptime('2020-01-01', '%Y-%m-%d')],
    [datetime.datetime.strptime('2020-01-14', '%Y-%m-%d'), 18, "user_test", "test",
     datetime.datetime.strptime('2020-01-01', '%Y-%m-%d'), "", "NA", "ethernet", "STB", "ipbs9210", "AIS-STB", "Stream",
     "Channel", "content_id", "", "title", "", "", "", "", "", "", "", "", "product_name",
     datetime.datetime.strptime('2020-01-01', '%Y-%m-%d'), "20200101", "category_channal", "1", "epg_title", "", "N",
     "Y", "2", datetime.datetime.strptime('2020-01-30', '%Y-%m-%d'), "20200101",
     datetime.datetime.strptime('2020-01-13', '%Y-%m-%d'), datetime.datetime.strptime('2020-01-01', '%Y-%m-%d'),
     datetime.datetime.strptime('2020-01-01', '%Y-%m-%d')],
    [datetime.datetime.strptime('2020-01-20', '%Y-%m-%d'), 9, "user_test", "test",
     datetime.datetime.strptime('2020-01-01', '%Y-%m-%d'), "", "NA", "ethernet", "STB", "ipbs9210", "AIS-STB", "Stream",
     "Channel", "content_id", "", "title", "", "", "", "", "", "", "", "", "product_name",
     datetime.datetime.strptime('2020-01-01', '%Y-%m-%d'), "20200101", "category_channal", "1", "epg_title", "", "N",
     "Y", "2", datetime.datetime.strptime('2020-01-30', '%Y-%m-%d'), "20200101",
     datetime.datetime.strptime('2020-01-20', '%Y-%m-%d'), datetime.datetime.strptime('2020-01-01', '%Y-%m-%d'),
     datetime.datetime.strptime('2020-01-01', '%Y-%m-%d')],
    [datetime.datetime.strptime('2020-01-21', '%Y-%m-%d'), 18, "user_test", "test",
     datetime.datetime.strptime('2020-01-01', '%Y-%m-%d'), "", "NA", "ethernet", "STB", "ipbs9210", "AIS-STB", "Stream",
     "Channel", "content_id", "", "title", "", "", "", "", "", "", "", "", "product_name",
     datetime.datetime.strptime('2020-01-01', '%Y-%m-%d'), "20200101", "category_channal", "1", "epg_title", "", "N",
     "Y", "2", datetime.datetime.strptime('2020-01-30', '%Y-%m-%d'), "20200101",
     datetime.datetime.strptime('2020-01-20', '%Y-%m-%d'), datetime.datetime.strptime('2020-01-01', '%Y-%m-%d'),
     datetime.datetime.strptime('2020-01-01', '%Y-%m-%d')],
    [datetime.datetime.strptime('2020-01-27', '%Y-%m-%d'), 9, "user_test", "test",
     datetime.datetime.strptime('2020-01-01', '%Y-%m-%d'), "", "NA", "ethernet", "STB", "ipbs9210", "AIS-STB", "Stream",
     "Channel", "content_id", "", "title", "", "", "", "", "", "", "", "", "product_name",
     datetime.datetime.strptime('2020-01-01', '%Y-%m-%d'), "20200101", "category_channal", "1", "epg_title", "", "N",
     "Y", "2", datetime.datetime.strptime('2020-01-30', '%Y-%m-%d'), "20200101",
     datetime.datetime.strptime('2020-01-27', '%Y-%m-%d'), datetime.datetime.strptime('2020-01-01', '%Y-%m-%d'),
     datetime.datetime.strptime('2020-01-01', '%Y-%m-%d')],
    [datetime.datetime.strptime('2020-01-28', '%Y-%m-%d'), 18, "user_test", "test",
     datetime.datetime.strptime('2020-01-01', '%Y-%m-%d'), "", "NA", "ethernet", "STB", "ipbs9210", "AIS-STB", "Stream",
     "Channel", "content_id", "", "title", "", "", "", "", "", "", "", "", "product_name",
     datetime.datetime.strptime('2020-01-01', '%Y-%m-%d'), "20200101", "category_channal", "1", "epg_title", "", "N",
     "Y", "2", datetime.datetime.strptime('2020-01-30', '%Y-%m-%d'), "20200101",
     datetime.datetime.strptime('2020-01-27', '%Y-%m-%d'), datetime.datetime.strptime('2020-01-01', '%Y-%m-%d'),
     datetime.datetime.strptime('2020-01-01', '%Y-%m-%d')]
]

global temp_l0_streaming_ru_a_onair_vimmi_usage_daily_new
temp_l0_streaming_ru_a_onair_vimmi_usage_daily_new = [
    [datetime.datetime.strptime('2020-01-06', '%Y-%m-%d'), 9, "user_test", "test",
     datetime.datetime.strptime('2020-01-01', '%Y-%m-%d'), "1-TEST", "FBB", "wifi", "STB", "Device", "AIS-STB",
     "Stream", "Channel", "test_content_123", "N", "TV_Channel", None, None, None, None, None, None, None, None, None,
     datetime.datetime.strptime('2020-01-01', '%Y-%m-%d'), "20200101", "Digital TV", "1", "epg_title", "Free", "N", "Y",
     "1", None, '20200101'],
    [datetime.datetime.strptime('2020-01-07', '%Y-%m-%d'), 18, "user_test", "test",
     datetime.datetime.strptime('2020-01-01', '%Y-%m-%d'), "1-TEST", "FBB", "wifi", "STB", "Device", "AIS-STB",
     "Stream", "Channel", "test_content_123", "N", "TV_Channel", None, None, None, None, None, None, None, None, None,
     datetime.datetime.strptime('2020-01-01', '%Y-%m-%d'), "20200101", "Digital TV", "1", "epg_title", "Free", "N", "Y",
     "1", None, '20200101'],
    [datetime.datetime.strptime('2020-01-13', '%Y-%m-%d'), 9, "user_test", "test",
     datetime.datetime.strptime('2020-01-01', '%Y-%m-%d'), "1-TEST", "FBB", "wifi", "STB", "Device", "AIS-STB",
     "Stream", "Channel", "test_content_123", "N", "TV_Channel", None, None, None, None, None, None, None, None, None,
     datetime.datetime.strptime('2020-01-01', '%Y-%m-%d'), "20200101", "Digital TV", "1", "epg_title", "Free", "N", "Y",
     "1", None, '20200101'],
    [datetime.datetime.strptime('2020-01-14', '%Y-%m-%d'), 18, "user_test", "test",
     datetime.datetime.strptime('2020-01-01', '%Y-%m-%d'), "1-TEST", "FBB", "wifi", "STB", "Device", "AIS-STB",
     "Stream", "Channel", "test_content_123", "N", "TV_Channel", None, None, None, None, None, None, None, None, None,
     datetime.datetime.strptime('2020-01-01', '%Y-%m-%d'), "20200101", "Digital TV", "1", "epg_title", "Free", "N", "Y",
     "1", None, '20200101'],
    [datetime.datetime.strptime('2020-01-20', '%Y-%m-%d'), 9, "user_test", "test",
     datetime.datetime.strptime('2020-01-01', '%Y-%m-%d'), "1-TEST", "FBB", "wifi", "STB", "Device", "AIS-STB",
     "Stream", "Channel", "test_content_123", "N", "TV_Channel", None, None, None, None, None, None, None, None, None,
     datetime.datetime.strptime('2020-01-01', '%Y-%m-%d'), "20200101", "Digital TV", "1", "epg_title", "Free", "N", "Y",
     "1", None, '20200101'],
    [datetime.datetime.strptime('2020-01-21', '%Y-%m-%d'), 18, "user_test", "test",
     datetime.datetime.strptime('2020-01-01', '%Y-%m-%d'), "1-TEST", "FBB", "wifi", "STB", "Device", "AIS-STB",
     "Stream", "Channel", "test_content_123", "N", "TV_Channel", None, None, None, None, None, None, None, None, None,
     datetime.datetime.strptime('2020-01-01', '%Y-%m-%d'), "20200101", "Digital TV", "1", "epg_title", "Free", "N", "Y",
     "1", None, '20200101'],
    [datetime.datetime.strptime('2020-01-27', '%Y-%m-%d'), 9, "user_test", "test",
     datetime.datetime.strptime('2020-01-01', '%Y-%m-%d'), "1-TEST", "FBB", "wifi", "STB", "Device", "AIS-STB",
     "Stream", "Channel", "test_content_123", "N", "TV_Channel", None, None, None, None, None, None, None, None, None,
     datetime.datetime.strptime('2020-01-01', '%Y-%m-%d'), "20200101", "Digital TV", "1", "epg_title", "Free", "N", "Y",
     "1", None, '20200101'],
    [datetime.datetime.strptime('2020-01-28', '%Y-%m-%d'), 18, "user_test", "test",
     datetime.datetime.strptime('2020-01-01', '%Y-%m-%d'), "1-TEST", "FBB", "wifi", "STB", "Device", "AIS-STB",
     "Stream", "Channel", "test_content_123", "N", "TV_Channel", None, None, None, None, None, None, None, None, None,
     datetime.datetime.strptime('2020-01-01', '%Y-%m-%d'), "20200101", "Digital TV", "1", "epg_title", "Free", "N", "Y",
     "1", None, '20200101']]

global temp_l0_streaming_soc_mobile_app_daily
temp_l0_streaming_soc_mobile_app_daily = [
    [datetime.datetime.strptime('2020-01-06', '%Y-%m-%d'), 'test', 'Youtube', 'videoplayers_editors', '1', '1', '2',
     '2', '20200101', 'MOBILE'],
    [datetime.datetime.strptime('2020-01-07', '%Y-%m-%d'), 'test', 'Youtube', 'videoplayers_editors', '1', '1', '2',
     '2', '20200101', 'MOBILE'],
    [datetime.datetime.strptime('2020-01-13', '%Y-%m-%d'), 'test', 'Youtube', 'videoplayers_editors', '1', '1', '2',
     '2', '20200101', 'MOBILE'],
    [datetime.datetime.strptime('2020-01-14', '%Y-%m-%d'), 'test', 'Youtube', 'videoplayers_editors', '1', '1', '2',
     '2', '20200101', 'MOBILE'],
    [datetime.datetime.strptime('2020-01-20', '%Y-%m-%d'), 'test', 'Youtube', 'videoplayers_editors', '1', '1', '2',
     '2', '20200101', 'MOBILE'],
    [datetime.datetime.strptime('2020-01-21', '%Y-%m-%d'), 'test', 'Youtube', 'videoplayers_editors', '1', '1', '2',
     '2', '20200101', 'MOBILE'],
    [datetime.datetime.strptime('2020-01-27', '%Y-%m-%d'), 'test', 'Youtube', 'videoplayers_editors', '1', '1', '2',
     '2', '20200101', 'MOBILE'],
    [datetime.datetime.strptime('2020-01-28', '%Y-%m-%d'), 'test', 'Youtube', 'videoplayers_editors', '1', '1', '2',
     '2', '20200101', 'MOBILE'],
]
global daily_customer_profile
daily_customer_profile = [
    ["1-TEST", "test", datetime.datetime.strptime('2020-01-01', '%Y-%m-%d'), "null", "THAI", "null", "N", "N", "Y", "Y",
     "3G537", "NULL", "null", "null", "3574", "117", "SA", "Classic", "Classic", "3G", "National_id_card",
     datetime.datetime.strptime('2020-01-01', '%Y-%m-%d'), "Pre-paid", "null",
     datetime.datetime.strptime('2020-01-06', '%Y-%m-%d'), datetime.datetime.strptime('2020-01-01', '%Y-%m-%d')],
    ["1-TEST", "test", datetime.datetime.strptime('2020-01-01', '%Y-%m-%d'), "null", "THAI", "null", "N", "N", "Y", "Y",
     "3G537", "NULL", "null", "null", "3574", "117", "SA", "Classic", "Classic", "3G", "National_id_card",
     datetime.datetime.strptime('2020-01-01', '%Y-%m-%d'), "Pre-paid", "null",
     datetime.datetime.strptime('2020-01-13', '%Y-%m-%d'), datetime.datetime.strptime('2020-01-01', '%Y-%m-%d')],
    ["1-TEST", "test", datetime.datetime.strptime('2020-01-01', '%Y-%m-%d'), "null", "THAI", "null", "N", "N", "Y", "Y",
     "3G537", "NULL", "null", "null", "3574", "117", "SA", "Classic", "Classic", "3G", "National_id_card",
     datetime.datetime.strptime('2020-01-01', '%Y-%m-%d'), "Pre-paid", "null",
     datetime.datetime.strptime('2020-01-20', '%Y-%m-%d'), datetime.datetime.strptime('2020-01-01', '%Y-%m-%d')],
    ["1-TEST", "test", datetime.datetime.strptime('2020-01-01', '%Y-%m-%d'), "null", "THAI", "null", "N", "N", "Y", "Y",
     "3G537", "NULL", "null", "null", "3574", "117", "SA", "Classic", "Classic", "3G", "National_id_card",
     datetime.datetime.strptime('2020-01-01', '%Y-%m-%d'), "Pre-paid", "null",
     datetime.datetime.strptime('2020-01-27', '%Y-%m-%d'), datetime.datetime.strptime('2020-01-01', '%Y-%m-%d')]
]


def set_value(project_context):
    var_project_context = project_context['ProjectContext']
    spark = project_context['Spark']
    rdd1 = spark.sparkContext.parallelize(temp_l0_streaming_ida_mobile_domain_summary_daily)
    global df_temp_l0_streaming_ida_mobile_domain_summary_daily
    df_temp_l0_streaming_ida_mobile_domain_summary_daily = spark.createDataFrame(rdd1,
                                                                                 schema=StructType(
                                                                                     [StructField("usage_date",
                                                                                                  DateType(), True),
                                                                                      StructField("mobile_no",
                                                                                                  StringType(), True),
                                                                                      StructField("domain",
                                                                                                  StringType(), True),
                                                                                      StructField("trans", StringType(),
                                                                                                  True),
                                                                                      StructField("uplink_traffic",
                                                                                                  StringType(), True),
                                                                                      StructField("downlink_traffic",
                                                                                                  StringType(), True),
                                                                                      StructField("total_traffic",
                                                                                                  StringType(), True),
                                                                                      StructField("partition_date",
                                                                                                  StringType(), True)
                                                                                      ]))

    rdd1 = spark.sparkContext.parallelize(temp_l0_streaming_ida_mobile_search_daily)
    global df_temp_l0_streaming_ida_mobile_search_daily
    df_temp_l0_streaming_ida_mobile_search_daily = spark.createDataFrame(rdd1,
                                                                         schema=StructType(
                                                                             [StructField("usage_date", DateType(),
                                                                                          True),
                                                                              StructField("mobile_no", StringType(),
                                                                                          True),
                                                                              StructField("domain", StringType(), True),
                                                                              StructField("word", StringType(), True),
                                                                              StructField("count_search", StringType(),
                                                                                          True),
                                                                              StructField("partition_date",
                                                                                          StringType(), True)
                                                                              ]))

    rdd1 = spark.sparkContext.parallelize(temp_l0_streaming_ru_a_onair_vimmi_usage_daily_old)
    global df_temp_l0_streaming_ru_a_onair_vimmi_usage_daily_old
    df_temp_l0_streaming_ru_a_onair_vimmi_usage_daily_old = spark.createDataFrame(rdd1,
                                                                                  schema=StructType(
                                                                                      [
                                                                                          StructField("day_id",
                                                                                                      DateType(), True),
                                                                                          StructField("hour_id",
                                                                                                      IntegerType(),
                                                                                                      True),
                                                                                          StructField("user_id",
                                                                                                      StringType(),
                                                                                                      True),
                                                                                          StructField(
                                                                                              "access_method_num",
                                                                                              StringType(), True),
                                                                                          StructField("register_date",
                                                                                                      DateType(), True),
                                                                                          StructField("sff_sub_id",
                                                                                                      StringType(),
                                                                                                      True),
                                                                                          StructField("network_type",
                                                                                                      StringType(),
                                                                                                      True),
                                                                                          StructField("network_group",
                                                                                                      StringType(),
                                                                                                      True),
                                                                                          StructField("device_type",
                                                                                                      StringType(),
                                                                                                      True),
                                                                                          StructField("device_name",
                                                                                                      StringType(),
                                                                                                      True),
                                                                                          StructField("app_id",
                                                                                                      StringType(),
                                                                                                      True),
                                                                                          StructField("event_code",
                                                                                                      StringType(),
                                                                                                      True),
                                                                                          StructField("content_group",
                                                                                                      StringType(),
                                                                                                      True),
                                                                                          StructField("content_id",
                                                                                                      StringType(),
                                                                                                      True),
                                                                                          StructField("paid",
                                                                                                      StringType(),
                                                                                                      True),
                                                                                          StructField("title",
                                                                                                      StringType(),
                                                                                                      True),
                                                                                          StructField("season_title",
                                                                                                      StringType(),
                                                                                                      True),
                                                                                          StructField("series_title",
                                                                                                      StringType(),
                                                                                                      True),
                                                                                          StructField("genre",
                                                                                                      StringType(),
                                                                                                      True),
                                                                                          StructField("rated",
                                                                                                      StringType(),
                                                                                                      True),
                                                                                          StructField("provider_id",
                                                                                                      StringType(),
                                                                                                      True),
                                                                                          StructField("provider_name",
                                                                                                      StringType(),
                                                                                                      True),
                                                                                          StructField("purchase_id",
                                                                                                      StringType(),
                                                                                                      True),
                                                                                          StructField("product_id",
                                                                                                      StringType(),
                                                                                                      True),
                                                                                          StructField("product_name",
                                                                                                      StringType(),
                                                                                                      True),
                                                                                          StructField("start_time",
                                                                                                      DateType(), True),
                                                                                          StructField("file_date",
                                                                                                      StringType(),
                                                                                                      True),
                                                                                          StructField(
                                                                                              "ctp_category_channel",
                                                                                              StringType(), True),
                                                                                          StructField("volume_mb",
                                                                                                      StringType(),
                                                                                                      True),
                                                                                          StructField("epg_title",
                                                                                                      StringType(),
                                                                                                      True),
                                                                                          StructField(
                                                                                              "ctp_type_product",
                                                                                              StringType(), True),
                                                                                          StructField("ctp_hd_flag",
                                                                                                      StringType(),
                                                                                                      True),
                                                                                          StructField("ctp_sd_flag",
                                                                                                      StringType(),
                                                                                                      True),
                                                                                          StructField("duration",
                                                                                                      StringType(),
                                                                                                      True),
                                                                                          StructField("expiration_date",
                                                                                                      DateType(), True),
                                                                                          StructField("partition_date",
                                                                                                      StringType(),
                                                                                                      True),
                                                                                          StructField("start_of_week",
                                                                                                      DateType(), True),
                                                                                          StructField("start_of_month",
                                                                                                      DateType(), True),
                                                                                          StructField(
                                                                                              "event_partition_date",
                                                                                              DateType(), True)
                                                                                      ]))

    rdd1 = spark.sparkContext.parallelize(temp_l0_streaming_ru_a_onair_vimmi_usage_daily_new)
    global df_temp_l0_streaming_ru_a_onair_vimmi_usage_daily
    df_temp_l0_streaming_ru_a_onair_vimmi_usage_daily = spark.createDataFrame(rdd1,
                                                                              schema=StructType(
                                                                                  [StructField("day_id", DateType(),
                                                                                               True),
                                                                                   StructField("hour_id", IntegerType(),
                                                                                               True),
                                                                                   StructField("user_id", StringType(),
                                                                                               True),
                                                                                   StructField("access_method_num",
                                                                                               StringType(), True),
                                                                                   StructField("register_date",
                                                                                               DateType(), True),
                                                                                   StructField("sff_sub_id",
                                                                                               StringType(), True),
                                                                                   StructField("network_type",
                                                                                               StringType(), True),
                                                                                   StructField("network_group",
                                                                                               StringType(), True),
                                                                                   StructField("device_type",
                                                                                               StringType(), True),
                                                                                   StructField("device_name",
                                                                                               StringType(), True),
                                                                                   StructField("app_id", StringType(),
                                                                                               True),
                                                                                   StructField("event_code",
                                                                                               StringType(), True),
                                                                                   StructField("content_group",
                                                                                               StringType(), True),
                                                                                   StructField("content_id",
                                                                                               StringType(), True),
                                                                                   StructField("paid", StringType(),
                                                                                               True),
                                                                                   StructField("title", StringType(),
                                                                                               True),
                                                                                   StructField("season_title",
                                                                                               StringType(), True),
                                                                                   StructField("series_title",
                                                                                               StringType(), True),
                                                                                   StructField("genre", StringType(),
                                                                                               True),
                                                                                   StructField("rated", StringType(),
                                                                                               True),
                                                                                   StructField("provider_id",
                                                                                               StringType(), True),
                                                                                   StructField("provider_name",
                                                                                               StringType(), True),
                                                                                   StructField("purchase_id",
                                                                                               StringType(), True),
                                                                                   StructField("product_id",
                                                                                               StringType(), True),
                                                                                   StructField("product_name",
                                                                                               StringType(), True),
                                                                                   StructField("start_time", DateType(),
                                                                                               True),
                                                                                   StructField("file_date",
                                                                                               StringType(), True),
                                                                                   StructField("ctp_category_channel",
                                                                                               StringType(), True),
                                                                                   StructField("volume_mb",
                                                                                               StringType(), True),
                                                                                   StructField("epg_title",
                                                                                               StringType(), True),
                                                                                   StructField("ctp_type_product",
                                                                                               StringType(), True),
                                                                                   StructField("ctp_hd_flag",
                                                                                               StringType(), True),
                                                                                   StructField("ctp_sd_flag",
                                                                                               StringType(), True),
                                                                                   StructField("duration", StringType(),
                                                                                               True),
                                                                                   StructField("expiration_date",
                                                                                               DateType(), True),
                                                                                   StructField("partition_date",
                                                                                               StringType(), True)
                                                                                   ]))

    rdd1 = spark.sparkContext.parallelize(temp_l0_streaming_soc_mobile_app_daily)
    global df_temp_l0_streaming_soc_mobile_app_daily
    df_temp_l0_streaming_soc_mobile_app_daily = spark.createDataFrame(rdd1,
                                                                      schema=StructType(
                                                                          [StructField("usage_date", DateType(), True),
                                                                           StructField("mobile_no", StringType(), True),
                                                                           StructField("application", StringType(),
                                                                                       True),
                                                                           StructField("application_group",
                                                                                       StringType(), True),
                                                                           StructField("duration", StringType(), True),
                                                                           StructField("count_trans", StringType(),
                                                                                       True),
                                                                           StructField("upload_kb", StringType(), True),
                                                                           StructField("download_kb", StringType(),
                                                                                       True),
                                                                           StructField("partition_date", StringType(),
                                                                                       True),
                                                                           StructField("partition_type", StringType(),
                                                                                       True)
                                                                           ]))

    rdd1 = spark.sparkContext.parallelize(daily_customer_profile)
    global customer_pro
    customer_pro = spark.createDataFrame(rdd1, schema=StructType([
        StructField("subscription_identifier", StringType(), True),
        StructField("access_method_num", StringType(), True),
        StructField("register_date", DateType(), True),
        StructField("zipcode", StringType(), True),
        StructField("prefer_language", StringType(), True),
        StructField("company_size", StringType(), True),
        StructField("corporate_flag", StringType(), True),
        StructField("prefer_language_eng", StringType(), True),
        StructField("prefer_language_thai", StringType(), True),
        StructField("prefer_language_other", StringType(), True),
        StructField("current_package_id", StringType(), True),
        StructField("current_package_name", StringType(), True),
        StructField("age", StringType(), True),
        StructField("gender", StringType(), True),
        StructField("subscriber_tenure_day", StringType(), True),
        StructField("subscriber_tenure_month", StringType(), True),
        StructField("subscription_status", StringType(), True),
        StructField("customer_segment", StringType(), True),
        StructField("serenade_status", StringType(), True),
        StructField("network_type", StringType(), True),
        StructField("national_id_card", StringType(), True),
        StructField("partition_date", DateType(), True),
        StructField("charge_type", StringType(), True),
        StructField("billing_account_no", StringType(), True),
        StructField("start_of_week", DateType(), True),
        StructField("start_of_month", DateType(), True)
    ]))


class TestUnitStream:

    def test_int_l1_streaming_video_service_feature(self, project_context):
        var_project_context = project_context['ProjectContext']
        spark = project_context['Spark']

        set_value(project_context)

        l1int_l1_streaming_video_service_feature = l1_massive_processing(df_temp_l0_streaming_soc_mobile_app_daily,
                                                                         var_project_context.catalog.load(
                                                                             'params:int_l1_streaming_video_service_feature'))

        assert l1int_l1_streaming_video_service_feature.select("mobile_no").count() == 8

    def test_l1_streaming_fav_content_group_by_duration(self, project_context):
        var_project_context = project_context['ProjectContext']
        spark = project_context['Spark']

        set_value(project_context)

        l1int_l1_streaming_video_service_feature = l1_massive_processing(
            df_temp_l0_streaming_ru_a_onair_vimmi_usage_daily,
            var_project_context.catalog.load('params:int_l1_streaming_content_type_features'))

        l1_streaming_fav_content_group_by_duration = node_from_config(l1int_l1_streaming_video_service_feature,
                                                                      var_project_context.catalog.load(
                                                                          'params:l1_streaming_fav_content_group_by_duration'))

        l1_streaming_fav_content_group_by_duration.show()

        assert l1_streaming_fav_content_group_by_duration.select("access_method_num").count() == 8

    def test_l1_streaming_fav_video_service_by_download_feature(self, project_context):
        var_project_context = project_context['ProjectContext']
        spark = project_context['Spark']

        set_value(project_context)

        l1int_l1_streaming_video_service_feature = l1_massive_processing(df_temp_l0_streaming_soc_mobile_app_daily,
                                                                         var_project_context.catalog.load(
                                                                             'params:int_l1_streaming_video_service_feature'))

        streaming_fav_video_service_by_download_feature = node_from_config(l1int_l1_streaming_video_service_feature,
                                                                           var_project_context.catalog.load(
                                                                               'params:l1_streaming_fav_video_service_by_download_feature'))

        streaming_fav_video_service_by_download_feature.show()

        assert streaming_fav_video_service_by_download_feature.select("mobile_no").count() == 8

    def test_l1_streaming_2nd_fav_video_service_by_download_feature(self, project_context):
        var_project_context = project_context['ProjectContext']
        spark = project_context['Spark']

        set_value(project_context)

        l1int_l1_streaming_video_service_feature = l1_massive_processing(df_temp_l0_streaming_soc_mobile_app_daily,
                                                                         var_project_context.catalog.load(
                                                                             'params:int_l1_streaming_video_service_feature'))

        l1_streaming_2nd_fav_video_service_by_download_feature = node_from_config(
            l1int_l1_streaming_video_service_feature,
            var_project_context.catalog.load(
                'params:l1_streaming_2nd_fav_video_service_by_download_feature'))

        assert l1_streaming_2nd_fav_video_service_by_download_feature.select("mobile_no").rdd.isEmpty() == True

    def test_l1_streaming_fav_tv_channel_by_duration(self, project_context):
        var_project_context = project_context['ProjectContext']
        spark = project_context['Spark']

        set_value(project_context)

        l1int_l1_streaming_video_service_feature = l1_massive_processing(
            df_temp_l0_streaming_ru_a_onair_vimmi_usage_daily,
            var_project_context.catalog.load('params:int_l1_streaming_tv_channel_features'))

        l1_streaming_fav_tv_channel_by_duration = node_from_config(l1int_l1_streaming_video_service_feature,
                                                                   var_project_context.catalog.load(
                                                                       'params:l1_streaming_fav_tv_channel_by_duration'))

        l1_streaming_fav_tv_channel_by_duration.show()

        assert l1_streaming_fav_tv_channel_by_duration.select("access_method_num").count() == 8

    def test_int_l1_streaming_music_service_feature(self, project_context):
        var_project_context = project_context['ProjectContext']
        spark = project_context['Spark']

        set_value(project_context)

        int_l1_streaming_music_service_feature = l1_massive_processing(df_temp_l0_streaming_soc_mobile_app_daily,
                                                                       var_project_context.catalog.load(
                                                                           'params:int_l1_streaming_music_service_feature'))

        int_l1_streaming_music_service_feature.show()

        assert int_l1_streaming_music_service_feature.select("mobile_no").rdd.isEmpty() == True

    def test_l1_streaming_fav_music_service_by_download_feature(self, project_context):
        var_project_context = project_context['ProjectContext']
        spark = project_context['Spark']

        set_value(project_context)

        int_l1_streaming_music_service_feature = l1_massive_processing(df_temp_l0_streaming_soc_mobile_app_daily,
                                                                       var_project_context.catalog.load(
                                                                           'params:int_l1_streaming_music_service_feature'))

        l1_streaming_fav_music_service_by_download_feature = node_from_config(int_l1_streaming_music_service_feature,
                                                                              var_project_context.catalog.load(
                                                                                  'params:l1_streaming_fav_music_service_by_download_feature'))

        l1_streaming_fav_music_service_by_download_feature.show()

        assert l1_streaming_fav_music_service_by_download_feature.select("mobile_no").rdd.isEmpty() == True

    def test_l1_streaming_2nd_fav_music_service_by_download_feature(self, project_context):
        var_project_context = project_context['ProjectContext']
        spark = project_context['Spark']

        set_value(project_context)

        int_l1_streaming_music_service_feature = l1_massive_processing(df_temp_l0_streaming_soc_mobile_app_daily,
                                                                       var_project_context.catalog.load(
                                                                           'params:int_l1_streaming_music_service_feature'))

        l1_streaming_fav_music_service_by_download_feature = node_from_config(int_l1_streaming_music_service_feature,
                                                                              var_project_context.catalog.load(
                                                                                  'params:l1_streaming_2nd_fav_music_service_by_download_feature'))

        l1_streaming_fav_music_service_by_download_feature.show()

        assert l1_streaming_fav_music_service_by_download_feature.select("mobile_no").rdd.isEmpty() == True

    def test_int_l1_streaming_esport_service_feature(self, project_context):
        var_project_context = project_context['ProjectContext']
        spark = project_context['Spark']

        set_value(project_context)

        int_l1_streaming_esport_service_feature = l1_massive_processing(df_temp_l0_streaming_soc_mobile_app_daily,
                                                                        var_project_context.catalog.load(
                                                                            'params:int_l1_streaming_esport_service_feature'))

        int_l1_streaming_esport_service_feature.show()
        ##Empty cause I don't set the column application_group value 'game'
        assert int_l1_streaming_esport_service_feature.select("mobile_no").rdd.isEmpty() == True

    def test_l1_streaming_fav_esport_service_by_download_feature(self, project_context):
        var_project_context = project_context['ProjectContext']
        spark = project_context['Spark']

        set_value(project_context)
        int_l1_streaming_music_service_feature = l1_massive_processing(df_temp_l0_streaming_soc_mobile_app_daily,
                                                                       var_project_context.catalog.load(
                                                                           'params:int_l1_streaming_esport_service_feature'))

        l1_streaming_fav_esport_service_by_download_feature = node_from_config(int_l1_streaming_music_service_feature,
                                                                               var_project_context.catalog.load(
                                                                                   'params:l1_streaming_fav_esport_service_by_download_feature'))

        l1_streaming_fav_esport_service_by_download_feature.show()
        ##Empty cause I don't set the column application_group value 'game'
        assert l1_streaming_fav_esport_service_by_download_feature.select("mobile_no").rdd.isEmpty() == True

    def test_l1_streaming_2nd_fav_esport_service_by_download_feature(self, project_context):
        var_project_context = project_context['ProjectContext']
        spark = project_context['Spark']

        set_value(project_context)

        int_l1_streaming_music_service_feature = l1_massive_processing(df_temp_l0_streaming_soc_mobile_app_daily,
                                                                       var_project_context.catalog.load(
                                                                           'params:int_l1_streaming_esport_service_feature'))

        l1_streaming_2nd_fav_esport_service_by_download_feature = node_from_config(
            int_l1_streaming_music_service_feature,
            var_project_context.catalog.load(
                'params:l1_streaming_2nd_fav_esport_service_by_download_feature'))

        l1_streaming_2nd_fav_esport_service_by_download_feature.show()
        ##Empty cause I don't set the column application_group value 'game'
        assert l1_streaming_2nd_fav_esport_service_by_download_feature.select("mobile_no").rdd.isEmpty() == True

    def test_l1_streaming_visit_count_and_download_traffic_feature(self, project_context):
        var_project_context = project_context['ProjectContext']
        spark = project_context['Spark']

        set_value(project_context)

        l1_streaming_visit_count_and_download_traffic_feature = l1_massive_processing(
            df_temp_l0_streaming_soc_mobile_app_daily,
            var_project_context.catalog.load(
                'params:l1_streaming_visit_count_and_download_traffic_feature'))

        l1_streaming_visit_count_and_download_traffic_feature.show()

        ############################################ TEST ZONE #########################################################
        assert float(
            l1_streaming_visit_count_and_download_traffic_feature.select("visit_count_youtube_video").collect()[0][
                0]) == 1
        assert float(
            l1_streaming_visit_count_and_download_traffic_feature.select("visit_count_facebook_video").collect()[0][
                0]) == 0
        assert float(
            l1_streaming_visit_count_and_download_traffic_feature.select("visit_count_linetv_video").collect()[0][
                0]) == 0
        assert float(
            l1_streaming_visit_count_and_download_traffic_feature.select("visit_count_ais_play_video").collect()[0][
                0]) == 0
        assert float(
            l1_streaming_visit_count_and_download_traffic_feature.select("visit_count_netflix_video").collect()[0][
                0]) == 0
        assert float(
            l1_streaming_visit_count_and_download_traffic_feature.select("visit_count_hooq_video").collect()[0][0]) == 0
        assert float(
            l1_streaming_visit_count_and_download_traffic_feature.select("visit_count_iflix_video").collect()[0][
                0]) == 0
        assert float(
            l1_streaming_visit_count_and_download_traffic_feature.select("visit_count_spotify_music").collect()[0][
                0]) == 0
        assert float(
            l1_streaming_visit_count_and_download_traffic_feature.select("visit_count_joox_music").collect()[0][0]) == 0
        assert float(
            l1_streaming_visit_count_and_download_traffic_feature.select("visit_count_twitch_esport").collect()[0][
                0]) == 0
        assert float(
            l1_streaming_visit_count_and_download_traffic_feature.select("visit_count_bigo_esport").collect()[0][
                0]) == 0
        assert float(
            l1_streaming_visit_count_and_download_traffic_feature.select("visit_count_mixer_esport").collect()[0][
                0]) == 0
        assert float(
            l1_streaming_visit_count_and_download_traffic_feature.select("visit_count_steamtv_esport").collect()[0][
                0]) == 0
        assert float(
            l1_streaming_visit_count_and_download_traffic_feature.select("download_kb_traffic_youtube_video").collect()[
                0][0]) == 2
        assert float(l1_streaming_visit_count_and_download_traffic_feature.select(
            "download_kb_traffic_facebook_video").collect()[0][0]) == 0
        assert float(
            l1_streaming_visit_count_and_download_traffic_feature.select("download_kb_traffic_linetv_video").collect()[
                0][0]) == 0
        assert float(l1_streaming_visit_count_and_download_traffic_feature.select(
            "download_kb_traffic_ais_play_video").collect()[0][0]) == 0
        assert float(
            l1_streaming_visit_count_and_download_traffic_feature.select("download_kb_traffic_netflix_video").collect()[
                0][0]) == 0
        assert float(
            l1_streaming_visit_count_and_download_traffic_feature.select("download_kb_traffic_hooq_video").collect()[0][
                0]) == 0
        assert float(
            l1_streaming_visit_count_and_download_traffic_feature.select("download_kb_traffic_iflix_video").collect()[
                0][0]) == 0
        assert float(
            l1_streaming_visit_count_and_download_traffic_feature.select("download_kb_traffic_spotify_music").collect()[
                0][0]) == 0
        assert float(
            l1_streaming_visit_count_and_download_traffic_feature.select("download_kb_traffic_joox_music").collect()[0][
                0]) == 0
        assert float(
            l1_streaming_visit_count_and_download_traffic_feature.select("download_kb_traffic_twitch_esport").collect()[
                0][0]) == 0
        assert float(
            l1_streaming_visit_count_and_download_traffic_feature.select("download_kb_traffic_bigo_esport").collect()[
                0][0]) == 0
        assert float(
            l1_streaming_visit_count_and_download_traffic_feature.select("download_kb_traffic_mixer_esport").collect()[
                0][0]) == 0
        assert float(l1_streaming_visit_count_and_download_traffic_feature.select(
            "download_kb_traffic_steamtv_esport").collect()[0][0]) == 0

        ###############################################################################################################

    def test_l1_streaming_session_duration_feature(self, project_context):
        var_project_context = project_context['ProjectContext']
        spark = project_context['Spark']

        set_value(project_context)

        l1_streaming_session_duration_feature = l1_massive_processing(df_temp_l0_streaming_soc_mobile_app_daily,
                                                                      var_project_context.catalog.load(
                                                                          'params:l1_streaming_session_duration_feature'))

        ######################### TEST ZONE ###########################################################################
        ######################################### SUM ################################################################
        assert float(
            l1_streaming_session_duration_feature.select("sum_session_duration_youtube_video").collect()[0][0]) == 1
        assert float(
            l1_streaming_session_duration_feature.select("sum_session_duration_facebook_video").collect()[0][0]) == 0
        assert float(
            l1_streaming_session_duration_feature.select("sum_session_duration_linetv_video").collect()[0][0]) == 0
        assert float(
            l1_streaming_session_duration_feature.select("sum_session_duration_ais_play_video").collect()[0][0]) == 0
        assert float(
            l1_streaming_session_duration_feature.select("sum_session_duration_netflix_video").collect()[0][0]) == 0
        assert float(
            l1_streaming_session_duration_feature.select("sum_session_duration_hooq_video").collect()[0][0]) == 0
        assert float(
            l1_streaming_session_duration_feature.select("sum_session_duration_iflix_video").collect()[0][0]) == 0
        assert float(
            l1_streaming_session_duration_feature.select("sum_session_duration_spotify_music").collect()[0][0]) == 0
        assert float(
            l1_streaming_session_duration_feature.select("sum_session_duration_joox_music").collect()[0][0]) == 0
        assert float(
            l1_streaming_session_duration_feature.select("sum_session_duration_twitch_esport").collect()[0][0]) == 0
        assert float(
            l1_streaming_session_duration_feature.select("sum_session_duration_bigo_esport").collect()[0][0]) == 0
        assert float(
            l1_streaming_session_duration_feature.select("sum_session_duration_mixer_esport").collect()[0][0]) == 0
        assert float(
            l1_streaming_session_duration_feature.select("sum_session_duration_steamtv_esport").collect()[0][0]) == 0

        ######################################### MAX ################################################################
        assert float(
            l1_streaming_session_duration_feature.select("max_session_duration_youtube_video").collect()[0][0]) == 1
        assert float(
            l1_streaming_session_duration_feature.select("max_session_duration_facebook_video").collect()[0][0]) == 0
        assert float(
            l1_streaming_session_duration_feature.select("max_session_duration_linetv_video").collect()[0][0]) == 0
        assert float(
            l1_streaming_session_duration_feature.select("max_session_duration_ais_play_video").collect()[0][0]) == 0
        assert float(
            l1_streaming_session_duration_feature.select("max_session_duration_netflix_video").collect()[0][0]) == 0
        assert float(
            l1_streaming_session_duration_feature.select("max_session_duration_hooq_video").collect()[0][0]) == 0
        assert float(
            l1_streaming_session_duration_feature.select("max_session_duration_iflix_video").collect()[0][0]) == 0
        assert float(
            l1_streaming_session_duration_feature.select("max_session_duration_spotify_music").collect()[0][0]) == 0
        assert float(
            l1_streaming_session_duration_feature.select("max_session_duration_joox_music").collect()[0][0]) == 0
        assert float(
            l1_streaming_session_duration_feature.select("max_session_duration_twitch_esport").collect()[0][0]) == 0
        assert float(
            l1_streaming_session_duration_feature.select("max_session_duration_bigo_esport").collect()[0][0]) == 0
        assert float(
            l1_streaming_session_duration_feature.select("max_session_duration_mixer_esport").collect()[0][0]) == 0
        assert float(
            l1_streaming_session_duration_feature.select("max_session_duration_steamtv_esport").collect()[0][0]) == 0

        ######################################### MIN ################################################################
        assert float(
            l1_streaming_session_duration_feature.select("min_session_duration_youtube_video").collect()[0][0]) == 1
        assert float(
            l1_streaming_session_duration_feature.select("min_session_duration_facebook_video").collect()[0][0]) == 0
        assert float(
            l1_streaming_session_duration_feature.select("min_session_duration_linetv_video").collect()[0][0]) == 0
        assert float(
            l1_streaming_session_duration_feature.select("min_session_duration_ais_play_video").collect()[0][0]) == 0
        assert float(
            l1_streaming_session_duration_feature.select("min_session_duration_netflix_video").collect()[0][0]) == 0
        assert float(
            l1_streaming_session_duration_feature.select("min_session_duration_hooq_video").collect()[0][0]) == 0
        assert float(
            l1_streaming_session_duration_feature.select("min_session_duration_iflix_video").collect()[0][0]) == 0
        assert float(
            l1_streaming_session_duration_feature.select("min_session_duration_spotify_music").collect()[0][0]) == 0
        assert float(
            l1_streaming_session_duration_feature.select("min_session_duration_joox_music").collect()[0][0]) == 0
        assert float(
            l1_streaming_session_duration_feature.select("min_session_duration_twitch_esport").collect()[0][0]) == 0
        assert float(
            l1_streaming_session_duration_feature.select("min_session_duration_bigo_esport").collect()[0][0]) == 0
        assert float(
            l1_streaming_session_duration_feature.select("min_session_duration_mixer_esport").collect()[0][0]) == 0
        assert float(
            l1_streaming_session_duration_feature.select("min_session_duration_steamtv_esport").collect()[0][0]) == 0

        ######################################### AVG ################################################################
        assert float(
            l1_streaming_session_duration_feature.select("avg_duration_per_session_youtube_video").collect()[0][
                0]) == 1
        assert float(
            l1_streaming_session_duration_feature.select("avg_duration_per_session_facebook_video").collect()[0][
                0]) == 0
        assert float(
            l1_streaming_session_duration_feature.select("avg_duration_per_session_linetv_video").collect()[0][0]) == 0
        assert float(
            l1_streaming_session_duration_feature.select("avg_duration_per_session_ais_play_video").collect()[0][
                0]) == 0
        assert float(
            l1_streaming_session_duration_feature.select("avg_duration_per_session_netflix_video").collect()[0][
                0]) == 0
        assert float(
            l1_streaming_session_duration_feature.select("avg_duration_per_session_hooq_video").collect()[0][0]) == 0
        assert float(
            l1_streaming_session_duration_feature.select("avg_duration_per_session_iflix_video").collect()[0][0]) == 0
        assert float(
            l1_streaming_session_duration_feature.select("avg_duration_per_session_spotify_music").collect()[0][
                0]) == 0
        assert float(
            l1_streaming_session_duration_feature.select("avg_duration_per_session_joox_music").collect()[0][0]) == 0
        assert float(
            l1_streaming_session_duration_feature.select("avg_duration_per_session_twitch_esport").collect()[0][
                0]) == 0
        assert float(
            l1_streaming_session_duration_feature.select("avg_duration_per_session_bigo_esport").collect()[0][0]) == 0
        assert float(
            l1_streaming_session_duration_feature.select("avg_duration_per_session_mixer_esport").collect()[0][0]) == 0
        assert float(
            l1_streaming_session_duration_feature.select("avg_duration_per_session_steamtv_esport").collect()[0][
                0]) == 0

    ####################################################################################################################
    def test_int_l2_streaming_content_type_features(self, project_context):
        var_project_context = project_context['ProjectContext']
        spark = project_context['Spark']

        set_value(project_context)

        int_l1_streaming_content_type_features = l1_massive_processing(
            df_temp_l0_streaming_ru_a_onair_vimmi_usage_daily,
            var_project_context.catalog.load('params:int_l1_streaming_content_type_features'))

        int_l2_streaming_content_type_features = l2_massive_processing(int_l1_streaming_content_type_features,
                                                                       var_project_context.catalog.load(
                                                                           'params:int_l2_streaming_content_type_features'))

        int_l2_streaming_content_type_features.show()

        assert int_l2_streaming_content_type_features.select("access_method_num").count() == 4

    def test_l2_streaming_fav_content_group_by_volume(self, project_context):
        var_project_context = project_context['ProjectContext']
        spark = project_context['Spark']

        set_value(project_context)

        int_l1_streaming_content_type_features = l1_massive_processing(
            df_temp_l0_streaming_ru_a_onair_vimmi_usage_daily,
            var_project_context.catalog.load('params:int_l1_streaming_content_type_features'))

        int_l2_streaming_content_type_features = l2_massive_processing(int_l1_streaming_content_type_features,
                                                                       var_project_context.catalog.load(
                                                                           'params:int_l2_streaming_content_type_features'))

        l2_streaming_fav_content_group_by_volume = node_from_config(int_l2_streaming_content_type_features,
                                                                    var_project_context.catalog.load(
                                                                        'params:l2_streaming_fav_content_group_by_volume'))

        l2_streaming_fav_content_group_by_volume.show()

        assert l2_streaming_fav_content_group_by_volume.select("access_method_num").count() == 4

    def test_l2_streaming_fav_content_group_by_duration(self, project_context):
        var_project_context = project_context['ProjectContext']
        spark = project_context['Spark']

        set_value(project_context)

        int_l1_streaming_content_type_features = l1_massive_processing(
            df_temp_l0_streaming_ru_a_onair_vimmi_usage_daily,
            var_project_context.catalog.load('params:int_l1_streaming_content_type_features'))

        int_l2_streaming_content_type_features = l2_massive_processing(int_l1_streaming_content_type_features,
                                                                       var_project_context.catalog.load(
                                                                           'params:int_l2_streaming_content_type_features'))

        l2_streaming_fav_content_group_by_duration = node_from_config(int_l2_streaming_content_type_features,
                                                                      var_project_context.catalog.load(
                                                                          'params:l2_streaming_fav_content_group_by_duration'))

        l2_streaming_fav_content_group_by_duration.show()

        assert l2_streaming_fav_content_group_by_duration.select("access_method_num").count() == 4

    ####################################################################################################################
    def test_int_l2_streaming_tv_channel_features(self, project_context):
        var_project_context = project_context['ProjectContext']
        spark = project_context['Spark']

        set_value(project_context)

        int_l1_streaming_content_type_features = l1_massive_processing(
            df_temp_l0_streaming_ru_a_onair_vimmi_usage_daily,
            var_project_context.catalog.load('params:int_l1_streaming_tv_channel_features'))

        int_l2_streaming_content_type_features = l2_massive_processing(int_l1_streaming_content_type_features,
                                                                       var_project_context.catalog.load(
                                                                           'params:int_l2_streaming_tv_channel_features'))

        int_l2_streaming_content_type_features.show()

        assert int_l2_streaming_content_type_features.select("access_method_num").count() == 4

    def test_l2_streaming_fav_tv_channel_by_volume(self, project_context):
        var_project_context = project_context['ProjectContext']
        spark = project_context['Spark']

        set_value(project_context)

        int_l1_streaming_content_type_features = l1_massive_processing(
            df_temp_l0_streaming_ru_a_onair_vimmi_usage_daily,
            var_project_context.catalog.load('params:int_l1_streaming_tv_channel_features'))

        int_l2_streaming_content_type_features = l2_massive_processing(int_l1_streaming_content_type_features,
                                                                       var_project_context.catalog.load(
                                                                           'params:int_l2_streaming_tv_channel_features'))

        l2_streaming_fav_tv_channel_by_volume = node_from_config(int_l2_streaming_content_type_features,
                                                                 var_project_context.catalog.load(
                                                                     'params:l2_streaming_fav_tv_channel_by_volume'))

        l2_streaming_fav_tv_channel_by_volume.show()

        assert l2_streaming_fav_tv_channel_by_volume.select("access_method_num").count() == 4

    def test_l2_streaming_fav_tv_channel_by_duration(self, project_context):
        var_project_context = project_context['ProjectContext']
        spark = project_context['Spark']

        set_value(project_context)

        int_l1_streaming_content_type_features = l1_massive_processing(
            df_temp_l0_streaming_ru_a_onair_vimmi_usage_daily,
            var_project_context.catalog.load('params:int_l1_streaming_content_type_features'))

        int_l2_streaming_content_type_features = l2_massive_processing(int_l1_streaming_content_type_features,
                                                                       var_project_context.catalog.load(
                                                                           'params:int_l2_streaming_tv_channel_features'))

        l2_streaming_fav_tv_channel_by_duration = node_from_config(int_l2_streaming_content_type_features,
                                                                   var_project_context.catalog.load(
                                                                       'params:l2_streaming_fav_tv_channel_by_duration'))

        l2_streaming_fav_tv_channel_by_duration.show()

        assert l2_streaming_fav_tv_channel_by_duration.select("access_method_num").count() == 4

    ####################################################################################################################
    def test_int_l2_streaming_tv_show_features(self, project_context):
        var_project_context = project_context['ProjectContext']
        spark = project_context['Spark']

        set_value(project_context)

        int_l0_streaming_vimmi_table = add_start_of_week_and_month(df_temp_l0_streaming_ru_a_onair_vimmi_usage_daily)

        int_l2_streaming_tv_show_features = node_from_config(int_l0_streaming_vimmi_table,
                                                             var_project_context.catalog.load(
                                                                 'params:int_l2_streaming_tv_show_features'))

        int_l2_streaming_tv_show_features.show()

        assert int_l2_streaming_tv_show_features.select("access_method_num").rdd.isEmpty() == True

    def test_l2_streaming_fav_tv_show_by_episode_watched(self, project_context):
        var_project_context = project_context['ProjectContext']
        spark = project_context['Spark']

        set_value(project_context)

        int_l0_streaming_vimmi_table = add_start_of_week_and_month(df_temp_l0_streaming_ru_a_onair_vimmi_usage_daily)

        int_l2_streaming_tv_show_features = node_from_config(int_l0_streaming_vimmi_table,
                                                             var_project_context.catalog.load(
                                                                 'params:int_l2_streaming_tv_show_features'))

        l2_streaming_fav_tv_show_by_episode_watched = node_from_config(int_l2_streaming_tv_show_features,
                                                                       var_project_context.catalog.load(
                                                                           'params:l2_streaming_fav_tv_show_by_episode_watched'))

        l2_streaming_fav_tv_show_by_episode_watched.show()

        assert l2_streaming_fav_tv_show_by_episode_watched.select("access_method_num").rdd.isEmpty() == True

    ####################################################################################################################
    def test_int_l2_streaming_service_feature(self, project_context):
        var_project_context = project_context['ProjectContext']
        spark = project_context['Spark']

        set_value(project_context)

        int_l1_streaming_video_service_feature = l1_massive_processing(df_temp_l0_streaming_soc_mobile_app_daily,
                                                                       var_project_context.catalog.load(
                                                                           'params:int_l1_streaming_video_service_feature'))

        int_l2_streaming_video_service_feature = l2_massive_processing(int_l1_streaming_video_service_feature,
                                                                       var_project_context.catalog.load(
                                                                           'params:int_l2_streaming_video_service_feature'),
                                                                       customer_pro)

        int_l2_streaming_video_service_feature.show()

        assert int_l2_streaming_video_service_feature.select("access_method_num").count() == 4

    def test_l2_streaming_fav_service_by_download_feature(self, project_context):
        var_project_context = project_context['ProjectContext']
        spark = project_context['Spark']

        set_value(project_context)

        int_l1_streaming_video_service_feature = l1_massive_processing(df_temp_l0_streaming_soc_mobile_app_daily,
                                                                       var_project_context.catalog.load(
                                                                           'params:int_l1_streaming_video_service_feature'))

        int_l2_streaming_video_service_feature = l2_massive_processing(int_l1_streaming_video_service_feature,
                                                                       var_project_context.catalog.load(
                                                                           'params:int_l2_streaming_video_service_feature'),
                                                                       customer_pro)

        l2_streaming_fav_service_by_download_feature = node_from_config(int_l2_streaming_video_service_feature,
                                                                        var_project_context.catalog.load(
                                                                            'params:l2_streaming_fav_service_by_download_feature'))

        l2_streaming_fav_service_by_download_feature.show()

        assert l2_streaming_fav_service_by_download_feature.select("access_method_num").count() == 4

    def test_l2_streaming_2nd_fav_service_by_download_feature(self, project_context):
        var_project_context = project_context['ProjectContext']
        spark = project_context['Spark']

        set_value(project_context)

        int_l1_streaming_video_service_feature = l1_massive_processing(df_temp_l0_streaming_soc_mobile_app_daily,
                                                                       var_project_context.catalog.load(
                                                                           'params:int_l1_streaming_video_service_feature'))

        int_l2_streaming_video_service_feature = l2_massive_processing(int_l1_streaming_video_service_feature,
                                                                       var_project_context.catalog.load(
                                                                           'params:int_l2_streaming_video_service_feature'),
                                                                       customer_pro)

        l2_streaming_2nd_fav_service_by_download_feature = node_from_config(int_l2_streaming_video_service_feature,
                                                                            var_project_context.catalog.load(
                                                                                'params:l2_streaming_2nd_fav_service_by_download_feature'))

        l2_streaming_2nd_fav_service_by_download_feature.show()

        assert l2_streaming_2nd_fav_service_by_download_feature.select("access_method_num").rdd.isEmpty() == True

    def test_l2_streaming_fav_service_by_visit_count_feature(self, project_context):
        var_project_context = project_context['ProjectContext']
        spark = project_context['Spark']

        set_value(project_context)

        int_l1_streaming_video_service_feature = l1_massive_processing(df_temp_l0_streaming_soc_mobile_app_daily,
                                                                       var_project_context.catalog.load(
                                                                           'params:int_l1_streaming_video_service_feature'))

        int_l2_streaming_video_service_feature = l2_massive_processing(int_l1_streaming_video_service_feature,
                                                                       var_project_context.catalog.load(
                                                                           'params:int_l2_streaming_video_service_feature'),
                                                                       customer_pro)

        l2_streaming_fav_service_by_visit_count_feature = node_from_config(int_l2_streaming_video_service_feature,
                                                                           var_project_context.catalog.load(
                                                                               'params:l2_streaming_fav_service_by_visit_count_feature'))

        l2_streaming_fav_service_by_visit_count_feature.show()

        assert l2_streaming_fav_service_by_visit_count_feature.select("access_method_num").count() == 4

    def test_l2_streaming_visit_count_and_download_traffic_feature(self, project_context):
        var_project_context = project_context['ProjectContext']
        spark = project_context['Spark']

        set_value(project_context)

        l1_streaming_visit_count_and_download_traffic_feature = l1_massive_processing(
            df_temp_l0_streaming_soc_mobile_app_daily,
            var_project_context.catalog.load(
                'params:l1_streaming_visit_count_and_download_traffic_feature'))

        l2_streaming_visit_count_and_download_traffic_feature = l2_massive_processing_with_expansion(
            l1_streaming_visit_count_and_download_traffic_feature,
            var_project_context.catalog.load(
                'params:l2_streaming_visit_count_and_download_traffic_feature'), customer_pro)

        l2_streaming_visit_count_and_download_traffic_feature.show()

        ####################### TEST ZONE #############################################################################

        ## 2 cause my dataset have 2 row per week
        assert float(
            l2_streaming_visit_count_and_download_traffic_feature.select("visit_count_youtube_video_sum").collect()[0][
                0]) == 2
        assert float(
            l2_streaming_visit_count_and_download_traffic_feature.select("visit_count_facebook_video_sum").collect()[0][
                0]) == 0
        assert float(
            l2_streaming_visit_count_and_download_traffic_feature.select("visit_count_linetv_video_sum").collect()[0][
                0]) == 0
        assert float(
            l2_streaming_visit_count_and_download_traffic_feature.select("visit_count_ais_play_video_sum").collect()[0][
                0]) == 0
        assert float(
            l2_streaming_visit_count_and_download_traffic_feature.select("visit_count_netflix_video_sum").collect()[0][
                0]) == 0
        assert float(
            l2_streaming_visit_count_and_download_traffic_feature.select("visit_count_hooq_video_sum").collect()[0][
                0]) == 0
        assert float(
            l2_streaming_visit_count_and_download_traffic_feature.select("visit_count_iflix_video_sum").collect()[0][
                0]) == 0
        assert float(
            l2_streaming_visit_count_and_download_traffic_feature.select("visit_count_spotify_music_sum").collect()[0][
                0]) == 0
        assert float(
            l2_streaming_visit_count_and_download_traffic_feature.select("visit_count_joox_music_sum").collect()[0][
                0]) == 0
        assert float(
            l2_streaming_visit_count_and_download_traffic_feature.select("visit_count_twitch_esport_sum").collect()[0][
                0]) == 0
        assert float(
            l2_streaming_visit_count_and_download_traffic_feature.select("visit_count_bigo_esport_sum").collect()[0][
                0]) == 0
        assert float(
            l2_streaming_visit_count_and_download_traffic_feature.select("visit_count_mixer_esport_sum").collect()[0][
                0]) == 0
        assert float(
            l2_streaming_visit_count_and_download_traffic_feature.select("visit_count_steamtv_esport_sum").collect()[0][
                0]) == 0
        assert float(l2_streaming_visit_count_and_download_traffic_feature.select(
            "download_kb_traffic_youtube_video_sum").collect()[0][0]) == 4
        assert float(l2_streaming_visit_count_and_download_traffic_feature.select(
            "download_kb_traffic_facebook_video_sum").collect()[0][0]) == 0
        assert float(l2_streaming_visit_count_and_download_traffic_feature.select(
            "download_kb_traffic_linetv_video_sum").collect()[0][0]) == 0
        assert float(l2_streaming_visit_count_and_download_traffic_feature.select(
            "download_kb_traffic_ais_play_video_sum").collect()[0][0]) == 0
        assert float(l2_streaming_visit_count_and_download_traffic_feature.select(
            "download_kb_traffic_netflix_video_sum").collect()[0][0]) == 0
        assert float(l2_streaming_visit_count_and_download_traffic_feature.select(
            "download_kb_traffic_hooq_video_sum").collect()[0][0]) == 0
        assert float(l2_streaming_visit_count_and_download_traffic_feature.select(
            "download_kb_traffic_iflix_video_sum").collect()[0][0]) == 0
        assert float(l2_streaming_visit_count_and_download_traffic_feature.select(
            "download_kb_traffic_spotify_music_sum").collect()[0][0]) == 0
        assert float(l2_streaming_visit_count_and_download_traffic_feature.select(
            "download_kb_traffic_joox_music_sum").collect()[0][0]) == 0
        assert float(l2_streaming_visit_count_and_download_traffic_feature.select(
            "download_kb_traffic_twitch_esport_sum").collect()[0][0]) == 0
        assert float(l2_streaming_visit_count_and_download_traffic_feature.select(
            "download_kb_traffic_bigo_esport_sum").collect()[0][0]) == 0
        assert float(l2_streaming_visit_count_and_download_traffic_feature.select(
            "download_kb_traffic_mixer_esport_sum").collect()[0][0]) == 0
        assert float(l2_streaming_visit_count_and_download_traffic_feature.select(
            "download_kb_traffic_steamtv_esport_sum").collect()[0][0]) == 0

    def test_int_l2_streaming_sum_per_day(self, project_context):
        var_project_context = project_context['ProjectContext']
        spark = project_context['Spark']

        set_value(project_context)

        l1_streaming_visit_count_and_download_traffic_feature = l1_massive_processing(
            df_temp_l0_streaming_soc_mobile_app_daily,
            var_project_context.catalog.load(
                'params:l1_streaming_visit_count_and_download_traffic_feature'))

        int_l2_streaming_sum_per_day = l2_massive_processing_with_expansion(
            l1_streaming_visit_count_and_download_traffic_feature,
            var_project_context.catalog.load(
                'params:int_l2_streaming_sum_per_day'), customer_pro)

        int_l2_streaming_sum_per_day.show()

        ####################### TEST ZONE #############################################################################

        assert float(int_l2_streaming_sum_per_day.select("visit_count_youtube_video_sum").collect()[0][0]) == 1
        assert float(int_l2_streaming_sum_per_day.select("visit_count_facebook_video_sum").collect()[0][0]) == 0
        assert float(int_l2_streaming_sum_per_day.select("visit_count_linetv_video_sum").collect()[0][0]) == 0
        assert float(int_l2_streaming_sum_per_day.select("visit_count_ais_play_video_sum").collect()[0][0]) == 0
        assert float(int_l2_streaming_sum_per_day.select("visit_count_netflix_video_sum").collect()[0][0]) == 0
        assert float(int_l2_streaming_sum_per_day.select("visit_count_hooq_video_sum").collect()[0][0]) == 0
        assert float(int_l2_streaming_sum_per_day.select("visit_count_iflix_video_sum").collect()[0][0]) == 0
        assert float(int_l2_streaming_sum_per_day.select("visit_count_spotify_music_sum").collect()[0][0]) == 0
        assert float(int_l2_streaming_sum_per_day.select("visit_count_joox_music_sum").collect()[0][0]) == 0
        assert float(int_l2_streaming_sum_per_day.select("visit_count_twitch_esport_sum").collect()[0][0]) == 0
        assert float(int_l2_streaming_sum_per_day.select("visit_count_bigo_esport_sum").collect()[0][0]) == 0
        assert float(int_l2_streaming_sum_per_day.select("visit_count_mixer_esport_sum").collect()[0][0]) == 0
        assert float(int_l2_streaming_sum_per_day.select("visit_count_steamtv_esport_sum").collect()[0][0]) == 0
        assert float(int_l2_streaming_sum_per_day.select("download_kb_traffic_youtube_video_sum").collect()[0][0]) == 2
        assert float(int_l2_streaming_sum_per_day.select("download_kb_traffic_facebook_video_sum").collect()[0][0]) == 0
        assert float(int_l2_streaming_sum_per_day.select("download_kb_traffic_linetv_video_sum").collect()[0][0]) == 0
        assert float(int_l2_streaming_sum_per_day.select("download_kb_traffic_ais_play_video_sum").collect()[0][0]) == 0
        assert float(int_l2_streaming_sum_per_day.select("download_kb_traffic_netflix_video_sum").collect()[0][0]) == 0
        assert float(int_l2_streaming_sum_per_day.select("download_kb_traffic_hooq_video_sum").collect()[0][0]) == 0
        assert float(int_l2_streaming_sum_per_day.select("download_kb_traffic_iflix_video_sum").collect()[0][0]) == 0
        assert float(int_l2_streaming_sum_per_day.select("download_kb_traffic_spotify_music_sum").collect()[0][0]) == 0
        assert float(int_l2_streaming_sum_per_day.select("download_kb_traffic_joox_music_sum").collect()[0][0]) == 0
        assert float(int_l2_streaming_sum_per_day.select("download_kb_traffic_twitch_esport_sum").collect()[0][0]) == 0
        assert float(int_l2_streaming_sum_per_day.select("download_kb_traffic_bigo_esport_sum").collect()[0][0]) == 0
        assert float(int_l2_streaming_sum_per_day.select("download_kb_traffic_mixer_esport_sum").collect()[0][0]) == 0
        assert float(int_l2_streaming_sum_per_day.select("download_kb_traffic_steamtv_esport_sum").collect()[0][0]) == 0

    def test_int_l2_streaming_ranked_of_day_per_week(self, project_context):
        var_project_context = project_context['ProjectContext']
        spark = project_context['Spark']

        set_value(project_context)

        l1_streaming_visit_count_and_download_traffic_feature = l1_massive_processing(
            df_temp_l0_streaming_soc_mobile_app_daily,
            var_project_context.catalog.load(
                'params:l1_streaming_visit_count_and_download_traffic_feature'))

        int_l2_streaming_sum_per_day = l2_massive_processing_with_expansion(
            l1_streaming_visit_count_and_download_traffic_feature,
            var_project_context.catalog.load(
                'params:int_l2_streaming_sum_per_day'), customer_pro)

        int_l2_streaming_ranked_of_day_per_week = node_from_config(
            int_l2_streaming_sum_per_day,
            var_project_context.catalog.load(
                'params:int_l2_streaming_ranked_of_day_per_week'))

        int_l2_streaming_ranked_of_day_per_week.show()

        ############################## TEST ZONE #####################################################################
        assert float(int_l2_streaming_ranked_of_day_per_week.select("download_kb_traffic_youtube_video_sum").where(
            "day_of_week = '1' AND start_of_week = '2020-01-06'").collect()[0][0]) == 2
        assert float(int_l2_streaming_ranked_of_day_per_week.select("download_kb_traffic_facebook_video_sum").where(
            "day_of_week = '1' AND start_of_week = '2020-01-06'").collect()[0][0]) == 0
        assert float(int_l2_streaming_ranked_of_day_per_week.select("download_kb_traffic_linetv_video_sum").where(
            "day_of_week = '1' AND start_of_week = '2020-01-06'").collect()[0][0]) == 0
        assert float(int_l2_streaming_ranked_of_day_per_week.select("download_kb_traffic_ais_play_video_sum").where(
            "day_of_week = '1' AND start_of_week = '2020-01-06'").collect()[0][0]) == 0
        assert float(int_l2_streaming_ranked_of_day_per_week.select("download_kb_traffic_netflix_video_sum").where(
            "day_of_week = '1' AND start_of_week = '2020-01-06'").collect()[0][0]) == 0
        assert float(int_l2_streaming_ranked_of_day_per_week.select("download_kb_traffic_hooq_video_sum").where(
            "day_of_week = '1' AND start_of_week = '2020-01-06'").collect()[0][0]) == 0
        assert float(int_l2_streaming_ranked_of_day_per_week.select("download_kb_traffic_iflix_video_sum").where(
            "day_of_week = '1' AND start_of_week = '2020-01-06'").collect()[0][0]) == 0
        assert float(int_l2_streaming_ranked_of_day_per_week.select("download_kb_traffic_spotify_music_sum").where(
            "day_of_week = '1' AND start_of_week = '2020-01-06'").collect()[0][0]) == 0
        assert float(int_l2_streaming_ranked_of_day_per_week.select("download_kb_traffic_joox_music_sum").where(
            "day_of_week = '1' AND start_of_week = '2020-01-06'").collect()[0][0]) == 0
        assert float(int_l2_streaming_ranked_of_day_per_week.select("download_kb_traffic_twitch_esport_sum").where(
            "day_of_week = '1' AND start_of_week = '2020-01-06'").collect()[0][0]) == 0
        assert float(int_l2_streaming_ranked_of_day_per_week.select("download_kb_traffic_bigo_esport_sum").where(
            "day_of_week = '1' AND start_of_week = '2020-01-06'").collect()[0][0]) == 0
        assert float(int_l2_streaming_ranked_of_day_per_week.select("download_kb_traffic_mixer_esport_sum").where(
            "day_of_week = '1' AND start_of_week = '2020-01-06'").collect()[0][0]) == 0
        assert float(int_l2_streaming_ranked_of_day_per_week.select("download_kb_traffic_steamtv_esport_sum").where(
            "day_of_week = '1' AND start_of_week = '2020-01-06'").collect()[0][0]) == 0
        assert float(int_l2_streaming_ranked_of_day_per_week.select("youtube_video_by_download_rank").where(
            "day_of_week = '1' AND start_of_week = '2020-01-06'").collect()[0][0]) == 1
        assert float(int_l2_streaming_ranked_of_day_per_week.select("facebook_video_by_download_rank").where(
            "day_of_week = '1' AND start_of_week = '2020-01-06'").collect()[0][0]) == 1
        assert float(int_l2_streaming_ranked_of_day_per_week.select("linetv_video_by_download_rank").where(
            "day_of_week = '1' AND start_of_week = '2020-01-06'").collect()[0][0]) == 1
        assert float(int_l2_streaming_ranked_of_day_per_week.select("ais_play_video_by_download_rank").where(
            "day_of_week = '1' AND start_of_week = '2020-01-06'").collect()[0][0]) == 1
        assert float(int_l2_streaming_ranked_of_day_per_week.select("netflix_video_by_download_rank").where(
            "day_of_week = '1' AND start_of_week = '2020-01-06'").collect()[0][0]) == 1
        assert float(int_l2_streaming_ranked_of_day_per_week.select("hooq_video_by_download_rank").where(
            "day_of_week = '1' AND start_of_week = '2020-01-06'").collect()[0][0]) == 1
        assert float(int_l2_streaming_ranked_of_day_per_week.select("iflix_video_by_download_rank").where(
            "day_of_week = '1' AND start_of_week = '2020-01-06'").collect()[0][0]) == 1
        assert float(int_l2_streaming_ranked_of_day_per_week.select("spotify_music_by_download_rank").where(
            "day_of_week = '1' AND start_of_week = '2020-01-06'").collect()[0][0]) == 1
        assert float(int_l2_streaming_ranked_of_day_per_week.select("joox_music_by_download_rank").where(
            "day_of_week = '1' AND start_of_week = '2020-01-06'").collect()[0][0]) == 1
        assert float(int_l2_streaming_ranked_of_day_per_week.select("twitch_esport_by_download_rank").where(
            "day_of_week = '1' AND start_of_week = '2020-01-06'").collect()[0][0]) == 1
        assert float(int_l2_streaming_ranked_of_day_per_week.select("bigo_esport_by_download_rank").where(
            "day_of_week = '1' AND start_of_week = '2020-01-06'").collect()[0][0]) == 1
        assert float(int_l2_streaming_ranked_of_day_per_week.select("mixer_esport_by_download_rank").where(
            "day_of_week = '1' AND start_of_week = '2020-01-06'").collect()[0][0]) == 1
        assert float(int_l2_streaming_ranked_of_day_per_week.select("steamtv_esport_by_download_rank").where(
            "day_of_week = '1' AND start_of_week = '2020-01-06'").collect()[0][0]) == 1

        ############################################ RANK 2 ###########################################################

        assert float(int_l2_streaming_ranked_of_day_per_week.select("download_kb_traffic_youtube_video_sum").where(
            "day_of_week = '2' AND start_of_week = '2020-01-06'").collect()[0][0]) == 2
        assert float(int_l2_streaming_ranked_of_day_per_week.select("download_kb_traffic_facebook_video_sum").where(
            "day_of_week = '2' AND start_of_week = '2020-01-06'").collect()[0][0]) == 0
        assert float(int_l2_streaming_ranked_of_day_per_week.select("download_kb_traffic_linetv_video_sum").where(
            "day_of_week = '2' AND start_of_week = '2020-01-06'").collect()[0][0]) == 0
        assert float(int_l2_streaming_ranked_of_day_per_week.select("download_kb_traffic_ais_play_video_sum").where(
            "day_of_week = '2' AND start_of_week = '2020-01-06'").collect()[0][0]) == 0
        assert float(int_l2_streaming_ranked_of_day_per_week.select("download_kb_traffic_netflix_video_sum").where(
            "day_of_week = '2' AND start_of_week = '2020-01-06'").collect()[0][0]) == 0
        assert float(int_l2_streaming_ranked_of_day_per_week.select("download_kb_traffic_hooq_video_sum").where(
            "day_of_week = '2' AND start_of_week = '2020-01-06'").collect()[0][0]) == 0
        assert float(int_l2_streaming_ranked_of_day_per_week.select("download_kb_traffic_iflix_video_sum").where(
            "day_of_week = '2' AND start_of_week = '2020-01-06'").collect()[0][0]) == 0
        assert float(int_l2_streaming_ranked_of_day_per_week.select("download_kb_traffic_spotify_music_sum").where(
            "day_of_week = '2' AND start_of_week = '2020-01-06'").collect()[0][0]) == 0
        assert float(int_l2_streaming_ranked_of_day_per_week.select("download_kb_traffic_joox_music_sum").where(
            "day_of_week = '2' AND start_of_week = '2020-01-06'").collect()[0][0]) == 0
        assert float(int_l2_streaming_ranked_of_day_per_week.select("download_kb_traffic_twitch_esport_sum").where(
            "day_of_week = '2' AND start_of_week = '2020-01-06'").collect()[0][0]) == 0
        assert float(int_l2_streaming_ranked_of_day_per_week.select("download_kb_traffic_bigo_esport_sum").where(
            "day_of_week = '2' AND start_of_week = '2020-01-06'").collect()[0][0]) == 0
        assert float(int_l2_streaming_ranked_of_day_per_week.select("download_kb_traffic_mixer_esport_sum").where(
            "day_of_week = '2' AND start_of_week = '2020-01-06'").collect()[0][0]) == 0
        assert float(int_l2_streaming_ranked_of_day_per_week.select("download_kb_traffic_steamtv_esport_sum").where(
            "day_of_week = '2' AND start_of_week = '2020-01-06'").collect()[0][0]) == 0
        assert float(int_l2_streaming_ranked_of_day_per_week.select("youtube_video_by_download_rank").where(
            "day_of_week = '2' AND start_of_week = '2020-01-06'").collect()[0][0]) == 2
        assert float(int_l2_streaming_ranked_of_day_per_week.select("facebook_video_by_download_rank").where(
            "day_of_week = '2' AND start_of_week = '2020-01-06'").collect()[0][0]) == 2
        assert float(int_l2_streaming_ranked_of_day_per_week.select("linetv_video_by_download_rank").where(
            "day_of_week = '2' AND start_of_week = '2020-01-06'").collect()[0][0]) == 2
        assert float(int_l2_streaming_ranked_of_day_per_week.select("ais_play_video_by_download_rank").where(
            "day_of_week = '2' AND start_of_week = '2020-01-06'").collect()[0][0]) == 2
        assert float(int_l2_streaming_ranked_of_day_per_week.select("netflix_video_by_download_rank").where(
            "day_of_week = '2' AND start_of_week = '2020-01-06'").collect()[0][0]) == 2
        assert float(int_l2_streaming_ranked_of_day_per_week.select("hooq_video_by_download_rank").where(
            "day_of_week = '2' AND start_of_week = '2020-01-06'").collect()[0][0]) == 2
        assert float(int_l2_streaming_ranked_of_day_per_week.select("iflix_video_by_download_rank").where(
            "day_of_week = '2' AND start_of_week = '2020-01-06'").collect()[0][0]) == 2
        assert float(int_l2_streaming_ranked_of_day_per_week.select("spotify_music_by_download_rank").where(
            "day_of_week = '2' AND start_of_week = '2020-01-06'").collect()[0][0]) == 2
        assert float(int_l2_streaming_ranked_of_day_per_week.select("joox_music_by_download_rank").where(
            "day_of_week = '2' AND start_of_week = '2020-01-06'").collect()[0][0]) == 2
        assert float(int_l2_streaming_ranked_of_day_per_week.select("twitch_esport_by_download_rank").where(
            "day_of_week = '2' AND start_of_week = '2020-01-06'").collect()[0][0]) == 2
        assert float(int_l2_streaming_ranked_of_day_per_week.select("bigo_esport_by_download_rank").where(
            "day_of_week = '2' AND start_of_week = '2020-01-06'").collect()[0][0]) == 2
        assert float(int_l2_streaming_ranked_of_day_per_week.select("mixer_esport_by_download_rank").where(
            "day_of_week = '2' AND start_of_week = '2020-01-06'").collect()[0][0]) == 2
        assert float(int_l2_streaming_ranked_of_day_per_week.select("steamtv_esport_by_download_rank").where(
            "day_of_week = '2' AND start_of_week = '2020-01-06'").collect()[0][0]) == 2

    def test_l2_streaming_session_duration_feature(self, project_context):
        var_project_context = project_context['ProjectContext']
        spark = project_context['Spark']

        set_value(project_context)

        l1_streaming_session_duration_feature = l1_massive_processing(df_temp_l0_streaming_soc_mobile_app_daily,
                                                                      var_project_context.catalog.load(
                                                                          'params:l1_streaming_session_duration_feature'))

        l2_streaming_session_duration_feature = l2_massive_processing(l1_streaming_session_duration_feature,
                                                                      var_project_context.catalog.load(
                                                                          'params:l2_streaming_session_duration_feature'))

        l2_streaming_session_duration_feature.show()

        ############################################# SUM ##############################################################
        assert float(l2_streaming_session_duration_feature.select("sum_session_duration_youtube_video").where(
            "start_of_week = '2020-01-06'").collect()[0][0]) == 2
        assert float(l2_streaming_session_duration_feature.select("sum_session_duration_facebook_video").where(
            "start_of_week = '2020-01-06'").collect()[0][0]) == 0
        assert float(l2_streaming_session_duration_feature.select("sum_session_duration_linetv_video").where(
            "start_of_week = '2020-01-06'").collect()[0][0]) == 0
        assert float(l2_streaming_session_duration_feature.select("sum_session_duration_ais_play_video").where(
            "start_of_week = '2020-01-06'").collect()[0][0]) == 0
        assert float(l2_streaming_session_duration_feature.select("sum_session_duration_netflix_video").where(
            "start_of_week = '2020-01-06'").collect()[0][0]) == 0
        assert float(l2_streaming_session_duration_feature.select("sum_session_duration_hooq_video").where(
            "start_of_week = '2020-01-06'").collect()[0][0]) == 0
        assert float(l2_streaming_session_duration_feature.select("sum_session_duration_iflix_video").where(
            "start_of_week = '2020-01-06'").collect()[0][0]) == 0
        assert float(l2_streaming_session_duration_feature.select("sum_session_duration_spotify_music").where(
            "start_of_week = '2020-01-06'").collect()[0][0]) == 0
        assert float(l2_streaming_session_duration_feature.select("sum_session_duration_joox_music").where(
            "start_of_week = '2020-01-06'").collect()[0][0]) == 0
        assert float(l2_streaming_session_duration_feature.select("sum_session_duration_twitch_esport").where(
            "start_of_week = '2020-01-06'").collect()[0][0]) == 0
        assert float(l2_streaming_session_duration_feature.select("sum_session_duration_bigo_esport").where(
            "start_of_week = '2020-01-06'").collect()[0][0]) == 0
        assert float(l2_streaming_session_duration_feature.select("sum_session_duration_mixer_esport").where(
            "start_of_week = '2020-01-06'").collect()[0][0]) == 0
        assert float(l2_streaming_session_duration_feature.select("sum_session_duration_steamtv_esport").where(
            "start_of_week = '2020-01-06'").collect()[0][0]) == 0

        ################################################ MAX ##########################################################
        assert float(l2_streaming_session_duration_feature.select("max_session_duration_youtube_video").where(
            "start_of_week = '2020-01-06'").collect()[0][0]) == 1
        assert float(l2_streaming_session_duration_feature.select("max_session_duration_facebook_video").where(
            "start_of_week = '2020-01-06'").collect()[0][0]) == 0
        assert float(l2_streaming_session_duration_feature.select("max_session_duration_linetv_video").where(
            "start_of_week = '2020-01-06'").collect()[0][0]) == 0
        assert float(l2_streaming_session_duration_feature.select("max_session_duration_ais_play_video").where(
            "start_of_week = '2020-01-06'").collect()[0][0]) == 0
        assert float(l2_streaming_session_duration_feature.select("max_session_duration_netflix_video").where(
            "start_of_week = '2020-01-06'").collect()[0][0]) == 0
        assert float(l2_streaming_session_duration_feature.select("max_session_duration_hooq_video").where(
            "start_of_week = '2020-01-06'").collect()[0][0]) == 0
        assert float(l2_streaming_session_duration_feature.select("max_session_duration_iflix_video").where(
            "start_of_week = '2020-01-06'").collect()[0][0]) == 0
        assert float(l2_streaming_session_duration_feature.select("max_session_duration_spotify_music").where(
            "start_of_week = '2020-01-06'").collect()[0][0]) == 0
        assert float(l2_streaming_session_duration_feature.select("max_session_duration_joox_music").where(
            "start_of_week = '2020-01-06'").collect()[0][0]) == 0
        assert float(l2_streaming_session_duration_feature.select("max_session_duration_twitch_esport").where(
            "start_of_week = '2020-01-06'").collect()[0][0]) == 0
        assert float(l2_streaming_session_duration_feature.select("max_session_duration_bigo_esport").where(
            "start_of_week = '2020-01-06'").collect()[0][0]) == 0
        assert float(l2_streaming_session_duration_feature.select("max_session_duration_mixer_esport").where(
            "start_of_week = '2020-01-06'").collect()[0][0]) == 0
        assert float(l2_streaming_session_duration_feature.select("max_session_duration_steamtv_esport").where(
            "start_of_week = '2020-01-06'").collect()[0][0]) == 0

        ###################################### MIN #####################################################################
        assert float(l2_streaming_session_duration_feature.select("min_session_duration_youtube_video").where(
            "start_of_week = '2020-01-06'").collect()[0][0]) == 1
        assert float(l2_streaming_session_duration_feature.select("min_session_duration_facebook_video").where(
            "start_of_week = '2020-01-06'").collect()[0][0]) == 0
        assert float(l2_streaming_session_duration_feature.select("min_session_duration_linetv_video").where(
            "start_of_week = '2020-01-06'").collect()[0][0]) == 0
        assert float(l2_streaming_session_duration_feature.select("min_session_duration_ais_play_video").where(
            "start_of_week = '2020-01-06'").collect()[0][0]) == 0
        assert float(l2_streaming_session_duration_feature.select("min_session_duration_netflix_video").where(
            "start_of_week = '2020-01-06'").collect()[0][0]) == 0
        assert float(l2_streaming_session_duration_feature.select("min_session_duration_hooq_video").where(
            "start_of_week = '2020-01-06'").collect()[0][0]) == 0
        assert float(l2_streaming_session_duration_feature.select("min_session_duration_iflix_video").where(
            "start_of_week = '2020-01-06'").collect()[0][0]) == 0
        assert float(l2_streaming_session_duration_feature.select("min_session_duration_spotify_music").where(
            "start_of_week = '2020-01-06'").collect()[0][0]) == 0
        assert float(l2_streaming_session_duration_feature.select("min_session_duration_joox_music").where(
            "start_of_week = '2020-01-06'").collect()[0][0]) == 0
        assert float(l2_streaming_session_duration_feature.select("min_session_duration_twitch_esport").where(
            "start_of_week = '2020-01-06'").collect()[0][0]) == 0
        assert float(l2_streaming_session_duration_feature.select("min_session_duration_bigo_esport").where(
            "start_of_week = '2020-01-06'").collect()[0][0]) == 0
        assert float(l2_streaming_session_duration_feature.select("min_session_duration_mixer_esport").where(
            "start_of_week = '2020-01-06'").collect()[0][0]) == 0
        assert float(l2_streaming_session_duration_feature.select("min_session_duration_steamtv_esport").where(
            "start_of_week = '2020-01-06'").collect()[0][0]) == 0

        ############################ AVG    total use /(week) ##########################################################
        assert round(
            float(l2_streaming_session_duration_feature.select("avg_session_duration_per_day_youtube_video").where(
                "start_of_week = '2020-01-06'").collect()[0][0]), 2) == round((2 / 7), 2)
        assert float(l2_streaming_session_duration_feature.select("avg_session_duration_per_day_facebook_video").where(
            "start_of_week = '2020-01-06'").collect()[0][0]) == 0
        assert float(l2_streaming_session_duration_feature.select("avg_session_duration_per_day_linetv_video").where(
            "start_of_week = '2020-01-06'").collect()[0][0]) == 0
        assert float(l2_streaming_session_duration_feature.select("avg_session_duration_per_day_ais_play_video").where(
            "start_of_week = '2020-01-06'").collect()[0][0]) == 0
        assert float(l2_streaming_session_duration_feature.select("avg_session_duration_per_day_netflix_video").where(
            "start_of_week = '2020-01-06'").collect()[0][0]) == 0
        assert float(l2_streaming_session_duration_feature.select("avg_session_duration_per_day_hooq_video").where(
            "start_of_week = '2020-01-06'").collect()[0][0]) == 0
        assert float(l2_streaming_session_duration_feature.select("avg_session_duration_per_day_iflix_video").where(
            "start_of_week = '2020-01-06'").collect()[0][0]) == 0
        assert float(l2_streaming_session_duration_feature.select("avg_session_duration_per_day_spotify_music").where(
            "start_of_week = '2020-01-06'").collect()[0][0]) == 0
        assert float(l2_streaming_session_duration_feature.select("avg_session_duration_per_day_joox_music").where(
            "start_of_week = '2020-01-06'").collect()[0][0]) == 0
        assert float(l2_streaming_session_duration_feature.select("avg_session_duration_per_day_twitch_esport").where(
            "start_of_week = '2020-01-06'").collect()[0][0]) == 0
        assert float(l2_streaming_session_duration_feature.select("avg_session_duration_per_day_bigo_esport").where(
            "start_of_week = '2020-01-06'").collect()[0][0]) == 0
        assert float(l2_streaming_session_duration_feature.select("avg_session_duration_per_day_mixer_esport").where(
            "start_of_week = '2020-01-06'").collect()[0][0]) == 0
        assert float(l2_streaming_session_duration_feature.select("avg_session_duration_per_day_steamtv_esport").where(
            "start_of_week = '2020-01-06'").collect()[0][0]) == 0

        ###############################################################################################################

    ############################# TEST L3 #############################################################################
    def test_int_l3_streaming_content_type_features(self, project_context):
        var_project_context = project_context['ProjectContext']
        spark = project_context['Spark']

        set_value(project_context)

        int_l1_streaming_content_type_features = l1_massive_processing(
            df_temp_l0_streaming_ru_a_onair_vimmi_usage_daily,
            var_project_context.catalog.load('params:int_l1_streaming_content_type_features'))

        int_l3_streaming_content_type_features = node_from_config(int_l1_streaming_content_type_features,
                                                                  var_project_context.catalog.load(
                                                                      'params:int_l3_streaming_content_type_features'))

        int_l3_streaming_content_type_features.show()

        assert int_l3_streaming_content_type_features.select("access_method_num").count() == 1

    def test_l3_streaming_fav_content_group_by_volume(self, project_context):
        var_project_context = project_context['ProjectContext']
        spark = project_context['Spark']

        set_value(project_context)

        int_l1_streaming_content_type_features = l1_massive_processing(
            df_temp_l0_streaming_ru_a_onair_vimmi_usage_daily,
            var_project_context.catalog.load('params:int_l1_streaming_content_type_features'))

        int_l3_streaming_content_type_features = node_from_config(int_l1_streaming_content_type_features,
                                                                  var_project_context.catalog.load(
                                                                      'params:int_l3_streaming_content_type_features'))

        l2_streaming_fav_tv_channel_by_volume = node_from_config(int_l3_streaming_content_type_features,
                                                                 var_project_context.catalog.load(
                                                                     'params:l3_streaming_fav_content_group_by_volume'))

        l2_streaming_fav_tv_channel_by_volume.show()

        assert l2_streaming_fav_tv_channel_by_volume.select("access_method_num").count() == 1

    def test_l3_streaming_fav_content_group_by_duration(self, project_context):
        var_project_context = project_context['ProjectContext']
        spark = project_context['Spark']

        set_value(project_context)

        int_l1_streaming_content_type_features = l1_massive_processing(
            df_temp_l0_streaming_ru_a_onair_vimmi_usage_daily,
            var_project_context.catalog.load('params:int_l1_streaming_content_type_features'))

        int_l3_streaming_content_type_features = node_from_config(int_l1_streaming_content_type_features,
                                                                  var_project_context.catalog.load(
                                                                      'params:int_l3_streaming_content_type_features'))

        l2_streaming_fav_tv_channel_by_duration = node_from_config(int_l3_streaming_content_type_features,
                                                                   var_project_context.catalog.load(
                                                                       'params:l3_streaming_fav_content_group_by_duration'))

        l2_streaming_fav_tv_channel_by_duration.show()

        assert l2_streaming_fav_tv_channel_by_duration.select("access_method_num").count() == 1

    ####################################################################################################################
    def test_int_l3_streaming_tv_channel_features(self, project_context):
        var_project_context = project_context['ProjectContext']
        spark = project_context['Spark']

        set_value(project_context)

        int_l1_streaming_tv_channel_features = l1_massive_processing(
            df_temp_l0_streaming_ru_a_onair_vimmi_usage_daily,
            var_project_context.catalog.load('params:int_l1_streaming_tv_channel_features'))

        int_l3_streaming_content_type_features = node_from_config(int_l1_streaming_tv_channel_features,
                                                                  var_project_context.catalog.load(
                                                                      'params:int_l3_streaming_tv_channel_features'))

        int_l3_streaming_content_type_features.show()

        assert int_l3_streaming_content_type_features.select("access_method_num").count() == 1

    def test_l3_streaming_fav_tv_channel_by_volume(self, project_context):
        var_project_context = project_context['ProjectContext']
        spark = project_context['Spark']

        set_value(project_context)

        int_l1_streaming_tv_channel_features = l1_massive_processing(
            df_temp_l0_streaming_ru_a_onair_vimmi_usage_daily,
            var_project_context.catalog.load('params:int_l1_streaming_tv_channel_features'))

        int_l3_streaming_tv_channel_features = node_from_config(int_l1_streaming_tv_channel_features,
                                                                var_project_context.catalog.load(
                                                                    'params:int_l3_streaming_tv_channel_features'))

        l3_streaming_fav_tv_channel_by_volume = node_from_config(int_l3_streaming_tv_channel_features,
                                                                 var_project_context.catalog.load(
                                                                     'params:l3_streaming_fav_tv_channel_by_volume'))

        l3_streaming_fav_tv_channel_by_volume.show()

        assert l3_streaming_fav_tv_channel_by_volume.select("access_method_num").count() == 1

    def test_l3_streaming_fav_tv_channel_by_duration(self, project_context):
        var_project_context = project_context['ProjectContext']
        spark = project_context['Spark']

        set_value(project_context)

        int_l1_streaming_tv_channel_features = l1_massive_processing(
            df_temp_l0_streaming_ru_a_onair_vimmi_usage_daily,
            var_project_context.catalog.load('params:int_l1_streaming_tv_channel_features'))

        int_l3_streaming_tv_channel_features = node_from_config(int_l1_streaming_tv_channel_features,
                                                                var_project_context.catalog.load(
                                                                    'params:int_l3_streaming_tv_channel_features'))

        l3_streaming_fav_tv_channel_by_duration = node_from_config(int_l3_streaming_tv_channel_features,
                                                                   var_project_context.catalog.load(
                                                                       'params:l3_streaming_fav_tv_channel_by_duration'))

        l3_streaming_fav_tv_channel_by_duration.show()

        assert l3_streaming_fav_tv_channel_by_duration.select("access_method_num").count() == 1

    ####################################################################################################################

<<<<<<< HEAD
    def test_l3_streaming_visit_count_and_download_traffic_feature(self, project_context):
=======
    def test_int_l3_streaming_tv_show_features(self, project_context):
>>>>>>> 4f00ba50
        var_project_context = project_context['ProjectContext']
        spark = project_context['Spark']

        set_value(project_context)
<<<<<<< HEAD

        l1_streaming_visit_count_and_download_traffic = l1_massive_processing(
            df_temp_l0_streaming_soc_mobile_app_daily,var_project_context.catalog.load(
                'params:l1_streaming_visit_count_and_download_traffic_feature'))

        aa = expansion(l1_streaming_visit_count_and_download_traffic,var_project_context.catalog.load(
            'params:l3_streaming_visit_count_and_download_traffic_feature')
        )
        assert float(
            aa.select("visit_count_youtube_video_sum").collect()[0][
                0]) == 8
        assert float(aa.select("visit_count_facebook_video_sum").collect()[0][0]) == 0
        assert float(aa.select("visit_count_linetv_video_sum").collect()[0][0]) == 0
        assert float(aa.select("visit_count_ais_play_video_sum").collect()[0][0]) == 0
        assert float(aa.select("visit_count_netflix_video_sum").collect()[0][0]) == 0
        assert float(aa.select("visit_count_hooq_video_sum").collect()[0][0]) == 0
        assert float(aa.select("visit_count_iflix_video_sum").collect()[0][0]) == 0
        assert float(aa.select("visit_count_spotify_music_sum").collect()[0][0]) == 0
        assert float(aa.select("visit_count_joox_music_sum").collect()[0][0]) == 0
        assert float(aa.select("visit_count_twitch_esport_sum").collect()[0][0]) == 0
        assert float(aa.select("visit_count_bigo_esport_sum").collect()[0][0]) == 0
        assert float(aa.select("visit_count_mixer_esport_sum").collect()[0][0]) == 0
        assert float(aa.select("visit_count_steamtv_esport_sum").collect()[0][0]) == 0
        assert float(aa.select("download_kb_traffic_youtube_video_sum").collect()[0][0]) == 16
        assert float(aa.select("download_kb_traffic_facebook_video_sum").collect()[0][0]) == 0
        assert float(aa.select("download_kb_traffic_linetv_video_sum").collect()[0][0]) == 0
        assert float(aa.select("download_kb_traffic_ais_play_video_sum").collect()[0][0]) == 0
        assert float(aa.select("download_kb_traffic_netflix_video_sum").collect()[0][0]) == 0
        assert float(aa.select("download_kb_traffic_hooq_video_sum").collect()[0][0]) == 0
        assert float(aa.select("download_kb_traffic_iflix_video_sum").collect()[0][0]) == 0
        assert float(aa.select("download_kb_traffic_spotify_music_sum").collect()[0][0]) == 0
        assert float(aa.select("download_kb_traffic_joox_music_sum").collect()[0][0]) == 0
        assert float(aa.select("download_kb_traffic_twitch_esport_sum").collect()[0][0]) == 0
        assert float(aa.select("download_kb_traffic_bigo_esport_sum").collect()[0][0]) == 0
        assert float(aa.select("download_kb_traffic_mixer_esport_sum").collect()[0][0]) == 0
        assert float(aa.select("download_kb_traffic_steamtv_esport_sum").collect()[0][0]) == 0


    def test_l3_int_l3_streaming_sum_per_day(self, project_context):
=======
        int_l0_streaming_vimmi_table = add_start_of_week_and_month(df_temp_l0_streaming_ru_a_onair_vimmi_usage_daily)

        int_l3_streaming_tv_show_features = node_from_config(int_l0_streaming_vimmi_table,
                                                                 var_project_context.catalog.load(
                                                                     'params:int_l3_streaming_tv_show_features'))

        int_l3_streaming_tv_show_features.show()

        assert int_l3_streaming_tv_show_features.select("num_of_episode_watched_rank").rdd.isEmpty() == True

    def test_l3_streaming_fav_tv_show_by_episode_watched(self, project_context):
>>>>>>> 4f00ba50
        var_project_context = project_context['ProjectContext']
        spark = project_context['Spark']

        set_value(project_context)
<<<<<<< HEAD

        l1_streaming_visit_count_and_download_traffic_feature = l1_massive_processing(
            df_temp_l0_streaming_soc_mobile_app_daily,
            var_project_context.catalog.load(
                'params:l1_streaming_visit_count_and_download_traffic_feature'))

        bb = expansion(l1_streaming_visit_count_and_download_traffic_feature, var_project_context.catalog.load(
            'params:int_l3_streaming_sum_per_day')
            )
        bb.show()

        assert float(bb.select("visit_count_youtube_video_sum").where("day_of_week = '1'").collect()[0][0]) == 4
        assert float(bb.select("visit_count_facebook_video_sum").where("day_of_week = '1'").collect()[0][0]) == 0
        assert float(bb.select("visit_count_linetv_video_sum").where("day_of_week = '1'").collect()[0][0]) == 0
        assert float(bb.select("visit_count_ais_play_video_sum").where("day_of_week = '1'").collect()[0][0]) == 0
        assert float(bb.select("visit_count_netflix_video_sum").where("day_of_week = '1'").collect()[0][0]) == 0
        assert float(bb.select("visit_count_hooq_video_sum").where("day_of_week = '1'").collect()[0][0]) == 0
        assert float(bb.select("visit_count_iflix_video_sum").where("day_of_week = '1'").collect()[0][0]) == 0
        assert float(bb.select("visit_count_spotify_music_sum").where("day_of_week = '1'").collect()[0][0]) == 0
        assert float(bb.select("visit_count_joox_music_sum").where("day_of_week = '1'").collect()[0][0]) == 0
        assert float(bb.select("visit_count_twitch_esport_sum").where("day_of_week = '1'").collect()[0][0]) == 0
        assert float(bb.select("visit_count_bigo_esport_sum").where("day_of_week = '1'").collect()[0][0]) == 0
        assert float(bb.select("visit_count_mixer_esport_sum").where("day_of_week = '1'").collect()[0][0]) == 0
        assert float(bb.select("visit_count_steamtv_esport_sum").where("day_of_week = '1'").collect()[0][0]) == 0
        assert float(bb.select("download_kb_traffic_youtube_video_sum").where("day_of_week = '1'").collect()[0][0]) == 8
        assert float( \
            bb.select("download_kb_traffic_facebook_video_sum").where("day_of_week = '1'").collect()[0][0]) == 0
        assert float(bb.select("download_kb_traffic_linetv_video_sum").where("day_of_week = '1'").collect()[0][0]) == 0
        assert float( \
            bb.select("download_kb_traffic_ais_play_video_sum").where("day_of_week = '1'").collect()[0][0]) == 0
        assert float(bb.select("download_kb_traffic_netflix_video_sum").where("day_of_week = '1'").collect()[0][0]) == 0
        assert float(bb.select("download_kb_traffic_hooq_video_sum").where("day_of_week = '1'").collect()[0][0]) == 0
        assert float(bb.select("download_kb_traffic_iflix_video_sum").where("day_of_week = '1'").collect()[0][0]) == 0
        assert float(bb.select("download_kb_traffic_spotify_music_sum").where("day_of_week = '1'").collect()[0][0]) == 0
        assert float(bb.select("download_kb_traffic_joox_music_sum").where("day_of_week = '1'").collect()[0][0]) == 0
        assert float(bb.select("download_kb_traffic_twitch_esport_sum").where("day_of_week = '1'").collect()[0][0]) == 0
        assert float(bb.select("download_kb_traffic_bigo_esport_sum").where("day_of_week = '1'").collect()[0][0]) == 0
        assert float(bb.select("download_kb_traffic_mixer_esport_sum").where("day_of_week = '1'").collect()[0][0]) == 0
        assert float( \
            bb.select("download_kb_traffic_steamtv_esport_sum").where("day_of_week = '1'").collect()[0][0]) == 0
=======
        int_l0_streaming_vimmi_table = add_start_of_week_and_month(df_temp_l0_streaming_ru_a_onair_vimmi_usage_daily)

        int_l3_streaming_tv_show_features = node_from_config(int_l0_streaming_vimmi_table,
                                                                 var_project_context.catalog.load(
                                                                     'params:int_l3_streaming_tv_show_features'))

        l3_streaming_fav_tv_show_by_episode_watched = node_from_config(int_l3_streaming_tv_show_features,
                                                                 var_project_context.catalog.load(
                                                                     'params:l3_streaming_fav_tv_show_by_episode_watched'))

        l3_streaming_fav_tv_show_by_episode_watched.show()

        assert l3_streaming_fav_tv_show_by_episode_watched.rdd.isEmpty() == True

    ####################################################################################################################

    def test_int_l3_streaming_service_feature(self, project_context):
        var_project_context = project_context['ProjectContext']
        spark = project_context['Spark']

        set_value(project_context)

        int_l1_streaming_video_service_feature = l1_massive_processing(df_temp_l0_streaming_soc_mobile_app_daily,
                                                                       var_project_context.catalog.load(
                                                                           'params:int_l1_streaming_video_service_feature'))

        int_l3_streaming_service_feature = node_from_config(int_l1_streaming_video_service_feature,
                                                                       var_project_context.catalog.load(
                                                                           'params:int_l3_streaming_service_feature'))

        int_l3_streaming_service_feature.show()

        assert int_l3_streaming_service_feature.select("moblie_no").count() == 4

    def test_l3_streaming_fav_service_by_download_feature(self, project_context):
        var_project_context = project_context['ProjectContext']
        spark = project_context['Spark']

        set_value(project_context)

        int_l1_streaming_video_service_feature = l1_massive_processing(df_temp_l0_streaming_soc_mobile_app_daily,
                                                                       var_project_context.catalog.load(
                                                                           'params:int_l1_streaming_video_service_feature'))

        int_l3_streaming_service_feature = node_from_config(int_l1_streaming_video_service_feature,
                                                            var_project_context.catalog.load(
                                                                'params:int_l3_streaming_service_feature'))

        l3_streaming_fav_service_by_download_feature = node_from_config(int_l3_streaming_service_feature,
                                                                        var_project_context.catalog.load(
                                                                            'params:l3_streaming_fav_service_by_download_feature'))

        l3_streaming_fav_service_by_download_feature.show()

        assert l3_streaming_fav_service_by_download_feature.select("mobile_no").count() == 1

    def test_l3_streaming_2nd_fav_service_by_download_feature(self, project_context):
        var_project_context = project_context['ProjectContext']
        spark = project_context['Spark']

        set_value(project_context)

        int_l1_streaming_video_service_feature = l1_massive_processing(df_temp_l0_streaming_soc_mobile_app_daily,
                                                                       var_project_context.catalog.load(
                                                                           'params:int_l1_streaming_video_service_feature'))

        int_l3_streaming_service_feature = node_from_config(int_l1_streaming_video_service_feature,
                                                            var_project_context.catalog.load(
                                                                'params:int_l3_streaming_service_feature'))

        l2_streaming_2nd_fav_service_by_download_feature = node_from_config(int_l3_streaming_service_feature,
                                                                            var_project_context.catalog.load(
                                                                                'params:l3_streaming_2nd_fav_service_by_download_feature'))

        l2_streaming_2nd_fav_service_by_download_feature.show()

        assert l2_streaming_2nd_fav_service_by_download_feature.select("mobile_no").rdd.isEmpty() == True

    def test_l3_streaming_fav_service_by_visit_count_feature(self, project_context):
        var_project_context = project_context['ProjectContext']
        spark = project_context['Spark']

        set_value(project_context)

        int_l1_streaming_video_service_feature = l1_massive_processing(df_temp_l0_streaming_soc_mobile_app_daily,
                                                                       var_project_context.catalog.load(
                                                                           'params:int_l1_streaming_video_service_feature'))

        int_l3_streaming_service_feature = node_from_config(int_l1_streaming_video_service_feature,
                                                            var_project_context.catalog.load(
                                                                'params:int_l3_streaming_service_feature'))

        l2_streaming_fav_service_by_visit_count_feature = node_from_config(int_l3_streaming_service_feature,
                                                                           var_project_context.catalog.load(
                                                                               'params:l3_streaming_fav_service_by_visit_count_feature'))

        l2_streaming_fav_service_by_visit_count_feature.show()

        assert l2_streaming_fav_service_by_visit_count_feature.select("mobile_no").count() == 1

    ####################################################################################################################

    def test_l3_streaming_session_duration_feature(self, project_context):
        def test_l2_streaming_session_duration_feature(self, project_context):
            var_project_context = project_context['ProjectContext']
            spark = project_context['Spark']

            set_value(project_context)

            l1_streaming_session_duration_feature = l1_massive_processing(df_temp_l0_streaming_soc_mobile_app_daily,
                                                                          var_project_context.catalog.load(
                                                                              'params:l1_streaming_session_duration_feature'))

            l3_streaming_session_duration_feature = node_from_config(l1_streaming_session_duration_feature,
                                                                          var_project_context.catalog.load(
                                                                              'params:l3_streaming_session_duration_feature'))

            l3_streaming_session_duration_feature.show()

            ############################################# SUM ##############################################################
            assert float(l3_streaming_session_duration_feature.select("sum_session_duration_youtube_video").where(
                "start_of_week = '2020-01-06'").collect()[0][0]) == 8
            assert float(l3_streaming_session_duration_feature.select("sum_session_duration_facebook_video").where(
                "start_of_week = '2020-01-06'").collect()[0][0]) == 0
            assert float(l3_streaming_session_duration_feature.select("sum_session_duration_linetv_video").where(
                "start_of_week = '2020-01-06'").collect()[0][0]) == 0
            assert float(l3_streaming_session_duration_feature.select("sum_session_duration_ais_play_video").where(
                "start_of_week = '2020-01-06'").collect()[0][0]) == 0
            assert float(l3_streaming_session_duration_feature.select("sum_session_duration_netflix_video").where(
                "start_of_week = '2020-01-06'").collect()[0][0]) == 0
            assert float(l3_streaming_session_duration_feature.select("sum_session_duration_hooq_video").where(
                "start_of_week = '2020-01-06'").collect()[0][0]) == 0
            assert float(l3_streaming_session_duration_feature.select("sum_session_duration_iflix_video").where(
                "start_of_week = '2020-01-06'").collect()[0][0]) == 0
            assert float(l3_streaming_session_duration_feature.select("sum_session_duration_spotify_music").where(
                "start_of_week = '2020-01-06'").collect()[0][0]) == 0
            assert float(l3_streaming_session_duration_feature.select("sum_session_duration_joox_music").where(
                "start_of_week = '2020-01-06'").collect()[0][0]) == 0
            assert float(l3_streaming_session_duration_feature.select("sum_session_duration_twitch_esport").where(
                "start_of_week = '2020-01-06'").collect()[0][0]) == 0
            assert float(l3_streaming_session_duration_feature.select("sum_session_duration_bigo_esport").where(
                "start_of_week = '2020-01-06'").collect()[0][0]) == 0
            assert float(l3_streaming_session_duration_feature.select("sum_session_duration_mixer_esport").where(
                "start_of_week = '2020-01-06'").collect()[0][0]) == 0
            assert float(l3_streaming_session_duration_feature.select("sum_session_duration_steamtv_esport").where(
                "start_of_week = '2020-01-06'").collect()[0][0]) == 0

            ################################################ MAX ##########################################################
            assert float(l3_streaming_session_duration_feature.select("max_session_duration_youtube_video").where(
                "start_of_week = '2020-01-06'").collect()[0][0]) == 1
            assert float(l3_streaming_session_duration_feature.select("max_session_duration_facebook_video").where(
                "start_of_week = '2020-01-06'").collect()[0][0]) == 0
            assert float(l3_streaming_session_duration_feature.select("max_session_duration_linetv_video").where(
                "start_of_week = '2020-01-06'").collect()[0][0]) == 0
            assert float(l3_streaming_session_duration_feature.select("max_session_duration_ais_play_video").where(
                "start_of_week = '2020-01-06'").collect()[0][0]) == 0
            assert float(l3_streaming_session_duration_feature.select("max_session_duration_netflix_video").where(
                "start_of_week = '2020-01-06'").collect()[0][0]) == 0
            assert float(l3_streaming_session_duration_feature.select("max_session_duration_hooq_video").where(
                "start_of_week = '2020-01-06'").collect()[0][0]) == 0
            assert float(l2_streaming_session_duration_feature.select("max_session_duration_iflix_video").where(
                "start_of_week = '2020-01-06'").collect()[0][0]) == 0
            assert float(l3_streaming_session_duration_feature.select("max_session_duration_spotify_music").where(
                "start_of_week = '2020-01-06'").collect()[0][0]) == 0
            assert float(l3_streaming_session_duration_feature.select("max_session_duration_joox_music").where(
                "start_of_week = '2020-01-06'").collect()[0][0]) == 0
            assert float(l3_streaming_session_duration_feature.select("max_session_duration_twitch_esport").where(
                "start_of_week = '2020-01-06'").collect()[0][0]) == 0
            assert float(l3_streaming_session_duration_feature.select("max_session_duration_bigo_esport").where(
                "start_of_week = '2020-01-06'").collect()[0][0]) == 0
            assert float(l3_streaming_session_duration_feature.select("max_session_duration_mixer_esport").where(
                "start_of_week = '2020-01-06'").collect()[0][0]) == 0
            assert float(l3_streaming_session_duration_feature.select("max_session_duration_steamtv_esport").where(
                "start_of_week = '2020-01-06'").collect()[0][0]) == 0

            ###################################### MIN #####################################################################
            assert float(l3_streaming_session_duration_feature.select("min_session_duration_youtube_video").where(
                "start_of_week = '2020-01-06'").collect()[0][0]) == 1
            assert float(l3_streaming_session_duration_feature.select("min_session_duration_facebook_video").where(
                "start_of_week = '2020-01-06'").collect()[0][0]) == 0
            assert float(l3_streaming_session_duration_feature.select("min_session_duration_linetv_video").where(
                "start_of_week = '2020-01-06'").collect()[0][0]) == 0
            assert float(l3_streaming_session_duration_feature.select("min_session_duration_ais_play_video").where(
                "start_of_week = '2020-01-06'").collect()[0][0]) == 0
            assert float(l3_streaming_session_duration_feature.select("min_session_duration_netflix_video").where(
                "start_of_week = '2020-01-06'").collect()[0][0]) == 0
            assert float(l3_streaming_session_duration_feature.select("min_session_duration_hooq_video").where(
                "start_of_week = '2020-01-06'").collect()[0][0]) == 0
            assert float(l3_streaming_session_duration_feature.select("min_session_duration_iflix_video").where(
                "start_of_week = '2020-01-06'").collect()[0][0]) == 0
            assert float(l3_streaming_session_duration_feature.select("min_session_duration_spotify_music").where(
                "start_of_week = '2020-01-06'").collect()[0][0]) == 0
            assert float(l3_streaming_session_duration_feature.select("min_session_duration_joox_music").where(
                "start_of_week = '2020-01-06'").collect()[0][0]) == 0
            assert float(l3_streaming_session_duration_feature.select("min_session_duration_twitch_esport").where(
                "start_of_week = '2020-01-06'").collect()[0][0]) == 0
            assert float(l3_streaming_session_duration_feature.select("min_session_duration_bigo_esport").where(
                "start_of_week = '2020-01-06'").collect()[0][0]) == 0
            assert float(l3_streaming_session_duration_feature.select("min_session_duration_mixer_esport").where(
                "start_of_week = '2020-01-06'").collect()[0][0]) == 0
            assert float(l3_streaming_session_duration_feature.select("min_session_duration_steamtv_esport").where(
                "start_of_week = '2020-01-06'").collect()[0][0]) == 0

            ############################ AVG    total use /(week) ##########################################################
            assert round(
                float(l3_streaming_session_duration_feature.select("avg_session_duration_per_day_youtube_video").where(
                    "start_of_week = '2020-01-06'").collect()[0][0]), 2) == round((8 / 31), 2)
            assert float(
                l3_streaming_session_duration_feature.select("avg_session_duration_per_day_facebook_video").where(
                    "start_of_week = '2020-01-06'").collect()[0][0]) == 0
            assert float(
                l3_streaming_session_duration_feature.select("avg_session_duration_per_day_linetv_video").where(
                    "start_of_week = '2020-01-06'").collect()[0][0]) == 0
            assert float(
                l3_streaming_session_duration_feature.select("avg_session_duration_per_day_ais_play_video").where(
                    "start_of_week = '2020-01-06'").collect()[0][0]) == 0
            assert float(
                l3_streaming_session_duration_feature.select("avg_session_duration_per_day_netflix_video").where(
                    "start_of_week = '2020-01-06'").collect()[0][0]) == 0
            assert float(l3_streaming_session_duration_feature.select("avg_session_duration_per_day_hooq_video").where(
                "start_of_week = '2020-01-06'").collect()[0][0]) == 0
            assert float(l3_streaming_session_duration_feature.select("avg_session_duration_per_day_iflix_video").where(
                "start_of_week = '2020-01-06'").collect()[0][0]) == 0
            assert float(
                l3_streaming_session_duration_feature.select("avg_session_duration_per_day_spotify_music").where(
                    "start_of_week = '2020-01-06'").collect()[0][0]) == 0
            assert float(l3_streaming_session_duration_feature.select("avg_session_duration_per_day_joox_music").where(
                "start_of_week = '2020-01-06'").collect()[0][0]) == 0
            assert float(
                l3_streaming_session_duration_feature.select("avg_session_duration_per_day_twitch_esport").where(
                    "start_of_week = '2020-01-06'").collect()[0][0]) == 0
            assert float(l3_streaming_session_duration_feature.select("avg_session_duration_per_day_bigo_esport").where(
                "start_of_week = '2020-01-06'").collect()[0][0]) == 0
            assert float(
                l3_streaming_session_duration_feature.select("avg_session_duration_per_day_mixer_esport").where(
                    "start_of_week = '2020-01-06'").collect()[0][0]) == 0
            assert float(
                l3_streaming_session_duration_feature.select("avg_session_duration_per_day_steamtv_esport").where(
                    "start_of_week = '2020-01-06'").collect()[0][0]) == 0

            ###############################################################################################################
>>>>>>> 4f00ba50
<|MERGE_RESOLUTION|>--- conflicted
+++ resolved
@@ -1693,16 +1693,12 @@
 
     ####################################################################################################################
 
-<<<<<<< HEAD
     def test_l3_streaming_visit_count_and_download_traffic_feature(self, project_context):
-=======
     def test_int_l3_streaming_tv_show_features(self, project_context):
->>>>>>> 4f00ba50
-        var_project_context = project_context['ProjectContext']
-        spark = project_context['Spark']
-
-        set_value(project_context)
-<<<<<<< HEAD
+        var_project_context = project_context['ProjectContext']
+        spark = project_context['Spark']
+
+        set_value(project_context)
 
         l1_streaming_visit_count_and_download_traffic = l1_massive_processing(
             df_temp_l0_streaming_soc_mobile_app_daily,var_project_context.catalog.load(
@@ -1742,7 +1738,6 @@
 
 
     def test_l3_int_l3_streaming_sum_per_day(self, project_context):
-=======
         int_l0_streaming_vimmi_table = add_start_of_week_and_month(df_temp_l0_streaming_ru_a_onair_vimmi_usage_daily)
 
         int_l3_streaming_tv_show_features = node_from_config(int_l0_streaming_vimmi_table,
@@ -1754,12 +1749,71 @@
         assert int_l3_streaming_tv_show_features.select("num_of_episode_watched_rank").rdd.isEmpty() == True
 
     def test_l3_streaming_fav_tv_show_by_episode_watched(self, project_context):
->>>>>>> 4f00ba50
-        var_project_context = project_context['ProjectContext']
-        spark = project_context['Spark']
-
-        set_value(project_context)
-<<<<<<< HEAD
+        var_project_context = project_context['ProjectContext']
+        spark = project_context['Spark']
+
+        set_value(project_context)
+        int_l0_streaming_vimmi_table = add_start_of_week_and_month(df_temp_l0_streaming_ru_a_onair_vimmi_usage_daily)
+
+        int_l3_streaming_tv_show_features = node_from_config(int_l0_streaming_vimmi_table,
+                                                                 var_project_context.catalog.load(
+                                                                     'params:int_l3_streaming_tv_show_features'))
+
+        l3_streaming_fav_tv_show_by_episode_watched = node_from_config(int_l3_streaming_tv_show_features,
+                                                                 var_project_context.catalog.load(
+                                                                     'params:l3_streaming_fav_tv_show_by_episode_watched'))
+
+        l3_streaming_fav_tv_show_by_episode_watched.show()
+
+        assert l3_streaming_fav_tv_show_by_episode_watched.rdd.isEmpty() == True
+
+    ####################################################################################################################
+
+    def test_int_l3_streaming_service_feature(self, project_context):
+        var_project_context = project_context['ProjectContext']
+        spark = project_context['Spark']
+
+        set_value(project_context)
+
+        int_l1_streaming_video_service_feature = l1_massive_processing(df_temp_l0_streaming_soc_mobile_app_daily,
+                                                                       var_project_context.catalog.load(
+                                                                           'params:int_l1_streaming_video_service_feature'))
+
+        int_l3_streaming_service_feature = node_from_config(int_l1_streaming_video_service_feature,
+                                                                       var_project_context.catalog.load(
+                                                                           'params:int_l3_streaming_service_feature'))
+
+        int_l3_streaming_service_feature.show()
+
+        assert int_l3_streaming_service_feature.select("moblie_no").count() == 4
+
+    def test_l3_streaming_fav_service_by_download_feature(self, project_context):
+        var_project_context = project_context['ProjectContext']
+        spark = project_context['Spark']
+
+        set_value(project_context)
+
+        int_l1_streaming_video_service_feature = l1_massive_processing(df_temp_l0_streaming_soc_mobile_app_daily,
+                                                                       var_project_context.catalog.load(
+                                                                           'params:int_l1_streaming_video_service_feature'))
+
+        int_l3_streaming_service_feature = node_from_config(int_l1_streaming_video_service_feature,
+                                                            var_project_context.catalog.load(
+                                                                'params:int_l3_streaming_service_feature'))
+
+        l3_streaming_fav_service_by_download_feature = node_from_config(int_l3_streaming_service_feature,
+                                                                        var_project_context.catalog.load(
+                                                                            'params:l3_streaming_fav_service_by_download_feature'))
+
+        l3_streaming_fav_service_by_download_feature.show()
+
+        assert l3_streaming_fav_service_by_download_feature.select("mobile_no").count() == 1
+
+    def test_l3_streaming_2nd_fav_service_by_download_feature(self, project_context):
+        var_project_context = project_context['ProjectContext']
+        spark = project_context['Spark']
+
+        set_value(project_context)
 
         l1_streaming_visit_count_and_download_traffic_feature = l1_massive_processing(
             df_temp_l0_streaming_soc_mobile_app_daily,
@@ -1800,69 +1854,6 @@
         assert float(bb.select("download_kb_traffic_mixer_esport_sum").where("day_of_week = '1'").collect()[0][0]) == 0
         assert float( \
             bb.select("download_kb_traffic_steamtv_esport_sum").where("day_of_week = '1'").collect()[0][0]) == 0
-=======
-        int_l0_streaming_vimmi_table = add_start_of_week_and_month(df_temp_l0_streaming_ru_a_onair_vimmi_usage_daily)
-
-        int_l3_streaming_tv_show_features = node_from_config(int_l0_streaming_vimmi_table,
-                                                                 var_project_context.catalog.load(
-                                                                     'params:int_l3_streaming_tv_show_features'))
-
-        l3_streaming_fav_tv_show_by_episode_watched = node_from_config(int_l3_streaming_tv_show_features,
-                                                                 var_project_context.catalog.load(
-                                                                     'params:l3_streaming_fav_tv_show_by_episode_watched'))
-
-        l3_streaming_fav_tv_show_by_episode_watched.show()
-
-        assert l3_streaming_fav_tv_show_by_episode_watched.rdd.isEmpty() == True
-
-    ####################################################################################################################
-
-    def test_int_l3_streaming_service_feature(self, project_context):
-        var_project_context = project_context['ProjectContext']
-        spark = project_context['Spark']
-
-        set_value(project_context)
-
-        int_l1_streaming_video_service_feature = l1_massive_processing(df_temp_l0_streaming_soc_mobile_app_daily,
-                                                                       var_project_context.catalog.load(
-                                                                           'params:int_l1_streaming_video_service_feature'))
-
-        int_l3_streaming_service_feature = node_from_config(int_l1_streaming_video_service_feature,
-                                                                       var_project_context.catalog.load(
-                                                                           'params:int_l3_streaming_service_feature'))
-
-        int_l3_streaming_service_feature.show()
-
-        assert int_l3_streaming_service_feature.select("moblie_no").count() == 4
-
-    def test_l3_streaming_fav_service_by_download_feature(self, project_context):
-        var_project_context = project_context['ProjectContext']
-        spark = project_context['Spark']
-
-        set_value(project_context)
-
-        int_l1_streaming_video_service_feature = l1_massive_processing(df_temp_l0_streaming_soc_mobile_app_daily,
-                                                                       var_project_context.catalog.load(
-                                                                           'params:int_l1_streaming_video_service_feature'))
-
-        int_l3_streaming_service_feature = node_from_config(int_l1_streaming_video_service_feature,
-                                                            var_project_context.catalog.load(
-                                                                'params:int_l3_streaming_service_feature'))
-
-        l3_streaming_fav_service_by_download_feature = node_from_config(int_l3_streaming_service_feature,
-                                                                        var_project_context.catalog.load(
-                                                                            'params:l3_streaming_fav_service_by_download_feature'))
-
-        l3_streaming_fav_service_by_download_feature.show()
-
-        assert l3_streaming_fav_service_by_download_feature.select("mobile_no").count() == 1
-
-    def test_l3_streaming_2nd_fav_service_by_download_feature(self, project_context):
-        var_project_context = project_context['ProjectContext']
-        spark = project_context['Spark']
-
-        set_value(project_context)
-
         int_l1_streaming_video_service_feature = l1_massive_processing(df_temp_l0_streaming_soc_mobile_app_daily,
                                                                        var_project_context.catalog.load(
                                                                            'params:int_l1_streaming_video_service_feature'))
@@ -2041,5 +2032,4 @@
                 l3_streaming_session_duration_feature.select("avg_session_duration_per_day_steamtv_esport").where(
                     "start_of_week = '2020-01-06'").collect()[0][0]) == 0
 
-            ###############################################################################################################
->>>>>>> 4f00ba50
+            ###############################################################################################################